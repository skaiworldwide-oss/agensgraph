/*-------------------------------------------------------------------------
 *
 * postgres.c
 *	  POSTGRES C Backend Interface
 *
 * Portions Copyright (c) 1996-2021, PostgreSQL Global Development Group
 * Portions Copyright (c) 1994, Regents of the University of California
 *
 *
 * IDENTIFICATION
 *	  src/backend/tcop/postgres.c
 *
 * NOTES
 *	  this is the "main" module of the postgres backend and
 *	  hence the main module of the "traffic cop".
 *
 *-------------------------------------------------------------------------
 */

#include "postgres.h"

#include <fcntl.h>
#include <limits.h>
#include <signal.h>
#include <unistd.h>
#include <sys/socket.h>
#ifdef HAVE_SYS_SELECT_H
#include <sys/select.h>
#endif
#ifdef HAVE_SYS_RESOURCE_H
#include <sys/time.h>
#include <sys/resource.h>
#endif

#ifndef HAVE_GETRUSAGE
#include "rusagestub.h"
#endif

#include "access/parallel.h"
#include "access/printtup.h"
#include "access/xact.h"
#include "catalog/pg_type.h"
#include "commands/async.h"
#include "commands/prepare.h"
#include "executor/spi.h"
#include "jit/jit.h"
#include "libpq/libpq.h"
#include "libpq/pqformat.h"
#include "libpq/pqsignal.h"
#include "mb/pg_wchar.h"
#include "mb/stringinfo_mb.h"
#include "miscadmin.h"
#include "nodes/print.h"
#include "optimizer/optimizer.h"
#include "parser/analyze.h"
#include "parser/parser.h"
#include "pg_getopt.h"
#include "pg_trace.h"
#include "pgstat.h"
#include "postmaster/autovacuum.h"
#include "postmaster/interrupt.h"
#include "postmaster/postmaster.h"
#include "replication/logicallauncher.h"
#include "replication/logicalworker.h"
#include "replication/slot.h"
#include "replication/walsender.h"
#include "rewrite/rewriteHandler.h"
#include "storage/bufmgr.h"
#include "storage/ipc.h"
#include "storage/pmsignal.h"
#include "storage/proc.h"
#include "storage/procsignal.h"
#include "storage/sinval.h"
#include "tcop/fastpath.h"
#include "tcop/pquery.h"
#include "tcop/tcopprot.h"
#include "tcop/utility.h"
#include "utils/lsyscache.h"
#include "utils/memutils.h"
#include "utils/ps_status.h"
#include "utils/snapmgr.h"
#include "utils/timeout.h"
#include "utils/timestamp.h"

/* ----------------
 *		global variables
 * ----------------
 */
const char *debug_query_string; /* client-supplied query string */

/* Note: whereToSendOutput is initialized for the bootstrap/standalone case */
CommandDest whereToSendOutput = DestDebug;

/* flag for logging end of session */
bool		Log_disconnections = false;

int			log_statement = LOGSTMT_NONE;

/* GUC variable for maximum stack depth (measured in kilobytes) */
int			max_stack_depth = 100;

/* wait N seconds to allow attach from a debugger */
int			PostAuthDelay = 0;

<<<<<<< HEAD
/* Global variable to hold the graph write statistics */
GraphWriteStats graphWriteStats;
=======
/* Time between checks that the client is still connected. */
int			client_connection_check_interval = 0;
>>>>>>> 1e55e7d1

/* ----------------
 *		private typedefs etc
 * ----------------
 */

/* type of argument for bind_param_error_callback */
typedef struct BindParamCbData
{
	const char *portalName;
	int			paramno;		/* zero-based param number, or -1 initially */
	const char *paramval;		/* textual input string, if available */
} BindParamCbData;

/* ----------------
 *		private variables
 * ----------------
 */

/* max_stack_depth converted to bytes for speed of checking */
static long max_stack_depth_bytes = 100 * 1024L;

/*
 * Stack base pointer -- initialized by PostmasterMain and inherited by
 * subprocesses. This is not static because old versions of PL/Java modify
 * it directly. Newer versions use set_stack_base(), but we want to stay
 * binary-compatible for the time being.
 */
char	   *stack_base_ptr = NULL;

/*
 * On IA64 we also have to remember the register stack base.
 */
#if defined(__ia64__) || defined(__ia64)
char	   *register_stack_base_ptr = NULL;
#endif

/*
 * Flag to keep track of whether we have started a transaction.
 * For extended query protocol this has to be remembered across messages.
 */
static bool xact_started = false;

/*
 * Flag to indicate that we are doing the outer loop's read-from-client,
 * as opposed to any random read from client that might happen within
 * commands like COPY FROM STDIN.
 */
static bool DoingCommandRead = false;

/*
 * Flags to implement skip-till-Sync-after-error behavior for messages of
 * the extended query protocol.
 */
static bool doing_extended_query_message = false;
static bool ignore_till_sync = false;

/*
 * If an unnamed prepared statement exists, it's stored here.
 * We keep it separate from the hashtable kept by commands/prepare.c
 * in order to reduce overhead for short-lived queries.
 */
static CachedPlanSource *unnamed_stmt_psrc = NULL;

/* assorted command-line switches */
static const char *userDoption = NULL;	/* -D switch */
static bool EchoQuery = false;	/* -E switch */
static bool UseSemiNewlineNewline = false;	/* -j switch */

/* whether or not, and why, we were canceled by conflict with recovery */
static bool RecoveryConflictPending = false;
static bool RecoveryConflictRetryable = true;
static ProcSignalReason RecoveryConflictReason;

/* reused buffer to pass to SendRowDescriptionMessage() */
static MemoryContext row_description_context = NULL;
static StringInfoData row_description_buf;

/* ----------------------------------------------------------------
 *		decls for routines only used in this file
 * ----------------------------------------------------------------
 */
static int	InteractiveBackend(StringInfo inBuf);
static int	interactive_getc(void);
static int	SocketBackend(StringInfo inBuf);
static int	ReadCommand(StringInfo inBuf);
static void forbidden_in_wal_sender(char firstchar);
static List *pg_rewrite_query(Query *query);
static bool check_log_statement(List *stmt_list);
static int	errdetail_execute(List *raw_parsetree_list);
static int	errdetail_params(ParamListInfo params);
static int	errdetail_abort(void);
static int	errdetail_recovery_conflict(void);
static void bind_param_error_callback(void *arg);
static void start_xact_command(void);
static void finish_xact_command(void);
static bool IsTransactionExitStmt(Node *parsetree);
static bool IsTransactionExitStmtList(List *pstmts);
static bool IsTransactionStmtList(List *pstmts);
static void drop_unnamed_stmt(void);
static void log_disconnections(int code, Datum arg);
static void enable_statement_timeout(void);
static void disable_statement_timeout(void);


/* ----------------------------------------------------------------
 *		routines to obtain user input
 * ----------------------------------------------------------------
 */

/* ----------------
 *	InteractiveBackend() is called for user interactive connections
 *
 *	the string entered by the user is placed in its parameter inBuf,
 *	and we act like a Q message was received.
 *
 *	EOF is returned if end-of-file input is seen; time to shut down.
 * ----------------
 */

static int
InteractiveBackend(StringInfo inBuf)
{
	int			c;				/* character read from getc() */

	/*
	 * display a prompt and obtain input from the user
	 */
	printf("backend> ");
	fflush(stdout);

	resetStringInfo(inBuf);

	/*
	 * Read characters until EOF or the appropriate delimiter is seen.
	 */
	while ((c = interactive_getc()) != EOF)
	{
		if (c == '\n')
		{
			if (UseSemiNewlineNewline)
			{
				/*
				 * In -j mode, semicolon followed by two newlines ends the
				 * command; otherwise treat newline as regular character.
				 */
				if (inBuf->len > 1 &&
					inBuf->data[inBuf->len - 1] == '\n' &&
					inBuf->data[inBuf->len - 2] == ';')
				{
					/* might as well drop the second newline */
					break;
				}
			}
			else
			{
				/*
				 * In plain mode, newline ends the command unless preceded by
				 * backslash.
				 */
				if (inBuf->len > 0 &&
					inBuf->data[inBuf->len - 1] == '\\')
				{
					/* discard backslash from inBuf */
					inBuf->data[--inBuf->len] = '\0';
					/* discard newline too */
					continue;
				}
				else
				{
					/* keep the newline character, but end the command */
					appendStringInfoChar(inBuf, '\n');
					break;
				}
			}
		}

		/* Not newline, or newline treated as regular character */
		appendStringInfoChar(inBuf, (char) c);
	}

	/* No input before EOF signal means time to quit. */
	if (c == EOF && inBuf->len == 0)
		return EOF;

	/*
	 * otherwise we have a user query so process it.
	 */

	/* Add '\0' to make it look the same as message case. */
	appendStringInfoChar(inBuf, (char) '\0');

	/*
	 * if the query echo flag was given, print the query..
	 */
	if (EchoQuery)
		printf("statement: %s\n", inBuf->data);
	fflush(stdout);

	return 'Q';
}

/*
 * interactive_getc -- collect one character from stdin
 *
 * Even though we are not reading from a "client" process, we still want to
 * respond to signals, particularly SIGTERM/SIGQUIT.
 */
static int
interactive_getc(void)
{
	int			c;

	/*
	 * This will not process catchup interrupts or notifications while
	 * reading. But those can't really be relevant for a standalone backend
	 * anyway. To properly handle SIGTERM there's a hack in die() that
	 * directly processes interrupts at this stage...
	 */
	CHECK_FOR_INTERRUPTS();

	c = getc(stdin);

	ProcessClientReadInterrupt(false);

	return c;
}

/* ----------------
 *	SocketBackend()		Is called for frontend-backend connections
 *
 *	Returns the message type code, and loads message body data into inBuf.
 *
 *	EOF is returned if the connection is lost.
 * ----------------
 */
static int
SocketBackend(StringInfo inBuf)
{
	int			qtype;

	/*
	 * Get message type code from the frontend.
	 */
	HOLD_CANCEL_INTERRUPTS();
	pq_startmsgread();
	qtype = pq_getbyte();

	if (qtype == EOF)			/* frontend disconnected */
	{
		if (IsTransactionState())
			ereport(COMMERROR,
					(errcode(ERRCODE_CONNECTION_FAILURE),
					 errmsg("unexpected EOF on client connection with an open transaction")));
		else
		{
			/*
			 * Can't send DEBUG log messages to client at this point. Since
			 * we're disconnecting right away, we don't need to restore
			 * whereToSendOutput.
			 */
			whereToSendOutput = DestNone;
			ereport(DEBUG1,
					(errcode(ERRCODE_CONNECTION_DOES_NOT_EXIST),
					 errmsg_internal("unexpected EOF on client connection")));
		}
		return qtype;
	}

	/*
	 * Validate message type code before trying to read body; if we have lost
	 * sync, better to say "command unknown" than to run out of memory because
	 * we used garbage as a length word.
	 *
	 * This also gives us a place to set the doing_extended_query_message flag
	 * as soon as possible.
	 */
	switch (qtype)
	{
		case 'Q':				/* simple query */
			doing_extended_query_message = false;
			break;

		case 'F':				/* fastpath function call */
			doing_extended_query_message = false;
			break;

		case 'X':				/* terminate */
			doing_extended_query_message = false;
			ignore_till_sync = false;
			break;

		case 'B':				/* bind */
		case 'C':				/* close */
		case 'D':				/* describe */
		case 'E':				/* execute */
		case 'H':				/* flush */
		case 'P':				/* parse */
			doing_extended_query_message = true;
			break;

		case 'S':				/* sync */
			/* stop any active skip-till-Sync */
			ignore_till_sync = false;
			/* mark not-extended, so that a new error doesn't begin skip */
			doing_extended_query_message = false;
			break;

		case 'd':				/* copy data */
		case 'c':				/* copy done */
		case 'f':				/* copy fail */
			doing_extended_query_message = false;
			break;

		default:

			/*
			 * Otherwise we got garbage from the frontend.  We treat this as
			 * fatal because we have probably lost message boundary sync, and
			 * there's no good way to recover.
			 */
			ereport(FATAL,
					(errcode(ERRCODE_PROTOCOL_VIOLATION),
					 errmsg("invalid frontend message type %d", qtype)));
			break;
	}

	/*
	 * In protocol version 3, all frontend messages have a length word next
	 * after the type code; we can read the message contents independently of
	 * the type.
	 */
	if (pq_getmessage(inBuf, 0))
		return EOF;			/* suitable message already logged */
	RESUME_CANCEL_INTERRUPTS();

	return qtype;
}

/* ----------------
 *		ReadCommand reads a command from either the frontend or
 *		standard input, places it in inBuf, and returns the
 *		message type code (first byte of the message).
 *		EOF is returned if end of file.
 * ----------------
 */
static int
ReadCommand(StringInfo inBuf)
{
	int			result;

	if (whereToSendOutput == DestRemote)
		result = SocketBackend(inBuf);
	else
		result = InteractiveBackend(inBuf);
	return result;
}

/*
 * ProcessClientReadInterrupt() - Process interrupts specific to client reads
 *
 * This is called just before and after low-level reads.
 * 'blocked' is true if no data was available to read and we plan to retry,
 * false if about to read or done reading.
 *
 * Must preserve errno!
 */
void
ProcessClientReadInterrupt(bool blocked)
{
	int			save_errno = errno;

	if (DoingCommandRead)
	{
		/* Check for general interrupts that arrived before/while reading */
		CHECK_FOR_INTERRUPTS();

		/* Process sinval catchup interrupts, if any */
		if (catchupInterruptPending)
			ProcessCatchupInterrupt();

		/* Process notify interrupts, if any */
		if (notifyInterruptPending)
			ProcessNotifyInterrupt();
	}
	else if (ProcDiePending)
	{
		/*
		 * We're dying.  If there is no data available to read, then it's safe
		 * (and sane) to handle that now.  If we haven't tried to read yet,
		 * make sure the process latch is set, so that if there is no data
		 * then we'll come back here and die.  If we're done reading, also
		 * make sure the process latch is set, as we might've undesirably
		 * cleared it while reading.
		 */
		if (blocked)
			CHECK_FOR_INTERRUPTS();
		else
			SetLatch(MyLatch);
	}

	errno = save_errno;
}

/*
 * ProcessClientWriteInterrupt() - Process interrupts specific to client writes
 *
 * This is called just before and after low-level writes.
 * 'blocked' is true if no data could be written and we plan to retry,
 * false if about to write or done writing.
 *
 * Must preserve errno!
 */
void
ProcessClientWriteInterrupt(bool blocked)
{
	int			save_errno = errno;

	if (ProcDiePending)
	{
		/*
		 * We're dying.  If it's not possible to write, then we should handle
		 * that immediately, else a stuck client could indefinitely delay our
		 * response to the signal.  If we haven't tried to write yet, make
		 * sure the process latch is set, so that if the write would block
		 * then we'll come back here and die.  If we're done writing, also
		 * make sure the process latch is set, as we might've undesirably
		 * cleared it while writing.
		 */
		if (blocked)
		{
			/*
			 * Don't mess with whereToSendOutput if ProcessInterrupts wouldn't
			 * do anything.
			 */
			if (InterruptHoldoffCount == 0 && CritSectionCount == 0)
			{
				/*
				 * We don't want to send the client the error message, as a)
				 * that would possibly block again, and b) it would likely
				 * lead to loss of protocol sync because we may have already
				 * sent a partial protocol message.
				 */
				if (whereToSendOutput == DestRemote)
					whereToSendOutput = DestNone;

				CHECK_FOR_INTERRUPTS();
			}
		}
		else
			SetLatch(MyLatch);
	}

	errno = save_errno;
}

/*
 * Do raw parsing (only).
 *
 * A list of parsetrees (RawStmt nodes) is returned, since there might be
 * multiple commands in the given string.
 *
 * NOTE: for interactive queries, it is important to keep this routine
 * separate from the analysis & rewrite stages.  Analysis and rewriting
 * cannot be done in an aborted transaction, since they require access to
 * database tables.  So, we rely on the raw parser to determine whether
 * we've seen a COMMIT or ABORT command; when we are in abort state, other
 * commands are not processed any further than the raw parse stage.
 */
List *
pg_parse_query(const char *query_string)
{
	List	   *raw_parsetree_list;

	TRACE_POSTGRESQL_QUERY_PARSE_START(query_string);

	if (log_parser_stats)
		ResetUsage();

	raw_parsetree_list = raw_parser(query_string, RAW_PARSE_DEFAULT);

	if (log_parser_stats)
		ShowUsage("PARSER STATISTICS");

#ifdef COPY_PARSE_PLAN_TREES
	/* Optional debugging check: pass raw parsetrees through copyObject() */
	{
		List	   *new_list = copyObject(raw_parsetree_list);

		/* This checks both copyObject() and the equal() routines... */
		if (!equal(new_list, raw_parsetree_list))
			elog(WARNING, "copyObject() failed to produce an equal raw parse tree");
		else
			raw_parsetree_list = new_list;
	}
#endif

	/*
	 * Currently, outfuncs/readfuncs support is missing for many raw parse
	 * tree nodes, so we don't try to implement WRITE_READ_PARSE_PLAN_TREES
	 * here.
	 */

	TRACE_POSTGRESQL_QUERY_PARSE_DONE(query_string);

	return raw_parsetree_list;
}

/*
 * Given a raw parsetree (gram.y output), and optionally information about
 * types of parameter symbols ($n), perform parse analysis and rule rewriting.
 *
 * A list of Query nodes is returned, since either the analyzer or the
 * rewriter might expand one query to several.
 *
 * NOTE: for reasons mentioned above, this must be separate from raw parsing.
 */
List *
pg_analyze_and_rewrite(RawStmt *parsetree, const char *query_string,
					   Oid *paramTypes, int numParams,
					   QueryEnvironment *queryEnv)
{
	Query	   *query;
	List	   *querytree_list;

	TRACE_POSTGRESQL_QUERY_REWRITE_START(query_string);

	/*
	 * (1) Perform parse analysis.
	 */
	if (log_parser_stats)
		ResetUsage();

	query = parse_analyze(parsetree, query_string, paramTypes, numParams,
						  queryEnv);

	if (log_parser_stats)
		ShowUsage("PARSE ANALYSIS STATISTICS");

	/*
	 * (2) Rewrite the queries, as necessary
	 */
	querytree_list = pg_rewrite_query(query);

	TRACE_POSTGRESQL_QUERY_REWRITE_DONE(query_string);

	return querytree_list;
}

/*
 * Do parse analysis and rewriting.  This is the same as pg_analyze_and_rewrite
 * except that external-parameter resolution is determined by parser callback
 * hooks instead of a fixed list of parameter datatypes.
 */
List *
pg_analyze_and_rewrite_params(RawStmt *parsetree,
							  const char *query_string,
							  ParserSetupHook parserSetup,
							  void *parserSetupArg,
							  QueryEnvironment *queryEnv)
{
	ParseState *pstate;
	Query	   *query;
	List	   *querytree_list;
	JumbleState *jstate = NULL;

	Assert(query_string != NULL);	/* required as of 8.4 */

	TRACE_POSTGRESQL_QUERY_REWRITE_START(query_string);

	/*
	 * (1) Perform parse analysis.
	 */
	if (log_parser_stats)
		ResetUsage();

	pstate = make_parsestate(NULL);
	pstate->p_sourcetext = query_string;
	pstate->p_queryEnv = queryEnv;
	(*parserSetup) (pstate, parserSetupArg);

	query = transformTopLevelStmt(pstate, parsetree);

	if (compute_query_id)
		jstate = JumbleQuery(query, query_string);

	if (post_parse_analyze_hook)
		(*post_parse_analyze_hook) (pstate, query, jstate);

	free_parsestate(pstate);

	pgstat_report_queryid(query->queryId, false);

	if (log_parser_stats)
		ShowUsage("PARSE ANALYSIS STATISTICS");

	/*
	 * (2) Rewrite the queries, as necessary
	 */
	querytree_list = pg_rewrite_query(query);

	TRACE_POSTGRESQL_QUERY_REWRITE_DONE(query_string);

	return querytree_list;
}

/*
 * Perform rewriting of a query produced by parse analysis.
 *
 * Note: query must just have come from the parser, because we do not do
 * AcquireRewriteLocks() on it.
 */
static List *
pg_rewrite_query(Query *query)
{
	List	   *querytree_list;

	if (Debug_print_parse)
		elog_node_display(LOG, "parse tree", query,
						  Debug_pretty_print);

	if (log_parser_stats)
		ResetUsage();

	if (query->commandType == CMD_UTILITY)
	{
		/* don't rewrite utilities, just dump 'em into result list */
		querytree_list = list_make1(query);
	}
	else
	{
		/* rewrite regular queries */
		querytree_list = QueryRewrite(query);
	}

	if (log_parser_stats)
		ShowUsage("REWRITER STATISTICS");

#ifdef COPY_PARSE_PLAN_TREES
	/* Optional debugging check: pass querytree through copyObject() */
	{
		List	   *new_list;

		new_list = copyObject(querytree_list);
		/* This checks both copyObject() and the equal() routines... */
		if (!equal(new_list, querytree_list))
			elog(WARNING, "copyObject() failed to produce equal parse tree");
		else
			querytree_list = new_list;
	}
#endif

#ifdef WRITE_READ_PARSE_PLAN_TREES
	/* Optional debugging check: pass querytree through outfuncs/readfuncs */
	{
		List	   *new_list = NIL;
		ListCell   *lc;

		/*
		 * We currently lack outfuncs/readfuncs support for most utility
		 * statement types, so only attempt to write/read non-utility queries.
		 */
		foreach(lc, querytree_list)
		{
			Query	   *query = castNode(Query, lfirst(lc));

			if (query->commandType != CMD_UTILITY)
			{
				char	   *str = nodeToString(query);
				Query	   *new_query = stringToNodeWithLocations(str);

				/*
				 * queryId is not saved in stored rules, but we must preserve
				 * it here to avoid breaking pg_stat_statements.
				 */
				new_query->queryId = query->queryId;

				new_list = lappend(new_list, new_query);
				pfree(str);
			}
			else
				new_list = lappend(new_list, query);
		}

		/* This checks both outfuncs/readfuncs and the equal() routines... */
		if (!equal(new_list, querytree_list))
			elog(WARNING, "outfuncs/readfuncs failed to produce equal parse tree");
		else
			querytree_list = new_list;
	}
#endif

	if (Debug_print_rewritten)
		elog_node_display(LOG, "rewritten parse tree", querytree_list,
						  Debug_pretty_print);

	return querytree_list;
}


/*
 * Generate a plan for a single already-rewritten query.
 * This is a thin wrapper around planner() and takes the same parameters.
 */
PlannedStmt *
pg_plan_query(Query *querytree, const char *query_string, int cursorOptions,
			  ParamListInfo boundParams)
{
	PlannedStmt *plan;

	/* Utility commands have no plans. */
	if (querytree->commandType == CMD_UTILITY)
		return NULL;

	/* Planner must have a snapshot in case it calls user-defined functions. */
	Assert(ActiveSnapshotSet());

	TRACE_POSTGRESQL_QUERY_PLAN_START();

	if (log_planner_stats)
		ResetUsage();

	/* call the optimizer */
	plan = planner(querytree, query_string, cursorOptions, boundParams);

	if (log_planner_stats)
		ShowUsage("PLANNER STATISTICS");

#ifdef COPY_PARSE_PLAN_TREES
	/* Optional debugging check: pass plan tree through copyObject() */
	{
		PlannedStmt *new_plan = copyObject(plan);

		/*
		 * equal() currently does not have routines to compare Plan nodes, so
		 * don't try to test equality here.  Perhaps fix someday?
		 */
#ifdef NOT_USED
		/* This checks both copyObject() and the equal() routines... */
		if (!equal(new_plan, plan))
			elog(WARNING, "copyObject() failed to produce an equal plan tree");
		else
#endif
			plan = new_plan;
	}
#endif

#ifdef WRITE_READ_PARSE_PLAN_TREES
	/* Optional debugging check: pass plan tree through outfuncs/readfuncs */
	{
		char	   *str;
		PlannedStmt *new_plan;

		str = nodeToString(plan);
		new_plan = stringToNodeWithLocations(str);
		pfree(str);

		/*
		 * equal() currently does not have routines to compare Plan nodes, so
		 * don't try to test equality here.  Perhaps fix someday?
		 */
#ifdef NOT_USED
		/* This checks both outfuncs/readfuncs and the equal() routines... */
		if (!equal(new_plan, plan))
			elog(WARNING, "outfuncs/readfuncs failed to produce an equal plan tree");
		else
#endif
			plan = new_plan;
	}
#endif

	/*
	 * Print plan if debugging.
	 */
	if (Debug_print_plan)
		elog_node_display(LOG, "plan", plan, Debug_pretty_print);

	TRACE_POSTGRESQL_QUERY_PLAN_DONE();

	return plan;
}

/*
 * Generate plans for a list of already-rewritten queries.
 *
 * For normal optimizable statements, invoke the planner.  For utility
 * statements, just make a wrapper PlannedStmt node.
 *
 * The result is a list of PlannedStmt nodes.
 */
List *
pg_plan_queries(List *querytrees, const char *query_string, int cursorOptions,
				ParamListInfo boundParams)
{
	List	   *stmt_list = NIL;
	ListCell   *query_list;

	foreach(query_list, querytrees)
	{
		Query	   *query = lfirst_node(Query, query_list);
		PlannedStmt *stmt;

		if (query->commandType == CMD_UTILITY)
		{
			/* Utility commands require no planning. */
			stmt = makeNode(PlannedStmt);
			stmt->commandType = CMD_UTILITY;
			stmt->canSetTag = query->canSetTag;
			stmt->utilityStmt = query->utilityStmt;
			stmt->stmt_location = query->stmt_location;
			stmt->stmt_len = query->stmt_len;
<<<<<<< HEAD
			stmt->hasGraphwriteClause = false;
=======
			stmt->queryId = query->queryId;
>>>>>>> 1e55e7d1
		}
		else
		{
			stmt = pg_plan_query(query, query_string, cursorOptions,
								 boundParams);
		}

		stmt_list = lappend(stmt_list, stmt);
	}

	return stmt_list;
}


/*
 * exec_simple_query
 *
 * Execute a "simple Query" protocol message.
 */
static void
exec_simple_query(const char *query_string)
{
	CommandDest dest = whereToSendOutput;
	MemoryContext oldcontext;
	List	   *parsetree_list;
	ListCell   *parsetree_item;
	bool		save_log_statement_stats = log_statement_stats;
	bool		was_logged = false;
	bool		use_implicit_block;
	char		msec_str[32];

	/*
	 * Report query to various monitoring facilities.
	 */
	debug_query_string = query_string;

	pgstat_report_activity(STATE_RUNNING, query_string);

	TRACE_POSTGRESQL_QUERY_START(query_string);

	/*
	 * We use save_log_statement_stats so ShowUsage doesn't report incorrect
	 * results because ResetUsage wasn't called.
	 */
	if (save_log_statement_stats)
		ResetUsage();

	/*
	 * Start up a transaction command.  All queries generated by the
	 * query_string will be in this same command block, *unless* we find a
	 * BEGIN/COMMIT/ABORT statement; we have to force a new xact command after
	 * one of those, else bad things will happen in xact.c. (Note that this
	 * will normally change current memory context.)
	 */
	start_xact_command();

	/*
	 * Zap any pre-existing unnamed statement.  (While not strictly necessary,
	 * it seems best to define simple-Query mode as if it used the unnamed
	 * statement and portal; this ensures we recover any storage used by prior
	 * unnamed operations.)
	 */
	drop_unnamed_stmt();

	/*
	 * Switch to appropriate context for constructing parsetrees.
	 */
	oldcontext = MemoryContextSwitchTo(MessageContext);

	/*
	 * Do basic parsing of the query or queries (this should be safe even if
	 * we are in aborted transaction state!)
	 */
	parsetree_list = pg_parse_query(query_string);

	/* Log immediately if dictated by log_statement */
	if (check_log_statement(parsetree_list))
	{
		ereport(LOG,
				(errmsg("statement: %s", query_string),
				 errhidestmt(true),
				 errdetail_execute(parsetree_list)));
		was_logged = true;
	}

	/*
	 * Switch back to transaction context to enter the loop.
	 */
	MemoryContextSwitchTo(oldcontext);

	/*
	 * For historical reasons, if multiple SQL statements are given in a
	 * single "simple Query" message, we execute them as a single transaction,
	 * unless explicit transaction control commands are included to make
	 * portions of the list be separate transactions.  To represent this
	 * behavior properly in the transaction machinery, we use an "implicit"
	 * transaction block.
	 */
	use_implicit_block = (list_length(parsetree_list) > 1);

	/*
	 * Run through the raw parsetree(s) and process each one.
	 */
	foreach(parsetree_item, parsetree_list)
	{
		RawStmt    *parsetree = lfirst_node(RawStmt, parsetree_item);
		bool		snapshot_set = false;
		CommandTag	commandTag;
		QueryCompletion qc;
		MemoryContext per_parsetree_context = NULL;
		List	   *querytree_list,
				   *plantree_list;
		Portal		portal;
		DestReceiver *receiver;
		int16		format;

		pgstat_report_queryid(0, true);

		/*
		 * Get the command name for use in status display (it also becomes the
		 * default completion tag, down inside PortalRun).  Set ps_status and
		 * do any special start-of-SQL-command processing needed by the
		 * destination.
		 */
		commandTag = CreateCommandTag(parsetree->stmt);

		set_ps_display(GetCommandTagName(commandTag));

		BeginCommand(commandTag, dest);

		/*
		 * If we are in an aborted transaction, reject all commands except
		 * COMMIT/ABORT.  It is important that this test occur before we try
		 * to do parse analysis, rewrite, or planning, since all those phases
		 * try to do database accesses, which may fail in abort state. (It
		 * might be safe to allow some additional utility commands in this
		 * state, but not many...)
		 */
		if (IsAbortedTransactionBlockState() &&
			!IsTransactionExitStmt(parsetree->stmt))
			ereport(ERROR,
					(errcode(ERRCODE_IN_FAILED_SQL_TRANSACTION),
					 errmsg("current transaction is aborted, "
							"commands ignored until end of transaction block"),
					 errdetail_abort()));

		/* Make sure we are in a transaction command */
		start_xact_command();

		/*
		 * If using an implicit transaction block, and we're not already in a
		 * transaction block, start an implicit block to force this statement
		 * to be grouped together with any following ones.  (We must do this
		 * each time through the loop; otherwise, a COMMIT/ROLLBACK in the
		 * list would cause later statements to not be grouped.)
		 */
		if (use_implicit_block)
			BeginImplicitTransactionBlock();

		/* If we got a cancel signal in parsing or prior command, quit */
		CHECK_FOR_INTERRUPTS();

		/*
		 * Set up a snapshot if parse analysis/planning will need one.
		 */
		if (analyze_requires_snapshot(parsetree))
		{
			PushActiveSnapshot(GetTransactionSnapshot());
			snapshot_set = true;
		}

		/*
		 * OK to analyze, rewrite, and plan this query.
		 *
		 * Switch to appropriate context for constructing query and plan trees
		 * (these can't be in the transaction context, as that will get reset
		 * when the command is COMMIT/ROLLBACK).  If we have multiple
		 * parsetrees, we use a separate context for each one, so that we can
		 * free that memory before moving on to the next one.  But for the
		 * last (or only) parsetree, just use MessageContext, which will be
		 * reset shortly after completion anyway.  In event of an error, the
		 * per_parsetree_context will be deleted when MessageContext is reset.
		 */
		if (lnext(parsetree_list, parsetree_item) != NULL)
		{
			per_parsetree_context =
				AllocSetContextCreate(MessageContext,
									  "per-parsetree message context",
									  ALLOCSET_DEFAULT_SIZES);
			oldcontext = MemoryContextSwitchTo(per_parsetree_context);
		}
		else
			oldcontext = MemoryContextSwitchTo(MessageContext);

		querytree_list = pg_analyze_and_rewrite(parsetree, query_string,
												NULL, 0, NULL);

		plantree_list = pg_plan_queries(querytree_list, query_string,
										CURSOR_OPT_PARALLEL_OK, NULL);

		/*
		 * Done with the snapshot used for parsing/planning.
		 *
		 * While it looks promising to reuse the same snapshot for query
		 * execution (at least for simple protocol), unfortunately it causes
		 * execution to use a snapshot that has been acquired before locking
		 * any of the tables mentioned in the query.  This creates user-
		 * visible anomalies, so refrain.  Refer to
		 * https://postgr.es/m/flat/5075D8DF.6050500@fuzzy.cz for details.
		 */
		if (snapshot_set)
			PopActiveSnapshot();

		/* If we got a cancel signal in analysis or planning, quit */
		CHECK_FOR_INTERRUPTS();

		/*
		 * Create unnamed portal to run the query or queries in. If there
		 * already is one, silently drop it.
		 */
		portal = CreatePortal("", true, true);
		/* Don't display the portal in pg_cursors */
		portal->visible = false;

		/*
		 * We don't have to copy anything into the portal, because everything
		 * we are passing here is in MessageContext or the
		 * per_parsetree_context, and so will outlive the portal anyway.
		 */
		PortalDefineQuery(portal,
						  NULL,
						  query_string,
						  commandTag,
						  plantree_list,
						  NULL);

		/*
		 * Start the portal.  No parameters here.
		 */
		PortalStart(portal, NULL, 0, InvalidSnapshot);

		/*
		 * Select the appropriate output format: text unless we are doing a
		 * FETCH from a binary cursor.  (Pretty grotty to have to do this here
		 * --- but it avoids grottiness in other places.  Ah, the joys of
		 * backward compatibility...)
		 */
		format = 0;				/* TEXT is default */
		if (IsA(parsetree->stmt, FetchStmt))
		{
			FetchStmt  *stmt = (FetchStmt *) parsetree->stmt;

			if (!stmt->ismove)
			{
				Portal		fportal = GetPortalByName(stmt->portalname);

				if (PortalIsValid(fportal) &&
					(fportal->cursorOptions & CURSOR_OPT_BINARY))
					format = 1; /* BINARY */
			}
		}
		PortalSetResultFormat(portal, 1, &format);

		/*
		 * Now we can create the destination receiver object.
		 */
		receiver = CreateDestReceiver(dest);
		if (dest == DestRemote)
			SetRemoteDestReceiverParams(receiver, portal);

		/*
		 * Switch back to transaction context for execution.
		 */
		MemoryContextSwitchTo(oldcontext);

		/*
		 * Run the portal to completion, and then drop it (and the receiver).
		 */
		(void) PortalRun(portal,
						 FETCH_ALL,
						 true,	/* always top level */
						 true,
						 receiver,
						 receiver,
						 &qc);

		receiver->rDestroy(receiver);

		PortalDrop(portal, false);

		if (lnext(parsetree_list, parsetree_item) == NULL)
		{
			/*
			 * If this is the last parsetree of the query string, close down
			 * transaction statement before reporting command-complete.  This
			 * is so that any end-of-transaction errors are reported before
			 * the command-complete message is issued, to avoid confusing
			 * clients who will expect either a command-complete message or an
			 * error, not one and then the other.  Also, if we're using an
			 * implicit transaction block, we must close that out first.
			 */
			if (use_implicit_block)
				EndImplicitTransactionBlock();
			finish_xact_command();
		}
		else if (IsA(parsetree->stmt, TransactionStmt))
		{
			/*
			 * If this was a transaction control statement, commit it. We will
			 * start a new xact command for the next command.
			 */
			finish_xact_command();
		}
		else
		{
			/*
			 * We need a CommandCounterIncrement after every query, except
			 * those that start or end a transaction block.
			 */
			CommandCounterIncrement();

			/*
			 * Disable statement timeout between queries of a multi-query
			 * string, so that the timeout applies separately to each query.
			 * (Our next loop iteration will start a fresh timeout.)
			 */
			disable_statement_timeout();
		}

		/*
		 * Tell client that we're done with this query.  Note we emit exactly
		 * one EndCommand report for each raw parsetree, thus one for each SQL
		 * command the client sent, regardless of rewriting. (But a command
		 * aborted by error will not send an EndCommand report at all.)
		 */
		EndCommand(&qc, dest, false);

		/* Now we may drop the per-parsetree context, if one was created. */
		if (per_parsetree_context)
			MemoryContextDelete(per_parsetree_context);
	}							/* end loop over parsetrees */

	/*
	 * Close down transaction statement, if one is open.  (This will only do
	 * something if the parsetree list was empty; otherwise the last loop
	 * iteration already did it.)
	 */
	finish_xact_command();

	/*
	 * If there were no parsetrees, return EmptyQueryResponse message.
	 */
	if (!parsetree_list)
		NullCommand(dest);

	/*
	 * Emit duration logging if appropriate.
	 */
	switch (check_log_duration(msec_str, was_logged))
	{
		case 1:
			ereport(LOG,
					(errmsg("duration: %s ms", msec_str),
					 errhidestmt(true)));
			break;
		case 2:
			ereport(LOG,
					(errmsg("duration: %s ms  statement: %s",
							msec_str, query_string),
					 errhidestmt(true),
					 errdetail_execute(parsetree_list)));
			break;
	}

	if (save_log_statement_stats)
		ShowUsage("QUERY STATISTICS");

	TRACE_POSTGRESQL_QUERY_DONE(query_string);

	debug_query_string = NULL;
}

/*
 * exec_parse_message
 *
 * Execute a "Parse" protocol message.
 */
static void
exec_parse_message(const char *query_string,	/* string to execute */
				   const char *stmt_name,	/* name for prepared stmt */
				   Oid *paramTypes, /* parameter types */
				   int numParams)	/* number of parameters */
{
	MemoryContext unnamed_stmt_context = NULL;
	MemoryContext oldcontext;
	List	   *parsetree_list;
	RawStmt    *raw_parse_tree;
	List	   *querytree_list;
	CachedPlanSource *psrc;
	bool		is_named;
	bool		save_log_statement_stats = log_statement_stats;
	char		msec_str[32];

	/*
	 * Report query to various monitoring facilities.
	 */
	debug_query_string = query_string;

	pgstat_report_activity(STATE_RUNNING, query_string);

	set_ps_display("PARSE");

	if (save_log_statement_stats)
		ResetUsage();

	ereport(DEBUG2,
			(errmsg_internal("parse %s: %s",
					*stmt_name ? stmt_name : "<unnamed>",
					query_string)));

	/*
	 * Start up a transaction command so we can run parse analysis etc. (Note
	 * that this will normally change current memory context.) Nothing happens
	 * if we are already in one.  This also arms the statement timeout if
	 * necessary.
	 */
	start_xact_command();

	/*
	 * Switch to appropriate context for constructing parsetrees.
	 *
	 * We have two strategies depending on whether the prepared statement is
	 * named or not.  For a named prepared statement, we do parsing in
	 * MessageContext and copy the finished trees into the prepared
	 * statement's plancache entry; then the reset of MessageContext releases
	 * temporary space used by parsing and rewriting. For an unnamed prepared
	 * statement, we assume the statement isn't going to hang around long, so
	 * getting rid of temp space quickly is probably not worth the costs of
	 * copying parse trees.  So in this case, we create the plancache entry's
	 * query_context here, and do all the parsing work therein.
	 */
	is_named = (stmt_name[0] != '\0');
	if (is_named)
	{
		/* Named prepared statement --- parse in MessageContext */
		oldcontext = MemoryContextSwitchTo(MessageContext);
	}
	else
	{
		/* Unnamed prepared statement --- release any prior unnamed stmt */
		drop_unnamed_stmt();
		/* Create context for parsing */
		unnamed_stmt_context =
			AllocSetContextCreate(MessageContext,
								  "unnamed prepared statement",
								  ALLOCSET_DEFAULT_SIZES);
		oldcontext = MemoryContextSwitchTo(unnamed_stmt_context);
	}

	/*
	 * Do basic parsing of the query or queries (this should be safe even if
	 * we are in aborted transaction state!)
	 */
	parsetree_list = pg_parse_query(query_string);

	/*
	 * We only allow a single user statement in a prepared statement. This is
	 * mainly to keep the protocol simple --- otherwise we'd need to worry
	 * about multiple result tupdescs and things like that.
	 */
	if (list_length(parsetree_list) > 1)
		ereport(ERROR,
				(errcode(ERRCODE_SYNTAX_ERROR),
				 errmsg("cannot insert multiple commands into a prepared statement")));

	if (parsetree_list != NIL)
	{
		Query	   *query;
		bool		snapshot_set = false;

		raw_parse_tree = linitial_node(RawStmt, parsetree_list);

		/*
		 * If we are in an aborted transaction, reject all commands except
		 * COMMIT/ROLLBACK.  It is important that this test occur before we
		 * try to do parse analysis, rewrite, or planning, since all those
		 * phases try to do database accesses, which may fail in abort state.
		 * (It might be safe to allow some additional utility commands in this
		 * state, but not many...)
		 */
		if (IsAbortedTransactionBlockState() &&
			!IsTransactionExitStmt(raw_parse_tree->stmt))
			ereport(ERROR,
					(errcode(ERRCODE_IN_FAILED_SQL_TRANSACTION),
					 errmsg("current transaction is aborted, "
							"commands ignored until end of transaction block"),
					 errdetail_abort()));

		/*
		 * Create the CachedPlanSource before we do parse analysis, since it
		 * needs to see the unmodified raw parse tree.
		 */
		psrc = CreateCachedPlan(raw_parse_tree, query_string,
								CreateCommandTag(raw_parse_tree->stmt));

		/*
		 * Set up a snapshot if parse analysis will need one.
		 */
		if (analyze_requires_snapshot(raw_parse_tree))
		{
			PushActiveSnapshot(GetTransactionSnapshot());
			snapshot_set = true;
		}

		/*
		 * Analyze and rewrite the query.  Note that the originally specified
		 * parameter set is not required to be complete, so we have to use
		 * parse_analyze_varparams().
		 */
		if (log_parser_stats)
			ResetUsage();

		query = parse_analyze_varparams(raw_parse_tree,
										query_string,
										&paramTypes,
										&numParams);

		/*
		 * Check all parameter types got determined.
		 */
		for (int i = 0; i < numParams; i++)
		{
			Oid			ptype = paramTypes[i];

			if (ptype == InvalidOid || ptype == UNKNOWNOID)
				ereport(ERROR,
						(errcode(ERRCODE_INDETERMINATE_DATATYPE),
						 errmsg("could not determine data type of parameter $%d",
								i + 1)));
		}

		if (log_parser_stats)
			ShowUsage("PARSE ANALYSIS STATISTICS");

		querytree_list = pg_rewrite_query(query);

		/* Done with the snapshot used for parsing */
		if (snapshot_set)
			PopActiveSnapshot();
	}
	else
	{
		/* Empty input string.  This is legal. */
		raw_parse_tree = NULL;
		psrc = CreateCachedPlan(raw_parse_tree, query_string,
								CMDTAG_UNKNOWN);
		querytree_list = NIL;
	}

	/*
	 * CachedPlanSource must be a direct child of MessageContext before we
	 * reparent unnamed_stmt_context under it, else we have a disconnected
	 * circular subgraph.  Klugy, but less so than flipping contexts even more
	 * above.
	 */
	if (unnamed_stmt_context)
		MemoryContextSetParent(psrc->context, MessageContext);

	/* Finish filling in the CachedPlanSource */
	CompleteCachedPlan(psrc,
					   querytree_list,
					   unnamed_stmt_context,
					   paramTypes,
					   numParams,
					   NULL,
					   NULL,
					   CURSOR_OPT_PARALLEL_OK,	/* allow parallel mode */
					   true);	/* fixed result */

	/* If we got a cancel signal during analysis, quit */
	CHECK_FOR_INTERRUPTS();

	if (is_named)
	{
		/*
		 * Store the query as a prepared statement.
		 */
		StorePreparedStatement(stmt_name, psrc, false);
	}
	else
	{
		/*
		 * We just save the CachedPlanSource into unnamed_stmt_psrc.
		 */
		SaveCachedPlan(psrc);
		unnamed_stmt_psrc = psrc;
	}

	MemoryContextSwitchTo(oldcontext);

	/*
	 * We do NOT close the open transaction command here; that only happens
	 * when the client sends Sync.  Instead, do CommandCounterIncrement just
	 * in case something happened during parse/plan.
	 */
	CommandCounterIncrement();

	/*
	 * Send ParseComplete.
	 */
	if (whereToSendOutput == DestRemote)
		pq_putemptymessage('1');

	/*
	 * Emit duration logging if appropriate.
	 */
	switch (check_log_duration(msec_str, false))
	{
		case 1:
			ereport(LOG,
					(errmsg("duration: %s ms", msec_str),
					 errhidestmt(true)));
			break;
		case 2:
			ereport(LOG,
					(errmsg("duration: %s ms  parse %s: %s",
							msec_str,
							*stmt_name ? stmt_name : "<unnamed>",
							query_string),
					 errhidestmt(true)));
			break;
	}

	if (save_log_statement_stats)
		ShowUsage("PARSE MESSAGE STATISTICS");

	debug_query_string = NULL;
}

/*
 * exec_bind_message
 *
 * Process a "Bind" message to create a portal from a prepared statement
 */
static void
exec_bind_message(StringInfo input_message)
{
	const char *portal_name;
	const char *stmt_name;
	int			numPFormats;
	int16	   *pformats = NULL;
	int			numParams;
	int			numRFormats;
	int16	   *rformats = NULL;
	CachedPlanSource *psrc;
	CachedPlan *cplan;
	Portal		portal;
	char	   *query_string;
	char	   *saved_stmt_name;
	ParamListInfo params;
	MemoryContext oldContext;
	bool		save_log_statement_stats = log_statement_stats;
	bool		snapshot_set = false;
	char		msec_str[32];
	ParamsErrorCbData params_data;
	ErrorContextCallback params_errcxt;

	/* Get the fixed part of the message */
	portal_name = pq_getmsgstring(input_message);
	stmt_name = pq_getmsgstring(input_message);

	ereport(DEBUG2,
			(errmsg_internal("bind %s to %s",
					*portal_name ? portal_name : "<unnamed>",
					*stmt_name ? stmt_name : "<unnamed>")));

	/* Find prepared statement */
	if (stmt_name[0] != '\0')
	{
		PreparedStatement *pstmt;

		pstmt = FetchPreparedStatement(stmt_name, true);
		psrc = pstmt->plansource;
	}
	else
	{
		/* special-case the unnamed statement */
		psrc = unnamed_stmt_psrc;
		if (!psrc)
			ereport(ERROR,
					(errcode(ERRCODE_UNDEFINED_PSTATEMENT),
					 errmsg("unnamed prepared statement does not exist")));
	}

	/*
	 * Report query to various monitoring facilities.
	 */
	debug_query_string = psrc->query_string;

	pgstat_report_activity(STATE_RUNNING, psrc->query_string);

	set_ps_display("BIND");

	if (save_log_statement_stats)
		ResetUsage();

	/*
	 * Start up a transaction command so we can call functions etc. (Note that
	 * this will normally change current memory context.) Nothing happens if
	 * we are already in one.  This also arms the statement timeout if
	 * necessary.
	 */
	start_xact_command();

	/* Switch back to message context */
	MemoryContextSwitchTo(MessageContext);

	/* Get the parameter format codes */
	numPFormats = pq_getmsgint(input_message, 2);
	if (numPFormats > 0)
	{
		pformats = (int16 *) palloc(numPFormats * sizeof(int16));
		for (int i = 0; i < numPFormats; i++)
			pformats[i] = pq_getmsgint(input_message, 2);
	}

	/* Get the parameter value count */
	numParams = pq_getmsgint(input_message, 2);

	if (numPFormats > 1 && numPFormats != numParams)
		ereport(ERROR,
				(errcode(ERRCODE_PROTOCOL_VIOLATION),
				 errmsg("bind message has %d parameter formats but %d parameters",
						numPFormats, numParams)));

	if (numParams != psrc->num_params)
		ereport(ERROR,
				(errcode(ERRCODE_PROTOCOL_VIOLATION),
				 errmsg("bind message supplies %d parameters, but prepared statement \"%s\" requires %d",
						numParams, stmt_name, psrc->num_params)));

	/*
	 * If we are in aborted transaction state, the only portals we can
	 * actually run are those containing COMMIT or ROLLBACK commands. We
	 * disallow binding anything else to avoid problems with infrastructure
	 * that expects to run inside a valid transaction.  We also disallow
	 * binding any parameters, since we can't risk calling user-defined I/O
	 * functions.
	 */
	if (IsAbortedTransactionBlockState() &&
		(!(psrc->raw_parse_tree &&
		   IsTransactionExitStmt(psrc->raw_parse_tree->stmt)) ||
		 numParams != 0))
		ereport(ERROR,
				(errcode(ERRCODE_IN_FAILED_SQL_TRANSACTION),
				 errmsg("current transaction is aborted, "
						"commands ignored until end of transaction block"),
				 errdetail_abort()));

	/*
	 * Create the portal.  Allow silent replacement of an existing portal only
	 * if the unnamed portal is specified.
	 */
	if (portal_name[0] == '\0')
		portal = CreatePortal(portal_name, true, true);
	else
		portal = CreatePortal(portal_name, false, false);

	/*
	 * Prepare to copy stuff into the portal's memory context.  We do all this
	 * copying first, because it could possibly fail (out-of-memory) and we
	 * don't want a failure to occur between GetCachedPlan and
	 * PortalDefineQuery; that would result in leaking our plancache refcount.
	 */
	oldContext = MemoryContextSwitchTo(portal->portalContext);

	/* Copy the plan's query string into the portal */
	query_string = pstrdup(psrc->query_string);

	/* Likewise make a copy of the statement name, unless it's unnamed */
	if (stmt_name[0])
		saved_stmt_name = pstrdup(stmt_name);
	else
		saved_stmt_name = NULL;

	/*
	 * Set a snapshot if we have parameters to fetch (since the input
	 * functions might need it) or the query isn't a utility command (and
	 * hence could require redoing parse analysis and planning).  We keep the
	 * snapshot active till we're done, so that plancache.c doesn't have to
	 * take new ones.
	 */
	if (numParams > 0 ||
		(psrc->raw_parse_tree &&
		 analyze_requires_snapshot(psrc->raw_parse_tree)))
	{
		PushActiveSnapshot(GetTransactionSnapshot());
		snapshot_set = true;
	}

	/*
	 * Fetch parameters, if any, and store in the portal's memory context.
	 */
	if (numParams > 0)
	{
		char	  **knownTextValues = NULL; /* allocate on first use */
		BindParamCbData one_param_data;

		/*
		 * Set up an error callback so that if there's an error in this phase,
		 * we can report the specific parameter causing the problem.
		 */
		one_param_data.portalName = portal->name;
		one_param_data.paramno = -1;
		one_param_data.paramval = NULL;
		params_errcxt.previous = error_context_stack;
		params_errcxt.callback = bind_param_error_callback;
		params_errcxt.arg = (void *) &one_param_data;
		error_context_stack = &params_errcxt;

		params = makeParamList(numParams);

		for (int paramno = 0; paramno < numParams; paramno++)
		{
			Oid			ptype = psrc->param_types[paramno];
			int32		plength;
			Datum		pval;
			bool		isNull;
			StringInfoData pbuf;
			char		csave;
			int16		pformat;

			one_param_data.paramno = paramno;
			one_param_data.paramval = NULL;

			plength = pq_getmsgint(input_message, 4);
			isNull = (plength == -1);

			if (!isNull)
			{
				const char *pvalue = pq_getmsgbytes(input_message, plength);

				/*
				 * Rather than copying data around, we just set up a phony
				 * StringInfo pointing to the correct portion of the message
				 * buffer.  We assume we can scribble on the message buffer so
				 * as to maintain the convention that StringInfos have a
				 * trailing null.  This is grotty but is a big win when
				 * dealing with very large parameter strings.
				 */
				pbuf.data = unconstify(char *, pvalue);
				pbuf.maxlen = plength + 1;
				pbuf.len = plength;
				pbuf.cursor = 0;

				csave = pbuf.data[plength];
				pbuf.data[plength] = '\0';
			}
			else
			{
				pbuf.data = NULL;	/* keep compiler quiet */
				csave = 0;
			}

			if (numPFormats > 1)
				pformat = pformats[paramno];
			else if (numPFormats > 0)
				pformat = pformats[0];
			else
				pformat = 0;	/* default = text */

			if (pformat == 0)	/* text mode */
			{
				Oid			typinput;
				Oid			typioparam;
				char	   *pstring;

				getTypeInputInfo(ptype, &typinput, &typioparam);

				/*
				 * We have to do encoding conversion before calling the
				 * typinput routine.
				 */
				if (isNull)
					pstring = NULL;
				else
					pstring = pg_client_to_server(pbuf.data, plength);

				/* Now we can log the input string in case of error */
				one_param_data.paramval = pstring;

				pval = OidInputFunctionCall(typinput, pstring, typioparam, -1);

				one_param_data.paramval = NULL;

				/*
				 * If we might need to log parameters later, save a copy of
				 * the converted string in MessageContext; then free the
				 * result of encoding conversion, if any was done.
				 */
				if (pstring)
				{
					if (log_parameter_max_length_on_error != 0)
					{
						MemoryContext oldcxt;

						oldcxt = MemoryContextSwitchTo(MessageContext);

						if (knownTextValues == NULL)
							knownTextValues =
								palloc0(numParams * sizeof(char *));

						if (log_parameter_max_length_on_error < 0)
							knownTextValues[paramno] = pstrdup(pstring);
						else
						{
							/*
							 * We can trim the saved string, knowing that we
							 * won't print all of it.  But we must copy at
							 * least two more full characters than
							 * BuildParamLogString wants to use; otherwise it
							 * might fail to include the trailing ellipsis.
							 */
							knownTextValues[paramno] =
								pnstrdup(pstring,
										 log_parameter_max_length_on_error
										 + 2 * MAX_MULTIBYTE_CHAR_LEN);
						}

						MemoryContextSwitchTo(oldcxt);
					}
					if (pstring != pbuf.data)
						pfree(pstring);
				}
			}
			else if (pformat == 1)	/* binary mode */
			{
				Oid			typreceive;
				Oid			typioparam;
				StringInfo	bufptr;

				/*
				 * Call the parameter type's binary input converter
				 */
				getTypeBinaryInputInfo(ptype, &typreceive, &typioparam);

				if (isNull)
					bufptr = NULL;
				else
					bufptr = &pbuf;

				pval = OidReceiveFunctionCall(typreceive, bufptr, typioparam, -1);

				/* Trouble if it didn't eat the whole buffer */
				if (!isNull && pbuf.cursor != pbuf.len)
					ereport(ERROR,
							(errcode(ERRCODE_INVALID_BINARY_REPRESENTATION),
							 errmsg("incorrect binary data format in bind parameter %d",
									paramno + 1)));
			}
			else
			{
				ereport(ERROR,
						(errcode(ERRCODE_INVALID_PARAMETER_VALUE),
						 errmsg("unsupported format code: %d",
								pformat)));
				pval = 0;		/* keep compiler quiet */
			}

			/* Restore message buffer contents */
			if (!isNull)
				pbuf.data[plength] = csave;

			params->params[paramno].value = pval;
			params->params[paramno].isnull = isNull;

			/*
			 * We mark the params as CONST.  This ensures that any custom plan
			 * makes full use of the parameter values.
			 */
			params->params[paramno].pflags = PARAM_FLAG_CONST;
			params->params[paramno].ptype = ptype;
		}

		/* Pop the per-parameter error callback */
		error_context_stack = error_context_stack->previous;

		/*
		 * Once all parameters have been received, prepare for printing them
		 * in future errors, if configured to do so.  (This is saved in the
		 * portal, so that they'll appear when the query is executed later.)
		 */
		if (log_parameter_max_length_on_error != 0)
			params->paramValuesStr =
				BuildParamLogString(params,
									knownTextValues,
									log_parameter_max_length_on_error);
	}
	else
		params = NULL;

	/* Done storing stuff in portal's context */
	MemoryContextSwitchTo(oldContext);

	/*
	 * Set up another error callback so that all the parameters are logged if
	 * we get an error during the rest of the BIND processing.
	 */
	params_data.portalName = portal->name;
	params_data.params = params;
	params_errcxt.previous = error_context_stack;
	params_errcxt.callback = ParamsErrorCallback;
	params_errcxt.arg = (void *) &params_data;
	error_context_stack = &params_errcxt;

	/* Get the result format codes */
	numRFormats = pq_getmsgint(input_message, 2);
	if (numRFormats > 0)
	{
		rformats = (int16 *) palloc(numRFormats * sizeof(int16));
		for (int i = 0; i < numRFormats; i++)
			rformats[i] = pq_getmsgint(input_message, 2);
	}

	pq_getmsgend(input_message);

	/*
	 * Obtain a plan from the CachedPlanSource.  Any cruft from (re)planning
	 * will be generated in MessageContext.  The plan refcount will be
	 * assigned to the Portal, so it will be released at portal destruction.
	 */
	cplan = GetCachedPlan(psrc, params, NULL, NULL);

	/*
	 * Now we can define the portal.
	 *
	 * DO NOT put any code that could possibly throw an error between the
	 * above GetCachedPlan call and here.
	 */
	PortalDefineQuery(portal,
					  saved_stmt_name,
					  query_string,
					  psrc->commandTag,
					  cplan->stmt_list,
					  cplan);

	/* Done with the snapshot used for parameter I/O and parsing/planning */
	if (snapshot_set)
		PopActiveSnapshot();

	/*
	 * And we're ready to start portal execution.
	 */
	PortalStart(portal, params, 0, InvalidSnapshot);

	/*
	 * Apply the result format requests to the portal.
	 */
	PortalSetResultFormat(portal, numRFormats, rformats);

	/*
	 * Done binding; remove the parameters error callback.  Entries emitted
	 * later determine independently whether to log the parameters or not.
	 */
	error_context_stack = error_context_stack->previous;

	/*
	 * Send BindComplete.
	 */
	if (whereToSendOutput == DestRemote)
		pq_putemptymessage('2');

	/*
	 * Emit duration logging if appropriate.
	 */
	switch (check_log_duration(msec_str, false))
	{
		case 1:
			ereport(LOG,
					(errmsg("duration: %s ms", msec_str),
					 errhidestmt(true)));
			break;
		case 2:
			ereport(LOG,
					(errmsg("duration: %s ms  bind %s%s%s: %s",
							msec_str,
							*stmt_name ? stmt_name : "<unnamed>",
							*portal_name ? "/" : "",
							*portal_name ? portal_name : "",
							psrc->query_string),
					 errhidestmt(true),
					 errdetail_params(params)));
			break;
	}

	if (save_log_statement_stats)
		ShowUsage("BIND MESSAGE STATISTICS");

	debug_query_string = NULL;
}

/*
 * exec_execute_message
 *
 * Process an "Execute" message for a portal
 */
static void
exec_execute_message(const char *portal_name, long max_rows)
{
	CommandDest dest;
	DestReceiver *receiver;
	Portal		portal;
	bool		completed;
	QueryCompletion qc;
	const char *sourceText;
	const char *prepStmtName;
	ParamListInfo portalParams;
	bool		save_log_statement_stats = log_statement_stats;
	bool		is_xact_command;
	bool		execute_is_fetch;
	bool		was_logged = false;
	char		msec_str[32];
	ParamsErrorCbData params_data;
	ErrorContextCallback params_errcxt;

	/* Adjust destination to tell printtup.c what to do */
	dest = whereToSendOutput;
	if (dest == DestRemote)
		dest = DestRemoteExecute;

	portal = GetPortalByName(portal_name);
	if (!PortalIsValid(portal))
		ereport(ERROR,
				(errcode(ERRCODE_UNDEFINED_CURSOR),
				 errmsg("portal \"%s\" does not exist", portal_name)));

	/*
	 * If the original query was a null string, just return
	 * EmptyQueryResponse.
	 */
	if (portal->commandTag == CMDTAG_UNKNOWN)
	{
		Assert(portal->stmts == NIL);
		NullCommand(dest);
		return;
	}

	/* Does the portal contain a transaction command? */
	is_xact_command = IsTransactionStmtList(portal->stmts);

	/*
	 * We must copy the sourceText and prepStmtName into MessageContext in
	 * case the portal is destroyed during finish_xact_command. Can avoid the
	 * copy if it's not an xact command, though.
	 */
	if (is_xact_command)
	{
		sourceText = pstrdup(portal->sourceText);
		if (portal->prepStmtName)
			prepStmtName = pstrdup(portal->prepStmtName);
		else
			prepStmtName = "<unnamed>";

		/*
		 * An xact command shouldn't have any parameters, which is a good
		 * thing because they wouldn't be around after finish_xact_command.
		 */
		portalParams = NULL;
	}
	else
	{
		sourceText = portal->sourceText;
		if (portal->prepStmtName)
			prepStmtName = portal->prepStmtName;
		else
			prepStmtName = "<unnamed>";
		portalParams = portal->portalParams;
	}

	/*
	 * Report query to various monitoring facilities.
	 */
	debug_query_string = sourceText;

	pgstat_report_activity(STATE_RUNNING, sourceText);

	set_ps_display(GetCommandTagName(portal->commandTag));

	if (save_log_statement_stats)
		ResetUsage();

	BeginCommand(portal->commandTag, dest);

	/*
	 * Create dest receiver in MessageContext (we don't want it in transaction
	 * context, because that may get deleted if portal contains VACUUM).
	 */
	receiver = CreateDestReceiver(dest);
	if (dest == DestRemoteExecute)
		SetRemoteDestReceiverParams(receiver, portal);

	/*
	 * Ensure we are in a transaction command (this should normally be the
	 * case already due to prior BIND).
	 */
	start_xact_command();

	/*
	 * If we re-issue an Execute protocol request against an existing portal,
	 * then we are only fetching more rows rather than completely re-executing
	 * the query from the start. atStart is never reset for a v3 portal, so we
	 * are safe to use this check.
	 */
	execute_is_fetch = !portal->atStart;

	/* Log immediately if dictated by log_statement */
	if (check_log_statement(portal->stmts))
	{
		ereport(LOG,
				(errmsg("%s %s%s%s: %s",
						execute_is_fetch ?
						_("execute fetch from") :
						_("execute"),
						prepStmtName,
						*portal_name ? "/" : "",
						*portal_name ? portal_name : "",
						sourceText),
				 errhidestmt(true),
				 errdetail_params(portalParams)));
		was_logged = true;
	}

	/*
	 * If we are in aborted transaction state, the only portals we can
	 * actually run are those containing COMMIT or ROLLBACK commands.
	 */
	if (IsAbortedTransactionBlockState() &&
		!IsTransactionExitStmtList(portal->stmts))
		ereport(ERROR,
				(errcode(ERRCODE_IN_FAILED_SQL_TRANSACTION),
				 errmsg("current transaction is aborted, "
						"commands ignored until end of transaction block"),
				 errdetail_abort()));

	/* Check for cancel signal before we start execution */
	CHECK_FOR_INTERRUPTS();

	/*
	 * Okay to run the portal.  Set the error callback so that parameters are
	 * logged.  The parameters must have been saved during the bind phase.
	 */
	params_data.portalName = portal->name;
	params_data.params = portalParams;
	params_errcxt.previous = error_context_stack;
	params_errcxt.callback = ParamsErrorCallback;
	params_errcxt.arg = (void *) &params_data;
	error_context_stack = &params_errcxt;

	if (max_rows <= 0)
		max_rows = FETCH_ALL;

	completed = PortalRun(portal,
						  max_rows,
						  true, /* always top level */
						  !execute_is_fetch && max_rows == FETCH_ALL,
						  receiver,
						  receiver,
						  &qc);

	receiver->rDestroy(receiver);

	/* Done executing; remove the params error callback */
	error_context_stack = error_context_stack->previous;

	if (completed)
	{
		if (is_xact_command)
		{
			/*
			 * If this was a transaction control statement, commit it.  We
			 * will start a new xact command for the next command (if any).
			 */
			finish_xact_command();
		}
		else
		{
			/*
			 * We need a CommandCounterIncrement after every query, except
			 * those that start or end a transaction block.
			 */
			CommandCounterIncrement();

			/*
			 * Disable statement timeout whenever we complete an Execute
			 * message.  The next protocol message will start a fresh timeout.
			 */
			disable_statement_timeout();
		}

		/* Send appropriate CommandComplete to client */
		EndCommand(&qc, dest, false);
	}
	else
	{
		/* Portal run not complete, so send PortalSuspended */
		if (whereToSendOutput == DestRemote)
			pq_putemptymessage('s');
	}

	/*
	 * Emit duration logging if appropriate.
	 */
	switch (check_log_duration(msec_str, was_logged))
	{
		case 1:
			ereport(LOG,
					(errmsg("duration: %s ms", msec_str),
					 errhidestmt(true)));
			break;
		case 2:
			ereport(LOG,
					(errmsg("duration: %s ms  %s %s%s%s: %s",
							msec_str,
							execute_is_fetch ?
							_("execute fetch from") :
							_("execute"),
							prepStmtName,
							*portal_name ? "/" : "",
							*portal_name ? portal_name : "",
							sourceText),
					 errhidestmt(true),
					 errdetail_params(portalParams)));
			break;
	}

	if (save_log_statement_stats)
		ShowUsage("EXECUTE MESSAGE STATISTICS");

	debug_query_string = NULL;
}

/*
 * check_log_statement
 *		Determine whether command should be logged because of log_statement
 *
 * stmt_list can be either raw grammar output or a list of planned
 * statements
 */
static bool
check_log_statement(List *stmt_list)
{
	ListCell   *stmt_item;

	if (log_statement == LOGSTMT_NONE)
		return false;
	if (log_statement == LOGSTMT_ALL)
		return true;

	/* Else we have to inspect the statement(s) to see whether to log */
	foreach(stmt_item, stmt_list)
	{
		Node	   *stmt = (Node *) lfirst(stmt_item);

		if (GetCommandLogLevel(stmt) <= log_statement)
			return true;
	}

	return false;
}

/*
 * check_log_duration
 *		Determine whether current command's duration should be logged
 *		We also check if this statement in this transaction must be logged
 *		(regardless of its duration).
 *
 * Returns:
 *		0 if no logging is needed
 *		1 if just the duration should be logged
 *		2 if duration and query details should be logged
 *
 * If logging is needed, the duration in msec is formatted into msec_str[],
 * which must be a 32-byte buffer.
 *
 * was_logged should be true if caller already logged query details (this
 * essentially prevents 2 from being returned).
 */
int
check_log_duration(char *msec_str, bool was_logged)
{
	if (log_duration || log_min_duration_sample >= 0 ||
		log_min_duration_statement >= 0 || xact_is_sampled)
	{
		long		secs;
		int			usecs;
		int			msecs;
		bool		exceeded_duration;
		bool		exceeded_sample_duration;
		bool		in_sample = false;

		TimestampDifference(GetCurrentStatementStartTimestamp(),
							GetCurrentTimestamp(),
							&secs, &usecs);
		msecs = usecs / 1000;

		/*
		 * This odd-looking test for log_min_duration_* being exceeded is
		 * designed to avoid integer overflow with very long durations: don't
		 * compute secs * 1000 until we've verified it will fit in int.
		 */
		exceeded_duration = (log_min_duration_statement == 0 ||
							 (log_min_duration_statement > 0 &&
							  (secs > log_min_duration_statement / 1000 ||
							   secs * 1000 + msecs >= log_min_duration_statement)));

		exceeded_sample_duration = (log_min_duration_sample == 0 ||
									(log_min_duration_sample > 0 &&
									 (secs > log_min_duration_sample / 1000 ||
									  secs * 1000 + msecs >= log_min_duration_sample)));

		/*
		 * Do not log if log_statement_sample_rate = 0. Log a sample if
		 * log_statement_sample_rate <= 1 and avoid unnecessary random() call
		 * if log_statement_sample_rate = 1.
		 */
		if (exceeded_sample_duration)
			in_sample = log_statement_sample_rate != 0 &&
				(log_statement_sample_rate == 1 ||
				 random() <= log_statement_sample_rate * MAX_RANDOM_VALUE);

		if (exceeded_duration || in_sample || log_duration || xact_is_sampled)
		{
			snprintf(msec_str, 32, "%ld.%03d",
					 secs * 1000 + msecs, usecs % 1000);
			if ((exceeded_duration || in_sample || xact_is_sampled) && !was_logged)
				return 2;
			else
				return 1;
		}
	}

	return 0;
}

/*
 * errdetail_execute
 *
 * Add an errdetail() line showing the query referenced by an EXECUTE, if any.
 * The argument is the raw parsetree list.
 */
static int
errdetail_execute(List *raw_parsetree_list)
{
	ListCell   *parsetree_item;

	foreach(parsetree_item, raw_parsetree_list)
	{
		RawStmt    *parsetree = lfirst_node(RawStmt, parsetree_item);

		if (IsA(parsetree->stmt, ExecuteStmt))
		{
			ExecuteStmt *stmt = (ExecuteStmt *) parsetree->stmt;
			PreparedStatement *pstmt;

			pstmt = FetchPreparedStatement(stmt->name, false);
			if (pstmt)
			{
				errdetail("prepare: %s", pstmt->plansource->query_string);
				return 0;
			}
		}
	}

	return 0;
}

/*
 * errdetail_params
 *
 * Add an errdetail() line showing bind-parameter data, if available.
 * Note that this is only used for statement logging, so it is controlled
 * by log_parameter_max_length not log_parameter_max_length_on_error.
 */
static int
errdetail_params(ParamListInfo params)
{
	if (params && params->numParams > 0 && log_parameter_max_length != 0)
	{
		char	   *str;

		str = BuildParamLogString(params, NULL, log_parameter_max_length);
		if (str && str[0] != '\0')
			errdetail("parameters: %s", str);
	}

	return 0;
}

/*
 * errdetail_abort
 *
 * Add an errdetail() line showing abort reason, if any.
 */
static int
errdetail_abort(void)
{
	if (MyProc->recoveryConflictPending)
		errdetail("abort reason: recovery conflict");

	return 0;
}

/*
 * errdetail_recovery_conflict
 *
 * Add an errdetail() line showing conflict source.
 */
static int
errdetail_recovery_conflict(void)
{
	switch (RecoveryConflictReason)
	{
		case PROCSIG_RECOVERY_CONFLICT_BUFFERPIN:
			errdetail("User was holding shared buffer pin for too long.");
			break;
		case PROCSIG_RECOVERY_CONFLICT_LOCK:
			errdetail("User was holding a relation lock for too long.");
			break;
		case PROCSIG_RECOVERY_CONFLICT_TABLESPACE:
			errdetail("User was or might have been using tablespace that must be dropped.");
			break;
		case PROCSIG_RECOVERY_CONFLICT_SNAPSHOT:
			errdetail("User query might have needed to see row versions that must be removed.");
			break;
		case PROCSIG_RECOVERY_CONFLICT_STARTUP_DEADLOCK:
			errdetail("User transaction caused buffer deadlock with recovery.");
			break;
		case PROCSIG_RECOVERY_CONFLICT_DATABASE:
			errdetail("User was connected to a database that must be dropped.");
			break;
		default:
			break;
			/* no errdetail */
	}

	return 0;
}

/*
 * bind_param_error_callback
 *
 * Error context callback used while parsing parameters in a Bind message
 */
static void
bind_param_error_callback(void *arg)
{
	BindParamCbData *data = (BindParamCbData *) arg;
	StringInfoData buf;
	char	   *quotedval;

	if (data->paramno < 0)
		return;

	/* If we have a textual value, quote it, and trim if necessary */
	if (data->paramval)
	{
		initStringInfo(&buf);
		appendStringInfoStringQuoted(&buf, data->paramval,
									 log_parameter_max_length_on_error);
		quotedval = buf.data;
	}
	else
		quotedval = NULL;

	if (data->portalName && data->portalName[0] != '\0')
	{
		if (quotedval)
			errcontext("portal \"%s\" parameter $%d = %s",
					   data->portalName, data->paramno + 1, quotedval);
		else
			errcontext("portal \"%s\" parameter $%d",
					   data->portalName, data->paramno + 1);
	}
	else
	{
		if (quotedval)
			errcontext("unnamed portal parameter $%d = %s",
					   data->paramno + 1, quotedval);
		else
			errcontext("unnamed portal parameter $%d",
					   data->paramno + 1);
	}

	if (quotedval)
		pfree(quotedval);
}

/*
 * exec_describe_statement_message
 *
 * Process a "Describe" message for a prepared statement
 */
static void
exec_describe_statement_message(const char *stmt_name)
{
	CachedPlanSource *psrc;

	/*
	 * Start up a transaction command. (Note that this will normally change
	 * current memory context.) Nothing happens if we are already in one.
	 */
	start_xact_command();

	/* Switch back to message context */
	MemoryContextSwitchTo(MessageContext);

	/* Find prepared statement */
	if (stmt_name[0] != '\0')
	{
		PreparedStatement *pstmt;

		pstmt = FetchPreparedStatement(stmt_name, true);
		psrc = pstmt->plansource;
	}
	else
	{
		/* special-case the unnamed statement */
		psrc = unnamed_stmt_psrc;
		if (!psrc)
			ereport(ERROR,
					(errcode(ERRCODE_UNDEFINED_PSTATEMENT),
					 errmsg("unnamed prepared statement does not exist")));
	}

	/* Prepared statements shouldn't have changeable result descs */
	Assert(psrc->fixed_result);

	/*
	 * If we are in aborted transaction state, we can't run
	 * SendRowDescriptionMessage(), because that needs catalog accesses.
	 * Hence, refuse to Describe statements that return data.  (We shouldn't
	 * just refuse all Describes, since that might break the ability of some
	 * clients to issue COMMIT or ROLLBACK commands, if they use code that
	 * blindly Describes whatever it does.)  We can Describe parameters
	 * without doing anything dangerous, so we don't restrict that.
	 */
	if (IsAbortedTransactionBlockState() &&
		psrc->resultDesc)
		ereport(ERROR,
				(errcode(ERRCODE_IN_FAILED_SQL_TRANSACTION),
				 errmsg("current transaction is aborted, "
						"commands ignored until end of transaction block"),
				 errdetail_abort()));

	if (whereToSendOutput != DestRemote)
		return;					/* can't actually do anything... */

	/*
	 * First describe the parameters...
	 */
	pq_beginmessage_reuse(&row_description_buf, 't');	/* parameter description
														 * message type */
	pq_sendint16(&row_description_buf, psrc->num_params);

	for (int i = 0; i < psrc->num_params; i++)
	{
		Oid			ptype = psrc->param_types[i];

		pq_sendint32(&row_description_buf, (int) ptype);
	}
	pq_endmessage_reuse(&row_description_buf);

	/*
	 * Next send RowDescription or NoData to describe the result...
	 */
	if (psrc->resultDesc)
	{
		List	   *tlist;

		/* Get the plan's primary targetlist */
		tlist = CachedPlanGetTargetList(psrc, NULL);

		SendRowDescriptionMessage(&row_description_buf,
								  psrc->resultDesc,
								  tlist,
								  NULL);
	}
	else
		pq_putemptymessage('n');	/* NoData */

}

/*
 * exec_describe_portal_message
 *
 * Process a "Describe" message for a portal
 */
static void
exec_describe_portal_message(const char *portal_name)
{
	Portal		portal;

	/*
	 * Start up a transaction command. (Note that this will normally change
	 * current memory context.) Nothing happens if we are already in one.
	 */
	start_xact_command();

	/* Switch back to message context */
	MemoryContextSwitchTo(MessageContext);

	portal = GetPortalByName(portal_name);
	if (!PortalIsValid(portal))
		ereport(ERROR,
				(errcode(ERRCODE_UNDEFINED_CURSOR),
				 errmsg("portal \"%s\" does not exist", portal_name)));

	/*
	 * If we are in aborted transaction state, we can't run
	 * SendRowDescriptionMessage(), because that needs catalog accesses.
	 * Hence, refuse to Describe portals that return data.  (We shouldn't just
	 * refuse all Describes, since that might break the ability of some
	 * clients to issue COMMIT or ROLLBACK commands, if they use code that
	 * blindly Describes whatever it does.)
	 */
	if (IsAbortedTransactionBlockState() &&
		portal->tupDesc)
		ereport(ERROR,
				(errcode(ERRCODE_IN_FAILED_SQL_TRANSACTION),
				 errmsg("current transaction is aborted, "
						"commands ignored until end of transaction block"),
				 errdetail_abort()));

	if (whereToSendOutput != DestRemote)
		return;					/* can't actually do anything... */

	if (portal->tupDesc)
		SendRowDescriptionMessage(&row_description_buf,
								  portal->tupDesc,
								  FetchPortalTargetList(portal),
								  portal->formats);
	else
		pq_putemptymessage('n');	/* NoData */
}


/*
 * Convenience routines for starting/committing a single command.
 */
static void
start_xact_command(void)
{
	if (!xact_started)
	{
		StartTransactionCommand();

		xact_started = true;
	}

	/*
	 * Start statement timeout if necessary.  Note that this'll intentionally
	 * not reset the clock on an already started timeout, to avoid the timing
	 * overhead when start_xact_command() is invoked repeatedly, without an
	 * interceding finish_xact_command() (e.g. parse/bind/execute).  If that's
	 * not desired, the timeout has to be disabled explicitly.
	 */
	enable_statement_timeout();

	/* Start timeout for checking if the client has gone away if necessary. */
	if (client_connection_check_interval > 0 &&
		IsUnderPostmaster &&
		MyProcPort &&
		!get_timeout_active(CLIENT_CONNECTION_CHECK_TIMEOUT))
		enable_timeout_after(CLIENT_CONNECTION_CHECK_TIMEOUT,
							 client_connection_check_interval);
}

static void
finish_xact_command(void)
{
	/* cancel active statement timeout after each command */
	disable_statement_timeout();

	if (xact_started)
	{
		CommitTransactionCommand();

#ifdef MEMORY_CONTEXT_CHECKING
		/* Check all memory contexts that weren't freed during commit */
		/* (those that were, were checked before being deleted) */
		MemoryContextCheck(TopMemoryContext);
#endif

#ifdef SHOW_MEMORY_STATS
		/* Print mem stats after each commit for leak tracking */
		MemoryContextStats(TopMemoryContext);
#endif

		xact_started = false;
	}
}


/*
 * Convenience routines for checking whether a statement is one of the
 * ones that we allow in transaction-aborted state.
 */

/* Test a bare parsetree */
static bool
IsTransactionExitStmt(Node *parsetree)
{
	if (parsetree && IsA(parsetree, TransactionStmt))
	{
		TransactionStmt *stmt = (TransactionStmt *) parsetree;

		if (stmt->kind == TRANS_STMT_COMMIT ||
			stmt->kind == TRANS_STMT_PREPARE ||
			stmt->kind == TRANS_STMT_ROLLBACK ||
			stmt->kind == TRANS_STMT_ROLLBACK_TO)
			return true;
	}
	return false;
}

/* Test a list that contains PlannedStmt nodes */
static bool
IsTransactionExitStmtList(List *pstmts)
{
	if (list_length(pstmts) == 1)
	{
		PlannedStmt *pstmt = linitial_node(PlannedStmt, pstmts);

		if (pstmt->commandType == CMD_UTILITY &&
			IsTransactionExitStmt(pstmt->utilityStmt))
			return true;
	}
	return false;
}

/* Test a list that contains PlannedStmt nodes */
static bool
IsTransactionStmtList(List *pstmts)
{
	if (list_length(pstmts) == 1)
	{
		PlannedStmt *pstmt = linitial_node(PlannedStmt, pstmts);

		if (pstmt->commandType == CMD_UTILITY &&
			IsA(pstmt->utilityStmt, TransactionStmt))
			return true;
	}
	return false;
}

/* Release any existing unnamed prepared statement */
static void
drop_unnamed_stmt(void)
{
	/* paranoia to avoid a dangling pointer in case of error */
	if (unnamed_stmt_psrc)
	{
		CachedPlanSource *psrc = unnamed_stmt_psrc;

		unnamed_stmt_psrc = NULL;
		DropCachedPlan(psrc);
	}
}


/* --------------------------------
 *		signal handler routines used in PostgresMain()
 * --------------------------------
 */

/*
 * quickdie() occurs when signaled SIGQUIT by the postmaster.
 *
 * Either some backend has bought the farm, or we've been told to shut down
 * "immediately"; so we need to stop what we're doing and exit.
 */
void
quickdie(SIGNAL_ARGS)
{
	sigaddset(&BlockSig, SIGQUIT);	/* prevent nested calls */
	PG_SETMASK(&BlockSig);

	/*
	 * Prevent interrupts while exiting; though we just blocked signals that
	 * would queue new interrupts, one may have been pending.  We don't want a
	 * quickdie() downgraded to a mere query cancel.
	 */
	HOLD_INTERRUPTS();

	/*
	 * If we're aborting out of client auth, don't risk trying to send
	 * anything to the client; we will likely violate the protocol, not to
	 * mention that we may have interrupted the guts of OpenSSL or some
	 * authentication library.
	 */
	if (ClientAuthInProgress && whereToSendOutput == DestRemote)
		whereToSendOutput = DestNone;

	/*
	 * Notify the client before exiting, to give a clue on what happened.
	 *
	 * It's dubious to call ereport() from a signal handler.  It is certainly
	 * not async-signal safe.  But it seems better to try, than to disconnect
	 * abruptly and leave the client wondering what happened.  It's remotely
	 * possible that we crash or hang while trying to send the message, but
	 * receiving a SIGQUIT is a sign that something has already gone badly
	 * wrong, so there's not much to lose.  Assuming the postmaster is still
	 * running, it will SIGKILL us soon if we get stuck for some reason.
	 *
	 * One thing we can do to make this a tad safer is to clear the error
	 * context stack, so that context callbacks are not called.  That's a lot
	 * less code that could be reached here, and the context info is unlikely
	 * to be very relevant to a SIGQUIT report anyway.
	 */
	error_context_stack = NULL;

	/*
	 * When responding to a postmaster-issued signal, we send the message only
	 * to the client; sending to the server log just creates log spam, plus
	 * it's more code that we need to hope will work in a signal handler.
	 *
	 * Ideally these should be ereport(FATAL), but then we'd not get control
	 * back to force the correct type of process exit.
	 */
	switch (GetQuitSignalReason())
	{
		case PMQUIT_NOT_SENT:
			/* Hmm, SIGQUIT arrived out of the blue */
			ereport(WARNING,
					(errcode(ERRCODE_ADMIN_SHUTDOWN),
					 errmsg("terminating connection because of unexpected SIGQUIT signal")));
			break;
		case PMQUIT_FOR_CRASH:
			/* A crash-and-restart cycle is in progress */
			ereport(WARNING_CLIENT_ONLY,
					(errcode(ERRCODE_CRASH_SHUTDOWN),
					 errmsg("terminating connection because of crash of another server process"),
					 errdetail("The postmaster has commanded this server process to roll back"
							   " the current transaction and exit, because another"
							   " server process exited abnormally and possibly corrupted"
							   " shared memory."),
					 errhint("In a moment you should be able to reconnect to the"
							 " database and repeat your command.")));
			break;
		case PMQUIT_FOR_STOP:
			/* Immediate-mode stop */
			ereport(WARNING_CLIENT_ONLY,
					(errcode(ERRCODE_ADMIN_SHUTDOWN),
					 errmsg("terminating connection due to immediate shutdown command")));
			break;
	}

	/*
	 * We DO NOT want to run proc_exit() or atexit() callbacks -- we're here
	 * because shared memory may be corrupted, so we don't want to try to
	 * clean up our transaction.  Just nail the windows shut and get out of
	 * town.  The callbacks wouldn't be safe to run from a signal handler,
	 * anyway.
	 *
	 * Note we do _exit(2) not _exit(0).  This is to force the postmaster into
	 * a system reset cycle if someone sends a manual SIGQUIT to a random
	 * backend.  This is necessary precisely because we don't clean up our
	 * shared memory state.  (The "dead man switch" mechanism in pmsignal.c
	 * should ensure the postmaster sees this as a crash, too, but no harm in
	 * being doubly sure.)
	 */
	_exit(2);
}

/*
 * Shutdown signal from postmaster: abort transaction and exit
 * at soonest convenient time
 */
void
die(SIGNAL_ARGS)
{
	int			save_errno = errno;

	/* Don't joggle the elbow of proc_exit */
	if (!proc_exit_inprogress)
	{
		InterruptPending = true;
		ProcDiePending = true;
	}

	/* for the statistics collector */
	pgStatSessionEndCause = DISCONNECT_KILLED;

	/* If we're still here, waken anything waiting on the process latch */
	SetLatch(MyLatch);

	/*
	 * If we're in single user mode, we want to quit immediately - we can't
	 * rely on latches as they wouldn't work when stdin/stdout is a file.
	 * Rather ugly, but it's unlikely to be worthwhile to invest much more
	 * effort just for the benefit of single user mode.
	 */
	if (DoingCommandRead && whereToSendOutput != DestRemote)
		ProcessInterrupts();

	errno = save_errno;
}

/*
 * Query-cancel signal from postmaster: abort current transaction
 * at soonest convenient time
 */
void
StatementCancelHandler(SIGNAL_ARGS)
{
	int			save_errno = errno;

	/*
	 * Don't joggle the elbow of proc_exit
	 */
	if (!proc_exit_inprogress)
	{
		InterruptPending = true;
		QueryCancelPending = true;
	}

	/* If we're still here, waken anything waiting on the process latch */
	SetLatch(MyLatch);

	errno = save_errno;
}

/* signal handler for floating point exception */
void
FloatExceptionHandler(SIGNAL_ARGS)
{
	/* We're not returning, so no need to save errno */
	ereport(ERROR,
			(errcode(ERRCODE_FLOATING_POINT_EXCEPTION),
			 errmsg("floating-point exception"),
			 errdetail("An invalid floating-point operation was signaled. "
					   "This probably means an out-of-range result or an "
					   "invalid operation, such as division by zero.")));
}

/*
 * RecoveryConflictInterrupt: out-of-line portion of recovery conflict
 * handling following receipt of SIGUSR1. Designed to be similar to die()
 * and StatementCancelHandler(). Called only by a normal user backend
 * that begins a transaction during recovery.
 */
void
RecoveryConflictInterrupt(ProcSignalReason reason)
{
	int			save_errno = errno;

	/*
	 * Don't joggle the elbow of proc_exit
	 */
	if (!proc_exit_inprogress)
	{
		RecoveryConflictReason = reason;
		switch (reason)
		{
			case PROCSIG_RECOVERY_CONFLICT_STARTUP_DEADLOCK:

				/*
				 * If we aren't waiting for a lock we can never deadlock.
				 */
				if (!IsWaitingForLock())
					return;

				/* Intentional fall through to check wait for pin */
				/* FALLTHROUGH */

			case PROCSIG_RECOVERY_CONFLICT_BUFFERPIN:

				/*
				 * If PROCSIG_RECOVERY_CONFLICT_BUFFERPIN is requested but we
				 * aren't blocking the Startup process there is nothing more
				 * to do.
				 *
				 * When PROCSIG_RECOVERY_CONFLICT_STARTUP_DEADLOCK is
				 * requested, if we're waiting for locks and the startup
				 * process is not waiting for buffer pin (i.e., also waiting
				 * for locks), we set the flag so that ProcSleep() will check
				 * for deadlocks.
				 */
				if (!HoldingBufferPinThatDelaysRecovery())
				{
					if (reason == PROCSIG_RECOVERY_CONFLICT_STARTUP_DEADLOCK &&
						GetStartupBufferPinWaitBufId() < 0)
						CheckDeadLockAlert();
					return;
				}

				MyProc->recoveryConflictPending = true;

				/* Intentional fall through to error handling */
				/* FALLTHROUGH */

			case PROCSIG_RECOVERY_CONFLICT_LOCK:
			case PROCSIG_RECOVERY_CONFLICT_TABLESPACE:
			case PROCSIG_RECOVERY_CONFLICT_SNAPSHOT:

				/*
				 * If we aren't in a transaction any longer then ignore.
				 */
				if (!IsTransactionOrTransactionBlock())
					return;

				/*
				 * If we can abort just the current subtransaction then we are
				 * OK to throw an ERROR to resolve the conflict. Otherwise
				 * drop through to the FATAL case.
				 *
				 * XXX other times that we can throw just an ERROR *may* be
				 * PROCSIG_RECOVERY_CONFLICT_LOCK if no locks are held in
				 * parent transactions
				 *
				 * PROCSIG_RECOVERY_CONFLICT_SNAPSHOT if no snapshots are held
				 * by parent transactions and the transaction is not
				 * transaction-snapshot mode
				 *
				 * PROCSIG_RECOVERY_CONFLICT_TABLESPACE if no temp files or
				 * cursors open in parent transactions
				 */
				if (!IsSubTransaction())
				{
					/*
					 * If we already aborted then we no longer need to cancel.
					 * We do this here since we do not wish to ignore aborted
					 * subtransactions, which must cause FATAL, currently.
					 */
					if (IsAbortedTransactionBlockState())
						return;

					RecoveryConflictPending = true;
					QueryCancelPending = true;
					InterruptPending = true;
					break;
				}

				/* Intentional fall through to session cancel */
				/* FALLTHROUGH */

			case PROCSIG_RECOVERY_CONFLICT_DATABASE:
				RecoveryConflictPending = true;
				ProcDiePending = true;
				InterruptPending = true;
				break;

			default:
				elog(FATAL, "unrecognized conflict mode: %d",
					 (int) reason);
		}

		Assert(RecoveryConflictPending && (QueryCancelPending || ProcDiePending));

		/*
		 * All conflicts apart from database cause dynamic errors where the
		 * command or transaction can be retried at a later point with some
		 * potential for success. No need to reset this, since non-retryable
		 * conflict errors are currently FATAL.
		 */
		if (reason == PROCSIG_RECOVERY_CONFLICT_DATABASE)
			RecoveryConflictRetryable = false;
	}

	/*
	 * Set the process latch. This function essentially emulates signal
	 * handlers like die() and StatementCancelHandler() and it seems prudent
	 * to behave similarly as they do.
	 */
	SetLatch(MyLatch);

	errno = save_errno;
}

/*
 * ProcessInterrupts: out-of-line portion of CHECK_FOR_INTERRUPTS() macro
 *
 * If an interrupt condition is pending, and it's safe to service it,
 * then clear the flag and accept the interrupt.  Called only when
 * InterruptPending is true.
 */
void
ProcessInterrupts(void)
{
	/* OK to accept any interrupts now? */
	if (InterruptHoldoffCount != 0 || CritSectionCount != 0)
		return;
	InterruptPending = false;

	if (ProcDiePending)
	{
		ProcDiePending = false;
		QueryCancelPending = false; /* ProcDie trumps QueryCancel */
		LockErrorCleanup();
		/* As in quickdie, don't risk sending to client during auth */
		if (ClientAuthInProgress && whereToSendOutput == DestRemote)
			whereToSendOutput = DestNone;
		if (ClientAuthInProgress)
			ereport(FATAL,
					(errcode(ERRCODE_QUERY_CANCELED),
					 errmsg("canceling authentication due to timeout")));
		else if (IsAutoVacuumWorkerProcess())
			ereport(FATAL,
					(errcode(ERRCODE_ADMIN_SHUTDOWN),
					 errmsg("terminating autovacuum process due to administrator command")));
		else if (IsLogicalWorker())
			ereport(FATAL,
					(errcode(ERRCODE_ADMIN_SHUTDOWN),
					 errmsg("terminating logical replication worker due to administrator command")));
		else if (IsLogicalLauncher())
		{
			ereport(DEBUG1,
					(errmsg_internal("logical replication launcher shutting down")));

			/*
			 * The logical replication launcher can be stopped at any time.
			 * Use exit status 1 so the background worker is restarted.
			 */
			proc_exit(1);
		}
		else if (RecoveryConflictPending && RecoveryConflictRetryable)
		{
			pgstat_report_recovery_conflict(RecoveryConflictReason);
			ereport(FATAL,
					(errcode(ERRCODE_T_R_SERIALIZATION_FAILURE),
					 errmsg("terminating connection due to conflict with recovery"),
					 errdetail_recovery_conflict()));
		}
		else if (RecoveryConflictPending)
		{
			/* Currently there is only one non-retryable recovery conflict */
			Assert(RecoveryConflictReason == PROCSIG_RECOVERY_CONFLICT_DATABASE);
			pgstat_report_recovery_conflict(RecoveryConflictReason);
			ereport(FATAL,
					(errcode(ERRCODE_DATABASE_DROPPED),
					 errmsg("terminating connection due to conflict with recovery"),
					 errdetail_recovery_conflict()));
		}
		else if (IsBackgroundWorker)
			ereport(FATAL,
					(errcode(ERRCODE_ADMIN_SHUTDOWN),
					 errmsg("terminating background worker \"%s\" due to administrator command",
							MyBgworkerEntry->bgw_type)));
		else
			ereport(FATAL,
					(errcode(ERRCODE_ADMIN_SHUTDOWN),
					 errmsg("terminating connection due to administrator command")));
	}

	if (CheckClientConnectionPending)
	{
		CheckClientConnectionPending = false;

		/*
		 * Check for lost connection and re-arm, if still configured, but not
		 * if we've arrived back at DoingCommandRead state.  We don't want to
		 * wake up idle sessions, and they already know how to detect lost
		 * connections.
		 */
		if (!DoingCommandRead && client_connection_check_interval > 0)
		{
			if (!pq_check_connection())
				ClientConnectionLost = true;
			else
				enable_timeout_after(CLIENT_CONNECTION_CHECK_TIMEOUT,
									 client_connection_check_interval);
		}
	}

	if (ClientConnectionLost)
	{
		QueryCancelPending = false; /* lost connection trumps QueryCancel */
		LockErrorCleanup();
		/* don't send to client, we already know the connection to be dead. */
		whereToSendOutput = DestNone;
		ereport(FATAL,
				(errcode(ERRCODE_CONNECTION_FAILURE),
				 errmsg("connection to client lost")));
	}

	/*
	 * If a recovery conflict happens while we are waiting for input from the
	 * client, the client is presumably just sitting idle in a transaction,
	 * preventing recovery from making progress.  Terminate the connection to
	 * dislodge it.
	 */
	if (RecoveryConflictPending && DoingCommandRead)
	{
		QueryCancelPending = false; /* this trumps QueryCancel */
		RecoveryConflictPending = false;
		LockErrorCleanup();
		pgstat_report_recovery_conflict(RecoveryConflictReason);
		ereport(FATAL,
				(errcode(ERRCODE_T_R_SERIALIZATION_FAILURE),
				 errmsg("terminating connection due to conflict with recovery"),
				 errdetail_recovery_conflict(),
				 errhint("In a moment you should be able to reconnect to the"
						 " database and repeat your command.")));
	}

	/*
	 * Don't allow query cancel interrupts while reading input from the
	 * client, because we might lose sync in the FE/BE protocol.  (Die
	 * interrupts are OK, because we won't read any further messages from the
	 * client in that case.)
	 */
	if (QueryCancelPending && QueryCancelHoldoffCount != 0)
	{
		/*
		 * Re-arm InterruptPending so that we process the cancel request as
		 * soon as we're done reading the message.
		 */
		InterruptPending = true;
	}
	else if (QueryCancelPending)
	{
		bool		lock_timeout_occurred;
		bool		stmt_timeout_occurred;

		QueryCancelPending = false;

		/*
		 * If LOCK_TIMEOUT and STATEMENT_TIMEOUT indicators are both set, we
		 * need to clear both, so always fetch both.
		 */
		lock_timeout_occurred = get_timeout_indicator(LOCK_TIMEOUT, true);
		stmt_timeout_occurred = get_timeout_indicator(STATEMENT_TIMEOUT, true);

		/*
		 * If both were set, we want to report whichever timeout completed
		 * earlier; this ensures consistent behavior if the machine is slow
		 * enough that the second timeout triggers before we get here.  A tie
		 * is arbitrarily broken in favor of reporting a lock timeout.
		 */
		if (lock_timeout_occurred && stmt_timeout_occurred &&
			get_timeout_finish_time(STATEMENT_TIMEOUT) < get_timeout_finish_time(LOCK_TIMEOUT))
			lock_timeout_occurred = false;	/* report stmt timeout */

		if (lock_timeout_occurred)
		{
			LockErrorCleanup();
			ereport(ERROR,
					(errcode(ERRCODE_LOCK_NOT_AVAILABLE),
					 errmsg("canceling statement due to lock timeout")));
		}
		if (stmt_timeout_occurred)
		{
			LockErrorCleanup();
			ereport(ERROR,
					(errcode(ERRCODE_QUERY_CANCELED),
					 errmsg("canceling statement due to statement timeout")));
		}
		if (IsAutoVacuumWorkerProcess())
		{
			LockErrorCleanup();
			ereport(ERROR,
					(errcode(ERRCODE_QUERY_CANCELED),
					 errmsg("canceling autovacuum task")));
		}
		if (RecoveryConflictPending)
		{
			RecoveryConflictPending = false;
			LockErrorCleanup();
			pgstat_report_recovery_conflict(RecoveryConflictReason);
			ereport(ERROR,
					(errcode(ERRCODE_T_R_SERIALIZATION_FAILURE),
					 errmsg("canceling statement due to conflict with recovery"),
					 errdetail_recovery_conflict()));
		}

		/*
		 * If we are reading a command from the client, just ignore the cancel
		 * request --- sending an extra error message won't accomplish
		 * anything.  Otherwise, go ahead and throw the error.
		 */
		if (!DoingCommandRead)
		{
			LockErrorCleanup();
			ereport(ERROR,
					(errcode(ERRCODE_QUERY_CANCELED),
					 errmsg("canceling statement due to user request")));
		}
	}

	if (IdleInTransactionSessionTimeoutPending)
	{
		/*
		 * If the GUC has been reset to zero, ignore the signal.  This is
		 * important because the GUC update itself won't disable any pending
		 * interrupt.
		 */
		if (IdleInTransactionSessionTimeout > 0)
			ereport(FATAL,
					(errcode(ERRCODE_IDLE_IN_TRANSACTION_SESSION_TIMEOUT),
					 errmsg("terminating connection due to idle-in-transaction timeout")));
		else
			IdleInTransactionSessionTimeoutPending = false;
	}

	if (IdleSessionTimeoutPending)
	{
		/* As above, ignore the signal if the GUC has been reset to zero. */
		if (IdleSessionTimeout > 0)
			ereport(FATAL,
					(errcode(ERRCODE_IDLE_SESSION_TIMEOUT),
					 errmsg("terminating connection due to idle-session timeout")));
		else
			IdleSessionTimeoutPending = false;
	}

	if (ProcSignalBarrierPending)
		ProcessProcSignalBarrier();

	if (ParallelMessagePending)
		HandleParallelMessages();

	if (LogMemoryContextPending)
		ProcessLogMemoryContextInterrupt();
}


/*
 * IA64-specific code to fetch the AR.BSP register for stack depth checks.
 *
 * We currently support gcc, icc, and HP-UX's native compiler here.
 *
 * Note: while icc accepts gcc asm blocks on x86[_64], this is not true on
 * ia64 (at least not in icc versions before 12.x).  So we have to carry a
 * separate implementation for it.
 */
#if defined(__ia64__) || defined(__ia64)

#if defined(__hpux) && !defined(__GNUC__) && !defined(__INTEL_COMPILER)
/* Assume it's HP-UX native compiler */
#include <ia64/sys/inline.h>
#define ia64_get_bsp() ((char *) (_Asm_mov_from_ar(_AREG_BSP, _NO_FENCE)))
#elif defined(__INTEL_COMPILER)
/* icc */
#include <asm/ia64regs.h>
#define ia64_get_bsp() ((char *) __getReg(_IA64_REG_AR_BSP))
#else
/* gcc */
static __inline__ char *
ia64_get_bsp(void)
{
	char	   *ret;

	/* the ;; is a "stop", seems to be required before fetching BSP */
	__asm__ __volatile__(
						 ";;\n"
						 "	mov	%0=ar.bsp	\n"
:						 "=r"(ret));

	return ret;
}
#endif
#endif							/* IA64 */


/*
 * set_stack_base: set up reference point for stack depth checking
 *
 * Returns the old reference point, if any.
 */
pg_stack_base_t
set_stack_base(void)
{
	char		stack_base;
	pg_stack_base_t old;

#if defined(__ia64__) || defined(__ia64)
	old.stack_base_ptr = stack_base_ptr;
	old.register_stack_base_ptr = register_stack_base_ptr;
#else
	old = stack_base_ptr;
#endif

	/* Set up reference point for stack depth checking */
	stack_base_ptr = &stack_base;
#if defined(__ia64__) || defined(__ia64)
	register_stack_base_ptr = ia64_get_bsp();
#endif

	return old;
}

/*
 * restore_stack_base: restore reference point for stack depth checking
 *
 * This can be used after set_stack_base() to restore the old value. This
 * is currently only used in PL/Java. When PL/Java calls a backend function
 * from different thread, the thread's stack is at a different location than
 * the main thread's stack, so it sets the base pointer before the call, and
 * restores it afterwards.
 */
void
restore_stack_base(pg_stack_base_t base)
{
#if defined(__ia64__) || defined(__ia64)
	stack_base_ptr = base.stack_base_ptr;
	register_stack_base_ptr = base.register_stack_base_ptr;
#else
	stack_base_ptr = base;
#endif
}

/*
 * check_stack_depth/stack_is_too_deep: check for excessively deep recursion
 *
 * This should be called someplace in any recursive routine that might possibly
 * recurse deep enough to overflow the stack.  Most Unixen treat stack
 * overflow as an unrecoverable SIGSEGV, so we want to error out ourselves
 * before hitting the hardware limit.
 *
 * check_stack_depth() just throws an error summarily.  stack_is_too_deep()
 * can be used by code that wants to handle the error condition itself.
 */
void
check_stack_depth(void)
{
	if (stack_is_too_deep())
	{
		ereport(ERROR,
				(errcode(ERRCODE_STATEMENT_TOO_COMPLEX),
				 errmsg("stack depth limit exceeded"),
				 errhint("Increase the configuration parameter \"max_stack_depth\" (currently %dkB), "
						 "after ensuring the platform's stack depth limit is adequate.",
						 max_stack_depth)));
	}
}

bool
stack_is_too_deep(void)
{
	char		stack_top_loc;
	long		stack_depth;

	/*
	 * Compute distance from reference point to my local variables
	 */
	stack_depth = (long) (stack_base_ptr - &stack_top_loc);

	/*
	 * Take abs value, since stacks grow up on some machines, down on others
	 */
	if (stack_depth < 0)
		stack_depth = -stack_depth;

	/*
	 * Trouble?
	 *
	 * The test on stack_base_ptr prevents us from erroring out if called
	 * during process setup or in a non-backend process.  Logically it should
	 * be done first, but putting it here avoids wasting cycles during normal
	 * cases.
	 */
	if (stack_depth > max_stack_depth_bytes &&
		stack_base_ptr != NULL)
		return true;

	/*
	 * On IA64 there is a separate "register" stack that requires its own
	 * independent check.  For this, we have to measure the change in the
	 * "BSP" pointer from PostgresMain to here.  Logic is just as above,
	 * except that we know IA64's register stack grows up.
	 *
	 * Note we assume that the same max_stack_depth applies to both stacks.
	 */
#if defined(__ia64__) || defined(__ia64)
	stack_depth = (long) (ia64_get_bsp() - register_stack_base_ptr);

	if (stack_depth > max_stack_depth_bytes &&
		register_stack_base_ptr != NULL)
		return true;
#endif							/* IA64 */

	return false;
}

/* GUC check hook for max_stack_depth */
bool
check_max_stack_depth(int *newval, void **extra, GucSource source)
{
	long		newval_bytes = *newval * 1024L;
	long		stack_rlimit = get_stack_depth_rlimit();

	if (stack_rlimit > 0 && newval_bytes > stack_rlimit - STACK_DEPTH_SLOP)
	{
		GUC_check_errdetail("\"max_stack_depth\" must not exceed %ldkB.",
							(stack_rlimit - STACK_DEPTH_SLOP) / 1024L);
		GUC_check_errhint("Increase the platform's stack depth limit via \"ulimit -s\" or local equivalent.");
		return false;
	}
	return true;
}

/* GUC assign hook for max_stack_depth */
void
assign_max_stack_depth(int newval, void *extra)
{
	long		newval_bytes = newval * 1024L;

	max_stack_depth_bytes = newval_bytes;
}


/*
 * set_debug_options --- apply "-d N" command line option
 *
 * -d is not quite the same as setting log_min_messages because it enables
 * other output options.
 */
void
set_debug_options(int debug_flag, GucContext context, GucSource source)
{
	if (debug_flag > 0)
	{
		char		debugstr[64];

		sprintf(debugstr, "debug%d", debug_flag);
		SetConfigOption("log_min_messages", debugstr, context, source);
	}
	else
		SetConfigOption("log_min_messages", "notice", context, source);

	if (debug_flag >= 1 && context == PGC_POSTMASTER)
	{
		SetConfigOption("log_connections", "true", context, source);
		SetConfigOption("log_disconnections", "true", context, source);
	}
	if (debug_flag >= 2)
		SetConfigOption("log_statement", "all", context, source);
	if (debug_flag >= 3)
		SetConfigOption("debug_print_parse", "true", context, source);
	if (debug_flag >= 4)
		SetConfigOption("debug_print_plan", "true", context, source);
	if (debug_flag >= 5)
		SetConfigOption("debug_print_rewritten", "true", context, source);
}


bool
set_plan_disabling_options(const char *arg, GucContext context, GucSource source)
{
	const char *tmp = NULL;

	switch (arg[0])
	{
		case 's':				/* seqscan */
			tmp = "enable_seqscan";
			break;
		case 'i':				/* indexscan */
			tmp = "enable_indexscan";
			break;
		case 'o':				/* indexonlyscan */
			tmp = "enable_indexonlyscan";
			break;
		case 'b':				/* bitmapscan */
			tmp = "enable_bitmapscan";
			break;
		case 't':				/* tidscan */
			tmp = "enable_tidscan";
			break;
		case 'n':				/* nestloop */
			tmp = "enable_nestloop";
			break;
		case 'm':				/* mergejoin */
			tmp = "enable_mergejoin";
			break;
		case 'h':				/* hashjoin */
			tmp = "enable_hashjoin";
			break;
	}
	if (tmp)
	{
		SetConfigOption(tmp, "false", context, source);
		return true;
	}
	else
		return false;
}


const char *
get_stats_option_name(const char *arg)
{
	switch (arg[0])
	{
		case 'p':
			if (optarg[1] == 'a')	/* "parser" */
				return "log_parser_stats";
			else if (optarg[1] == 'l')	/* "planner" */
				return "log_planner_stats";
			break;

		case 'e':				/* "executor" */
			return "log_executor_stats";
			break;
	}

	return NULL;
}


/* ----------------------------------------------------------------
 * process_postgres_switches
 *	   Parse command line arguments for PostgresMain
 *
 * This is called twice, once for the "secure" options coming from the
 * postmaster or command line, and once for the "insecure" options coming
 * from the client's startup packet.  The latter have the same syntax but
 * may be restricted in what they can do.
 *
 * argv[0] is ignored in either case (it's assumed to be the program name).
 *
 * ctx is PGC_POSTMASTER for secure options, PGC_BACKEND for insecure options
 * coming from the client, or PGC_SU_BACKEND for insecure options coming from
 * a superuser client.
 *
 * If a database name is present in the command line arguments, it's
 * returned into *dbname (this is allowed only if *dbname is initially NULL).
 * ----------------------------------------------------------------
 */
void
process_postgres_switches(int argc, char *argv[], GucContext ctx,
						  const char **dbname)
{
	bool		secure = (ctx == PGC_POSTMASTER);
	int			errs = 0;
	GucSource	gucsource;
	int			flag;

	if (secure)
	{
		gucsource = PGC_S_ARGV; /* switches came from command line */

		/* Ignore the initial --single argument, if present */
		if (argc > 1 && strcmp(argv[1], "--single") == 0)
		{
			argv++;
			argc--;
		}
	}
	else
	{
		gucsource = PGC_S_CLIENT;	/* switches came from client */
	}

#ifdef HAVE_INT_OPTERR

	/*
	 * Turn this off because it's either printed to stderr and not the log
	 * where we'd want it, or argv[0] is now "--single", which would make for
	 * a weird error message.  We print our own error message below.
	 */
	opterr = 0;
#endif

	/*
	 * Parse command-line options.  CAUTION: keep this in sync with
	 * postmaster/postmaster.c (the option sets should not conflict) and with
	 * the common help() function in main/main.c.
	 */
	while ((flag = getopt(argc, argv, "B:bc:C:D:d:EeFf:h:ijk:lN:nOPp:r:S:sTt:v:W:-:")) != -1)
	{
		switch (flag)
		{
			case 'B':
				SetConfigOption("shared_buffers", optarg, ctx, gucsource);
				break;

			case 'b':
				/* Undocumented flag used for binary upgrades */
				if (secure)
					IsBinaryUpgrade = true;
				break;

			case 'C':
				/* ignored for consistency with the postmaster */
				break;

			case 'D':
				if (secure)
					userDoption = strdup(optarg);
				break;

			case 'd':
				set_debug_options(atoi(optarg), ctx, gucsource);
				break;

			case 'E':
				if (secure)
					EchoQuery = true;
				break;

			case 'e':
				SetConfigOption("datestyle", "euro", ctx, gucsource);
				break;

			case 'F':
				SetConfigOption("fsync", "false", ctx, gucsource);
				break;

			case 'f':
				if (!set_plan_disabling_options(optarg, ctx, gucsource))
					errs++;
				break;

			case 'h':
				SetConfigOption("listen_addresses", optarg, ctx, gucsource);
				break;

			case 'i':
				SetConfigOption("listen_addresses", "*", ctx, gucsource);
				break;

			case 'j':
				if (secure)
					UseSemiNewlineNewline = true;
				break;

			case 'k':
				SetConfigOption("unix_socket_directories", optarg, ctx, gucsource);
				break;

			case 'l':
				SetConfigOption("ssl", "true", ctx, gucsource);
				break;

			case 'N':
				SetConfigOption("max_connections", optarg, ctx, gucsource);
				break;

			case 'n':
				/* ignored for consistency with postmaster */
				break;

			case 'O':
				SetConfigOption("allow_system_table_mods", "true", ctx, gucsource);
				break;

			case 'P':
				SetConfigOption("ignore_system_indexes", "true", ctx, gucsource);
				break;

			case 'p':
				SetConfigOption("port", optarg, ctx, gucsource);
				break;

			case 'r':
				/* send output (stdout and stderr) to the given file */
				if (secure)
					strlcpy(OutputFileName, optarg, MAXPGPATH);
				break;

			case 'S':
				SetConfigOption("work_mem", optarg, ctx, gucsource);
				break;

			case 's':
				SetConfigOption("log_statement_stats", "true", ctx, gucsource);
				break;

			case 'T':
				/* ignored for consistency with the postmaster */
				break;

			case 't':
				{
					const char *tmp = get_stats_option_name(optarg);

					if (tmp)
						SetConfigOption(tmp, "true", ctx, gucsource);
					else
						errs++;
					break;
				}

			case 'v':

				/*
				 * -v is no longer used in normal operation, since
				 * FrontendProtocol is already set before we get here. We keep
				 * the switch only for possible use in standalone operation,
				 * in case we ever support using normal FE/BE protocol with a
				 * standalone backend.
				 */
				if (secure)
					FrontendProtocol = (ProtocolVersion) atoi(optarg);
				break;

			case 'W':
				SetConfigOption("post_auth_delay", optarg, ctx, gucsource);
				break;

			case 'c':
			case '-':
				{
					char	   *name,
							   *value;

					ParseLongOption(optarg, &name, &value);
					if (!value)
					{
						if (flag == '-')
							ereport(ERROR,
									(errcode(ERRCODE_SYNTAX_ERROR),
									 errmsg("--%s requires a value",
											optarg)));
						else
							ereport(ERROR,
									(errcode(ERRCODE_SYNTAX_ERROR),
									 errmsg("-c %s requires a value",
											optarg)));
					}
					SetConfigOption(name, value, ctx, gucsource);
					free(name);
					if (value)
						free(value);
					break;
				}

			default:
				errs++;
				break;
		}

		if (errs)
			break;
	}

	/*
	 * Optional database name should be there only if *dbname is NULL.
	 */
	if (!errs && dbname && *dbname == NULL && argc - optind >= 1)
		*dbname = strdup(argv[optind++]);

	if (errs || argc != optind)
	{
		if (errs)
			optind--;			/* complain about the previous argument */

		/* spell the error message a bit differently depending on context */
		if (IsUnderPostmaster)
			ereport(FATAL,
					errcode(ERRCODE_SYNTAX_ERROR),
					errmsg("invalid command-line argument for server process: %s", argv[optind]),
					errhint("Try \"%s --help\" for more information.", progname));
		else
			ereport(FATAL,
					errcode(ERRCODE_SYNTAX_ERROR),
					errmsg("%s: invalid command-line argument: %s",
						   progname, argv[optind]),
					errhint("Try \"%s --help\" for more information.", progname));
	}

	/*
	 * Reset getopt(3) library so that it will work correctly in subprocesses
	 * or when this function is called a second time with another array.
	 */
	optind = 1;
#ifdef HAVE_INT_OPTRESET
	optreset = 1;				/* some systems need this too */
#endif
}


/* ----------------------------------------------------------------
 * PostgresMain
 *	   postgres main loop -- all backends, interactive or otherwise start here
 *
 * argc/argv are the command line arguments to be used.  (When being forked
 * by the postmaster, these are not the original argv array of the process.)
 * dbname is the name of the database to connect to, or NULL if the database
 * name should be extracted from the command line arguments or defaulted.
 * username is the PostgreSQL user name to be used for the session.
 * ----------------------------------------------------------------
 */
void
PostgresMain(int argc, char *argv[],
			 const char *dbname,
			 const char *username)
{
	int			firstchar;
	StringInfoData input_message;
	sigjmp_buf	local_sigjmp_buf;
	volatile bool send_ready_for_query = true;
	bool		idle_in_transaction_timeout_enabled = false;
	bool		idle_session_timeout_enabled = false;

	/* Initialize startup process environment if necessary. */
	if (!IsUnderPostmaster)
		InitStandaloneProcess(argv[0]);

	SetProcessingMode(InitProcessing);

	/*
	 * Set default values for command-line options.
	 */
	if (!IsUnderPostmaster)
		InitializeGUCOptions();

	/*
	 * Parse command-line options.
	 */
	process_postgres_switches(argc, argv, PGC_POSTMASTER, &dbname);

	/* Must have gotten a database name, or have a default (the username) */
	if (dbname == NULL)
	{
		dbname = username;
		if (dbname == NULL)
			ereport(FATAL,
					(errcode(ERRCODE_INVALID_PARAMETER_VALUE),
					 errmsg("%s: no database nor user name specified",
							progname)));
	}

	/* Acquire configuration parameters, unless inherited from postmaster */
	if (!IsUnderPostmaster)
	{
		if (!SelectConfigFiles(userDoption, progname))
			proc_exit(1);
	}

	/*
	 * Set up signal handlers.  (InitPostmasterChild or InitStandaloneProcess
	 * has already set up BlockSig and made that the active signal mask.)
	 *
	 * Note that postmaster blocked all signals before forking child process,
	 * so there is no race condition whereby we might receive a signal before
	 * we have set up the handler.
	 *
	 * Also note: it's best not to use any signals that are SIG_IGNored in the
	 * postmaster.  If such a signal arrives before we are able to change the
	 * handler to non-SIG_IGN, it'll get dropped.  Instead, make a dummy
	 * handler in the postmaster to reserve the signal. (Of course, this isn't
	 * an issue for signals that are locally generated, such as SIGALRM and
	 * SIGPIPE.)
	 */
	if (am_walsender)
		WalSndSignals();
	else
	{
		pqsignal(SIGHUP, SignalHandlerForConfigReload);
		pqsignal(SIGINT, StatementCancelHandler);	/* cancel current query */
		pqsignal(SIGTERM, die); /* cancel current query and exit */

		/*
		 * In a postmaster child backend, replace SignalHandlerForCrashExit
		 * with quickdie, so we can tell the client we're dying.
		 *
		 * In a standalone backend, SIGQUIT can be generated from the keyboard
		 * easily, while SIGTERM cannot, so we make both signals do die()
		 * rather than quickdie().
		 */
		if (IsUnderPostmaster)
			pqsignal(SIGQUIT, quickdie);	/* hard crash time */
		else
			pqsignal(SIGQUIT, die); /* cancel current query and exit */
		InitializeTimeouts();	/* establishes SIGALRM handler */

		/*
		 * Ignore failure to write to frontend. Note: if frontend closes
		 * connection, we will notice it and exit cleanly when control next
		 * returns to outer loop.  This seems safer than forcing exit in the
		 * midst of output during who-knows-what operation...
		 */
		pqsignal(SIGPIPE, SIG_IGN);
		pqsignal(SIGUSR1, procsignal_sigusr1_handler);
		pqsignal(SIGUSR2, SIG_IGN);
		pqsignal(SIGFPE, FloatExceptionHandler);

		/*
		 * Reset some signals that are accepted by postmaster but not by
		 * backend
		 */
		pqsignal(SIGCHLD, SIG_DFL); /* system() requires this on some
									 * platforms */
	}

	if (!IsUnderPostmaster)
	{
		/*
		 * Validate we have been given a reasonable-looking DataDir (if under
		 * postmaster, assume postmaster did this already).
		 */
		checkDataDir();

		/* Change into DataDir (if under postmaster, was done already) */
		ChangeToDataDir();

		/*
		 * Create lockfile for data directory.
		 */
		CreateDataDirLockFile(false);

		/* read control file (error checking and contains config ) */
		LocalProcessControlFile(false);

		/* Initialize MaxBackends (if under postmaster, was done already) */
		InitializeMaxBackends();
	}

	/* Early initialization */
	BaseInit();

	/*
	 * Create a per-backend PGPROC struct in shared memory, except in the
	 * EXEC_BACKEND case where this was done in SubPostmasterMain. We must do
	 * this before we can use LWLocks (and in the EXEC_BACKEND case we already
	 * had to do some stuff with LWLocks).
	 */
#ifdef EXEC_BACKEND
	if (!IsUnderPostmaster)
		InitProcess();
#else
	InitProcess();
#endif

	/* We need to allow SIGINT, etc during the initial transaction */
	PG_SETMASK(&UnBlockSig);

	/*
	 * General initialization.
	 *
	 * NOTE: if you are tempted to add code in this vicinity, consider putting
	 * it inside InitPostgres() instead.  In particular, anything that
	 * involves database access should be there, not here.
	 */
	InitPostgres(dbname, InvalidOid, username, InvalidOid, NULL, false);

	/*
	 * If the PostmasterContext is still around, recycle the space; we don't
	 * need it anymore after InitPostgres completes.  Note this does not trash
	 * *MyProcPort, because ConnCreate() allocated that space with malloc()
	 * ... else we'd need to copy the Port data first.  Also, subsidiary data
	 * such as the username isn't lost either; see ProcessStartupPacket().
	 */
	if (PostmasterContext)
	{
		MemoryContextDelete(PostmasterContext);
		PostmasterContext = NULL;
	}

	SetProcessingMode(NormalProcessing);

	/*
	 * Now all GUC states are fully set up.  Report them to client if
	 * appropriate.
	 */
	BeginReportingGUCOptions();

	/*
	 * Also set up handler to log session end; we have to wait till now to be
	 * sure Log_disconnections has its final value.
	 */
	if (IsUnderPostmaster && Log_disconnections)
		on_proc_exit(log_disconnections, 0);

	/* Perform initialization specific to a WAL sender process. */
	if (am_walsender)
		InitWalSender();

	/*
	 * process any libraries that should be preloaded at backend start (this
	 * likewise can't be done until GUC settings are complete)
	 */
	process_session_preload_libraries();

	/*
	 * Send this backend's cancellation info to the frontend.
	 */
	if (whereToSendOutput == DestRemote)
	{
		StringInfoData buf;

		pq_beginmessage(&buf, 'K');
		pq_sendint32(&buf, (int32) MyProcPid);
		pq_sendint32(&buf, (int32) MyCancelKey);
		pq_endmessage(&buf);
		/* Need not flush since ReadyForQuery will do it. */
	}

	/* Welcome banner for standalone case */
	if (whereToSendOutput == DestDebug)
		printf("\nPostgreSQL stand-alone backend %s\n", PG_VERSION);

	/*
	 * Create the memory context we will use in the main loop.
	 *
	 * MessageContext is reset once per iteration of the main loop, ie, upon
	 * completion of processing of each command message from the client.
	 */
	MessageContext = AllocSetContextCreate(TopMemoryContext,
										   "MessageContext",
										   ALLOCSET_DEFAULT_SIZES);

	/*
	 * Create memory context and buffer used for RowDescription messages. As
	 * SendRowDescriptionMessage(), via exec_describe_statement_message(), is
	 * frequently executed for ever single statement, we don't want to
	 * allocate a separate buffer every time.
	 */
	row_description_context = AllocSetContextCreate(TopMemoryContext,
													"RowDescriptionContext",
													ALLOCSET_DEFAULT_SIZES);
	MemoryContextSwitchTo(row_description_context);
	initStringInfo(&row_description_buf);
	MemoryContextSwitchTo(TopMemoryContext);

	/*
	 * Remember stand-alone backend startup time
	 */
	if (!IsUnderPostmaster)
		PgStartTime = GetCurrentTimestamp();

	/*
	 * POSTGRES main processing loop begins here
	 *
	 * If an exception is encountered, processing resumes here so we abort the
	 * current transaction and start a new one.
	 *
	 * You might wonder why this isn't coded as an infinite loop around a
	 * PG_TRY construct.  The reason is that this is the bottom of the
	 * exception stack, and so with PG_TRY there would be no exception handler
	 * in force at all during the CATCH part.  By leaving the outermost setjmp
	 * always active, we have at least some chance of recovering from an error
	 * during error recovery.  (If we get into an infinite loop thereby, it
	 * will soon be stopped by overflow of elog.c's internal state stack.)
	 *
	 * Note that we use sigsetjmp(..., 1), so that this function's signal mask
	 * (to wit, UnBlockSig) will be restored when longjmp'ing to here.  This
	 * is essential in case we longjmp'd out of a signal handler on a platform
	 * where that leaves the signal blocked.  It's not redundant with the
	 * unblock in AbortTransaction() because the latter is only called if we
	 * were inside a transaction.
	 */

	if (sigsetjmp(local_sigjmp_buf, 1) != 0)
	{
		/*
		 * NOTE: if you are tempted to add more code in this if-block,
		 * consider the high probability that it should be in
		 * AbortTransaction() instead.  The only stuff done directly here
		 * should be stuff that is guaranteed to apply *only* for outer-level
		 * error recovery, such as adjusting the FE/BE protocol status.
		 */

		/* Since not using PG_TRY, must reset error stack by hand */
		error_context_stack = NULL;

		/* Prevent interrupts while cleaning up */
		HOLD_INTERRUPTS();

		/*
		 * Forget any pending QueryCancel request, since we're returning to
		 * the idle loop anyway, and cancel any active timeout requests.  (In
		 * future we might want to allow some timeout requests to survive, but
		 * at minimum it'd be necessary to do reschedule_timeouts(), in case
		 * we got here because of a query cancel interrupting the SIGALRM
		 * interrupt handler.)	Note in particular that we must clear the
		 * statement and lock timeout indicators, to prevent any future plain
		 * query cancels from being misreported as timeouts in case we're
		 * forgetting a timeout cancel.
		 */
		disable_all_timeouts(false);
		QueryCancelPending = false; /* second to avoid race condition */

		/* Not reading from the client anymore. */
		DoingCommandRead = false;

		/* Make sure libpq is in a good state */
		pq_comm_reset();

		/* Report the error to the client and/or server log */
		EmitErrorReport();

		/*
		 * Make sure debug_query_string gets reset before we possibly clobber
		 * the storage it points at.
		 */
		debug_query_string = NULL;

		/*
		 * Abort the current transaction in order to recover.
		 */
		AbortCurrentTransaction();

		if (am_walsender)
			WalSndErrorCleanup();

		PortalErrorCleanup();
		SPICleanup();

		/*
		 * We can't release replication slots inside AbortTransaction() as we
		 * need to be able to start and abort transactions while having a slot
		 * acquired. But we never need to hold them across top level errors,
		 * so releasing here is fine. There's another cleanup in ProcKill()
		 * ensuring we'll correctly cleanup on FATAL errors as well.
		 */
		if (MyReplicationSlot != NULL)
			ReplicationSlotRelease();

		/* We also want to cleanup temporary slots on error. */
		ReplicationSlotCleanup();

		jit_reset_after_error();

		/*
		 * Now return to normal top-level context and clear ErrorContext for
		 * next time.
		 */
		MemoryContextSwitchTo(TopMemoryContext);
		FlushErrorState();

		/*
		 * If we were handling an extended-query-protocol message, initiate
		 * skip till next Sync.  This also causes us not to issue
		 * ReadyForQuery (until we get Sync).
		 */
		if (doing_extended_query_message)
			ignore_till_sync = true;

		/* We don't have a transaction command open anymore */
		xact_started = false;

		/*
		 * If an error occurred while we were reading a message from the
		 * client, we have potentially lost track of where the previous
		 * message ends and the next one begins.  Even though we have
		 * otherwise recovered from the error, we cannot safely read any more
		 * messages from the client, so there isn't much we can do with the
		 * connection anymore.
		 */
		if (pq_is_reading_msg())
			ereport(FATAL,
					(errcode(ERRCODE_PROTOCOL_VIOLATION),
					 errmsg("terminating connection because protocol synchronization was lost")));

		/* Now we can allow interrupts again */
		RESUME_INTERRUPTS();
	}

	/* We can now handle ereport(ERROR) */
	PG_exception_stack = &local_sigjmp_buf;

	if (!ignore_till_sync)
		send_ready_for_query = true;	/* initially, or after error */

	/*
	 * Non-error queries loop here.
	 */

	for (;;)
	{
		/*
		 * At top of loop, reset extended-query-message flag, so that any
		 * errors encountered in "idle" state don't provoke skip.
		 */
		doing_extended_query_message = false;

		/*
		 * Release storage left over from prior query cycle, and create a new
		 * query input buffer in the cleared MessageContext.
		 */
		MemoryContextSwitchTo(MessageContext);
		MemoryContextResetAndDeleteChildren(MessageContext);

		initStringInfo(&input_message);

		/*
		 * Also consider releasing our catalog snapshot if any, so that it's
		 * not preventing advance of global xmin while we wait for the client.
		 */
		InvalidateCatalogSnapshotConditionally();

		/*
		 * (1) If we've reached idle state, tell the frontend we're ready for
		 * a new query.
		 *
		 * Note: this includes fflush()'ing the last of the prior output.
		 *
		 * This is also a good time to send collected statistics to the
		 * collector, and to update the PS stats display.  We avoid doing
		 * those every time through the message loop because it'd slow down
		 * processing of batched messages, and because we don't want to report
		 * uncommitted updates (that confuses autovacuum).  The notification
		 * processor wants a call too, if we are not in a transaction block.
		 *
		 * Also, if an idle timeout is enabled, start the timer for that.
		 */
		if (send_ready_for_query)
		{
			if (IsAbortedTransactionBlockState())
			{
				set_ps_display("idle in transaction (aborted)");
				pgstat_report_activity(STATE_IDLEINTRANSACTION_ABORTED, NULL);

				/* Start the idle-in-transaction timer */
				if (IdleInTransactionSessionTimeout > 0)
				{
					idle_in_transaction_timeout_enabled = true;
					enable_timeout_after(IDLE_IN_TRANSACTION_SESSION_TIMEOUT,
										 IdleInTransactionSessionTimeout);
				}
			}
			else if (IsTransactionOrTransactionBlock())
			{
				set_ps_display("idle in transaction");
				pgstat_report_activity(STATE_IDLEINTRANSACTION, NULL);

				/* Start the idle-in-transaction timer */
				if (IdleInTransactionSessionTimeout > 0)
				{
					idle_in_transaction_timeout_enabled = true;
					enable_timeout_after(IDLE_IN_TRANSACTION_SESSION_TIMEOUT,
										 IdleInTransactionSessionTimeout);
				}
			}
			else
			{
				/* Send out notify signals and transmit self-notifies */
				ProcessCompletedNotifies();

				/*
				 * Also process incoming notifies, if any.  This is mostly to
				 * ensure stable behavior in tests: if any notifies were
				 * received during the just-finished transaction, they'll be
				 * seen by the client before ReadyForQuery is.
				 */
				if (notifyInterruptPending)
					ProcessNotifyInterrupt();

				pgstat_report_stat(false);

				set_ps_display("idle");
				pgstat_report_activity(STATE_IDLE, NULL);

				/* Start the idle-session timer */
				if (IdleSessionTimeout > 0)
				{
					idle_session_timeout_enabled = true;
					enable_timeout_after(IDLE_SESSION_TIMEOUT,
										 IdleSessionTimeout);
				}
			}

			/* Report any recently-changed GUC options */
			ReportChangedGUCOptions();

			ReadyForQuery(whereToSendOutput);
			send_ready_for_query = false;
		}

		/*
		 * (2) Allow asynchronous signals to be executed immediately if they
		 * come in while we are waiting for client input. (This must be
		 * conditional since we don't want, say, reads on behalf of COPY FROM
		 * STDIN doing the same thing.)
		 */
		DoingCommandRead = true;

		/*
		 * (3) read a command (loop blocks here)
		 */
		firstchar = ReadCommand(&input_message);

		/*
		 * (4) turn off the idle-in-transaction and idle-session timeouts, if
		 * active.  We do this before step (5) so that any last-moment timeout
		 * is certain to be detected in step (5).
		 *
		 * At most one of these timeouts will be active, so there's no need to
		 * worry about combining the timeout.c calls into one.
		 */
		if (idle_in_transaction_timeout_enabled)
		{
			disable_timeout(IDLE_IN_TRANSACTION_SESSION_TIMEOUT, false);
			idle_in_transaction_timeout_enabled = false;
		}
		if (idle_session_timeout_enabled)
		{
			disable_timeout(IDLE_SESSION_TIMEOUT, false);
			idle_session_timeout_enabled = false;
		}

		/*
		 * (5) disable async signal conditions again.
		 *
		 * Query cancel is supposed to be a no-op when there is no query in
		 * progress, so if a query cancel arrived while we were idle, just
		 * reset QueryCancelPending. ProcessInterrupts() has that effect when
		 * it's called when DoingCommandRead is set, so check for interrupts
		 * before resetting DoingCommandRead.
		 */
		CHECK_FOR_INTERRUPTS();
		DoingCommandRead = false;

		/*
		 * (6) check for any other interesting events that happened while we
		 * slept.
		 */
		if (ConfigReloadPending)
		{
			ConfigReloadPending = false;
			ProcessConfigFile(PGC_SIGHUP);
		}

		/*
		 * (7) process the command.  But ignore it if we're skipping till
		 * Sync.
		 */
		if (ignore_till_sync && firstchar != EOF)
			continue;

		switch (firstchar)
		{
			case 'Q':			/* simple query */
				{
					const char *query_string;

					/* Set statement_timestamp() */
					SetCurrentStatementStartTimestamp();

					query_string = pq_getmsgstring(&input_message);
					pq_getmsgend(&input_message);

					if (am_walsender)
					{
						if (!exec_replication_command(query_string))
							exec_simple_query(query_string);
					}
					else
						exec_simple_query(query_string);

					send_ready_for_query = true;
				}
				break;

			case 'P':			/* parse */
				{
					const char *stmt_name;
					const char *query_string;
					int			numParams;
					Oid		   *paramTypes = NULL;

					forbidden_in_wal_sender(firstchar);

					/* Set statement_timestamp() */
					SetCurrentStatementStartTimestamp();

					stmt_name = pq_getmsgstring(&input_message);
					query_string = pq_getmsgstring(&input_message);
					numParams = pq_getmsgint(&input_message, 2);
					if (numParams > 0)
					{
						paramTypes = (Oid *) palloc(numParams * sizeof(Oid));
						for (int i = 0; i < numParams; i++)
							paramTypes[i] = pq_getmsgint(&input_message, 4);
					}
					pq_getmsgend(&input_message);

					exec_parse_message(query_string, stmt_name,
									   paramTypes, numParams);
				}
				break;

			case 'B':			/* bind */
				forbidden_in_wal_sender(firstchar);

				/* Set statement_timestamp() */
				SetCurrentStatementStartTimestamp();

				/*
				 * this message is complex enough that it seems best to put
				 * the field extraction out-of-line
				 */
				exec_bind_message(&input_message);
				break;

			case 'E':			/* execute */
				{
					const char *portal_name;
					int			max_rows;

					forbidden_in_wal_sender(firstchar);

					/* Set statement_timestamp() */
					SetCurrentStatementStartTimestamp();

					portal_name = pq_getmsgstring(&input_message);
					max_rows = pq_getmsgint(&input_message, 4);
					pq_getmsgend(&input_message);

					exec_execute_message(portal_name, max_rows);
				}
				break;

			case 'F':			/* fastpath function call */
				forbidden_in_wal_sender(firstchar);

				/* Set statement_timestamp() */
				SetCurrentStatementStartTimestamp();

				/* Report query to various monitoring facilities. */
				pgstat_report_activity(STATE_FASTPATH, NULL);
				set_ps_display("<FASTPATH>");

				/* start an xact for this function invocation */
				start_xact_command();

				/*
				 * Note: we may at this point be inside an aborted
				 * transaction.  We can't throw error for that until we've
				 * finished reading the function-call message, so
				 * HandleFunctionRequest() must check for it after doing so.
				 * Be careful not to do anything that assumes we're inside a
				 * valid transaction here.
				 */

				/* switch back to message context */
				MemoryContextSwitchTo(MessageContext);

				HandleFunctionRequest(&input_message);

				/* commit the function-invocation transaction */
				finish_xact_command();

				send_ready_for_query = true;
				break;

			case 'C':			/* close */
				{
					int			close_type;
					const char *close_target;

					forbidden_in_wal_sender(firstchar);

					close_type = pq_getmsgbyte(&input_message);
					close_target = pq_getmsgstring(&input_message);
					pq_getmsgend(&input_message);

					switch (close_type)
					{
						case 'S':
							if (close_target[0] != '\0')
								DropPreparedStatement(close_target, false);
							else
							{
								/* special-case the unnamed statement */
								drop_unnamed_stmt();
							}
							break;
						case 'P':
							{
								Portal		portal;

								portal = GetPortalByName(close_target);
								if (PortalIsValid(portal))
									PortalDrop(portal, false);
							}
							break;
						default:
							ereport(ERROR,
									(errcode(ERRCODE_PROTOCOL_VIOLATION),
									 errmsg("invalid CLOSE message subtype %d",
											close_type)));
							break;
					}

					if (whereToSendOutput == DestRemote)
						pq_putemptymessage('3');	/* CloseComplete */
				}
				break;

			case 'D':			/* describe */
				{
					int			describe_type;
					const char *describe_target;

					forbidden_in_wal_sender(firstchar);

					/* Set statement_timestamp() (needed for xact) */
					SetCurrentStatementStartTimestamp();

					describe_type = pq_getmsgbyte(&input_message);
					describe_target = pq_getmsgstring(&input_message);
					pq_getmsgend(&input_message);

					switch (describe_type)
					{
						case 'S':
							exec_describe_statement_message(describe_target);
							break;
						case 'P':
							exec_describe_portal_message(describe_target);
							break;
						default:
							ereport(ERROR,
									(errcode(ERRCODE_PROTOCOL_VIOLATION),
									 errmsg("invalid DESCRIBE message subtype %d",
											describe_type)));
							break;
					}
				}
				break;

			case 'H':			/* flush */
				pq_getmsgend(&input_message);
				if (whereToSendOutput == DestRemote)
					pq_flush();
				break;

			case 'S':			/* sync */
				pq_getmsgend(&input_message);
				finish_xact_command();
				send_ready_for_query = true;
				break;

				/*
				 * 'X' means that the frontend is closing down the socket. EOF
				 * means unexpected loss of frontend connection. Either way,
				 * perform normal shutdown.
				 */
			case EOF:

				/* for the statistics collector */
				pgStatSessionEndCause = DISCONNECT_CLIENT_EOF;

				/* FALLTHROUGH */

			case 'X':

				/*
				 * Reset whereToSendOutput to prevent ereport from attempting
				 * to send any more messages to client.
				 */
				if (whereToSendOutput == DestRemote)
					whereToSendOutput = DestNone;

				/*
				 * NOTE: if you are tempted to add more code here, DON'T!
				 * Whatever you had in mind to do should be set up as an
				 * on_proc_exit or on_shmem_exit callback, instead. Otherwise
				 * it will fail to be called during other backend-shutdown
				 * scenarios.
				 */
				proc_exit(0);

			case 'd':			/* copy data */
			case 'c':			/* copy done */
			case 'f':			/* copy fail */

				/*
				 * Accept but ignore these messages, per protocol spec; we
				 * probably got here because a COPY failed, and the frontend
				 * is still sending data.
				 */
				break;

			default:
				ereport(FATAL,
						(errcode(ERRCODE_PROTOCOL_VIOLATION),
						 errmsg("invalid frontend message type %d",
								firstchar)));
		}
	}							/* end of input-reading loop */
}

/*
 * Throw an error if we're a WAL sender process.
 *
 * This is used to forbid anything else than simple query protocol messages
 * in a WAL sender process.  'firstchar' specifies what kind of a forbidden
 * message was received, and is used to construct the error message.
 */
static void
forbidden_in_wal_sender(char firstchar)
{
	if (am_walsender)
	{
		if (firstchar == 'F')
			ereport(ERROR,
					(errcode(ERRCODE_PROTOCOL_VIOLATION),
					 errmsg("fastpath function calls not supported in a replication connection")));
		else
			ereport(ERROR,
					(errcode(ERRCODE_PROTOCOL_VIOLATION),
					 errmsg("extended query protocol not supported in a replication connection")));
	}
}


/*
 * Obtain platform stack depth limit (in bytes)
 *
 * Return -1 if unknown
 */
long
get_stack_depth_rlimit(void)
{
#if defined(HAVE_GETRLIMIT) && defined(RLIMIT_STACK)
	static long val = 0;

	/* This won't change after process launch, so check just once */
	if (val == 0)
	{
		struct rlimit rlim;

		if (getrlimit(RLIMIT_STACK, &rlim) < 0)
			val = -1;
		else if (rlim.rlim_cur == RLIM_INFINITY)
			val = LONG_MAX;
		/* rlim_cur is probably of an unsigned type, so check for overflow */
		else if (rlim.rlim_cur >= LONG_MAX)
			val = LONG_MAX;
		else
			val = rlim.rlim_cur;
	}
	return val;
#else							/* no getrlimit */
#if defined(WIN32) || defined(__CYGWIN__)
	/* On Windows we set the backend stack size in src/backend/Makefile */
	return WIN32_STACK_RLIMIT;
#else							/* not windows ... give up */
	return -1;
#endif
#endif
}


static struct rusage Save_r;
static struct timeval Save_t;

void
ResetUsage(void)
{
	getrusage(RUSAGE_SELF, &Save_r);
	gettimeofday(&Save_t, NULL);
}

void
ShowUsage(const char *title)
{
	StringInfoData str;
	struct timeval user,
				sys;
	struct timeval elapse_t;
	struct rusage r;

	getrusage(RUSAGE_SELF, &r);
	gettimeofday(&elapse_t, NULL);
	memcpy((char *) &user, (char *) &r.ru_utime, sizeof(user));
	memcpy((char *) &sys, (char *) &r.ru_stime, sizeof(sys));
	if (elapse_t.tv_usec < Save_t.tv_usec)
	{
		elapse_t.tv_sec--;
		elapse_t.tv_usec += 1000000;
	}
	if (r.ru_utime.tv_usec < Save_r.ru_utime.tv_usec)
	{
		r.ru_utime.tv_sec--;
		r.ru_utime.tv_usec += 1000000;
	}
	if (r.ru_stime.tv_usec < Save_r.ru_stime.tv_usec)
	{
		r.ru_stime.tv_sec--;
		r.ru_stime.tv_usec += 1000000;
	}

	/*
	 * The only stats we don't show here are ixrss, idrss, isrss.  It takes
	 * some work to interpret them, and most platforms don't fill them in.
	 */
	initStringInfo(&str);

	appendStringInfoString(&str, "! system usage stats:\n");
	appendStringInfo(&str,
					 "!\t%ld.%06ld s user, %ld.%06ld s system, %ld.%06ld s elapsed\n",
					 (long) (r.ru_utime.tv_sec - Save_r.ru_utime.tv_sec),
					 (long) (r.ru_utime.tv_usec - Save_r.ru_utime.tv_usec),
					 (long) (r.ru_stime.tv_sec - Save_r.ru_stime.tv_sec),
					 (long) (r.ru_stime.tv_usec - Save_r.ru_stime.tv_usec),
					 (long) (elapse_t.tv_sec - Save_t.tv_sec),
					 (long) (elapse_t.tv_usec - Save_t.tv_usec));
	appendStringInfo(&str,
					 "!\t[%ld.%06ld s user, %ld.%06ld s system total]\n",
					 (long) user.tv_sec,
					 (long) user.tv_usec,
					 (long) sys.tv_sec,
					 (long) sys.tv_usec);
#if defined(HAVE_GETRUSAGE)
	appendStringInfo(&str,
					 "!\t%ld kB max resident size\n",
#if defined(__darwin__)
	/* in bytes on macOS */
					 r.ru_maxrss / 1024
#else
	/* in kilobytes on most other platforms */
					 r.ru_maxrss
#endif
		);
	appendStringInfo(&str,
					 "!\t%ld/%ld [%ld/%ld] filesystem blocks in/out\n",
					 r.ru_inblock - Save_r.ru_inblock,
	/* they only drink coffee at dec */
					 r.ru_oublock - Save_r.ru_oublock,
					 r.ru_inblock, r.ru_oublock);
	appendStringInfo(&str,
					 "!\t%ld/%ld [%ld/%ld] page faults/reclaims, %ld [%ld] swaps\n",
					 r.ru_majflt - Save_r.ru_majflt,
					 r.ru_minflt - Save_r.ru_minflt,
					 r.ru_majflt, r.ru_minflt,
					 r.ru_nswap - Save_r.ru_nswap,
					 r.ru_nswap);
	appendStringInfo(&str,
					 "!\t%ld [%ld] signals rcvd, %ld/%ld [%ld/%ld] messages rcvd/sent\n",
					 r.ru_nsignals - Save_r.ru_nsignals,
					 r.ru_nsignals,
					 r.ru_msgrcv - Save_r.ru_msgrcv,
					 r.ru_msgsnd - Save_r.ru_msgsnd,
					 r.ru_msgrcv, r.ru_msgsnd);
	appendStringInfo(&str,
					 "!\t%ld/%ld [%ld/%ld] voluntary/involuntary context switches\n",
					 r.ru_nvcsw - Save_r.ru_nvcsw,
					 r.ru_nivcsw - Save_r.ru_nivcsw,
					 r.ru_nvcsw, r.ru_nivcsw);
#endif							/* HAVE_GETRUSAGE */

	/* remove trailing newline */
	if (str.data[str.len - 1] == '\n')
		str.data[--str.len] = '\0';

	ereport(LOG,
			(errmsg_internal("%s", title),
			 errdetail_internal("%s", str.data)));

	pfree(str.data);
}

/*
 * on_proc_exit handler to log end of session
 */
static void
log_disconnections(int code, Datum arg)
{
	Port	   *port = MyProcPort;
	long		secs;
	int			usecs;
	int			msecs;
	int			hours,
				minutes,
				seconds;

	TimestampDifference(MyStartTimestamp,
						GetCurrentTimestamp(),
						&secs, &usecs);
	msecs = usecs / 1000;

	hours = secs / SECS_PER_HOUR;
	secs %= SECS_PER_HOUR;
	minutes = secs / SECS_PER_MINUTE;
	seconds = secs % SECS_PER_MINUTE;

	ereport(LOG,
			(errmsg("disconnection: session time: %d:%02d:%02d.%03d "
					"user=%s database=%s host=%s%s%s",
					hours, minutes, seconds, msecs,
					port->user_name, port->database_name, port->remote_host,
					port->remote_port[0] ? " port=" : "", port->remote_port)));
}

/*
 * Start statement timeout timer, if enabled.
 *
 * If there's already a timeout running, don't restart the timer.  That
 * enables compromises between accuracy of timeouts and cost of starting a
 * timeout.
 */
static void
enable_statement_timeout(void)
{
	/* must be within an xact */
	Assert(xact_started);

	if (StatementTimeout > 0)
	{
		if (!get_timeout_active(STATEMENT_TIMEOUT))
			enable_timeout_after(STATEMENT_TIMEOUT, StatementTimeout);
	}
	else
	{
		if (get_timeout_active(STATEMENT_TIMEOUT))
			disable_timeout(STATEMENT_TIMEOUT, false);
	}
}

/*
 * Disable statement timeout, if active.
 */
static void
disable_statement_timeout(void)
{
	if (get_timeout_active(STATEMENT_TIMEOUT))
		disable_timeout(STATEMENT_TIMEOUT, false);
}<|MERGE_RESOLUTION|>--- conflicted
+++ resolved
@@ -102,13 +102,11 @@
 /* wait N seconds to allow attach from a debugger */
 int			PostAuthDelay = 0;
 
-<<<<<<< HEAD
+/* Time between checks that the client is still connected. */
+int			client_connection_check_interval = 0;
+
 /* Global variable to hold the graph write statistics */
 GraphWriteStats graphWriteStats;
-=======
-/* Time between checks that the client is still connected. */
-int			client_connection_check_interval = 0;
->>>>>>> 1e55e7d1
 
 /* ----------------
  *		private typedefs etc
@@ -920,11 +918,8 @@
 			stmt->utilityStmt = query->utilityStmt;
 			stmt->stmt_location = query->stmt_location;
 			stmt->stmt_len = query->stmt_len;
-<<<<<<< HEAD
+			stmt->queryId = query->queryId;
 			stmt->hasGraphwriteClause = false;
-=======
-			stmt->queryId = query->queryId;
->>>>>>> 1e55e7d1
 		}
 		else
 		{
