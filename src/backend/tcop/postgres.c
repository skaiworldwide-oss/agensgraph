/*-------------------------------------------------------------------------
 *
 * postgres.c
 *	  POSTGRES C Backend Interface
 *
 * Portions Copyright (c) 1996-2022, PostgreSQL Global Development Group
 * Portions Copyright (c) 1994, Regents of the University of California
 *
 *
 * IDENTIFICATION
 *	  src/backend/tcop/postgres.c
 *
 * NOTES
 *	  this is the "main" module of the postgres backend and
 *	  hence the main module of the "traffic cop".
 *
 *-------------------------------------------------------------------------
 */

#include "postgres.h"

#include <fcntl.h>
#include <limits.h>
#include <signal.h>
#include <unistd.h>
#include <sys/socket.h>
#ifdef HAVE_SYS_SELECT_H
#include <sys/select.h>
#endif
#ifdef HAVE_SYS_RESOURCE_H
#include <sys/time.h>
#include <sys/resource.h>
#endif

#ifndef HAVE_GETRUSAGE
#include "rusagestub.h"
#endif

#include "access/parallel.h"
#include "access/printtup.h"
#include "access/xact.h"
#include "catalog/pg_type.h"
#include "commands/async.h"
#include "commands/prepare.h"
#include "common/pg_prng.h"
#include "jit/jit.h"
#include "libpq/libpq.h"
#include "libpq/pqformat.h"
#include "libpq/pqsignal.h"
#include "mb/pg_wchar.h"
#include "mb/stringinfo_mb.h"
#include "miscadmin.h"
#include "nodes/print.h"
#include "optimizer/optimizer.h"
#include "parser/analyze.h"
#include "parser/parser.h"
#include "pg_getopt.h"
#include "pg_trace.h"
#include "pgstat.h"
#include "postmaster/autovacuum.h"
#include "postmaster/interrupt.h"
#include "postmaster/postmaster.h"
#include "replication/logicallauncher.h"
#include "replication/logicalworker.h"
#include "replication/slot.h"
#include "replication/walsender.h"
#include "rewrite/rewriteHandler.h"
#include "storage/bufmgr.h"
#include "storage/ipc.h"
#include "storage/pmsignal.h"
#include "storage/proc.h"
#include "storage/procsignal.h"
#include "storage/sinval.h"
#include "tcop/fastpath.h"
#include "tcop/pquery.h"
#include "tcop/tcopprot.h"
#include "tcop/utility.h"
#include "utils/lsyscache.h"
#include "utils/memutils.h"
#include "utils/ps_status.h"
#include "utils/snapmgr.h"
#include "utils/timeout.h"
#include "utils/timestamp.h"
#include "utils/varlena.h"

/* ----------------
 *		global variables
 * ----------------
 */
const char *debug_query_string; /* client-supplied query string */

/* Note: whereToSendOutput is initialized for the bootstrap/standalone case */
CommandDest whereToSendOutput = DestDebug;

/* flag for logging end of session */
bool		Log_disconnections = false;

int			log_statement = LOGSTMT_NONE;

/* GUC variable for maximum stack depth (measured in kilobytes) */
int			max_stack_depth = 100;

/* wait N seconds to allow attach from a debugger */
int			PostAuthDelay = 0;

/* Time between checks that the client is still connected. */
int			client_connection_check_interval = 0;

<<<<<<< HEAD
/* Global variable to hold the graph write statistics */
GraphWriteStats graphWriteStats;
=======
/* flags for non-system relation kinds to restrict use */
int			restrict_nonsystem_relation_kind;
>>>>>>> 3cc5e51a

/* ----------------
 *		private typedefs etc
 * ----------------
 */

/* type of argument for bind_param_error_callback */
typedef struct BindParamCbData
{
	const char *portalName;
	int			paramno;		/* zero-based param number, or -1 initially */
	const char *paramval;		/* textual input string, if available */
} BindParamCbData;

/* ----------------
 *		private variables
 * ----------------
 */

/* max_stack_depth converted to bytes for speed of checking */
static long max_stack_depth_bytes = 100 * 1024L;

/*
 * Stack base pointer -- initialized by PostmasterMain and inherited by
 * subprocesses (but see also InitPostmasterChild).
 */
static char *stack_base_ptr = NULL;

/*
 * On IA64 we also have to remember the register stack base.
 */
#if defined(__ia64__) || defined(__ia64)
static char *register_stack_base_ptr = NULL;
#endif

/*
 * Flag to keep track of whether we have started a transaction.
 * For extended query protocol this has to be remembered across messages.
 */
static bool xact_started = false;

/*
 * Flag to indicate that we are doing the outer loop's read-from-client,
 * as opposed to any random read from client that might happen within
 * commands like COPY FROM STDIN.
 */
static bool DoingCommandRead = false;

/*
 * Flags to implement skip-till-Sync-after-error behavior for messages of
 * the extended query protocol.
 */
static bool doing_extended_query_message = false;
static bool ignore_till_sync = false;

/*
 * If an unnamed prepared statement exists, it's stored here.
 * We keep it separate from the hashtable kept by commands/prepare.c
 * in order to reduce overhead for short-lived queries.
 */
static CachedPlanSource *unnamed_stmt_psrc = NULL;

/* assorted command-line switches */
static const char *userDoption = NULL;	/* -D switch */
static bool EchoQuery = false;	/* -E switch */
static bool UseSemiNewlineNewline = false;	/* -j switch */

/* whether or not, and why, we were canceled by conflict with recovery */
static bool RecoveryConflictPending = false;
static bool RecoveryConflictRetryable = true;
static ProcSignalReason RecoveryConflictReason;

/* reused buffer to pass to SendRowDescriptionMessage() */
static MemoryContext row_description_context = NULL;
static StringInfoData row_description_buf;

/* ----------------------------------------------------------------
 *		decls for routines only used in this file
 * ----------------------------------------------------------------
 */
static int	InteractiveBackend(StringInfo inBuf);
static int	interactive_getc(void);
static int	SocketBackend(StringInfo inBuf);
static int	ReadCommand(StringInfo inBuf);
static void forbidden_in_wal_sender(char firstchar);
static bool check_log_statement(List *stmt_list);
static int	errdetail_execute(List *raw_parsetree_list);
static int	errdetail_params(ParamListInfo params);
static int	errdetail_abort(void);
static int	errdetail_recovery_conflict(void);
static void bind_param_error_callback(void *arg);
static void start_xact_command(void);
static void finish_xact_command(void);
static bool IsTransactionExitStmt(Node *parsetree);
static bool IsTransactionExitStmtList(List *pstmts);
static bool IsTransactionStmtList(List *pstmts);
static void drop_unnamed_stmt(void);
static void log_disconnections(int code, Datum arg);
static void enable_statement_timeout(void);
static void disable_statement_timeout(void);


/* ----------------------------------------------------------------
 *		routines to obtain user input
 * ----------------------------------------------------------------
 */

/* ----------------
 *	InteractiveBackend() is called for user interactive connections
 *
 *	the string entered by the user is placed in its parameter inBuf,
 *	and we act like a Q message was received.
 *
 *	EOF is returned if end-of-file input is seen; time to shut down.
 * ----------------
 */

static int
InteractiveBackend(StringInfo inBuf)
{
	int			c;				/* character read from getc() */

	/*
	 * display a prompt and obtain input from the user
	 */
	printf("backend> ");
	fflush(stdout);

	resetStringInfo(inBuf);

	/*
	 * Read characters until EOF or the appropriate delimiter is seen.
	 */
	while ((c = interactive_getc()) != EOF)
	{
		if (c == '\n')
		{
			if (UseSemiNewlineNewline)
			{
				/*
				 * In -j mode, semicolon followed by two newlines ends the
				 * command; otherwise treat newline as regular character.
				 */
				if (inBuf->len > 1 &&
					inBuf->data[inBuf->len - 1] == '\n' &&
					inBuf->data[inBuf->len - 2] == ';')
				{
					/* might as well drop the second newline */
					break;
				}
			}
			else
			{
				/*
				 * In plain mode, newline ends the command unless preceded by
				 * backslash.
				 */
				if (inBuf->len > 0 &&
					inBuf->data[inBuf->len - 1] == '\\')
				{
					/* discard backslash from inBuf */
					inBuf->data[--inBuf->len] = '\0';
					/* discard newline too */
					continue;
				}
				else
				{
					/* keep the newline character, but end the command */
					appendStringInfoChar(inBuf, '\n');
					break;
				}
			}
		}

		/* Not newline, or newline treated as regular character */
		appendStringInfoChar(inBuf, (char) c);
	}

	/* No input before EOF signal means time to quit. */
	if (c == EOF && inBuf->len == 0)
		return EOF;

	/*
	 * otherwise we have a user query so process it.
	 */

	/* Add '\0' to make it look the same as message case. */
	appendStringInfoChar(inBuf, (char) '\0');

	/*
	 * if the query echo flag was given, print the query..
	 */
	if (EchoQuery)
		printf("statement: %s\n", inBuf->data);
	fflush(stdout);

	return 'Q';
}

/*
 * interactive_getc -- collect one character from stdin
 *
 * Even though we are not reading from a "client" process, we still want to
 * respond to signals, particularly SIGTERM/SIGQUIT.
 */
static int
interactive_getc(void)
{
	int			c;

	/*
	 * This will not process catchup interrupts or notifications while
	 * reading. But those can't really be relevant for a standalone backend
	 * anyway. To properly handle SIGTERM there's a hack in die() that
	 * directly processes interrupts at this stage...
	 */
	CHECK_FOR_INTERRUPTS();

	c = getc(stdin);

	ProcessClientReadInterrupt(false);

	return c;
}

/* ----------------
 *	SocketBackend()		Is called for frontend-backend connections
 *
 *	Returns the message type code, and loads message body data into inBuf.
 *
 *	EOF is returned if the connection is lost.
 * ----------------
 */
static int
SocketBackend(StringInfo inBuf)
{
	int			qtype;
	int			maxmsglen;

	/*
	 * Get message type code from the frontend.
	 */
	HOLD_CANCEL_INTERRUPTS();
	pq_startmsgread();
	qtype = pq_getbyte();

	if (qtype == EOF)			/* frontend disconnected */
	{
		if (IsTransactionState())
			ereport(COMMERROR,
					(errcode(ERRCODE_CONNECTION_FAILURE),
					 errmsg("unexpected EOF on client connection with an open transaction")));
		else
		{
			/*
			 * Can't send DEBUG log messages to client at this point. Since
			 * we're disconnecting right away, we don't need to restore
			 * whereToSendOutput.
			 */
			whereToSendOutput = DestNone;
			ereport(DEBUG1,
					(errcode(ERRCODE_CONNECTION_DOES_NOT_EXIST),
					 errmsg_internal("unexpected EOF on client connection")));
		}
		return qtype;
	}

	/*
	 * Validate message type code before trying to read body; if we have lost
	 * sync, better to say "command unknown" than to run out of memory because
	 * we used garbage as a length word.  We can also select a type-dependent
	 * limit on what a sane length word could be.  (The limit could be chosen
	 * more granularly, but it's not clear it's worth fussing over.)
	 *
	 * This also gives us a place to set the doing_extended_query_message flag
	 * as soon as possible.
	 */
	switch (qtype)
	{
		case 'Q':				/* simple query */
			maxmsglen = PQ_LARGE_MESSAGE_LIMIT;
			doing_extended_query_message = false;
			break;

		case 'F':				/* fastpath function call */
			maxmsglen = PQ_LARGE_MESSAGE_LIMIT;
			doing_extended_query_message = false;
			break;

		case 'X':				/* terminate */
			maxmsglen = PQ_SMALL_MESSAGE_LIMIT;
			doing_extended_query_message = false;
			ignore_till_sync = false;
			break;

		case 'B':				/* bind */
		case 'P':				/* parse */
			maxmsglen = PQ_LARGE_MESSAGE_LIMIT;
			doing_extended_query_message = true;
			break;

		case 'C':				/* close */
		case 'D':				/* describe */
		case 'E':				/* execute */
		case 'H':				/* flush */
			maxmsglen = PQ_SMALL_MESSAGE_LIMIT;
			doing_extended_query_message = true;
			break;

		case 'S':				/* sync */
			maxmsglen = PQ_SMALL_MESSAGE_LIMIT;
			/* stop any active skip-till-Sync */
			ignore_till_sync = false;
			/* mark not-extended, so that a new error doesn't begin skip */
			doing_extended_query_message = false;
			break;

		case 'd':				/* copy data */
			maxmsglen = PQ_LARGE_MESSAGE_LIMIT;
			doing_extended_query_message = false;
			break;

		case 'c':				/* copy done */
		case 'f':				/* copy fail */
			maxmsglen = PQ_SMALL_MESSAGE_LIMIT;
			doing_extended_query_message = false;
			break;

		default:

			/*
			 * Otherwise we got garbage from the frontend.  We treat this as
			 * fatal because we have probably lost message boundary sync, and
			 * there's no good way to recover.
			 */
			ereport(FATAL,
					(errcode(ERRCODE_PROTOCOL_VIOLATION),
					 errmsg("invalid frontend message type %d", qtype)));
			maxmsglen = 0;		/* keep compiler quiet */
			break;
	}

	/*
	 * In protocol version 3, all frontend messages have a length word next
	 * after the type code; we can read the message contents independently of
	 * the type.
	 */
	if (pq_getmessage(inBuf, maxmsglen))
		return EOF;				/* suitable message already logged */
	RESUME_CANCEL_INTERRUPTS();

	return qtype;
}

/* ----------------
 *		ReadCommand reads a command from either the frontend or
 *		standard input, places it in inBuf, and returns the
 *		message type code (first byte of the message).
 *		EOF is returned if end of file.
 * ----------------
 */
static int
ReadCommand(StringInfo inBuf)
{
	int			result;

	if (whereToSendOutput == DestRemote)
		result = SocketBackend(inBuf);
	else
		result = InteractiveBackend(inBuf);
	return result;
}

/*
 * ProcessClientReadInterrupt() - Process interrupts specific to client reads
 *
 * This is called just before and after low-level reads.
 * 'blocked' is true if no data was available to read and we plan to retry,
 * false if about to read or done reading.
 *
 * Must preserve errno!
 */
void
ProcessClientReadInterrupt(bool blocked)
{
	int			save_errno = errno;

	if (DoingCommandRead)
	{
		/* Check for general interrupts that arrived before/while reading */
		CHECK_FOR_INTERRUPTS();

		/* Process sinval catchup interrupts, if any */
		if (catchupInterruptPending)
			ProcessCatchupInterrupt();

		/* Process notify interrupts, if any */
		if (notifyInterruptPending)
			ProcessNotifyInterrupt(true);
	}
	else if (ProcDiePending)
	{
		/*
		 * We're dying.  If there is no data available to read, then it's safe
		 * (and sane) to handle that now.  If we haven't tried to read yet,
		 * make sure the process latch is set, so that if there is no data
		 * then we'll come back here and die.  If we're done reading, also
		 * make sure the process latch is set, as we might've undesirably
		 * cleared it while reading.
		 */
		if (blocked)
			CHECK_FOR_INTERRUPTS();
		else
			SetLatch(MyLatch);
	}

	errno = save_errno;
}

/*
 * ProcessClientWriteInterrupt() - Process interrupts specific to client writes
 *
 * This is called just before and after low-level writes.
 * 'blocked' is true if no data could be written and we plan to retry,
 * false if about to write or done writing.
 *
 * Must preserve errno!
 */
void
ProcessClientWriteInterrupt(bool blocked)
{
	int			save_errno = errno;

	if (ProcDiePending)
	{
		/*
		 * We're dying.  If it's not possible to write, then we should handle
		 * that immediately, else a stuck client could indefinitely delay our
		 * response to the signal.  If we haven't tried to write yet, make
		 * sure the process latch is set, so that if the write would block
		 * then we'll come back here and die.  If we're done writing, also
		 * make sure the process latch is set, as we might've undesirably
		 * cleared it while writing.
		 */
		if (blocked)
		{
			/*
			 * Don't mess with whereToSendOutput if ProcessInterrupts wouldn't
			 * service ProcDiePending.
			 */
			if (InterruptHoldoffCount == 0 && CritSectionCount == 0)
			{
				/*
				 * We don't want to send the client the error message, as a)
				 * that would possibly block again, and b) it would likely
				 * lead to loss of protocol sync because we may have already
				 * sent a partial protocol message.
				 */
				if (whereToSendOutput == DestRemote)
					whereToSendOutput = DestNone;

				CHECK_FOR_INTERRUPTS();
			}
		}
		else
			SetLatch(MyLatch);
	}

	errno = save_errno;
}

/*
 * Do raw parsing (only).
 *
 * A list of parsetrees (RawStmt nodes) is returned, since there might be
 * multiple commands in the given string.
 *
 * NOTE: for interactive queries, it is important to keep this routine
 * separate from the analysis & rewrite stages.  Analysis and rewriting
 * cannot be done in an aborted transaction, since they require access to
 * database tables.  So, we rely on the raw parser to determine whether
 * we've seen a COMMIT or ABORT command; when we are in abort state, other
 * commands are not processed any further than the raw parse stage.
 */
List *
pg_parse_query(const char *query_string)
{
	List	   *raw_parsetree_list;

	TRACE_POSTGRESQL_QUERY_PARSE_START(query_string);

	if (log_parser_stats)
		ResetUsage();

	raw_parsetree_list = raw_parser(query_string, RAW_PARSE_DEFAULT);

	if (log_parser_stats)
		ShowUsage("PARSER STATISTICS");

#ifdef COPY_PARSE_PLAN_TREES
	/* Optional debugging check: pass raw parsetrees through copyObject() */
	{
		List	   *new_list = copyObject(raw_parsetree_list);

		/* This checks both copyObject() and the equal() routines... */
		if (!equal(new_list, raw_parsetree_list))
			elog(WARNING, "copyObject() failed to produce an equal raw parse tree");
		else
			raw_parsetree_list = new_list;
	}
#endif

	/*
	 * Currently, outfuncs/readfuncs support is missing for many raw parse
	 * tree nodes, so we don't try to implement WRITE_READ_PARSE_PLAN_TREES
	 * here.
	 */

	TRACE_POSTGRESQL_QUERY_PARSE_DONE(query_string);

	return raw_parsetree_list;
}

/*
 * Given a raw parsetree (gram.y output), and optionally information about
 * types of parameter symbols ($n), perform parse analysis and rule rewriting.
 *
 * A list of Query nodes is returned, since either the analyzer or the
 * rewriter might expand one query to several.
 *
 * NOTE: for reasons mentioned above, this must be separate from raw parsing.
 */
List *
pg_analyze_and_rewrite_fixedparams(RawStmt *parsetree,
								   const char *query_string,
								   const Oid *paramTypes,
								   int numParams,
								   QueryEnvironment *queryEnv)
{
	Query	   *query;
	List	   *querytree_list;

	TRACE_POSTGRESQL_QUERY_REWRITE_START(query_string);

	/*
	 * (1) Perform parse analysis.
	 */
	if (log_parser_stats)
		ResetUsage();

	query = parse_analyze_fixedparams(parsetree, query_string, paramTypes, numParams,
									  queryEnv);

	if (log_parser_stats)
		ShowUsage("PARSE ANALYSIS STATISTICS");

	/*
	 * (2) Rewrite the queries, as necessary
	 */
	querytree_list = pg_rewrite_query(query);

	TRACE_POSTGRESQL_QUERY_REWRITE_DONE(query_string);

	return querytree_list;
}

/*
 * Do parse analysis and rewriting.  This is the same as
 * pg_analyze_and_rewrite_fixedparams except that it's okay to deduce
 * information about $n symbol datatypes from context.
 */
List *
pg_analyze_and_rewrite_varparams(RawStmt *parsetree,
								 const char *query_string,
								 Oid **paramTypes,
								 int *numParams,
								 QueryEnvironment *queryEnv)
{
	Query	   *query;
	List	   *querytree_list;

	TRACE_POSTGRESQL_QUERY_REWRITE_START(query_string);

	/*
	 * (1) Perform parse analysis.
	 */
	if (log_parser_stats)
		ResetUsage();

	query = parse_analyze_varparams(parsetree, query_string, paramTypes, numParams,
									queryEnv);

	/*
	 * Check all parameter types got determined.
	 */
	for (int i = 0; i < *numParams; i++)
	{
		Oid			ptype = (*paramTypes)[i];

		if (ptype == InvalidOid || ptype == UNKNOWNOID)
			ereport(ERROR,
					(errcode(ERRCODE_INDETERMINATE_DATATYPE),
					 errmsg("could not determine data type of parameter $%d",
							i + 1)));
	}

	if (log_parser_stats)
		ShowUsage("PARSE ANALYSIS STATISTICS");

	/*
	 * (2) Rewrite the queries, as necessary
	 */
	querytree_list = pg_rewrite_query(query);

	TRACE_POSTGRESQL_QUERY_REWRITE_DONE(query_string);

	return querytree_list;
}

/*
 * Do parse analysis and rewriting.  This is the same as
 * pg_analyze_and_rewrite_fixedparams except that, instead of a fixed list of
 * parameter datatypes, a parser callback is supplied that can do
 * external-parameter resolution and possibly other things.
 */
List *
pg_analyze_and_rewrite_withcb(RawStmt *parsetree,
							  const char *query_string,
							  ParserSetupHook parserSetup,
							  void *parserSetupArg,
							  QueryEnvironment *queryEnv)
{
	Query	   *query;
	List	   *querytree_list;

	TRACE_POSTGRESQL_QUERY_REWRITE_START(query_string);

	/*
	 * (1) Perform parse analysis.
	 */
	if (log_parser_stats)
		ResetUsage();

	query = parse_analyze_withcb(parsetree, query_string, parserSetup, parserSetupArg,
								 queryEnv);

	if (log_parser_stats)
		ShowUsage("PARSE ANALYSIS STATISTICS");

	/*
	 * (2) Rewrite the queries, as necessary
	 */
	querytree_list = pg_rewrite_query(query);

	TRACE_POSTGRESQL_QUERY_REWRITE_DONE(query_string);

	return querytree_list;
}

/*
 * Perform rewriting of a query produced by parse analysis.
 *
 * Note: query must just have come from the parser, because we do not do
 * AcquireRewriteLocks() on it.
 */
List *
pg_rewrite_query(Query *query)
{
	List	   *querytree_list;

	if (Debug_print_parse)
		elog_node_display(LOG, "parse tree", query,
						  Debug_pretty_print);

	if (log_parser_stats)
		ResetUsage();

	if (query->commandType == CMD_UTILITY)
	{
		/* don't rewrite utilities, just dump 'em into result list */
		querytree_list = list_make1(query);
	}
	else
	{
		/* rewrite regular queries */
		querytree_list = QueryRewrite(query);
	}

	if (log_parser_stats)
		ShowUsage("REWRITER STATISTICS");

#ifdef COPY_PARSE_PLAN_TREES
	/* Optional debugging check: pass querytree through copyObject() */
	{
		List	   *new_list;

		new_list = copyObject(querytree_list);
		/* This checks both copyObject() and the equal() routines... */
		if (!equal(new_list, querytree_list))
			elog(WARNING, "copyObject() failed to produce equal parse tree");
		else
			querytree_list = new_list;
	}
#endif

#ifdef WRITE_READ_PARSE_PLAN_TREES
	/* Optional debugging check: pass querytree through outfuncs/readfuncs */
	{
		List	   *new_list = NIL;
		ListCell   *lc;

		/*
		 * We currently lack outfuncs/readfuncs support for most utility
		 * statement types, so only attempt to write/read non-utility queries.
		 */
		foreach(lc, querytree_list)
		{
			Query	   *query = lfirst_node(Query, lc);

			if (query->commandType != CMD_UTILITY)
			{
				char	   *str = nodeToString(query);
				Query	   *new_query = stringToNodeWithLocations(str);

				/*
				 * queryId is not saved in stored rules, but we must preserve
				 * it here to avoid breaking pg_stat_statements.
				 */
				new_query->queryId = query->queryId;

				new_list = lappend(new_list, new_query);
				pfree(str);
			}
			else
				new_list = lappend(new_list, query);
		}

		/* This checks both outfuncs/readfuncs and the equal() routines... */
		if (!equal(new_list, querytree_list))
			elog(WARNING, "outfuncs/readfuncs failed to produce equal parse tree");
		else
			querytree_list = new_list;
	}
#endif

	if (Debug_print_rewritten)
		elog_node_display(LOG, "rewritten parse tree", querytree_list,
						  Debug_pretty_print);

	return querytree_list;
}


/*
 * Generate a plan for a single already-rewritten query.
 * This is a thin wrapper around planner() and takes the same parameters.
 */
PlannedStmt *
pg_plan_query(Query *querytree, const char *query_string, int cursorOptions,
			  ParamListInfo boundParams)
{
	PlannedStmt *plan;

	/* Utility commands have no plans. */
	if (querytree->commandType == CMD_UTILITY)
		return NULL;

	/* Planner must have a snapshot in case it calls user-defined functions. */
	Assert(ActiveSnapshotSet());

	TRACE_POSTGRESQL_QUERY_PLAN_START();

	if (log_planner_stats)
		ResetUsage();

	/* call the optimizer */
	plan = planner(querytree, query_string, cursorOptions, boundParams);

	if (log_planner_stats)
		ShowUsage("PLANNER STATISTICS");

#ifdef COPY_PARSE_PLAN_TREES
	/* Optional debugging check: pass plan tree through copyObject() */
	{
		PlannedStmt *new_plan = copyObject(plan);

		/*
		 * equal() currently does not have routines to compare Plan nodes, so
		 * don't try to test equality here.  Perhaps fix someday?
		 */
#ifdef NOT_USED
		/* This checks both copyObject() and the equal() routines... */
		if (!equal(new_plan, plan))
			elog(WARNING, "copyObject() failed to produce an equal plan tree");
		else
#endif
			plan = new_plan;
	}
#endif

#ifdef WRITE_READ_PARSE_PLAN_TREES
	/* Optional debugging check: pass plan tree through outfuncs/readfuncs */
	{
		char	   *str;
		PlannedStmt *new_plan;

		str = nodeToString(plan);
		new_plan = stringToNodeWithLocations(str);
		pfree(str);

		/*
		 * equal() currently does not have routines to compare Plan nodes, so
		 * don't try to test equality here.  Perhaps fix someday?
		 */
#ifdef NOT_USED
		/* This checks both outfuncs/readfuncs and the equal() routines... */
		if (!equal(new_plan, plan))
			elog(WARNING, "outfuncs/readfuncs failed to produce an equal plan tree");
		else
#endif
			plan = new_plan;
	}
#endif

	/*
	 * Print plan if debugging.
	 */
	if (Debug_print_plan)
		elog_node_display(LOG, "plan", plan, Debug_pretty_print);

	TRACE_POSTGRESQL_QUERY_PLAN_DONE();

	return plan;
}

/*
 * Generate plans for a list of already-rewritten queries.
 *
 * For normal optimizable statements, invoke the planner.  For utility
 * statements, just make a wrapper PlannedStmt node.
 *
 * The result is a list of PlannedStmt nodes.
 */
List *
pg_plan_queries(List *querytrees, const char *query_string, int cursorOptions,
				ParamListInfo boundParams)
{
	List	   *stmt_list = NIL;
	ListCell   *query_list;

	foreach(query_list, querytrees)
	{
		Query	   *query = lfirst_node(Query, query_list);
		PlannedStmt *stmt;

		if (query->commandType == CMD_UTILITY)
		{
			/* Utility commands require no planning. */
			stmt = makeNode(PlannedStmt);
			stmt->commandType = CMD_UTILITY;
			stmt->canSetTag = query->canSetTag;
			stmt->utilityStmt = query->utilityStmt;
			stmt->stmt_location = query->stmt_location;
			stmt->stmt_len = query->stmt_len;
			stmt->queryId = query->queryId;
			stmt->hasGraphwriteClause = false;
		}
		else
		{
			stmt = pg_plan_query(query, query_string, cursorOptions,
								 boundParams);
		}

		stmt_list = lappend(stmt_list, stmt);
	}

	return stmt_list;
}


/*
 * exec_simple_query
 *
 * Execute a "simple Query" protocol message.
 */
static void
exec_simple_query(const char *query_string)
{
	CommandDest dest = whereToSendOutput;
	MemoryContext oldcontext;
	List	   *parsetree_list;
	ListCell   *parsetree_item;
	bool		save_log_statement_stats = log_statement_stats;
	bool		was_logged = false;
	bool		use_implicit_block;
	char		msec_str[32];

	/*
	 * Report query to various monitoring facilities.
	 */
	debug_query_string = query_string;

	pgstat_report_activity(STATE_RUNNING, query_string);

	TRACE_POSTGRESQL_QUERY_START(query_string);

	/*
	 * We use save_log_statement_stats so ShowUsage doesn't report incorrect
	 * results because ResetUsage wasn't called.
	 */
	if (save_log_statement_stats)
		ResetUsage();

	/*
	 * Start up a transaction command.  All queries generated by the
	 * query_string will be in this same command block, *unless* we find a
	 * BEGIN/COMMIT/ABORT statement; we have to force a new xact command after
	 * one of those, else bad things will happen in xact.c. (Note that this
	 * will normally change current memory context.)
	 */
	start_xact_command();

	/*
	 * Zap any pre-existing unnamed statement.  (While not strictly necessary,
	 * it seems best to define simple-Query mode as if it used the unnamed
	 * statement and portal; this ensures we recover any storage used by prior
	 * unnamed operations.)
	 */
	drop_unnamed_stmt();

	/*
	 * Switch to appropriate context for constructing parsetrees.
	 */
	oldcontext = MemoryContextSwitchTo(MessageContext);

	/*
	 * Do basic parsing of the query or queries (this should be safe even if
	 * we are in aborted transaction state!)
	 */
	parsetree_list = pg_parse_query(query_string);

	/* Log immediately if dictated by log_statement */
	if (check_log_statement(parsetree_list))
	{
		ereport(LOG,
				(errmsg("statement: %s", query_string),
				 errhidestmt(true),
				 errdetail_execute(parsetree_list)));
		was_logged = true;
	}

	/*
	 * Switch back to transaction context to enter the loop.
	 */
	MemoryContextSwitchTo(oldcontext);

	/*
	 * For historical reasons, if multiple SQL statements are given in a
	 * single "simple Query" message, we execute them as a single transaction,
	 * unless explicit transaction control commands are included to make
	 * portions of the list be separate transactions.  To represent this
	 * behavior properly in the transaction machinery, we use an "implicit"
	 * transaction block.
	 */
	use_implicit_block = (list_length(parsetree_list) > 1);

	/*
	 * Run through the raw parsetree(s) and process each one.
	 */
	foreach(parsetree_item, parsetree_list)
	{
		RawStmt    *parsetree = lfirst_node(RawStmt, parsetree_item);
		bool		snapshot_set = false;
		CommandTag	commandTag;
		QueryCompletion qc;
		MemoryContext per_parsetree_context = NULL;
		List	   *querytree_list,
				   *plantree_list;
		Portal		portal;
		DestReceiver *receiver;
		int16		format;

		pgstat_report_query_id(0, true);

		/*
		 * Get the command name for use in status display (it also becomes the
		 * default completion tag, down inside PortalRun).  Set ps_status and
		 * do any special start-of-SQL-command processing needed by the
		 * destination.
		 */
		commandTag = CreateCommandTag(parsetree->stmt);

		set_ps_display(GetCommandTagName(commandTag));

		BeginCommand(commandTag, dest);

		/*
		 * If we are in an aborted transaction, reject all commands except
		 * COMMIT/ABORT.  It is important that this test occur before we try
		 * to do parse analysis, rewrite, or planning, since all those phases
		 * try to do database accesses, which may fail in abort state. (It
		 * might be safe to allow some additional utility commands in this
		 * state, but not many...)
		 */
		if (IsAbortedTransactionBlockState() &&
			!IsTransactionExitStmt(parsetree->stmt))
			ereport(ERROR,
					(errcode(ERRCODE_IN_FAILED_SQL_TRANSACTION),
					 errmsg("current transaction is aborted, "
							"commands ignored until end of transaction block"),
					 errdetail_abort()));

		/* Make sure we are in a transaction command */
		start_xact_command();

		/*
		 * If using an implicit transaction block, and we're not already in a
		 * transaction block, start an implicit block to force this statement
		 * to be grouped together with any following ones.  (We must do this
		 * each time through the loop; otherwise, a COMMIT/ROLLBACK in the
		 * list would cause later statements to not be grouped.)
		 */
		if (use_implicit_block)
			BeginImplicitTransactionBlock();

		/* If we got a cancel signal in parsing or prior command, quit */
		CHECK_FOR_INTERRUPTS();

		/*
		 * Set up a snapshot if parse analysis/planning will need one.
		 */
		if (analyze_requires_snapshot(parsetree))
		{
			PushActiveSnapshot(GetTransactionSnapshot());
			snapshot_set = true;
		}

		/*
		 * OK to analyze, rewrite, and plan this query.
		 *
		 * Switch to appropriate context for constructing query and plan trees
		 * (these can't be in the transaction context, as that will get reset
		 * when the command is COMMIT/ROLLBACK).  If we have multiple
		 * parsetrees, we use a separate context for each one, so that we can
		 * free that memory before moving on to the next one.  But for the
		 * last (or only) parsetree, just use MessageContext, which will be
		 * reset shortly after completion anyway.  In event of an error, the
		 * per_parsetree_context will be deleted when MessageContext is reset.
		 */
		if (lnext(parsetree_list, parsetree_item) != NULL)
		{
			per_parsetree_context =
				AllocSetContextCreate(MessageContext,
									  "per-parsetree message context",
									  ALLOCSET_DEFAULT_SIZES);
			oldcontext = MemoryContextSwitchTo(per_parsetree_context);
		}
		else
			oldcontext = MemoryContextSwitchTo(MessageContext);

		querytree_list = pg_analyze_and_rewrite_fixedparams(parsetree, query_string,
															NULL, 0, NULL);

		plantree_list = pg_plan_queries(querytree_list, query_string,
										CURSOR_OPT_PARALLEL_OK, NULL);

		/*
		 * Done with the snapshot used for parsing/planning.
		 *
		 * While it looks promising to reuse the same snapshot for query
		 * execution (at least for simple protocol), unfortunately it causes
		 * execution to use a snapshot that has been acquired before locking
		 * any of the tables mentioned in the query.  This creates user-
		 * visible anomalies, so refrain.  Refer to
		 * https://postgr.es/m/flat/5075D8DF.6050500@fuzzy.cz for details.
		 */
		if (snapshot_set)
			PopActiveSnapshot();

		/* If we got a cancel signal in analysis or planning, quit */
		CHECK_FOR_INTERRUPTS();

		/*
		 * Create unnamed portal to run the query or queries in. If there
		 * already is one, silently drop it.
		 */
		portal = CreatePortal("", true, true);
		/* Don't display the portal in pg_cursors */
		portal->visible = false;

		/*
		 * We don't have to copy anything into the portal, because everything
		 * we are passing here is in MessageContext or the
		 * per_parsetree_context, and so will outlive the portal anyway.
		 */
		PortalDefineQuery(portal,
						  NULL,
						  query_string,
						  commandTag,
						  plantree_list,
						  NULL);

		/*
		 * Start the portal.  No parameters here.
		 */
		PortalStart(portal, NULL, 0, InvalidSnapshot);

		/*
		 * Select the appropriate output format: text unless we are doing a
		 * FETCH from a binary cursor.  (Pretty grotty to have to do this here
		 * --- but it avoids grottiness in other places.  Ah, the joys of
		 * backward compatibility...)
		 */
		format = 0;				/* TEXT is default */
		if (IsA(parsetree->stmt, FetchStmt))
		{
			FetchStmt  *stmt = (FetchStmt *) parsetree->stmt;

			if (!stmt->ismove)
			{
				Portal		fportal = GetPortalByName(stmt->portalname);

				if (PortalIsValid(fportal) &&
					(fportal->cursorOptions & CURSOR_OPT_BINARY))
					format = 1; /* BINARY */
			}
		}
		PortalSetResultFormat(portal, 1, &format);

		/*
		 * Now we can create the destination receiver object.
		 */
		receiver = CreateDestReceiver(dest);
		if (dest == DestRemote)
			SetRemoteDestReceiverParams(receiver, portal);

		/*
		 * Switch back to transaction context for execution.
		 */
		MemoryContextSwitchTo(oldcontext);

		/*
		 * Run the portal to completion, and then drop it (and the receiver).
		 */
		(void) PortalRun(portal,
						 FETCH_ALL,
						 true,	/* always top level */
						 true,
						 receiver,
						 receiver,
						 &qc);

		receiver->rDestroy(receiver);

		PortalDrop(portal, false);

		if (lnext(parsetree_list, parsetree_item) == NULL)
		{
			/*
			 * If this is the last parsetree of the query string, close down
			 * transaction statement before reporting command-complete.  This
			 * is so that any end-of-transaction errors are reported before
			 * the command-complete message is issued, to avoid confusing
			 * clients who will expect either a command-complete message or an
			 * error, not one and then the other.  Also, if we're using an
			 * implicit transaction block, we must close that out first.
			 */
			if (use_implicit_block)
				EndImplicitTransactionBlock();
			finish_xact_command();
		}
		else if (IsA(parsetree->stmt, TransactionStmt))
		{
			/*
			 * If this was a transaction control statement, commit it. We will
			 * start a new xact command for the next command.
			 */
			finish_xact_command();
		}
		else
		{
			/*
			 * We had better not see XACT_FLAGS_NEEDIMMEDIATECOMMIT set if
			 * we're not calling finish_xact_command().  (The implicit
			 * transaction block should have prevented it from getting set.)
			 */
			Assert(!(MyXactFlags & XACT_FLAGS_NEEDIMMEDIATECOMMIT));

			/*
			 * We need a CommandCounterIncrement after every query, except
			 * those that start or end a transaction block.
			 */
			CommandCounterIncrement();

			/*
			 * Disable statement timeout between queries of a multi-query
			 * string, so that the timeout applies separately to each query.
			 * (Our next loop iteration will start a fresh timeout.)
			 */
			disable_statement_timeout();
		}

		/*
		 * Tell client that we're done with this query.  Note we emit exactly
		 * one EndCommand report for each raw parsetree, thus one for each SQL
		 * command the client sent, regardless of rewriting. (But a command
		 * aborted by error will not send an EndCommand report at all.)
		 */
		EndCommand(&qc, dest, false);

		/* Now we may drop the per-parsetree context, if one was created. */
		if (per_parsetree_context)
			MemoryContextDelete(per_parsetree_context);
	}							/* end loop over parsetrees */

	/*
	 * Close down transaction statement, if one is open.  (This will only do
	 * something if the parsetree list was empty; otherwise the last loop
	 * iteration already did it.)
	 */
	finish_xact_command();

	/*
	 * If there were no parsetrees, return EmptyQueryResponse message.
	 */
	if (!parsetree_list)
		NullCommand(dest);

	/*
	 * Emit duration logging if appropriate.
	 */
	switch (check_log_duration(msec_str, was_logged))
	{
		case 1:
			ereport(LOG,
					(errmsg("duration: %s ms", msec_str),
					 errhidestmt(true)));
			break;
		case 2:
			ereport(LOG,
					(errmsg("duration: %s ms  statement: %s",
							msec_str, query_string),
					 errhidestmt(true),
					 errdetail_execute(parsetree_list)));
			break;
	}

	if (save_log_statement_stats)
		ShowUsage("QUERY STATISTICS");

	TRACE_POSTGRESQL_QUERY_DONE(query_string);

	debug_query_string = NULL;
}

/*
 * exec_parse_message
 *
 * Execute a "Parse" protocol message.
 */
static void
exec_parse_message(const char *query_string,	/* string to execute */
				   const char *stmt_name,	/* name for prepared stmt */
				   Oid *paramTypes, /* parameter types */
				   int numParams)	/* number of parameters */
{
	MemoryContext unnamed_stmt_context = NULL;
	MemoryContext oldcontext;
	List	   *parsetree_list;
	RawStmt    *raw_parse_tree;
	List	   *querytree_list;
	CachedPlanSource *psrc;
	bool		is_named;
	bool		save_log_statement_stats = log_statement_stats;
	char		msec_str[32];

	/*
	 * Report query to various monitoring facilities.
	 */
	debug_query_string = query_string;

	pgstat_report_activity(STATE_RUNNING, query_string);

	set_ps_display("PARSE");

	if (save_log_statement_stats)
		ResetUsage();

	ereport(DEBUG2,
			(errmsg_internal("parse %s: %s",
							 *stmt_name ? stmt_name : "<unnamed>",
							 query_string)));

	/*
	 * Start up a transaction command so we can run parse analysis etc. (Note
	 * that this will normally change current memory context.) Nothing happens
	 * if we are already in one.  This also arms the statement timeout if
	 * necessary.
	 */
	start_xact_command();

	/*
	 * Switch to appropriate context for constructing parsetrees.
	 *
	 * We have two strategies depending on whether the prepared statement is
	 * named or not.  For a named prepared statement, we do parsing in
	 * MessageContext and copy the finished trees into the prepared
	 * statement's plancache entry; then the reset of MessageContext releases
	 * temporary space used by parsing and rewriting. For an unnamed prepared
	 * statement, we assume the statement isn't going to hang around long, so
	 * getting rid of temp space quickly is probably not worth the costs of
	 * copying parse trees.  So in this case, we create the plancache entry's
	 * query_context here, and do all the parsing work therein.
	 */
	is_named = (stmt_name[0] != '\0');
	if (is_named)
	{
		/* Named prepared statement --- parse in MessageContext */
		oldcontext = MemoryContextSwitchTo(MessageContext);
	}
	else
	{
		/* Unnamed prepared statement --- release any prior unnamed stmt */
		drop_unnamed_stmt();
		/* Create context for parsing */
		unnamed_stmt_context =
			AllocSetContextCreate(MessageContext,
								  "unnamed prepared statement",
								  ALLOCSET_DEFAULT_SIZES);
		oldcontext = MemoryContextSwitchTo(unnamed_stmt_context);
	}

	/*
	 * Do basic parsing of the query or queries (this should be safe even if
	 * we are in aborted transaction state!)
	 */
	parsetree_list = pg_parse_query(query_string);

	/*
	 * We only allow a single user statement in a prepared statement. This is
	 * mainly to keep the protocol simple --- otherwise we'd need to worry
	 * about multiple result tupdescs and things like that.
	 */
	if (list_length(parsetree_list) > 1)
		ereport(ERROR,
				(errcode(ERRCODE_SYNTAX_ERROR),
				 errmsg("cannot insert multiple commands into a prepared statement")));

	if (parsetree_list != NIL)
	{
		bool		snapshot_set = false;

		raw_parse_tree = linitial_node(RawStmt, parsetree_list);

		/*
		 * If we are in an aborted transaction, reject all commands except
		 * COMMIT/ROLLBACK.  It is important that this test occur before we
		 * try to do parse analysis, rewrite, or planning, since all those
		 * phases try to do database accesses, which may fail in abort state.
		 * (It might be safe to allow some additional utility commands in this
		 * state, but not many...)
		 */
		if (IsAbortedTransactionBlockState() &&
			!IsTransactionExitStmt(raw_parse_tree->stmt))
			ereport(ERROR,
					(errcode(ERRCODE_IN_FAILED_SQL_TRANSACTION),
					 errmsg("current transaction is aborted, "
							"commands ignored until end of transaction block"),
					 errdetail_abort()));

		/*
		 * Create the CachedPlanSource before we do parse analysis, since it
		 * needs to see the unmodified raw parse tree.
		 */
		psrc = CreateCachedPlan(raw_parse_tree, query_string,
								CreateCommandTag(raw_parse_tree->stmt));

		/*
		 * Set up a snapshot if parse analysis will need one.
		 */
		if (analyze_requires_snapshot(raw_parse_tree))
		{
			PushActiveSnapshot(GetTransactionSnapshot());
			snapshot_set = true;
		}

		/*
		 * Analyze and rewrite the query.  Note that the originally specified
		 * parameter set is not required to be complete, so we have to use
		 * pg_analyze_and_rewrite_varparams().
		 */
		querytree_list = pg_analyze_and_rewrite_varparams(raw_parse_tree,
														  query_string,
														  &paramTypes,
														  &numParams,
														  NULL);

		/* Done with the snapshot used for parsing */
		if (snapshot_set)
			PopActiveSnapshot();
	}
	else
	{
		/* Empty input string.  This is legal. */
		raw_parse_tree = NULL;
		psrc = CreateCachedPlan(raw_parse_tree, query_string,
								CMDTAG_UNKNOWN);
		querytree_list = NIL;
	}

	/*
	 * CachedPlanSource must be a direct child of MessageContext before we
	 * reparent unnamed_stmt_context under it, else we have a disconnected
	 * circular subgraph.  Klugy, but less so than flipping contexts even more
	 * above.
	 */
	if (unnamed_stmt_context)
		MemoryContextSetParent(psrc->context, MessageContext);

	/* Finish filling in the CachedPlanSource */
	CompleteCachedPlan(psrc,
					   querytree_list,
					   unnamed_stmt_context,
					   paramTypes,
					   numParams,
					   NULL,
					   NULL,
					   CURSOR_OPT_PARALLEL_OK,	/* allow parallel mode */
					   true);	/* fixed result */

	/* If we got a cancel signal during analysis, quit */
	CHECK_FOR_INTERRUPTS();

	if (is_named)
	{
		/*
		 * Store the query as a prepared statement.
		 */
		StorePreparedStatement(stmt_name, psrc, false);
	}
	else
	{
		/*
		 * We just save the CachedPlanSource into unnamed_stmt_psrc.
		 */
		SaveCachedPlan(psrc);
		unnamed_stmt_psrc = psrc;
	}

	MemoryContextSwitchTo(oldcontext);

	/*
	 * We do NOT close the open transaction command here; that only happens
	 * when the client sends Sync.  Instead, do CommandCounterIncrement just
	 * in case something happened during parse/plan.
	 */
	CommandCounterIncrement();

	/*
	 * Send ParseComplete.
	 */
	if (whereToSendOutput == DestRemote)
		pq_putemptymessage('1');

	/*
	 * Emit duration logging if appropriate.
	 */
	switch (check_log_duration(msec_str, false))
	{
		case 1:
			ereport(LOG,
					(errmsg("duration: %s ms", msec_str),
					 errhidestmt(true)));
			break;
		case 2:
			ereport(LOG,
					(errmsg("duration: %s ms  parse %s: %s",
							msec_str,
							*stmt_name ? stmt_name : "<unnamed>",
							query_string),
					 errhidestmt(true)));
			break;
	}

	if (save_log_statement_stats)
		ShowUsage("PARSE MESSAGE STATISTICS");

	debug_query_string = NULL;
}

/*
 * exec_bind_message
 *
 * Process a "Bind" message to create a portal from a prepared statement
 */
static void
exec_bind_message(StringInfo input_message)
{
	const char *portal_name;
	const char *stmt_name;
	int			numPFormats;
	int16	   *pformats = NULL;
	int			numParams;
	int			numRFormats;
	int16	   *rformats = NULL;
	CachedPlanSource *psrc;
	CachedPlan *cplan;
	Portal		portal;
	char	   *query_string;
	char	   *saved_stmt_name;
	ParamListInfo params;
	MemoryContext oldContext;
	bool		save_log_statement_stats = log_statement_stats;
	bool		snapshot_set = false;
	char		msec_str[32];
	ParamsErrorCbData params_data;
	ErrorContextCallback params_errcxt;

	/* Get the fixed part of the message */
	portal_name = pq_getmsgstring(input_message);
	stmt_name = pq_getmsgstring(input_message);

	ereport(DEBUG2,
			(errmsg_internal("bind %s to %s",
							 *portal_name ? portal_name : "<unnamed>",
							 *stmt_name ? stmt_name : "<unnamed>")));

	/* Find prepared statement */
	if (stmt_name[0] != '\0')
	{
		PreparedStatement *pstmt;

		pstmt = FetchPreparedStatement(stmt_name, true);
		psrc = pstmt->plansource;
	}
	else
	{
		/* special-case the unnamed statement */
		psrc = unnamed_stmt_psrc;
		if (!psrc)
			ereport(ERROR,
					(errcode(ERRCODE_UNDEFINED_PSTATEMENT),
					 errmsg("unnamed prepared statement does not exist")));
	}

	/*
	 * Report query to various monitoring facilities.
	 */
	debug_query_string = psrc->query_string;

	pgstat_report_activity(STATE_RUNNING, psrc->query_string);

	set_ps_display("BIND");

	if (save_log_statement_stats)
		ResetUsage();

	/*
	 * Start up a transaction command so we can call functions etc. (Note that
	 * this will normally change current memory context.) Nothing happens if
	 * we are already in one.  This also arms the statement timeout if
	 * necessary.
	 */
	start_xact_command();

	/* Switch back to message context */
	MemoryContextSwitchTo(MessageContext);

	/* Get the parameter format codes */
	numPFormats = pq_getmsgint(input_message, 2);
	if (numPFormats > 0)
	{
		pformats = (int16 *) palloc(numPFormats * sizeof(int16));
		for (int i = 0; i < numPFormats; i++)
			pformats[i] = pq_getmsgint(input_message, 2);
	}

	/* Get the parameter value count */
	numParams = pq_getmsgint(input_message, 2);

	if (numPFormats > 1 && numPFormats != numParams)
		ereport(ERROR,
				(errcode(ERRCODE_PROTOCOL_VIOLATION),
				 errmsg("bind message has %d parameter formats but %d parameters",
						numPFormats, numParams)));

	if (numParams != psrc->num_params)
		ereport(ERROR,
				(errcode(ERRCODE_PROTOCOL_VIOLATION),
				 errmsg("bind message supplies %d parameters, but prepared statement \"%s\" requires %d",
						numParams, stmt_name, psrc->num_params)));

	/*
	 * If we are in aborted transaction state, the only portals we can
	 * actually run are those containing COMMIT or ROLLBACK commands. We
	 * disallow binding anything else to avoid problems with infrastructure
	 * that expects to run inside a valid transaction.  We also disallow
	 * binding any parameters, since we can't risk calling user-defined I/O
	 * functions.
	 */
	if (IsAbortedTransactionBlockState() &&
		(!(psrc->raw_parse_tree &&
		   IsTransactionExitStmt(psrc->raw_parse_tree->stmt)) ||
		 numParams != 0))
		ereport(ERROR,
				(errcode(ERRCODE_IN_FAILED_SQL_TRANSACTION),
				 errmsg("current transaction is aborted, "
						"commands ignored until end of transaction block"),
				 errdetail_abort()));

	/*
	 * Create the portal.  Allow silent replacement of an existing portal only
	 * if the unnamed portal is specified.
	 */
	if (portal_name[0] == '\0')
		portal = CreatePortal(portal_name, true, true);
	else
		portal = CreatePortal(portal_name, false, false);

	/*
	 * Prepare to copy stuff into the portal's memory context.  We do all this
	 * copying first, because it could possibly fail (out-of-memory) and we
	 * don't want a failure to occur between GetCachedPlan and
	 * PortalDefineQuery; that would result in leaking our plancache refcount.
	 */
	oldContext = MemoryContextSwitchTo(portal->portalContext);

	/* Copy the plan's query string into the portal */
	query_string = pstrdup(psrc->query_string);

	/* Likewise make a copy of the statement name, unless it's unnamed */
	if (stmt_name[0])
		saved_stmt_name = pstrdup(stmt_name);
	else
		saved_stmt_name = NULL;

	/*
	 * Set a snapshot if we have parameters to fetch (since the input
	 * functions might need it) or the query isn't a utility command (and
	 * hence could require redoing parse analysis and planning).  We keep the
	 * snapshot active till we're done, so that plancache.c doesn't have to
	 * take new ones.
	 */
	if (numParams > 0 ||
		(psrc->raw_parse_tree &&
		 analyze_requires_snapshot(psrc->raw_parse_tree)))
	{
		PushActiveSnapshot(GetTransactionSnapshot());
		snapshot_set = true;
	}

	/*
	 * Fetch parameters, if any, and store in the portal's memory context.
	 */
	if (numParams > 0)
	{
		char	  **knownTextValues = NULL; /* allocate on first use */
		BindParamCbData one_param_data;

		/*
		 * Set up an error callback so that if there's an error in this phase,
		 * we can report the specific parameter causing the problem.
		 */
		one_param_data.portalName = portal->name;
		one_param_data.paramno = -1;
		one_param_data.paramval = NULL;
		params_errcxt.previous = error_context_stack;
		params_errcxt.callback = bind_param_error_callback;
		params_errcxt.arg = (void *) &one_param_data;
		error_context_stack = &params_errcxt;

		params = makeParamList(numParams);

		for (int paramno = 0; paramno < numParams; paramno++)
		{
			Oid			ptype = psrc->param_types[paramno];
			int32		plength;
			Datum		pval;
			bool		isNull;
			StringInfoData pbuf;
			char		csave;
			int16		pformat;

			one_param_data.paramno = paramno;
			one_param_data.paramval = NULL;

			plength = pq_getmsgint(input_message, 4);
			isNull = (plength == -1);

			if (!isNull)
			{
				const char *pvalue = pq_getmsgbytes(input_message, plength);

				/*
				 * Rather than copying data around, we just set up a phony
				 * StringInfo pointing to the correct portion of the message
				 * buffer.  We assume we can scribble on the message buffer so
				 * as to maintain the convention that StringInfos have a
				 * trailing null.  This is grotty but is a big win when
				 * dealing with very large parameter strings.
				 */
				pbuf.data = unconstify(char *, pvalue);
				pbuf.maxlen = plength + 1;
				pbuf.len = plength;
				pbuf.cursor = 0;

				csave = pbuf.data[plength];
				pbuf.data[plength] = '\0';
			}
			else
			{
				pbuf.data = NULL;	/* keep compiler quiet */
				csave = 0;
			}

			if (numPFormats > 1)
				pformat = pformats[paramno];
			else if (numPFormats > 0)
				pformat = pformats[0];
			else
				pformat = 0;	/* default = text */

			if (pformat == 0)	/* text mode */
			{
				Oid			typinput;
				Oid			typioparam;
				char	   *pstring;

				getTypeInputInfo(ptype, &typinput, &typioparam);

				/*
				 * We have to do encoding conversion before calling the
				 * typinput routine.
				 */
				if (isNull)
					pstring = NULL;
				else
					pstring = pg_client_to_server(pbuf.data, plength);

				/* Now we can log the input string in case of error */
				one_param_data.paramval = pstring;

				pval = OidInputFunctionCall(typinput, pstring, typioparam, -1);

				one_param_data.paramval = NULL;

				/*
				 * If we might need to log parameters later, save a copy of
				 * the converted string in MessageContext; then free the
				 * result of encoding conversion, if any was done.
				 */
				if (pstring)
				{
					if (log_parameter_max_length_on_error != 0)
					{
						MemoryContext oldcxt;

						oldcxt = MemoryContextSwitchTo(MessageContext);

						if (knownTextValues == NULL)
							knownTextValues =
								palloc0(numParams * sizeof(char *));

						if (log_parameter_max_length_on_error < 0)
							knownTextValues[paramno] = pstrdup(pstring);
						else
						{
							/*
							 * We can trim the saved string, knowing that we
							 * won't print all of it.  But we must copy at
							 * least two more full characters than
							 * BuildParamLogString wants to use; otherwise it
							 * might fail to include the trailing ellipsis.
							 */
							knownTextValues[paramno] =
								pnstrdup(pstring,
										 log_parameter_max_length_on_error
										 + 2 * MAX_MULTIBYTE_CHAR_LEN);
						}

						MemoryContextSwitchTo(oldcxt);
					}
					if (pstring != pbuf.data)
						pfree(pstring);
				}
			}
			else if (pformat == 1)	/* binary mode */
			{
				Oid			typreceive;
				Oid			typioparam;
				StringInfo	bufptr;

				/*
				 * Call the parameter type's binary input converter
				 */
				getTypeBinaryInputInfo(ptype, &typreceive, &typioparam);

				if (isNull)
					bufptr = NULL;
				else
					bufptr = &pbuf;

				pval = OidReceiveFunctionCall(typreceive, bufptr, typioparam, -1);

				/* Trouble if it didn't eat the whole buffer */
				if (!isNull && pbuf.cursor != pbuf.len)
					ereport(ERROR,
							(errcode(ERRCODE_INVALID_BINARY_REPRESENTATION),
							 errmsg("incorrect binary data format in bind parameter %d",
									paramno + 1)));
			}
			else
			{
				ereport(ERROR,
						(errcode(ERRCODE_INVALID_PARAMETER_VALUE),
						 errmsg("unsupported format code: %d",
								pformat)));
				pval = 0;		/* keep compiler quiet */
			}

			/* Restore message buffer contents */
			if (!isNull)
				pbuf.data[plength] = csave;

			params->params[paramno].value = pval;
			params->params[paramno].isnull = isNull;

			/*
			 * We mark the params as CONST.  This ensures that any custom plan
			 * makes full use of the parameter values.
			 */
			params->params[paramno].pflags = PARAM_FLAG_CONST;
			params->params[paramno].ptype = ptype;
		}

		/* Pop the per-parameter error callback */
		error_context_stack = error_context_stack->previous;

		/*
		 * Once all parameters have been received, prepare for printing them
		 * in future errors, if configured to do so.  (This is saved in the
		 * portal, so that they'll appear when the query is executed later.)
		 */
		if (log_parameter_max_length_on_error != 0)
			params->paramValuesStr =
				BuildParamLogString(params,
									knownTextValues,
									log_parameter_max_length_on_error);
	}
	else
		params = NULL;

	/* Done storing stuff in portal's context */
	MemoryContextSwitchTo(oldContext);

	/*
	 * Set up another error callback so that all the parameters are logged if
	 * we get an error during the rest of the BIND processing.
	 */
	params_data.portalName = portal->name;
	params_data.params = params;
	params_errcxt.previous = error_context_stack;
	params_errcxt.callback = ParamsErrorCallback;
	params_errcxt.arg = (void *) &params_data;
	error_context_stack = &params_errcxt;

	/* Get the result format codes */
	numRFormats = pq_getmsgint(input_message, 2);
	if (numRFormats > 0)
	{
		rformats = (int16 *) palloc(numRFormats * sizeof(int16));
		for (int i = 0; i < numRFormats; i++)
			rformats[i] = pq_getmsgint(input_message, 2);
	}

	pq_getmsgend(input_message);

	/*
	 * Obtain a plan from the CachedPlanSource.  Any cruft from (re)planning
	 * will be generated in MessageContext.  The plan refcount will be
	 * assigned to the Portal, so it will be released at portal destruction.
	 */
	cplan = GetCachedPlan(psrc, params, NULL, NULL);

	/*
	 * Now we can define the portal.
	 *
	 * DO NOT put any code that could possibly throw an error between the
	 * above GetCachedPlan call and here.
	 */
	PortalDefineQuery(portal,
					  saved_stmt_name,
					  query_string,
					  psrc->commandTag,
					  cplan->stmt_list,
					  cplan);

	/* Done with the snapshot used for parameter I/O and parsing/planning */
	if (snapshot_set)
		PopActiveSnapshot();

	/*
	 * And we're ready to start portal execution.
	 */
	PortalStart(portal, params, 0, InvalidSnapshot);

	/*
	 * Apply the result format requests to the portal.
	 */
	PortalSetResultFormat(portal, numRFormats, rformats);

	/*
	 * Done binding; remove the parameters error callback.  Entries emitted
	 * later determine independently whether to log the parameters or not.
	 */
	error_context_stack = error_context_stack->previous;

	/*
	 * Send BindComplete.
	 */
	if (whereToSendOutput == DestRemote)
		pq_putemptymessage('2');

	/*
	 * Emit duration logging if appropriate.
	 */
	switch (check_log_duration(msec_str, false))
	{
		case 1:
			ereport(LOG,
					(errmsg("duration: %s ms", msec_str),
					 errhidestmt(true)));
			break;
		case 2:
			ereport(LOG,
					(errmsg("duration: %s ms  bind %s%s%s: %s",
							msec_str,
							*stmt_name ? stmt_name : "<unnamed>",
							*portal_name ? "/" : "",
							*portal_name ? portal_name : "",
							psrc->query_string),
					 errhidestmt(true),
					 errdetail_params(params)));
			break;
	}

	if (save_log_statement_stats)
		ShowUsage("BIND MESSAGE STATISTICS");

	debug_query_string = NULL;
}

/*
 * exec_execute_message
 *
 * Process an "Execute" message for a portal
 */
static void
exec_execute_message(const char *portal_name, long max_rows)
{
	CommandDest dest;
	DestReceiver *receiver;
	Portal		portal;
	bool		completed;
	QueryCompletion qc;
	const char *sourceText;
	const char *prepStmtName;
	ParamListInfo portalParams;
	bool		save_log_statement_stats = log_statement_stats;
	bool		is_xact_command;
	bool		execute_is_fetch;
	bool		was_logged = false;
	char		msec_str[32];
	ParamsErrorCbData params_data;
	ErrorContextCallback params_errcxt;

	/* Adjust destination to tell printtup.c what to do */
	dest = whereToSendOutput;
	if (dest == DestRemote)
		dest = DestRemoteExecute;

	portal = GetPortalByName(portal_name);
	if (!PortalIsValid(portal))
		ereport(ERROR,
				(errcode(ERRCODE_UNDEFINED_CURSOR),
				 errmsg("portal \"%s\" does not exist", portal_name)));

	/*
	 * If the original query was a null string, just return
	 * EmptyQueryResponse.
	 */
	if (portal->commandTag == CMDTAG_UNKNOWN)
	{
		Assert(portal->stmts == NIL);
		NullCommand(dest);
		return;
	}

	/* Does the portal contain a transaction command? */
	is_xact_command = IsTransactionStmtList(portal->stmts);

	/*
	 * We must copy the sourceText and prepStmtName into MessageContext in
	 * case the portal is destroyed during finish_xact_command.  We do not
	 * make a copy of the portalParams though, preferring to just not print
	 * them in that case.
	 */
	sourceText = pstrdup(portal->sourceText);
	if (portal->prepStmtName)
		prepStmtName = pstrdup(portal->prepStmtName);
	else
		prepStmtName = "<unnamed>";
	portalParams = portal->portalParams;

	/*
	 * Report query to various monitoring facilities.
	 */
	debug_query_string = sourceText;

	pgstat_report_activity(STATE_RUNNING, sourceText);

	set_ps_display(GetCommandTagName(portal->commandTag));

	if (save_log_statement_stats)
		ResetUsage();

	BeginCommand(portal->commandTag, dest);

	/*
	 * Create dest receiver in MessageContext (we don't want it in transaction
	 * context, because that may get deleted if portal contains VACUUM).
	 */
	receiver = CreateDestReceiver(dest);
	if (dest == DestRemoteExecute)
		SetRemoteDestReceiverParams(receiver, portal);

	/*
	 * Ensure we are in a transaction command (this should normally be the
	 * case already due to prior BIND).
	 */
	start_xact_command();

	/*
	 * If we re-issue an Execute protocol request against an existing portal,
	 * then we are only fetching more rows rather than completely re-executing
	 * the query from the start. atStart is never reset for a v3 portal, so we
	 * are safe to use this check.
	 */
	execute_is_fetch = !portal->atStart;

	/* Log immediately if dictated by log_statement */
	if (check_log_statement(portal->stmts))
	{
		ereport(LOG,
				(errmsg("%s %s%s%s: %s",
						execute_is_fetch ?
						_("execute fetch from") :
						_("execute"),
						prepStmtName,
						*portal_name ? "/" : "",
						*portal_name ? portal_name : "",
						sourceText),
				 errhidestmt(true),
				 errdetail_params(portalParams)));
		was_logged = true;
	}

	/*
	 * If we are in aborted transaction state, the only portals we can
	 * actually run are those containing COMMIT or ROLLBACK commands.
	 */
	if (IsAbortedTransactionBlockState() &&
		!IsTransactionExitStmtList(portal->stmts))
		ereport(ERROR,
				(errcode(ERRCODE_IN_FAILED_SQL_TRANSACTION),
				 errmsg("current transaction is aborted, "
						"commands ignored until end of transaction block"),
				 errdetail_abort()));

	/* Check for cancel signal before we start execution */
	CHECK_FOR_INTERRUPTS();

	/*
	 * Okay to run the portal.  Set the error callback so that parameters are
	 * logged.  The parameters must have been saved during the bind phase.
	 */
	params_data.portalName = portal->name;
	params_data.params = portalParams;
	params_errcxt.previous = error_context_stack;
	params_errcxt.callback = ParamsErrorCallback;
	params_errcxt.arg = (void *) &params_data;
	error_context_stack = &params_errcxt;

	if (max_rows <= 0)
		max_rows = FETCH_ALL;

	completed = PortalRun(portal,
						  max_rows,
						  true, /* always top level */
						  !execute_is_fetch && max_rows == FETCH_ALL,
						  receiver,
						  receiver,
						  &qc);

	receiver->rDestroy(receiver);

	/* Done executing; remove the params error callback */
	error_context_stack = error_context_stack->previous;

	if (completed)
	{
		if (is_xact_command || (MyXactFlags & XACT_FLAGS_NEEDIMMEDIATECOMMIT))
		{
			/*
			 * If this was a transaction control statement, commit it.  We
			 * will start a new xact command for the next command (if any).
			 * Likewise if the statement required immediate commit.  Without
			 * this provision, we wouldn't force commit until Sync is
			 * received, which creates a hazard if the client tries to
			 * pipeline immediate-commit statements.
			 */
			finish_xact_command();

			/*
			 * These commands typically don't have any parameters, and even if
			 * one did we couldn't print them now because the storage went
			 * away during finish_xact_command.  So pretend there were none.
			 */
			portalParams = NULL;
		}
		else
		{
			/*
			 * We need a CommandCounterIncrement after every query, except
			 * those that start or end a transaction block.
			 */
			CommandCounterIncrement();

			/*
			 * Set XACT_FLAGS_PIPELINING whenever we complete an Execute
			 * message without immediately committing the transaction.
			 */
			MyXactFlags |= XACT_FLAGS_PIPELINING;

			/*
			 * Disable statement timeout whenever we complete an Execute
			 * message.  The next protocol message will start a fresh timeout.
			 */
			disable_statement_timeout();
		}

		/* Send appropriate CommandComplete to client */
		EndCommand(&qc, dest, false);
	}
	else
	{
		/* Portal run not complete, so send PortalSuspended */
		if (whereToSendOutput == DestRemote)
			pq_putemptymessage('s');

		/*
		 * Set XACT_FLAGS_PIPELINING whenever we suspend an Execute message,
		 * too.
		 */
		MyXactFlags |= XACT_FLAGS_PIPELINING;
	}

	/*
	 * Emit duration logging if appropriate.
	 */
	switch (check_log_duration(msec_str, was_logged))
	{
		case 1:
			ereport(LOG,
					(errmsg("duration: %s ms", msec_str),
					 errhidestmt(true)));
			break;
		case 2:
			ereport(LOG,
					(errmsg("duration: %s ms  %s %s%s%s: %s",
							msec_str,
							execute_is_fetch ?
							_("execute fetch from") :
							_("execute"),
							prepStmtName,
							*portal_name ? "/" : "",
							*portal_name ? portal_name : "",
							sourceText),
					 errhidestmt(true),
					 errdetail_params(portalParams)));
			break;
	}

	if (save_log_statement_stats)
		ShowUsage("EXECUTE MESSAGE STATISTICS");

	debug_query_string = NULL;
}

/*
 * check_log_statement
 *		Determine whether command should be logged because of log_statement
 *
 * stmt_list can be either raw grammar output or a list of planned
 * statements
 */
static bool
check_log_statement(List *stmt_list)
{
	ListCell   *stmt_item;

	if (log_statement == LOGSTMT_NONE)
		return false;
	if (log_statement == LOGSTMT_ALL)
		return true;

	/* Else we have to inspect the statement(s) to see whether to log */
	foreach(stmt_item, stmt_list)
	{
		Node	   *stmt = (Node *) lfirst(stmt_item);

		if (GetCommandLogLevel(stmt) <= log_statement)
			return true;
	}

	return false;
}

/*
 * check_log_duration
 *		Determine whether current command's duration should be logged
 *		We also check if this statement in this transaction must be logged
 *		(regardless of its duration).
 *
 * Returns:
 *		0 if no logging is needed
 *		1 if just the duration should be logged
 *		2 if duration and query details should be logged
 *
 * If logging is needed, the duration in msec is formatted into msec_str[],
 * which must be a 32-byte buffer.
 *
 * was_logged should be true if caller already logged query details (this
 * essentially prevents 2 from being returned).
 */
int
check_log_duration(char *msec_str, bool was_logged)
{
	if (log_duration || log_min_duration_sample >= 0 ||
		log_min_duration_statement >= 0 || xact_is_sampled)
	{
		long		secs;
		int			usecs;
		int			msecs;
		bool		exceeded_duration;
		bool		exceeded_sample_duration;
		bool		in_sample = false;

		TimestampDifference(GetCurrentStatementStartTimestamp(),
							GetCurrentTimestamp(),
							&secs, &usecs);
		msecs = usecs / 1000;

		/*
		 * This odd-looking test for log_min_duration_* being exceeded is
		 * designed to avoid integer overflow with very long durations: don't
		 * compute secs * 1000 until we've verified it will fit in int.
		 */
		exceeded_duration = (log_min_duration_statement == 0 ||
							 (log_min_duration_statement > 0 &&
							  (secs > log_min_duration_statement / 1000 ||
							   secs * 1000 + msecs >= log_min_duration_statement)));

		exceeded_sample_duration = (log_min_duration_sample == 0 ||
									(log_min_duration_sample > 0 &&
									 (secs > log_min_duration_sample / 1000 ||
									  secs * 1000 + msecs >= log_min_duration_sample)));

		/*
		 * Do not log if log_statement_sample_rate = 0. Log a sample if
		 * log_statement_sample_rate <= 1 and avoid unnecessary PRNG call if
		 * log_statement_sample_rate = 1.
		 */
		if (exceeded_sample_duration)
			in_sample = log_statement_sample_rate != 0 &&
				(log_statement_sample_rate == 1 ||
				 pg_prng_double(&pg_global_prng_state) <= log_statement_sample_rate);

		if (exceeded_duration || in_sample || log_duration || xact_is_sampled)
		{
			snprintf(msec_str, 32, "%ld.%03d",
					 secs * 1000 + msecs, usecs % 1000);
			if ((exceeded_duration || in_sample || xact_is_sampled) && !was_logged)
				return 2;
			else
				return 1;
		}
	}

	return 0;
}

/*
 * errdetail_execute
 *
 * Add an errdetail() line showing the query referenced by an EXECUTE, if any.
 * The argument is the raw parsetree list.
 */
static int
errdetail_execute(List *raw_parsetree_list)
{
	ListCell   *parsetree_item;

	foreach(parsetree_item, raw_parsetree_list)
	{
		RawStmt    *parsetree = lfirst_node(RawStmt, parsetree_item);

		if (IsA(parsetree->stmt, ExecuteStmt))
		{
			ExecuteStmt *stmt = (ExecuteStmt *) parsetree->stmt;
			PreparedStatement *pstmt;

			pstmt = FetchPreparedStatement(stmt->name, false);
			if (pstmt)
			{
				errdetail("prepare: %s", pstmt->plansource->query_string);
				return 0;
			}
		}
	}

	return 0;
}

/*
 * errdetail_params
 *
 * Add an errdetail() line showing bind-parameter data, if available.
 * Note that this is only used for statement logging, so it is controlled
 * by log_parameter_max_length not log_parameter_max_length_on_error.
 */
static int
errdetail_params(ParamListInfo params)
{
	if (params && params->numParams > 0 && log_parameter_max_length != 0)
	{
		char	   *str;

		str = BuildParamLogString(params, NULL, log_parameter_max_length);
		if (str && str[0] != '\0')
			errdetail("parameters: %s", str);
	}

	return 0;
}

/*
 * errdetail_abort
 *
 * Add an errdetail() line showing abort reason, if any.
 */
static int
errdetail_abort(void)
{
	if (MyProc->recoveryConflictPending)
		errdetail("abort reason: recovery conflict");

	return 0;
}

/*
 * errdetail_recovery_conflict
 *
 * Add an errdetail() line showing conflict source.
 */
static int
errdetail_recovery_conflict(void)
{
	switch (RecoveryConflictReason)
	{
		case PROCSIG_RECOVERY_CONFLICT_BUFFERPIN:
			errdetail("User was holding shared buffer pin for too long.");
			break;
		case PROCSIG_RECOVERY_CONFLICT_LOCK:
			errdetail("User was holding a relation lock for too long.");
			break;
		case PROCSIG_RECOVERY_CONFLICT_TABLESPACE:
			errdetail("User was or might have been using tablespace that must be dropped.");
			break;
		case PROCSIG_RECOVERY_CONFLICT_SNAPSHOT:
			errdetail("User query might have needed to see row versions that must be removed.");
			break;
		case PROCSIG_RECOVERY_CONFLICT_STARTUP_DEADLOCK:
			errdetail("User transaction caused buffer deadlock with recovery.");
			break;
		case PROCSIG_RECOVERY_CONFLICT_DATABASE:
			errdetail("User was connected to a database that must be dropped.");
			break;
		default:
			break;
			/* no errdetail */
	}

	return 0;
}

/*
 * bind_param_error_callback
 *
 * Error context callback used while parsing parameters in a Bind message
 */
static void
bind_param_error_callback(void *arg)
{
	BindParamCbData *data = (BindParamCbData *) arg;
	StringInfoData buf;
	char	   *quotedval;

	if (data->paramno < 0)
		return;

	/* If we have a textual value, quote it, and trim if necessary */
	if (data->paramval)
	{
		initStringInfo(&buf);
		appendStringInfoStringQuoted(&buf, data->paramval,
									 log_parameter_max_length_on_error);
		quotedval = buf.data;
	}
	else
		quotedval = NULL;

	if (data->portalName && data->portalName[0] != '\0')
	{
		if (quotedval)
			errcontext("portal \"%s\" parameter $%d = %s",
					   data->portalName, data->paramno + 1, quotedval);
		else
			errcontext("portal \"%s\" parameter $%d",
					   data->portalName, data->paramno + 1);
	}
	else
	{
		if (quotedval)
			errcontext("unnamed portal parameter $%d = %s",
					   data->paramno + 1, quotedval);
		else
			errcontext("unnamed portal parameter $%d",
					   data->paramno + 1);
	}

	if (quotedval)
		pfree(quotedval);
}

/*
 * exec_describe_statement_message
 *
 * Process a "Describe" message for a prepared statement
 */
static void
exec_describe_statement_message(const char *stmt_name)
{
	CachedPlanSource *psrc;

	/*
	 * Start up a transaction command. (Note that this will normally change
	 * current memory context.) Nothing happens if we are already in one.
	 */
	start_xact_command();

	/* Switch back to message context */
	MemoryContextSwitchTo(MessageContext);

	/* Find prepared statement */
	if (stmt_name[0] != '\0')
	{
		PreparedStatement *pstmt;

		pstmt = FetchPreparedStatement(stmt_name, true);
		psrc = pstmt->plansource;
	}
	else
	{
		/* special-case the unnamed statement */
		psrc = unnamed_stmt_psrc;
		if (!psrc)
			ereport(ERROR,
					(errcode(ERRCODE_UNDEFINED_PSTATEMENT),
					 errmsg("unnamed prepared statement does not exist")));
	}

	/* Prepared statements shouldn't have changeable result descs */
	Assert(psrc->fixed_result);

	/*
	 * If we are in aborted transaction state, we can't run
	 * SendRowDescriptionMessage(), because that needs catalog accesses.
	 * Hence, refuse to Describe statements that return data.  (We shouldn't
	 * just refuse all Describes, since that might break the ability of some
	 * clients to issue COMMIT or ROLLBACK commands, if they use code that
	 * blindly Describes whatever it does.)  We can Describe parameters
	 * without doing anything dangerous, so we don't restrict that.
	 */
	if (IsAbortedTransactionBlockState() &&
		psrc->resultDesc)
		ereport(ERROR,
				(errcode(ERRCODE_IN_FAILED_SQL_TRANSACTION),
				 errmsg("current transaction is aborted, "
						"commands ignored until end of transaction block"),
				 errdetail_abort()));

	if (whereToSendOutput != DestRemote)
		return;					/* can't actually do anything... */

	/*
	 * First describe the parameters...
	 */
	pq_beginmessage_reuse(&row_description_buf, 't');	/* parameter description
														 * message type */
	pq_sendint16(&row_description_buf, psrc->num_params);

	for (int i = 0; i < psrc->num_params; i++)
	{
		Oid			ptype = psrc->param_types[i];

		pq_sendint32(&row_description_buf, (int) ptype);
	}
	pq_endmessage_reuse(&row_description_buf);

	/*
	 * Next send RowDescription or NoData to describe the result...
	 */
	if (psrc->resultDesc)
	{
		List	   *tlist;

		/* Get the plan's primary targetlist */
		tlist = CachedPlanGetTargetList(psrc, NULL);

		SendRowDescriptionMessage(&row_description_buf,
								  psrc->resultDesc,
								  tlist,
								  NULL);
	}
	else
		pq_putemptymessage('n');	/* NoData */
}

/*
 * exec_describe_portal_message
 *
 * Process a "Describe" message for a portal
 */
static void
exec_describe_portal_message(const char *portal_name)
{
	Portal		portal;

	/*
	 * Start up a transaction command. (Note that this will normally change
	 * current memory context.) Nothing happens if we are already in one.
	 */
	start_xact_command();

	/* Switch back to message context */
	MemoryContextSwitchTo(MessageContext);

	portal = GetPortalByName(portal_name);
	if (!PortalIsValid(portal))
		ereport(ERROR,
				(errcode(ERRCODE_UNDEFINED_CURSOR),
				 errmsg("portal \"%s\" does not exist", portal_name)));

	/*
	 * If we are in aborted transaction state, we can't run
	 * SendRowDescriptionMessage(), because that needs catalog accesses.
	 * Hence, refuse to Describe portals that return data.  (We shouldn't just
	 * refuse all Describes, since that might break the ability of some
	 * clients to issue COMMIT or ROLLBACK commands, if they use code that
	 * blindly Describes whatever it does.)
	 */
	if (IsAbortedTransactionBlockState() &&
		portal->tupDesc)
		ereport(ERROR,
				(errcode(ERRCODE_IN_FAILED_SQL_TRANSACTION),
				 errmsg("current transaction is aborted, "
						"commands ignored until end of transaction block"),
				 errdetail_abort()));

	if (whereToSendOutput != DestRemote)
		return;					/* can't actually do anything... */

	if (portal->tupDesc)
		SendRowDescriptionMessage(&row_description_buf,
								  portal->tupDesc,
								  FetchPortalTargetList(portal),
								  portal->formats);
	else
		pq_putemptymessage('n');	/* NoData */
}


/*
 * Convenience routines for starting/committing a single command.
 */
static void
start_xact_command(void)
{
	if (!xact_started)
	{
		StartTransactionCommand();

		xact_started = true;
	}

	/*
	 * Start statement timeout if necessary.  Note that this'll intentionally
	 * not reset the clock on an already started timeout, to avoid the timing
	 * overhead when start_xact_command() is invoked repeatedly, without an
	 * interceding finish_xact_command() (e.g. parse/bind/execute).  If that's
	 * not desired, the timeout has to be disabled explicitly.
	 */
	enable_statement_timeout();

	/* Start timeout for checking if the client has gone away if necessary. */
	if (client_connection_check_interval > 0 &&
		IsUnderPostmaster &&
		MyProcPort &&
		!get_timeout_active(CLIENT_CONNECTION_CHECK_TIMEOUT))
		enable_timeout_after(CLIENT_CONNECTION_CHECK_TIMEOUT,
							 client_connection_check_interval);
}

static void
finish_xact_command(void)
{
	/* cancel active statement timeout after each command */
	disable_statement_timeout();

	if (xact_started)
	{
		CommitTransactionCommand();

#ifdef MEMORY_CONTEXT_CHECKING
		/* Check all memory contexts that weren't freed during commit */
		/* (those that were, were checked before being deleted) */
		MemoryContextCheck(TopMemoryContext);
#endif

#ifdef SHOW_MEMORY_STATS
		/* Print mem stats after each commit for leak tracking */
		MemoryContextStats(TopMemoryContext);
#endif

		xact_started = false;
	}
}


/*
 * Convenience routines for checking whether a statement is one of the
 * ones that we allow in transaction-aborted state.
 */

/* Test a bare parsetree */
static bool
IsTransactionExitStmt(Node *parsetree)
{
	if (parsetree && IsA(parsetree, TransactionStmt))
	{
		TransactionStmt *stmt = (TransactionStmt *) parsetree;

		if (stmt->kind == TRANS_STMT_COMMIT ||
			stmt->kind == TRANS_STMT_PREPARE ||
			stmt->kind == TRANS_STMT_ROLLBACK ||
			stmt->kind == TRANS_STMT_ROLLBACK_TO)
			return true;
	}
	return false;
}

/* Test a list that contains PlannedStmt nodes */
static bool
IsTransactionExitStmtList(List *pstmts)
{
	if (list_length(pstmts) == 1)
	{
		PlannedStmt *pstmt = linitial_node(PlannedStmt, pstmts);

		if (pstmt->commandType == CMD_UTILITY &&
			IsTransactionExitStmt(pstmt->utilityStmt))
			return true;
	}
	return false;
}

/* Test a list that contains PlannedStmt nodes */
static bool
IsTransactionStmtList(List *pstmts)
{
	if (list_length(pstmts) == 1)
	{
		PlannedStmt *pstmt = linitial_node(PlannedStmt, pstmts);

		if (pstmt->commandType == CMD_UTILITY &&
			IsA(pstmt->utilityStmt, TransactionStmt))
			return true;
	}
	return false;
}

/* Release any existing unnamed prepared statement */
static void
drop_unnamed_stmt(void)
{
	/* paranoia to avoid a dangling pointer in case of error */
	if (unnamed_stmt_psrc)
	{
		CachedPlanSource *psrc = unnamed_stmt_psrc;

		unnamed_stmt_psrc = NULL;
		DropCachedPlan(psrc);
	}
}


/* --------------------------------
 *		signal handler routines used in PostgresMain()
 * --------------------------------
 */

/*
 * quickdie() occurs when signaled SIGQUIT by the postmaster.
 *
 * Either some backend has bought the farm, or we've been told to shut down
 * "immediately"; so we need to stop what we're doing and exit.
 */
void
quickdie(SIGNAL_ARGS)
{
	sigaddset(&BlockSig, SIGQUIT);	/* prevent nested calls */
	PG_SETMASK(&BlockSig);

	/*
	 * Prevent interrupts while exiting; though we just blocked signals that
	 * would queue new interrupts, one may have been pending.  We don't want a
	 * quickdie() downgraded to a mere query cancel.
	 */
	HOLD_INTERRUPTS();

	/*
	 * If we're aborting out of client auth, don't risk trying to send
	 * anything to the client; we will likely violate the protocol, not to
	 * mention that we may have interrupted the guts of OpenSSL or some
	 * authentication library.
	 */
	if (ClientAuthInProgress && whereToSendOutput == DestRemote)
		whereToSendOutput = DestNone;

	/*
	 * Notify the client before exiting, to give a clue on what happened.
	 *
	 * It's dubious to call ereport() from a signal handler.  It is certainly
	 * not async-signal safe.  But it seems better to try, than to disconnect
	 * abruptly and leave the client wondering what happened.  It's remotely
	 * possible that we crash or hang while trying to send the message, but
	 * receiving a SIGQUIT is a sign that something has already gone badly
	 * wrong, so there's not much to lose.  Assuming the postmaster is still
	 * running, it will SIGKILL us soon if we get stuck for some reason.
	 *
	 * One thing we can do to make this a tad safer is to clear the error
	 * context stack, so that context callbacks are not called.  That's a lot
	 * less code that could be reached here, and the context info is unlikely
	 * to be very relevant to a SIGQUIT report anyway.
	 */
	error_context_stack = NULL;

	/*
	 * When responding to a postmaster-issued signal, we send the message only
	 * to the client; sending to the server log just creates log spam, plus
	 * it's more code that we need to hope will work in a signal handler.
	 *
	 * Ideally these should be ereport(FATAL), but then we'd not get control
	 * back to force the correct type of process exit.
	 */
	switch (GetQuitSignalReason())
	{
		case PMQUIT_NOT_SENT:
			/* Hmm, SIGQUIT arrived out of the blue */
			ereport(WARNING,
					(errcode(ERRCODE_ADMIN_SHUTDOWN),
					 errmsg("terminating connection because of unexpected SIGQUIT signal")));
			break;
		case PMQUIT_FOR_CRASH:
			/* A crash-and-restart cycle is in progress */
			ereport(WARNING_CLIENT_ONLY,
					(errcode(ERRCODE_CRASH_SHUTDOWN),
					 errmsg("terminating connection because of crash of another server process"),
					 errdetail("The postmaster has commanded this server process to roll back"
							   " the current transaction and exit, because another"
							   " server process exited abnormally and possibly corrupted"
							   " shared memory."),
					 errhint("In a moment you should be able to reconnect to the"
							 " database and repeat your command.")));
			break;
		case PMQUIT_FOR_STOP:
			/* Immediate-mode stop */
			ereport(WARNING_CLIENT_ONLY,
					(errcode(ERRCODE_ADMIN_SHUTDOWN),
					 errmsg("terminating connection due to immediate shutdown command")));
			break;
	}

	/*
	 * We DO NOT want to run proc_exit() or atexit() callbacks -- we're here
	 * because shared memory may be corrupted, so we don't want to try to
	 * clean up our transaction.  Just nail the windows shut and get out of
	 * town.  The callbacks wouldn't be safe to run from a signal handler,
	 * anyway.
	 *
	 * Note we do _exit(2) not _exit(0).  This is to force the postmaster into
	 * a system reset cycle if someone sends a manual SIGQUIT to a random
	 * backend.  This is necessary precisely because we don't clean up our
	 * shared memory state.  (The "dead man switch" mechanism in pmsignal.c
	 * should ensure the postmaster sees this as a crash, too, but no harm in
	 * being doubly sure.)
	 */
	_exit(2);
}

/*
 * Shutdown signal from postmaster: abort transaction and exit
 * at soonest convenient time
 */
void
die(SIGNAL_ARGS)
{
	int			save_errno = errno;

	/* Don't joggle the elbow of proc_exit */
	if (!proc_exit_inprogress)
	{
		InterruptPending = true;
		ProcDiePending = true;
	}

	/* for the cumulative stats system */
	pgStatSessionEndCause = DISCONNECT_KILLED;

	/* If we're still here, waken anything waiting on the process latch */
	SetLatch(MyLatch);

	/*
	 * If we're in single user mode, we want to quit immediately - we can't
	 * rely on latches as they wouldn't work when stdin/stdout is a file.
	 * Rather ugly, but it's unlikely to be worthwhile to invest much more
	 * effort just for the benefit of single user mode.
	 */
	if (DoingCommandRead && whereToSendOutput != DestRemote)
		ProcessInterrupts();

	errno = save_errno;
}

/*
 * Query-cancel signal from postmaster: abort current transaction
 * at soonest convenient time
 */
void
StatementCancelHandler(SIGNAL_ARGS)
{
	int			save_errno = errno;

	/*
	 * Don't joggle the elbow of proc_exit
	 */
	if (!proc_exit_inprogress)
	{
		InterruptPending = true;
		QueryCancelPending = true;
	}

	/* If we're still here, waken anything waiting on the process latch */
	SetLatch(MyLatch);

	errno = save_errno;
}

/* signal handler for floating point exception */
void
FloatExceptionHandler(SIGNAL_ARGS)
{
	/* We're not returning, so no need to save errno */
	ereport(ERROR,
			(errcode(ERRCODE_FLOATING_POINT_EXCEPTION),
			 errmsg("floating-point exception"),
			 errdetail("An invalid floating-point operation was signaled. "
					   "This probably means an out-of-range result or an "
					   "invalid operation, such as division by zero.")));
}

/*
 * RecoveryConflictInterrupt: out-of-line portion of recovery conflict
 * handling following receipt of SIGUSR1. Designed to be similar to die()
 * and StatementCancelHandler(). Called only by a normal user backend
 * that begins a transaction during recovery.
 */
void
RecoveryConflictInterrupt(ProcSignalReason reason)
{
	int			save_errno = errno;

	/*
	 * Don't joggle the elbow of proc_exit
	 */
	if (!proc_exit_inprogress)
	{
		RecoveryConflictReason = reason;
		switch (reason)
		{
			case PROCSIG_RECOVERY_CONFLICT_STARTUP_DEADLOCK:

				/*
				 * If we aren't waiting for a lock we can never deadlock.
				 */
				if (!IsWaitingForLock())
					return;

				/* Intentional fall through to check wait for pin */
				/* FALLTHROUGH */

			case PROCSIG_RECOVERY_CONFLICT_BUFFERPIN:

				/*
				 * If PROCSIG_RECOVERY_CONFLICT_BUFFERPIN is requested but we
				 * aren't blocking the Startup process there is nothing more
				 * to do.
				 *
				 * When PROCSIG_RECOVERY_CONFLICT_STARTUP_DEADLOCK is
				 * requested, if we're waiting for locks and the startup
				 * process is not waiting for buffer pin (i.e., also waiting
				 * for locks), we set the flag so that ProcSleep() will check
				 * for deadlocks.
				 */
				if (!HoldingBufferPinThatDelaysRecovery())
				{
					if (reason == PROCSIG_RECOVERY_CONFLICT_STARTUP_DEADLOCK &&
						GetStartupBufferPinWaitBufId() < 0)
						CheckDeadLockAlert();
					return;
				}

				MyProc->recoveryConflictPending = true;

				/* Intentional fall through to error handling */
				/* FALLTHROUGH */

			case PROCSIG_RECOVERY_CONFLICT_LOCK:
			case PROCSIG_RECOVERY_CONFLICT_TABLESPACE:
			case PROCSIG_RECOVERY_CONFLICT_SNAPSHOT:

				/*
				 * If we aren't in a transaction any longer then ignore.
				 */
				if (!IsTransactionOrTransactionBlock())
					return;

				/*
				 * If we can abort just the current subtransaction then we are
				 * OK to throw an ERROR to resolve the conflict. Otherwise
				 * drop through to the FATAL case.
				 *
				 * XXX other times that we can throw just an ERROR *may* be
				 * PROCSIG_RECOVERY_CONFLICT_LOCK if no locks are held in
				 * parent transactions
				 *
				 * PROCSIG_RECOVERY_CONFLICT_SNAPSHOT if no snapshots are held
				 * by parent transactions and the transaction is not
				 * transaction-snapshot mode
				 *
				 * PROCSIG_RECOVERY_CONFLICT_TABLESPACE if no temp files or
				 * cursors open in parent transactions
				 */
				if (!IsSubTransaction())
				{
					/*
					 * If we already aborted then we no longer need to cancel.
					 * We do this here since we do not wish to ignore aborted
					 * subtransactions, which must cause FATAL, currently.
					 */
					if (IsAbortedTransactionBlockState())
						return;

					RecoveryConflictPending = true;
					QueryCancelPending = true;
					InterruptPending = true;
					break;
				}

				/* Intentional fall through to session cancel */
				/* FALLTHROUGH */

			case PROCSIG_RECOVERY_CONFLICT_DATABASE:
				RecoveryConflictPending = true;
				ProcDiePending = true;
				InterruptPending = true;
				break;

			default:
				elog(FATAL, "unrecognized conflict mode: %d",
					 (int) reason);
		}

		Assert(RecoveryConflictPending && (QueryCancelPending || ProcDiePending));

		/*
		 * All conflicts apart from database cause dynamic errors where the
		 * command or transaction can be retried at a later point with some
		 * potential for success. No need to reset this, since non-retryable
		 * conflict errors are currently FATAL.
		 */
		if (reason == PROCSIG_RECOVERY_CONFLICT_DATABASE)
			RecoveryConflictRetryable = false;
	}

	/*
	 * Set the process latch. This function essentially emulates signal
	 * handlers like die() and StatementCancelHandler() and it seems prudent
	 * to behave similarly as they do.
	 */
	SetLatch(MyLatch);

	errno = save_errno;
}

/*
 * ProcessInterrupts: out-of-line portion of CHECK_FOR_INTERRUPTS() macro
 *
 * If an interrupt condition is pending, and it's safe to service it,
 * then clear the flag and accept the interrupt.  Called only when
 * InterruptPending is true.
 *
 * Note: if INTERRUPTS_CAN_BE_PROCESSED() is true, then ProcessInterrupts
 * is guaranteed to clear the InterruptPending flag before returning.
 * (This is not the same as guaranteeing that it's still clear when we
 * return; another interrupt could have arrived.  But we promise that
 * any pre-existing one will have been serviced.)
 */
void
ProcessInterrupts(void)
{
	/* OK to accept any interrupts now? */
	if (InterruptHoldoffCount != 0 || CritSectionCount != 0)
		return;
	InterruptPending = false;

	if (ProcDiePending)
	{
		ProcDiePending = false;
		QueryCancelPending = false; /* ProcDie trumps QueryCancel */
		LockErrorCleanup();
		/* As in quickdie, don't risk sending to client during auth */
		if (ClientAuthInProgress && whereToSendOutput == DestRemote)
			whereToSendOutput = DestNone;
		if (ClientAuthInProgress)
			ereport(FATAL,
					(errcode(ERRCODE_QUERY_CANCELED),
					 errmsg("canceling authentication due to timeout")));
		else if (IsAutoVacuumWorkerProcess())
			ereport(FATAL,
					(errcode(ERRCODE_ADMIN_SHUTDOWN),
					 errmsg("terminating autovacuum process due to administrator command")));
		else if (IsLogicalWorker())
			ereport(FATAL,
					(errcode(ERRCODE_ADMIN_SHUTDOWN),
					 errmsg("terminating logical replication worker due to administrator command")));
		else if (IsLogicalLauncher())
		{
			ereport(DEBUG1,
					(errmsg_internal("logical replication launcher shutting down")));

			/*
			 * The logical replication launcher can be stopped at any time.
			 * Use exit status 1 so the background worker is restarted.
			 */
			proc_exit(1);
		}
		else if (RecoveryConflictPending && RecoveryConflictRetryable)
		{
			pgstat_report_recovery_conflict(RecoveryConflictReason);
			ereport(FATAL,
					(errcode(ERRCODE_T_R_SERIALIZATION_FAILURE),
					 errmsg("terminating connection due to conflict with recovery"),
					 errdetail_recovery_conflict()));
		}
		else if (RecoveryConflictPending)
		{
			/* Currently there is only one non-retryable recovery conflict */
			Assert(RecoveryConflictReason == PROCSIG_RECOVERY_CONFLICT_DATABASE);
			pgstat_report_recovery_conflict(RecoveryConflictReason);
			ereport(FATAL,
					(errcode(ERRCODE_DATABASE_DROPPED),
					 errmsg("terminating connection due to conflict with recovery"),
					 errdetail_recovery_conflict()));
		}
		else if (IsBackgroundWorker)
			ereport(FATAL,
					(errcode(ERRCODE_ADMIN_SHUTDOWN),
					 errmsg("terminating background worker \"%s\" due to administrator command",
							MyBgworkerEntry->bgw_type)));
		else
			ereport(FATAL,
					(errcode(ERRCODE_ADMIN_SHUTDOWN),
					 errmsg("terminating connection due to administrator command")));
	}

	if (CheckClientConnectionPending)
	{
		CheckClientConnectionPending = false;

		/*
		 * Check for lost connection and re-arm, if still configured, but not
		 * if we've arrived back at DoingCommandRead state.  We don't want to
		 * wake up idle sessions, and they already know how to detect lost
		 * connections.
		 */
		if (!DoingCommandRead && client_connection_check_interval > 0)
		{
			if (!pq_check_connection())
				ClientConnectionLost = true;
			else
				enable_timeout_after(CLIENT_CONNECTION_CHECK_TIMEOUT,
									 client_connection_check_interval);
		}
	}

	if (ClientConnectionLost)
	{
		QueryCancelPending = false; /* lost connection trumps QueryCancel */
		LockErrorCleanup();
		/* don't send to client, we already know the connection to be dead. */
		whereToSendOutput = DestNone;
		ereport(FATAL,
				(errcode(ERRCODE_CONNECTION_FAILURE),
				 errmsg("connection to client lost")));
	}

	/*
	 * If a recovery conflict happens while we are waiting for input from the
	 * client, the client is presumably just sitting idle in a transaction,
	 * preventing recovery from making progress.  Terminate the connection to
	 * dislodge it.
	 */
	if (RecoveryConflictPending && DoingCommandRead)
	{
		QueryCancelPending = false; /* this trumps QueryCancel */
		RecoveryConflictPending = false;
		LockErrorCleanup();
		pgstat_report_recovery_conflict(RecoveryConflictReason);
		ereport(FATAL,
				(errcode(ERRCODE_T_R_SERIALIZATION_FAILURE),
				 errmsg("terminating connection due to conflict with recovery"),
				 errdetail_recovery_conflict(),
				 errhint("In a moment you should be able to reconnect to the"
						 " database and repeat your command.")));
	}

	/*
	 * Don't allow query cancel interrupts while reading input from the
	 * client, because we might lose sync in the FE/BE protocol.  (Die
	 * interrupts are OK, because we won't read any further messages from the
	 * client in that case.)
	 */
	if (QueryCancelPending && QueryCancelHoldoffCount != 0)
	{
		/*
		 * Re-arm InterruptPending so that we process the cancel request as
		 * soon as we're done reading the message.  (XXX this is seriously
		 * ugly: it complicates INTERRUPTS_CAN_BE_PROCESSED(), and it means we
		 * can't use that macro directly as the initial test in this function,
		 * meaning that this code also creates opportunities for other bugs to
		 * appear.)
		 */
		InterruptPending = true;
	}
	else if (QueryCancelPending)
	{
		bool		lock_timeout_occurred;
		bool		stmt_timeout_occurred;

		QueryCancelPending = false;

		/*
		 * If LOCK_TIMEOUT and STATEMENT_TIMEOUT indicators are both set, we
		 * need to clear both, so always fetch both.
		 */
		lock_timeout_occurred = get_timeout_indicator(LOCK_TIMEOUT, true);
		stmt_timeout_occurred = get_timeout_indicator(STATEMENT_TIMEOUT, true);

		/*
		 * If both were set, we want to report whichever timeout completed
		 * earlier; this ensures consistent behavior if the machine is slow
		 * enough that the second timeout triggers before we get here.  A tie
		 * is arbitrarily broken in favor of reporting a lock timeout.
		 */
		if (lock_timeout_occurred && stmt_timeout_occurred &&
			get_timeout_finish_time(STATEMENT_TIMEOUT) < get_timeout_finish_time(LOCK_TIMEOUT))
			lock_timeout_occurred = false;	/* report stmt timeout */

		if (lock_timeout_occurred)
		{
			LockErrorCleanup();
			ereport(ERROR,
					(errcode(ERRCODE_LOCK_NOT_AVAILABLE),
					 errmsg("canceling statement due to lock timeout")));
		}
		if (stmt_timeout_occurred)
		{
			LockErrorCleanup();
			ereport(ERROR,
					(errcode(ERRCODE_QUERY_CANCELED),
					 errmsg("canceling statement due to statement timeout")));
		}
		if (IsAutoVacuumWorkerProcess())
		{
			LockErrorCleanup();
			ereport(ERROR,
					(errcode(ERRCODE_QUERY_CANCELED),
					 errmsg("canceling autovacuum task")));
		}
		if (RecoveryConflictPending)
		{
			RecoveryConflictPending = false;
			LockErrorCleanup();
			pgstat_report_recovery_conflict(RecoveryConflictReason);
			ereport(ERROR,
					(errcode(ERRCODE_T_R_SERIALIZATION_FAILURE),
					 errmsg("canceling statement due to conflict with recovery"),
					 errdetail_recovery_conflict()));
		}

		/*
		 * If we are reading a command from the client, just ignore the cancel
		 * request --- sending an extra error message won't accomplish
		 * anything.  Otherwise, go ahead and throw the error.
		 */
		if (!DoingCommandRead)
		{
			LockErrorCleanup();
			ereport(ERROR,
					(errcode(ERRCODE_QUERY_CANCELED),
					 errmsg("canceling statement due to user request")));
		}
	}

	if (IdleInTransactionSessionTimeoutPending)
	{
		/*
		 * If the GUC has been reset to zero, ignore the signal.  This is
		 * important because the GUC update itself won't disable any pending
		 * interrupt.
		 */
		if (IdleInTransactionSessionTimeout > 0)
			ereport(FATAL,
					(errcode(ERRCODE_IDLE_IN_TRANSACTION_SESSION_TIMEOUT),
					 errmsg("terminating connection due to idle-in-transaction timeout")));
		else
			IdleInTransactionSessionTimeoutPending = false;
	}

	if (IdleSessionTimeoutPending)
	{
		/* As above, ignore the signal if the GUC has been reset to zero. */
		if (IdleSessionTimeout > 0)
			ereport(FATAL,
					(errcode(ERRCODE_IDLE_SESSION_TIMEOUT),
					 errmsg("terminating connection due to idle-session timeout")));
		else
			IdleSessionTimeoutPending = false;
	}

	/*
	 * If there are pending stats updates and we currently are truly idle
	 * (matching the conditions in PostgresMain(), report stats now.
	 */
	if (IdleStatsUpdateTimeoutPending &&
		DoingCommandRead && !IsTransactionOrTransactionBlock())
	{
		IdleStatsUpdateTimeoutPending = false;
		pgstat_report_stat(true);
	}

	if (ProcSignalBarrierPending)
		ProcessProcSignalBarrier();

	if (ParallelMessagePending)
		HandleParallelMessages();

	if (LogMemoryContextPending)
		ProcessLogMemoryContextInterrupt();
}


/*
 * IA64-specific code to fetch the AR.BSP register for stack depth checks.
 *
 * We currently support gcc, icc, and HP-UX's native compiler here.
 *
 * Note: while icc accepts gcc asm blocks on x86[_64], this is not true on
 * ia64 (at least not in icc versions before 12.x).  So we have to carry a
 * separate implementation for it.
 */
#if defined(__ia64__) || defined(__ia64)

#if defined(__hpux) && !defined(__GNUC__) && !defined(__INTEL_COMPILER)
/* Assume it's HP-UX native compiler */
#include <ia64/sys/inline.h>
#define ia64_get_bsp() ((char *) (_Asm_mov_from_ar(_AREG_BSP, _NO_FENCE)))
#elif defined(__INTEL_COMPILER)
/* icc */
#include <asm/ia64regs.h>
#define ia64_get_bsp() ((char *) __getReg(_IA64_REG_AR_BSP))
#else
/* gcc */
static __inline__ char *
ia64_get_bsp(void)
{
	char	   *ret;

	/* the ;; is a "stop", seems to be required before fetching BSP */
	__asm__ __volatile__(
						 ";;\n"
						 "	mov	%0=ar.bsp	\n"
:						 "=r"(ret));

	return ret;
}
#endif
#endif							/* IA64 */


/*
 * set_stack_base: set up reference point for stack depth checking
 *
 * Returns the old reference point, if any.
 */
pg_stack_base_t
set_stack_base(void)
{
#ifndef HAVE__BUILTIN_FRAME_ADDRESS
	char		stack_base;
#endif
	pg_stack_base_t old;

#if defined(__ia64__) || defined(__ia64)
	old.stack_base_ptr = stack_base_ptr;
	old.register_stack_base_ptr = register_stack_base_ptr;
#else
	old = stack_base_ptr;
#endif

	/*
	 * Set up reference point for stack depth checking.  On recent gcc we use
	 * __builtin_frame_address() to avoid a warning about storing a local
	 * variable's address in a long-lived variable.
	 */
#ifdef HAVE__BUILTIN_FRAME_ADDRESS
	stack_base_ptr = __builtin_frame_address(0);
#else
	stack_base_ptr = &stack_base;
#endif
#if defined(__ia64__) || defined(__ia64)
	register_stack_base_ptr = ia64_get_bsp();
#endif

	return old;
}

/*
 * restore_stack_base: restore reference point for stack depth checking
 *
 * This can be used after set_stack_base() to restore the old value. This
 * is currently only used in PL/Java. When PL/Java calls a backend function
 * from different thread, the thread's stack is at a different location than
 * the main thread's stack, so it sets the base pointer before the call, and
 * restores it afterwards.
 */
void
restore_stack_base(pg_stack_base_t base)
{
#if defined(__ia64__) || defined(__ia64)
	stack_base_ptr = base.stack_base_ptr;
	register_stack_base_ptr = base.register_stack_base_ptr;
#else
	stack_base_ptr = base;
#endif
}

/*
 * check_stack_depth/stack_is_too_deep: check for excessively deep recursion
 *
 * This should be called someplace in any recursive routine that might possibly
 * recurse deep enough to overflow the stack.  Most Unixen treat stack
 * overflow as an unrecoverable SIGSEGV, so we want to error out ourselves
 * before hitting the hardware limit.
 *
 * check_stack_depth() just throws an error summarily.  stack_is_too_deep()
 * can be used by code that wants to handle the error condition itself.
 */
void
check_stack_depth(void)
{
	if (stack_is_too_deep())
	{
		ereport(ERROR,
				(errcode(ERRCODE_STATEMENT_TOO_COMPLEX),
				 errmsg("stack depth limit exceeded"),
				 errhint("Increase the configuration parameter \"max_stack_depth\" (currently %dkB), "
						 "after ensuring the platform's stack depth limit is adequate.",
						 max_stack_depth)));
	}
}

bool
stack_is_too_deep(void)
{
	char		stack_top_loc;
	long		stack_depth;

	/*
	 * Compute distance from reference point to my local variables
	 */
	stack_depth = (long) (stack_base_ptr - &stack_top_loc);

	/*
	 * Take abs value, since stacks grow up on some machines, down on others
	 */
	if (stack_depth < 0)
		stack_depth = -stack_depth;

	/*
	 * Trouble?
	 *
	 * The test on stack_base_ptr prevents us from erroring out if called
	 * during process setup or in a non-backend process.  Logically it should
	 * be done first, but putting it here avoids wasting cycles during normal
	 * cases.
	 */
	if (stack_depth > max_stack_depth_bytes &&
		stack_base_ptr != NULL)
		return true;

	/*
	 * On IA64 there is a separate "register" stack that requires its own
	 * independent check.  For this, we have to measure the change in the
	 * "BSP" pointer from PostgresMain to here.  Logic is just as above,
	 * except that we know IA64's register stack grows up.
	 *
	 * Note we assume that the same max_stack_depth applies to both stacks.
	 */
#if defined(__ia64__) || defined(__ia64)
	stack_depth = (long) (ia64_get_bsp() - register_stack_base_ptr);

	if (stack_depth > max_stack_depth_bytes &&
		register_stack_base_ptr != NULL)
		return true;
#endif							/* IA64 */

	return false;
}

/* GUC check hook for max_stack_depth */
bool
check_max_stack_depth(int *newval, void **extra, GucSource source)
{
	long		newval_bytes = *newval * 1024L;
	long		stack_rlimit = get_stack_depth_rlimit();

	if (stack_rlimit > 0 && newval_bytes > stack_rlimit - STACK_DEPTH_SLOP)
	{
		GUC_check_errdetail("\"max_stack_depth\" must not exceed %ldkB.",
							(stack_rlimit - STACK_DEPTH_SLOP) / 1024L);
		GUC_check_errhint("Increase the platform's stack depth limit via \"ulimit -s\" or local equivalent.");
		return false;
	}
	return true;
}

/* GUC assign hook for max_stack_depth */
void
assign_max_stack_depth(int newval, void *extra)
{
	long		newval_bytes = newval * 1024L;

	max_stack_depth_bytes = newval_bytes;
}

/*
 * GUC check_hook for restrict_nonsystem_relation_kind
 */
bool
check_restrict_nonsystem_relation_kind(char **newval, void **extra, GucSource source)
{
	char	   *rawstring;
	List	   *elemlist;
	ListCell   *l;
	int			flags = 0;

	/* Need a modifiable copy of string */
	rawstring = pstrdup(*newval);

	if (!SplitIdentifierString(rawstring, ',', &elemlist))
	{
		/* syntax error in list */
		GUC_check_errdetail("List syntax is invalid.");
		pfree(rawstring);
		list_free(elemlist);
		return false;
	}

	foreach(l, elemlist)
	{
		char	   *tok = (char *) lfirst(l);

		if (pg_strcasecmp(tok, "view") == 0)
			flags |= RESTRICT_RELKIND_VIEW;
		else if (pg_strcasecmp(tok, "foreign-table") == 0)
			flags |= RESTRICT_RELKIND_FOREIGN_TABLE;
		else
		{
			GUC_check_errdetail("Unrecognized key word: \"%s\".", tok);
			pfree(rawstring);
			list_free(elemlist);
			return false;
		}
	}

	pfree(rawstring);
	list_free(elemlist);

	/* Save the flags in *extra, for use by the assign function */
	*extra = malloc(sizeof(int));
	*((int *) *extra) = flags;

	return true;
}

/*
 * GUC assign_hook for restrict_nonsystem_relation_kind
 */
void
assign_restrict_nonsystem_relation_kind(const char *newval, void *extra)
{
	int		   *flags = (int *) extra;

	restrict_nonsystem_relation_kind = *flags;
}

/*
 * set_debug_options --- apply "-d N" command line option
 *
 * -d is not quite the same as setting log_min_messages because it enables
 * other output options.
 */
void
set_debug_options(int debug_flag, GucContext context, GucSource source)
{
	if (debug_flag > 0)
	{
		char		debugstr[64];

		sprintf(debugstr, "debug%d", debug_flag);
		SetConfigOption("log_min_messages", debugstr, context, source);
	}
	else
		SetConfigOption("log_min_messages", "notice", context, source);

	if (debug_flag >= 1 && context == PGC_POSTMASTER)
	{
		SetConfigOption("log_connections", "true", context, source);
		SetConfigOption("log_disconnections", "true", context, source);
	}
	if (debug_flag >= 2)
		SetConfigOption("log_statement", "all", context, source);
	if (debug_flag >= 3)
		SetConfigOption("debug_print_parse", "true", context, source);
	if (debug_flag >= 4)
		SetConfigOption("debug_print_plan", "true", context, source);
	if (debug_flag >= 5)
		SetConfigOption("debug_print_rewritten", "true", context, source);
}


bool
set_plan_disabling_options(const char *arg, GucContext context, GucSource source)
{
	const char *tmp = NULL;

	switch (arg[0])
	{
		case 's':				/* seqscan */
			tmp = "enable_seqscan";
			break;
		case 'i':				/* indexscan */
			tmp = "enable_indexscan";
			break;
		case 'o':				/* indexonlyscan */
			tmp = "enable_indexonlyscan";
			break;
		case 'b':				/* bitmapscan */
			tmp = "enable_bitmapscan";
			break;
		case 't':				/* tidscan */
			tmp = "enable_tidscan";
			break;
		case 'n':				/* nestloop */
			tmp = "enable_nestloop";
			break;
		case 'm':				/* mergejoin */
			tmp = "enable_mergejoin";
			break;
		case 'h':				/* hashjoin */
			tmp = "enable_hashjoin";
			break;
	}
	if (tmp)
	{
		SetConfigOption(tmp, "false", context, source);
		return true;
	}
	else
		return false;
}


const char *
get_stats_option_name(const char *arg)
{
	switch (arg[0])
	{
		case 'p':
			if (optarg[1] == 'a')	/* "parser" */
				return "log_parser_stats";
			else if (optarg[1] == 'l')	/* "planner" */
				return "log_planner_stats";
			break;

		case 'e':				/* "executor" */
			return "log_executor_stats";
			break;
	}

	return NULL;
}


/* ----------------------------------------------------------------
 * process_postgres_switches
 *	   Parse command line arguments for backends
 *
 * This is called twice, once for the "secure" options coming from the
 * postmaster or command line, and once for the "insecure" options coming
 * from the client's startup packet.  The latter have the same syntax but
 * may be restricted in what they can do.
 *
 * argv[0] is ignored in either case (it's assumed to be the program name).
 *
 * ctx is PGC_POSTMASTER for secure options, PGC_BACKEND for insecure options
 * coming from the client, or PGC_SU_BACKEND for insecure options coming from
 * a superuser client.
 *
 * If a database name is present in the command line arguments, it's
 * returned into *dbname (this is allowed only if *dbname is initially NULL).
 * ----------------------------------------------------------------
 */
void
process_postgres_switches(int argc, char *argv[], GucContext ctx,
						  const char **dbname)
{
	bool		secure = (ctx == PGC_POSTMASTER);
	int			errs = 0;
	GucSource	gucsource;
	int			flag;

	if (secure)
	{
		gucsource = PGC_S_ARGV; /* switches came from command line */

		/* Ignore the initial --single argument, if present */
		if (argc > 1 && strcmp(argv[1], "--single") == 0)
		{
			argv++;
			argc--;
		}
	}
	else
	{
		gucsource = PGC_S_CLIENT;	/* switches came from client */
	}

#ifdef HAVE_INT_OPTERR

	/*
	 * Turn this off because it's either printed to stderr and not the log
	 * where we'd want it, or argv[0] is now "--single", which would make for
	 * a weird error message.  We print our own error message below.
	 */
	opterr = 0;
#endif

	/*
	 * Parse command-line options.  CAUTION: keep this in sync with
	 * postmaster/postmaster.c (the option sets should not conflict) and with
	 * the common help() function in main/main.c.
	 */
	while ((flag = getopt(argc, argv, "B:bc:C:D:d:EeFf:h:ijk:lN:nOPp:r:S:sTt:v:W:-:")) != -1)
	{
		switch (flag)
		{
			case 'B':
				SetConfigOption("shared_buffers", optarg, ctx, gucsource);
				break;

			case 'b':
				/* Undocumented flag used for binary upgrades */
				if (secure)
					IsBinaryUpgrade = true;
				break;

			case 'C':
				/* ignored for consistency with the postmaster */
				break;

			case 'D':
				if (secure)
					userDoption = strdup(optarg);
				break;

			case 'd':
				set_debug_options(atoi(optarg), ctx, gucsource);
				break;

			case 'E':
				if (secure)
					EchoQuery = true;
				break;

			case 'e':
				SetConfigOption("datestyle", "euro", ctx, gucsource);
				break;

			case 'F':
				SetConfigOption("fsync", "false", ctx, gucsource);
				break;

			case 'f':
				if (!set_plan_disabling_options(optarg, ctx, gucsource))
					errs++;
				break;

			case 'h':
				SetConfigOption("listen_addresses", optarg, ctx, gucsource);
				break;

			case 'i':
				SetConfigOption("listen_addresses", "*", ctx, gucsource);
				break;

			case 'j':
				if (secure)
					UseSemiNewlineNewline = true;
				break;

			case 'k':
				SetConfigOption("unix_socket_directories", optarg, ctx, gucsource);
				break;

			case 'l':
				SetConfigOption("ssl", "true", ctx, gucsource);
				break;

			case 'N':
				SetConfigOption("max_connections", optarg, ctx, gucsource);
				break;

			case 'n':
				/* ignored for consistency with postmaster */
				break;

			case 'O':
				SetConfigOption("allow_system_table_mods", "true", ctx, gucsource);
				break;

			case 'P':
				SetConfigOption("ignore_system_indexes", "true", ctx, gucsource);
				break;

			case 'p':
				SetConfigOption("port", optarg, ctx, gucsource);
				break;

			case 'r':
				/* send output (stdout and stderr) to the given file */
				if (secure)
					strlcpy(OutputFileName, optarg, MAXPGPATH);
				break;

			case 'S':
				SetConfigOption("work_mem", optarg, ctx, gucsource);
				break;

			case 's':
				SetConfigOption("log_statement_stats", "true", ctx, gucsource);
				break;

			case 'T':
				/* ignored for consistency with the postmaster */
				break;

			case 't':
				{
					const char *tmp = get_stats_option_name(optarg);

					if (tmp)
						SetConfigOption(tmp, "true", ctx, gucsource);
					else
						errs++;
					break;
				}

			case 'v':

				/*
				 * -v is no longer used in normal operation, since
				 * FrontendProtocol is already set before we get here. We keep
				 * the switch only for possible use in standalone operation,
				 * in case we ever support using normal FE/BE protocol with a
				 * standalone backend.
				 */
				if (secure)
					FrontendProtocol = (ProtocolVersion) atoi(optarg);
				break;

			case 'W':
				SetConfigOption("post_auth_delay", optarg, ctx, gucsource);
				break;

			case 'c':
			case '-':
				{
					char	   *name,
							   *value;

					ParseLongOption(optarg, &name, &value);
					if (!value)
					{
						if (flag == '-')
							ereport(ERROR,
									(errcode(ERRCODE_SYNTAX_ERROR),
									 errmsg("--%s requires a value",
											optarg)));
						else
							ereport(ERROR,
									(errcode(ERRCODE_SYNTAX_ERROR),
									 errmsg("-c %s requires a value",
											optarg)));
					}
					SetConfigOption(name, value, ctx, gucsource);
					free(name);
					if (value)
						free(value);
					break;
				}

			default:
				errs++;
				break;
		}

		if (errs)
			break;
	}

	/*
	 * Optional database name should be there only if *dbname is NULL.
	 */
	if (!errs && dbname && *dbname == NULL && argc - optind >= 1)
		*dbname = strdup(argv[optind++]);

	if (errs || argc != optind)
	{
		if (errs)
			optind--;			/* complain about the previous argument */

		/* spell the error message a bit differently depending on context */
		if (IsUnderPostmaster)
			ereport(FATAL,
					errcode(ERRCODE_SYNTAX_ERROR),
					errmsg("invalid command-line argument for server process: %s", argv[optind]),
					errhint("Try \"%s --help\" for more information.", progname));
		else
			ereport(FATAL,
					errcode(ERRCODE_SYNTAX_ERROR),
					errmsg("%s: invalid command-line argument: %s",
						   progname, argv[optind]),
					errhint("Try \"%s --help\" for more information.", progname));
	}

	/*
	 * Reset getopt(3) library so that it will work correctly in subprocesses
	 * or when this function is called a second time with another array.
	 */
	optind = 1;
#ifdef HAVE_INT_OPTRESET
	optreset = 1;				/* some systems need this too */
#endif
}


/*
 * PostgresSingleUserMain
 *     Entry point for single user mode. argc/argv are the command line
 *     arguments to be used.
 *
 * Performs single user specific setup then calls PostgresMain() to actually
 * process queries. Single user mode specific setup should go here, rather
 * than PostgresMain() or InitPostgres() when reasonably possible.
 */
void
PostgresSingleUserMain(int argc, char *argv[],
					   const char *username)
{
	const char *dbname = NULL;

	Assert(!IsUnderPostmaster);

	/* Initialize startup process environment. */
	InitStandaloneProcess(argv[0]);

	/*
	 * Set default values for command-line options.
	 */
	InitializeGUCOptions();

	/*
	 * Parse command-line options.
	 */
	process_postgres_switches(argc, argv, PGC_POSTMASTER, &dbname);

	/* Must have gotten a database name, or have a default (the username) */
	if (dbname == NULL)
	{
		dbname = username;
		if (dbname == NULL)
			ereport(FATAL,
					(errcode(ERRCODE_INVALID_PARAMETER_VALUE),
					 errmsg("%s: no database nor user name specified",
							progname)));
	}

	/* Acquire configuration parameters */
	if (!SelectConfigFiles(userDoption, progname))
		proc_exit(1);

	/*
	 * Validate we have been given a reasonable-looking DataDir and change
	 * into it.
	 */
	checkDataDir();
	ChangeToDataDir();

	/*
	 * Create lockfile for data directory.
	 */
	CreateDataDirLockFile(false);

	/* read control file (error checking and contains config ) */
	LocalProcessControlFile(false);

	/*
	 * process any libraries that should be preloaded at postmaster start
	 */
	process_shared_preload_libraries();

	/* Initialize MaxBackends */
	InitializeMaxBackends();

	/*
	 * Give preloaded libraries a chance to request additional shared memory.
	 */
	process_shmem_requests();

	/*
	 * Now that loadable modules have had their chance to request additional
	 * shared memory, determine the value of any runtime-computed GUCs that
	 * depend on the amount of shared memory required.
	 */
	InitializeShmemGUCs();

	/*
	 * Now that modules have been loaded, we can process any custom resource
	 * managers specified in the wal_consistency_checking GUC.
	 */
	InitializeWalConsistencyChecking();

	CreateSharedMemoryAndSemaphores();

	/*
	 * Remember stand-alone backend startup time,roughly at the same point
	 * during startup that postmaster does so.
	 */
	PgStartTime = GetCurrentTimestamp();

	/*
	 * Create a per-backend PGPROC struct in shared memory. We must do this
	 * before we can use LWLocks.
	 */
	InitProcess();

	/*
	 * Now that sufficient infrastructure has been initialized, PostgresMain()
	 * can do the rest.
	 */
	PostgresMain(dbname, username);
}


/* ----------------------------------------------------------------
 * PostgresMain
 *	   postgres main loop -- all backends, interactive or otherwise loop here
 *
 * dbname is the name of the database to connect to, username is the
 * PostgreSQL user name to be used for the session.
 *
 * NB: Single user mode specific setup should go to PostgresSingleUserMain()
 * if reasonably possible.
 * ----------------------------------------------------------------
 */
void
PostgresMain(const char *dbname, const char *username)
{
	sigjmp_buf	local_sigjmp_buf;

	/* these must be volatile to ensure state is preserved across longjmp: */
	volatile bool send_ready_for_query = true;
	volatile bool idle_in_transaction_timeout_enabled = false;
	volatile bool idle_session_timeout_enabled = false;

	AssertArg(dbname != NULL);
	AssertArg(username != NULL);

	SetProcessingMode(InitProcessing);

	/*
	 * Set up signal handlers.  (InitPostmasterChild or InitStandaloneProcess
	 * has already set up BlockSig and made that the active signal mask.)
	 *
	 * Note that postmaster blocked all signals before forking child process,
	 * so there is no race condition whereby we might receive a signal before
	 * we have set up the handler.
	 *
	 * Also note: it's best not to use any signals that are SIG_IGNored in the
	 * postmaster.  If such a signal arrives before we are able to change the
	 * handler to non-SIG_IGN, it'll get dropped.  Instead, make a dummy
	 * handler in the postmaster to reserve the signal. (Of course, this isn't
	 * an issue for signals that are locally generated, such as SIGALRM and
	 * SIGPIPE.)
	 */
	if (am_walsender)
		WalSndSignals();
	else
	{
		pqsignal(SIGHUP, SignalHandlerForConfigReload);
		pqsignal(SIGINT, StatementCancelHandler);	/* cancel current query */
		pqsignal(SIGTERM, die); /* cancel current query and exit */

		/*
		 * In a postmaster child backend, replace SignalHandlerForCrashExit
		 * with quickdie, so we can tell the client we're dying.
		 *
		 * In a standalone backend, SIGQUIT can be generated from the keyboard
		 * easily, while SIGTERM cannot, so we make both signals do die()
		 * rather than quickdie().
		 */
		if (IsUnderPostmaster)
			pqsignal(SIGQUIT, quickdie);	/* hard crash time */
		else
			pqsignal(SIGQUIT, die); /* cancel current query and exit */
		InitializeTimeouts();	/* establishes SIGALRM handler */

		/*
		 * Ignore failure to write to frontend. Note: if frontend closes
		 * connection, we will notice it and exit cleanly when control next
		 * returns to outer loop.  This seems safer than forcing exit in the
		 * midst of output during who-knows-what operation...
		 */
		pqsignal(SIGPIPE, SIG_IGN);
		pqsignal(SIGUSR1, procsignal_sigusr1_handler);
		pqsignal(SIGUSR2, SIG_IGN);
		pqsignal(SIGFPE, FloatExceptionHandler);

		/*
		 * Reset some signals that are accepted by postmaster but not by
		 * backend
		 */
		pqsignal(SIGCHLD, SIG_DFL); /* system() requires this on some
									 * platforms */
	}

	/* Early initialization */
	BaseInit();

	/* We need to allow SIGINT, etc during the initial transaction */
	PG_SETMASK(&UnBlockSig);

	/*
	 * General initialization.
	 *
	 * NOTE: if you are tempted to add code in this vicinity, consider putting
	 * it inside InitPostgres() instead.  In particular, anything that
	 * involves database access should be there, not here.
	 */
	InitPostgres(dbname, InvalidOid,	/* database to connect to */
				 username, InvalidOid,	/* role to connect as */
				 !am_walsender, /* honor session_preload_libraries? */
				 false,			/* don't ignore datallowconn */
				 NULL);			/* no out_dbname */

	/*
	 * If the PostmasterContext is still around, recycle the space; we don't
	 * need it anymore after InitPostgres completes.  Note this does not trash
	 * *MyProcPort, because ConnCreate() allocated that space with malloc()
	 * ... else we'd need to copy the Port data first.  Also, subsidiary data
	 * such as the username isn't lost either; see ProcessStartupPacket().
	 */
	if (PostmasterContext)
	{
		MemoryContextDelete(PostmasterContext);
		PostmasterContext = NULL;
	}

	SetProcessingMode(NormalProcessing);

	/*
	 * Now all GUC states are fully set up.  Report them to client if
	 * appropriate.
	 */
	BeginReportingGUCOptions();

	/*
	 * Also set up handler to log session end; we have to wait till now to be
	 * sure Log_disconnections has its final value.
	 */
	if (IsUnderPostmaster && Log_disconnections)
		on_proc_exit(log_disconnections, 0);

	pgstat_report_connect(MyDatabaseId);

	/* Perform initialization specific to a WAL sender process. */
	if (am_walsender)
		InitWalSender();

	/*
	 * Send this backend's cancellation info to the frontend.
	 */
	if (whereToSendOutput == DestRemote)
	{
		StringInfoData buf;

		pq_beginmessage(&buf, 'K');
		pq_sendint32(&buf, (int32) MyProcPid);
		pq_sendint32(&buf, (int32) MyCancelKey);
		pq_endmessage(&buf);
		/* Need not flush since ReadyForQuery will do it. */
	}

	/* Welcome banner for standalone case */
	if (whereToSendOutput == DestDebug)
		printf("\nPostgreSQL stand-alone backend %s\n", PG_VERSION);

	/*
	 * Create the memory context we will use in the main loop.
	 *
	 * MessageContext is reset once per iteration of the main loop, ie, upon
	 * completion of processing of each command message from the client.
	 */
	MessageContext = AllocSetContextCreate(TopMemoryContext,
										   "MessageContext",
										   ALLOCSET_DEFAULT_SIZES);

	/*
	 * Create memory context and buffer used for RowDescription messages. As
	 * SendRowDescriptionMessage(), via exec_describe_statement_message(), is
	 * frequently executed for ever single statement, we don't want to
	 * allocate a separate buffer every time.
	 */
	row_description_context = AllocSetContextCreate(TopMemoryContext,
													"RowDescriptionContext",
													ALLOCSET_DEFAULT_SIZES);
	MemoryContextSwitchTo(row_description_context);
	initStringInfo(&row_description_buf);
	MemoryContextSwitchTo(TopMemoryContext);

	/*
	 * POSTGRES main processing loop begins here
	 *
	 * If an exception is encountered, processing resumes here so we abort the
	 * current transaction and start a new one.
	 *
	 * You might wonder why this isn't coded as an infinite loop around a
	 * PG_TRY construct.  The reason is that this is the bottom of the
	 * exception stack, and so with PG_TRY there would be no exception handler
	 * in force at all during the CATCH part.  By leaving the outermost setjmp
	 * always active, we have at least some chance of recovering from an error
	 * during error recovery.  (If we get into an infinite loop thereby, it
	 * will soon be stopped by overflow of elog.c's internal state stack.)
	 *
	 * Note that we use sigsetjmp(..., 1), so that this function's signal mask
	 * (to wit, UnBlockSig) will be restored when longjmp'ing to here.  This
	 * is essential in case we longjmp'd out of a signal handler on a platform
	 * where that leaves the signal blocked.  It's not redundant with the
	 * unblock in AbortTransaction() because the latter is only called if we
	 * were inside a transaction.
	 */

	if (sigsetjmp(local_sigjmp_buf, 1) != 0)
	{
		/*
		 * NOTE: if you are tempted to add more code in this if-block,
		 * consider the high probability that it should be in
		 * AbortTransaction() instead.  The only stuff done directly here
		 * should be stuff that is guaranteed to apply *only* for outer-level
		 * error recovery, such as adjusting the FE/BE protocol status.
		 */

		/* Since not using PG_TRY, must reset error stack by hand */
		error_context_stack = NULL;

		/* Prevent interrupts while cleaning up */
		HOLD_INTERRUPTS();

		/*
		 * Forget any pending QueryCancel request, since we're returning to
		 * the idle loop anyway, and cancel any active timeout requests.  (In
		 * future we might want to allow some timeout requests to survive, but
		 * at minimum it'd be necessary to do reschedule_timeouts(), in case
		 * we got here because of a query cancel interrupting the SIGALRM
		 * interrupt handler.)	Note in particular that we must clear the
		 * statement and lock timeout indicators, to prevent any future plain
		 * query cancels from being misreported as timeouts in case we're
		 * forgetting a timeout cancel.
		 */
		disable_all_timeouts(false);	/* do first to avoid race condition */
		QueryCancelPending = false;
		idle_in_transaction_timeout_enabled = false;
		idle_session_timeout_enabled = false;

		/* Not reading from the client anymore. */
		DoingCommandRead = false;

		/* Make sure libpq is in a good state */
		pq_comm_reset();

		/* Report the error to the client and/or server log */
		EmitErrorReport();

		/*
		 * Make sure debug_query_string gets reset before we possibly clobber
		 * the storage it points at.
		 */
		debug_query_string = NULL;

		/*
		 * Abort the current transaction in order to recover.
		 */
		AbortCurrentTransaction();

		if (am_walsender)
			WalSndErrorCleanup();

		PortalErrorCleanup();

		/*
		 * We can't release replication slots inside AbortTransaction() as we
		 * need to be able to start and abort transactions while having a slot
		 * acquired. But we never need to hold them across top level errors,
		 * so releasing here is fine. There also is a before_shmem_exit()
		 * callback ensuring correct cleanup on FATAL errors.
		 */
		if (MyReplicationSlot != NULL)
			ReplicationSlotRelease();

		/* We also want to cleanup temporary slots on error. */
		ReplicationSlotCleanup();

		jit_reset_after_error();

		/*
		 * Now return to normal top-level context and clear ErrorContext for
		 * next time.
		 */
		MemoryContextSwitchTo(TopMemoryContext);
		FlushErrorState();

		/*
		 * If we were handling an extended-query-protocol message, initiate
		 * skip till next Sync.  This also causes us not to issue
		 * ReadyForQuery (until we get Sync).
		 */
		if (doing_extended_query_message)
			ignore_till_sync = true;

		/* We don't have a transaction command open anymore */
		xact_started = false;

		/*
		 * If an error occurred while we were reading a message from the
		 * client, we have potentially lost track of where the previous
		 * message ends and the next one begins.  Even though we have
		 * otherwise recovered from the error, we cannot safely read any more
		 * messages from the client, so there isn't much we can do with the
		 * connection anymore.
		 */
		if (pq_is_reading_msg())
			ereport(FATAL,
					(errcode(ERRCODE_PROTOCOL_VIOLATION),
					 errmsg("terminating connection because protocol synchronization was lost")));

		/* Now we can allow interrupts again */
		RESUME_INTERRUPTS();
	}

	/* We can now handle ereport(ERROR) */
	PG_exception_stack = &local_sigjmp_buf;

	if (!ignore_till_sync)
		send_ready_for_query = true;	/* initially, or after error */

	/*
	 * Non-error queries loop here.
	 */

	for (;;)
	{
		int			firstchar;
		StringInfoData input_message;

		/*
		 * At top of loop, reset extended-query-message flag, so that any
		 * errors encountered in "idle" state don't provoke skip.
		 */
		doing_extended_query_message = false;

		/*
		 * Release storage left over from prior query cycle, and create a new
		 * query input buffer in the cleared MessageContext.
		 */
		MemoryContextSwitchTo(MessageContext);
		MemoryContextResetAndDeleteChildren(MessageContext);

		initStringInfo(&input_message);

		/*
		 * Also consider releasing our catalog snapshot if any, so that it's
		 * not preventing advance of global xmin while we wait for the client.
		 */
		InvalidateCatalogSnapshotConditionally();

		/*
		 * (1) If we've reached idle state, tell the frontend we're ready for
		 * a new query.
		 *
		 * Note: this includes fflush()'ing the last of the prior output.
		 *
		 * This is also a good time to flush out collected statistics to the
		 * cumulative stats system, and to update the PS stats display.  We
		 * avoid doing those every time through the message loop because it'd
		 * slow down processing of batched messages, and because we don't want
		 * to report uncommitted updates (that confuses autovacuum).  The
		 * notification processor wants a call too, if we are not in a
		 * transaction block.
		 *
		 * Also, if an idle timeout is enabled, start the timer for that.
		 */
		if (send_ready_for_query)
		{
			if (IsAbortedTransactionBlockState())
			{
				set_ps_display("idle in transaction (aborted)");
				pgstat_report_activity(STATE_IDLEINTRANSACTION_ABORTED, NULL);

				/* Start the idle-in-transaction timer */
				if (IdleInTransactionSessionTimeout > 0)
				{
					idle_in_transaction_timeout_enabled = true;
					enable_timeout_after(IDLE_IN_TRANSACTION_SESSION_TIMEOUT,
										 IdleInTransactionSessionTimeout);
				}
			}
			else if (IsTransactionOrTransactionBlock())
			{
				set_ps_display("idle in transaction");
				pgstat_report_activity(STATE_IDLEINTRANSACTION, NULL);

				/* Start the idle-in-transaction timer */
				if (IdleInTransactionSessionTimeout > 0)
				{
					idle_in_transaction_timeout_enabled = true;
					enable_timeout_after(IDLE_IN_TRANSACTION_SESSION_TIMEOUT,
										 IdleInTransactionSessionTimeout);
				}
			}
			else
			{
				long		stats_timeout;

				/*
				 * Process incoming notifies (including self-notifies), if
				 * any, and send relevant messages to the client.  Doing it
				 * here helps ensure stable behavior in tests: if any notifies
				 * were received during the just-finished transaction, they'll
				 * be seen by the client before ReadyForQuery is.
				 */
				if (notifyInterruptPending)
					ProcessNotifyInterrupt(false);

				/*
				 * Check if we need to report stats. If pgstat_report_stat()
				 * decides it's too soon to flush out pending stats / lock
				 * contention prevented reporting, it'll tell us when we
				 * should try to report stats again (so that stats updates
				 * aren't unduly delayed if the connection goes idle for a
				 * long time). We only enable the timeout if we don't already
				 * have a timeout in progress, because we don't disable the
				 * timeout below. enable_timeout_after() needs to determine
				 * the current timestamp, which can have a negative
				 * performance impact. That's OK because pgstat_report_stat()
				 * won't have us wake up sooner than a prior call.
				 */
				stats_timeout = pgstat_report_stat(false);
				if (stats_timeout > 0)
				{
					if (!get_timeout_active(IDLE_STATS_UPDATE_TIMEOUT))
						enable_timeout_after(IDLE_STATS_UPDATE_TIMEOUT,
											 stats_timeout);
				}
				else
				{
					/* all stats flushed, no need for the timeout */
					if (get_timeout_active(IDLE_STATS_UPDATE_TIMEOUT))
						disable_timeout(IDLE_STATS_UPDATE_TIMEOUT, false);
				}

				set_ps_display("idle");
				pgstat_report_activity(STATE_IDLE, NULL);

				/* Start the idle-session timer */
				if (IdleSessionTimeout > 0)
				{
					idle_session_timeout_enabled = true;
					enable_timeout_after(IDLE_SESSION_TIMEOUT,
										 IdleSessionTimeout);
				}
			}

			/* Report any recently-changed GUC options */
			ReportChangedGUCOptions();

			ReadyForQuery(whereToSendOutput);
			send_ready_for_query = false;
		}

		/*
		 * (2) Allow asynchronous signals to be executed immediately if they
		 * come in while we are waiting for client input. (This must be
		 * conditional since we don't want, say, reads on behalf of COPY FROM
		 * STDIN doing the same thing.)
		 */
		DoingCommandRead = true;

		/*
		 * (3) read a command (loop blocks here)
		 */
		firstchar = ReadCommand(&input_message);

		/*
		 * (4) turn off the idle-in-transaction and idle-session timeouts if
		 * active.  We do this before step (5) so that any last-moment timeout
		 * is certain to be detected in step (5).
		 *
		 * At most one of these timeouts will be active, so there's no need to
		 * worry about combining the timeout.c calls into one.
		 */
		if (idle_in_transaction_timeout_enabled)
		{
			disable_timeout(IDLE_IN_TRANSACTION_SESSION_TIMEOUT, false);
			idle_in_transaction_timeout_enabled = false;
		}
		if (idle_session_timeout_enabled)
		{
			disable_timeout(IDLE_SESSION_TIMEOUT, false);
			idle_session_timeout_enabled = false;
		}

		/*
		 * (5) disable async signal conditions again.
		 *
		 * Query cancel is supposed to be a no-op when there is no query in
		 * progress, so if a query cancel arrived while we were idle, just
		 * reset QueryCancelPending. ProcessInterrupts() has that effect when
		 * it's called when DoingCommandRead is set, so check for interrupts
		 * before resetting DoingCommandRead.
		 */
		CHECK_FOR_INTERRUPTS();
		DoingCommandRead = false;

		/*
		 * (6) check for any other interesting events that happened while we
		 * slept.
		 */
		if (ConfigReloadPending)
		{
			ConfigReloadPending = false;
			ProcessConfigFile(PGC_SIGHUP);
		}

		/*
		 * (7) process the command.  But ignore it if we're skipping till
		 * Sync.
		 */
		if (ignore_till_sync && firstchar != EOF)
			continue;

		switch (firstchar)
		{
			case 'Q':			/* simple query */
				{
					const char *query_string;

					/* Set statement_timestamp() */
					SetCurrentStatementStartTimestamp();

					query_string = pq_getmsgstring(&input_message);
					pq_getmsgend(&input_message);

					if (am_walsender)
					{
						if (!exec_replication_command(query_string))
							exec_simple_query(query_string);
					}
					else
						exec_simple_query(query_string);

					send_ready_for_query = true;
				}
				break;

			case 'P':			/* parse */
				{
					const char *stmt_name;
					const char *query_string;
					int			numParams;
					Oid		   *paramTypes = NULL;

					forbidden_in_wal_sender(firstchar);

					/* Set statement_timestamp() */
					SetCurrentStatementStartTimestamp();

					stmt_name = pq_getmsgstring(&input_message);
					query_string = pq_getmsgstring(&input_message);
					numParams = pq_getmsgint(&input_message, 2);
					if (numParams > 0)
					{
						paramTypes = (Oid *) palloc(numParams * sizeof(Oid));
						for (int i = 0; i < numParams; i++)
							paramTypes[i] = pq_getmsgint(&input_message, 4);
					}
					pq_getmsgend(&input_message);

					exec_parse_message(query_string, stmt_name,
									   paramTypes, numParams);
				}
				break;

			case 'B':			/* bind */
				forbidden_in_wal_sender(firstchar);

				/* Set statement_timestamp() */
				SetCurrentStatementStartTimestamp();

				/*
				 * this message is complex enough that it seems best to put
				 * the field extraction out-of-line
				 */
				exec_bind_message(&input_message);
				break;

			case 'E':			/* execute */
				{
					const char *portal_name;
					int			max_rows;

					forbidden_in_wal_sender(firstchar);

					/* Set statement_timestamp() */
					SetCurrentStatementStartTimestamp();

					portal_name = pq_getmsgstring(&input_message);
					max_rows = pq_getmsgint(&input_message, 4);
					pq_getmsgend(&input_message);

					exec_execute_message(portal_name, max_rows);
				}
				break;

			case 'F':			/* fastpath function call */
				forbidden_in_wal_sender(firstchar);

				/* Set statement_timestamp() */
				SetCurrentStatementStartTimestamp();

				/* Report query to various monitoring facilities. */
				pgstat_report_activity(STATE_FASTPATH, NULL);
				set_ps_display("<FASTPATH>");

				/* start an xact for this function invocation */
				start_xact_command();

				/*
				 * Note: we may at this point be inside an aborted
				 * transaction.  We can't throw error for that until we've
				 * finished reading the function-call message, so
				 * HandleFunctionRequest() must check for it after doing so.
				 * Be careful not to do anything that assumes we're inside a
				 * valid transaction here.
				 */

				/* switch back to message context */
				MemoryContextSwitchTo(MessageContext);

				HandleFunctionRequest(&input_message);

				/* commit the function-invocation transaction */
				finish_xact_command();

				send_ready_for_query = true;
				break;

			case 'C':			/* close */
				{
					int			close_type;
					const char *close_target;

					forbidden_in_wal_sender(firstchar);

					close_type = pq_getmsgbyte(&input_message);
					close_target = pq_getmsgstring(&input_message);
					pq_getmsgend(&input_message);

					switch (close_type)
					{
						case 'S':
							if (close_target[0] != '\0')
								DropPreparedStatement(close_target, false);
							else
							{
								/* special-case the unnamed statement */
								drop_unnamed_stmt();
							}
							break;
						case 'P':
							{
								Portal		portal;

								portal = GetPortalByName(close_target);
								if (PortalIsValid(portal))
									PortalDrop(portal, false);
							}
							break;
						default:
							ereport(ERROR,
									(errcode(ERRCODE_PROTOCOL_VIOLATION),
									 errmsg("invalid CLOSE message subtype %d",
											close_type)));
							break;
					}

					if (whereToSendOutput == DestRemote)
						pq_putemptymessage('3');	/* CloseComplete */
				}
				break;

			case 'D':			/* describe */
				{
					int			describe_type;
					const char *describe_target;

					forbidden_in_wal_sender(firstchar);

					/* Set statement_timestamp() (needed for xact) */
					SetCurrentStatementStartTimestamp();

					describe_type = pq_getmsgbyte(&input_message);
					describe_target = pq_getmsgstring(&input_message);
					pq_getmsgend(&input_message);

					switch (describe_type)
					{
						case 'S':
							exec_describe_statement_message(describe_target);
							break;
						case 'P':
							exec_describe_portal_message(describe_target);
							break;
						default:
							ereport(ERROR,
									(errcode(ERRCODE_PROTOCOL_VIOLATION),
									 errmsg("invalid DESCRIBE message subtype %d",
											describe_type)));
							break;
					}
				}
				break;

			case 'H':			/* flush */
				pq_getmsgend(&input_message);
				if (whereToSendOutput == DestRemote)
					pq_flush();
				break;

			case 'S':			/* sync */
				pq_getmsgend(&input_message);
				finish_xact_command();
				send_ready_for_query = true;
				break;

				/*
				 * 'X' means that the frontend is closing down the socket. EOF
				 * means unexpected loss of frontend connection. Either way,
				 * perform normal shutdown.
				 */
			case EOF:

				/* for the cumulative statistics system */
				pgStatSessionEndCause = DISCONNECT_CLIENT_EOF;

				/* FALLTHROUGH */

			case 'X':

				/*
				 * Reset whereToSendOutput to prevent ereport from attempting
				 * to send any more messages to client.
				 */
				if (whereToSendOutput == DestRemote)
					whereToSendOutput = DestNone;

				/*
				 * NOTE: if you are tempted to add more code here, DON'T!
				 * Whatever you had in mind to do should be set up as an
				 * on_proc_exit or on_shmem_exit callback, instead. Otherwise
				 * it will fail to be called during other backend-shutdown
				 * scenarios.
				 */
				proc_exit(0);

			case 'd':			/* copy data */
			case 'c':			/* copy done */
			case 'f':			/* copy fail */

				/*
				 * Accept but ignore these messages, per protocol spec; we
				 * probably got here because a COPY failed, and the frontend
				 * is still sending data.
				 */
				break;

			default:
				ereport(FATAL,
						(errcode(ERRCODE_PROTOCOL_VIOLATION),
						 errmsg("invalid frontend message type %d",
								firstchar)));
		}
	}							/* end of input-reading loop */
}

/*
 * Throw an error if we're a WAL sender process.
 *
 * This is used to forbid anything else than simple query protocol messages
 * in a WAL sender process.  'firstchar' specifies what kind of a forbidden
 * message was received, and is used to construct the error message.
 */
static void
forbidden_in_wal_sender(char firstchar)
{
	if (am_walsender)
	{
		if (firstchar == 'F')
			ereport(ERROR,
					(errcode(ERRCODE_PROTOCOL_VIOLATION),
					 errmsg("fastpath function calls not supported in a replication connection")));
		else
			ereport(ERROR,
					(errcode(ERRCODE_PROTOCOL_VIOLATION),
					 errmsg("extended query protocol not supported in a replication connection")));
	}
}


/*
 * Obtain platform stack depth limit (in bytes)
 *
 * Return -1 if unknown
 */
long
get_stack_depth_rlimit(void)
{
#if defined(HAVE_GETRLIMIT) && defined(RLIMIT_STACK)
	static long val = 0;

	/* This won't change after process launch, so check just once */
	if (val == 0)
	{
		struct rlimit rlim;

		if (getrlimit(RLIMIT_STACK, &rlim) < 0)
			val = -1;
		else if (rlim.rlim_cur == RLIM_INFINITY)
			val = LONG_MAX;
		/* rlim_cur is probably of an unsigned type, so check for overflow */
		else if (rlim.rlim_cur >= LONG_MAX)
			val = LONG_MAX;
		else
			val = rlim.rlim_cur;
	}
	return val;
#else							/* no getrlimit */
#if defined(WIN32) || defined(__CYGWIN__)
	/* On Windows we set the backend stack size in src/backend/Makefile */
	return WIN32_STACK_RLIMIT;
#else							/* not windows ... give up */
	return -1;
#endif
#endif
}


static struct rusage Save_r;
static struct timeval Save_t;

void
ResetUsage(void)
{
	getrusage(RUSAGE_SELF, &Save_r);
	gettimeofday(&Save_t, NULL);
}

void
ShowUsage(const char *title)
{
	StringInfoData str;
	struct timeval user,
				sys;
	struct timeval elapse_t;
	struct rusage r;

	getrusage(RUSAGE_SELF, &r);
	gettimeofday(&elapse_t, NULL);
	memcpy((char *) &user, (char *) &r.ru_utime, sizeof(user));
	memcpy((char *) &sys, (char *) &r.ru_stime, sizeof(sys));
	if (elapse_t.tv_usec < Save_t.tv_usec)
	{
		elapse_t.tv_sec--;
		elapse_t.tv_usec += 1000000;
	}
	if (r.ru_utime.tv_usec < Save_r.ru_utime.tv_usec)
	{
		r.ru_utime.tv_sec--;
		r.ru_utime.tv_usec += 1000000;
	}
	if (r.ru_stime.tv_usec < Save_r.ru_stime.tv_usec)
	{
		r.ru_stime.tv_sec--;
		r.ru_stime.tv_usec += 1000000;
	}

	/*
	 * The only stats we don't show here are ixrss, idrss, isrss.  It takes
	 * some work to interpret them, and most platforms don't fill them in.
	 */
	initStringInfo(&str);

	appendStringInfoString(&str, "! system usage stats:\n");
	appendStringInfo(&str,
					 "!\t%ld.%06ld s user, %ld.%06ld s system, %ld.%06ld s elapsed\n",
					 (long) (r.ru_utime.tv_sec - Save_r.ru_utime.tv_sec),
					 (long) (r.ru_utime.tv_usec - Save_r.ru_utime.tv_usec),
					 (long) (r.ru_stime.tv_sec - Save_r.ru_stime.tv_sec),
					 (long) (r.ru_stime.tv_usec - Save_r.ru_stime.tv_usec),
					 (long) (elapse_t.tv_sec - Save_t.tv_sec),
					 (long) (elapse_t.tv_usec - Save_t.tv_usec));
	appendStringInfo(&str,
					 "!\t[%ld.%06ld s user, %ld.%06ld s system total]\n",
					 (long) user.tv_sec,
					 (long) user.tv_usec,
					 (long) sys.tv_sec,
					 (long) sys.tv_usec);
#if defined(HAVE_GETRUSAGE)
	appendStringInfo(&str,
					 "!\t%ld kB max resident size\n",
#if defined(__darwin__)
	/* in bytes on macOS */
					 r.ru_maxrss / 1024
#else
	/* in kilobytes on most other platforms */
					 r.ru_maxrss
#endif
		);
	appendStringInfo(&str,
					 "!\t%ld/%ld [%ld/%ld] filesystem blocks in/out\n",
					 r.ru_inblock - Save_r.ru_inblock,
	/* they only drink coffee at dec */
					 r.ru_oublock - Save_r.ru_oublock,
					 r.ru_inblock, r.ru_oublock);
	appendStringInfo(&str,
					 "!\t%ld/%ld [%ld/%ld] page faults/reclaims, %ld [%ld] swaps\n",
					 r.ru_majflt - Save_r.ru_majflt,
					 r.ru_minflt - Save_r.ru_minflt,
					 r.ru_majflt, r.ru_minflt,
					 r.ru_nswap - Save_r.ru_nswap,
					 r.ru_nswap);
	appendStringInfo(&str,
					 "!\t%ld [%ld] signals rcvd, %ld/%ld [%ld/%ld] messages rcvd/sent\n",
					 r.ru_nsignals - Save_r.ru_nsignals,
					 r.ru_nsignals,
					 r.ru_msgrcv - Save_r.ru_msgrcv,
					 r.ru_msgsnd - Save_r.ru_msgsnd,
					 r.ru_msgrcv, r.ru_msgsnd);
	appendStringInfo(&str,
					 "!\t%ld/%ld [%ld/%ld] voluntary/involuntary context switches\n",
					 r.ru_nvcsw - Save_r.ru_nvcsw,
					 r.ru_nivcsw - Save_r.ru_nivcsw,
					 r.ru_nvcsw, r.ru_nivcsw);
#endif							/* HAVE_GETRUSAGE */

	/* remove trailing newline */
	if (str.data[str.len - 1] == '\n')
		str.data[--str.len] = '\0';

	ereport(LOG,
			(errmsg_internal("%s", title),
			 errdetail_internal("%s", str.data)));

	pfree(str.data);
}

/*
 * on_proc_exit handler to log end of session
 */
static void
log_disconnections(int code, Datum arg)
{
	Port	   *port = MyProcPort;
	long		secs;
	int			usecs;
	int			msecs;
	int			hours,
				minutes,
				seconds;

	TimestampDifference(MyStartTimestamp,
						GetCurrentTimestamp(),
						&secs, &usecs);
	msecs = usecs / 1000;

	hours = secs / SECS_PER_HOUR;
	secs %= SECS_PER_HOUR;
	minutes = secs / SECS_PER_MINUTE;
	seconds = secs % SECS_PER_MINUTE;

	ereport(LOG,
			(errmsg("disconnection: session time: %d:%02d:%02d.%03d "
					"user=%s database=%s host=%s%s%s",
					hours, minutes, seconds, msecs,
					port->user_name, port->database_name, port->remote_host,
					port->remote_port[0] ? " port=" : "", port->remote_port)));
}

/*
 * Start statement timeout timer, if enabled.
 *
 * If there's already a timeout running, don't restart the timer.  That
 * enables compromises between accuracy of timeouts and cost of starting a
 * timeout.
 */
static void
enable_statement_timeout(void)
{
	/* must be within an xact */
	Assert(xact_started);

	if (StatementTimeout > 0)
	{
		if (!get_timeout_active(STATEMENT_TIMEOUT))
			enable_timeout_after(STATEMENT_TIMEOUT, StatementTimeout);
	}
	else
	{
		if (get_timeout_active(STATEMENT_TIMEOUT))
			disable_timeout(STATEMENT_TIMEOUT, false);
	}
}

/*
 * Disable statement timeout, if active.
 */
static void
disable_statement_timeout(void)
{
	if (get_timeout_active(STATEMENT_TIMEOUT))
		disable_timeout(STATEMENT_TIMEOUT, false);
}<|MERGE_RESOLUTION|>--- conflicted
+++ resolved
@@ -106,13 +106,11 @@
 /* Time between checks that the client is still connected. */
 int			client_connection_check_interval = 0;
 
-<<<<<<< HEAD
+/* flags for non-system relation kinds to restrict use */
+int			restrict_nonsystem_relation_kind;
+
 /* Global variable to hold the graph write statistics */
 GraphWriteStats graphWriteStats;
-=======
-/* flags for non-system relation kinds to restrict use */
-int			restrict_nonsystem_relation_kind;
->>>>>>> 3cc5e51a
 
 /* ----------------
  *		private typedefs etc
