/*-------------------------------------------------------------------------
 *
 * postgres.c
 *	  POSTGRES C Backend Interface
 *
 * Portions Copyright (c) 1996-2021, PostgreSQL Global Development Group
 * Portions Copyright (c) 1994, Regents of the University of California
 *
 *
 * IDENTIFICATION
 *	  src/backend/tcop/postgres.c
 *
 * NOTES
 *	  this is the "main" module of the postgres backend and
 *	  hence the main module of the "traffic cop".
 *
 *-------------------------------------------------------------------------
 */

#include "postgres.h"

#include <fcntl.h>
#include <limits.h>
#include <signal.h>
#include <unistd.h>
#include <sys/socket.h>
#ifdef HAVE_SYS_SELECT_H
#include <sys/select.h>
#endif
#ifdef HAVE_SYS_RESOURCE_H
#include <sys/time.h>
#include <sys/resource.h>
#endif

#ifndef HAVE_GETRUSAGE
#include "rusagestub.h"
#endif

#include "access/parallel.h"
#include "access/printtup.h"
#include "access/xact.h"
#include "catalog/pg_type.h"
#include "commands/async.h"
#include "commands/prepare.h"
#include "executor/spi.h"
#include "jit/jit.h"
#include "libpq/libpq.h"
#include "libpq/pqformat.h"
#include "libpq/pqsignal.h"
#include "mb/pg_wchar.h"
#include "mb/stringinfo_mb.h"
#include "miscadmin.h"
#include "nodes/print.h"
#include "optimizer/optimizer.h"
#include "parser/analyze.h"
#include "parser/parser.h"
#include "pg_getopt.h"
#include "pg_trace.h"
#include "pgstat.h"
#include "postmaster/autovacuum.h"
#include "postmaster/interrupt.h"
#include "postmaster/postmaster.h"
#include "replication/logicallauncher.h"
#include "replication/logicalworker.h"
#include "replication/slot.h"
#include "replication/walsender.h"
#include "rewrite/rewriteHandler.h"
#include "storage/bufmgr.h"
#include "storage/ipc.h"
#include "storage/pmsignal.h"
#include "storage/proc.h"
#include "storage/procsignal.h"
#include "storage/sinval.h"
#include "tcop/fastpath.h"
#include "tcop/pquery.h"
#include "tcop/tcopprot.h"
#include "tcop/utility.h"
#include "utils/lsyscache.h"
#include "utils/memutils.h"
#include "utils/ps_status.h"
#include "utils/snapmgr.h"
#include "utils/timeout.h"
#include "utils/timestamp.h"

/* ----------------
 *		global variables
 * ----------------
 */
const char *debug_query_string; /* client-supplied query string */

/* Note: whereToSendOutput is initialized for the bootstrap/standalone case */
CommandDest whereToSendOutput = DestDebug;

/* flag for logging end of session */
bool		Log_disconnections = false;

int			log_statement = LOGSTMT_NONE;

/* GUC variable for maximum stack depth (measured in kilobytes) */
int			max_stack_depth = 100;

/* wait N seconds to allow attach from a debugger */
int			PostAuthDelay = 0;

<<<<<<< HEAD
/* Global variable to hold the graph write statistics */
GraphWriteStats graphWriteStats;
=======
/* ----------------
 *		private typedefs etc
 * ----------------
 */

/* type of argument for bind_param_error_callback */
typedef struct BindParamCbData
{
	const char *portalName;
	int			paramno;		/* zero-based param number, or -1 initially */
	const char *paramval;		/* textual input string, if available */
} BindParamCbData;
>>>>>>> 27e1f145

/* ----------------
 *		private variables
 * ----------------
 */

/* max_stack_depth converted to bytes for speed of checking */
static long max_stack_depth_bytes = 100 * 1024L;

/*
 * Stack base pointer -- initialized by PostmasterMain and inherited by
 * subprocesses. This is not static because old versions of PL/Java modify
 * it directly. Newer versions use set_stack_base(), but we want to stay
 * binary-compatible for the time being.
 */
char	   *stack_base_ptr = NULL;

/*
 * On IA64 we also have to remember the register stack base.
 */
#if defined(__ia64__) || defined(__ia64)
char	   *register_stack_base_ptr = NULL;
#endif

/*
 * Flag to keep track of whether we have started a transaction.
 * For extended query protocol this has to be remembered across messages.
 */
static bool xact_started = false;

/*
 * Flag to indicate that we are doing the outer loop's read-from-client,
 * as opposed to any random read from client that might happen within
 * commands like COPY FROM STDIN.
 */
static bool DoingCommandRead = false;

/*
 * Flags to implement skip-till-Sync-after-error behavior for messages of
 * the extended query protocol.
 */
static bool doing_extended_query_message = false;
static bool ignore_till_sync = false;

/*
 * If an unnamed prepared statement exists, it's stored here.
 * We keep it separate from the hashtable kept by commands/prepare.c
 * in order to reduce overhead for short-lived queries.
 */
static CachedPlanSource *unnamed_stmt_psrc = NULL;

/* assorted command-line switches */
static const char *userDoption = NULL;	/* -D switch */
static bool EchoQuery = false;	/* -E switch */
static bool UseSemiNewlineNewline = false;	/* -j switch */

/* whether or not, and why, we were canceled by conflict with recovery */
static bool RecoveryConflictPending = false;
static bool RecoveryConflictRetryable = true;
static ProcSignalReason RecoveryConflictReason;

/* reused buffer to pass to SendRowDescriptionMessage() */
static MemoryContext row_description_context = NULL;
static StringInfoData row_description_buf;

/* ----------------------------------------------------------------
 *		decls for routines only used in this file
 * ----------------------------------------------------------------
 */
static int	InteractiveBackend(StringInfo inBuf);
static int	interactive_getc(void);
static int	SocketBackend(StringInfo inBuf);
static int	ReadCommand(StringInfo inBuf);
static void forbidden_in_wal_sender(char firstchar);
static List *pg_rewrite_query(Query *query);
static bool check_log_statement(List *stmt_list);
static int	errdetail_execute(List *raw_parsetree_list);
static int	errdetail_params(ParamListInfo params);
static int	errdetail_abort(void);
static int	errdetail_recovery_conflict(void);
static void bind_param_error_callback(void *arg);
static void start_xact_command(void);
static void finish_xact_command(void);
static bool IsTransactionExitStmt(Node *parsetree);
static bool IsTransactionExitStmtList(List *pstmts);
static bool IsTransactionStmtList(List *pstmts);
static void drop_unnamed_stmt(void);
static void log_disconnections(int code, Datum arg);
static void enable_statement_timeout(void);
static void disable_statement_timeout(void);


/* ----------------------------------------------------------------
 *		routines to obtain user input
 * ----------------------------------------------------------------
 */

/* ----------------
 *	InteractiveBackend() is called for user interactive connections
 *
 *	the string entered by the user is placed in its parameter inBuf,
 *	and we act like a Q message was received.
 *
 *	EOF is returned if end-of-file input is seen; time to shut down.
 * ----------------
 */

static int
InteractiveBackend(StringInfo inBuf)
{
	int			c;				/* character read from getc() */

	/*
	 * display a prompt and obtain input from the user
	 */
	printf("backend> ");
	fflush(stdout);

	resetStringInfo(inBuf);

	/*
	 * Read characters until EOF or the appropriate delimiter is seen.
	 */
	while ((c = interactive_getc()) != EOF)
	{
		if (c == '\n')
		{
			if (UseSemiNewlineNewline)
			{
				/*
				 * In -j mode, semicolon followed by two newlines ends the
				 * command; otherwise treat newline as regular character.
				 */
				if (inBuf->len > 1 &&
					inBuf->data[inBuf->len - 1] == '\n' &&
					inBuf->data[inBuf->len - 2] == ';')
				{
					/* might as well drop the second newline */
					break;
				}
			}
			else
			{
				/*
				 * In plain mode, newline ends the command unless preceded by
				 * backslash.
				 */
				if (inBuf->len > 0 &&
					inBuf->data[inBuf->len - 1] == '\\')
				{
					/* discard backslash from inBuf */
					inBuf->data[--inBuf->len] = '\0';
					/* discard newline too */
					continue;
				}
				else
				{
					/* keep the newline character, but end the command */
					appendStringInfoChar(inBuf, '\n');
					break;
				}
			}
		}

		/* Not newline, or newline treated as regular character */
		appendStringInfoChar(inBuf, (char) c);
	}

	/* No input before EOF signal means time to quit. */
	if (c == EOF && inBuf->len == 0)
		return EOF;

	/*
	 * otherwise we have a user query so process it.
	 */

	/* Add '\0' to make it look the same as message case. */
	appendStringInfoChar(inBuf, (char) '\0');

	/*
	 * if the query echo flag was given, print the query..
	 */
	if (EchoQuery)
		printf("statement: %s\n", inBuf->data);
	fflush(stdout);

	return 'Q';
}

/*
 * interactive_getc -- collect one character from stdin
 *
 * Even though we are not reading from a "client" process, we still want to
 * respond to signals, particularly SIGTERM/SIGQUIT.
 */
static int
interactive_getc(void)
{
	int			c;

	/*
	 * This will not process catchup interrupts or notifications while
	 * reading. But those can't really be relevant for a standalone backend
	 * anyway. To properly handle SIGTERM there's a hack in die() that
	 * directly processes interrupts at this stage...
	 */
	CHECK_FOR_INTERRUPTS();

	c = getc(stdin);

	ProcessClientReadInterrupt(false);

	return c;
}

/* ----------------
 *	SocketBackend()		Is called for frontend-backend connections
 *
 *	Returns the message type code, and loads message body data into inBuf.
 *
 *	EOF is returned if the connection is lost.
 * ----------------
 */
static int
SocketBackend(StringInfo inBuf)
{
	int			qtype;

	/*
	 * Get message type code from the frontend.
	 */
	HOLD_CANCEL_INTERRUPTS();
	pq_startmsgread();
	qtype = pq_getbyte();

	if (qtype == EOF)			/* frontend disconnected */
	{
		if (IsTransactionState())
			ereport(COMMERROR,
					(errcode(ERRCODE_CONNECTION_FAILURE),
					 errmsg("unexpected EOF on client connection with an open transaction")));
		else
		{
			/*
			 * Can't send DEBUG log messages to client at this point. Since
			 * we're disconnecting right away, we don't need to restore
			 * whereToSendOutput.
			 */
			whereToSendOutput = DestNone;
			ereport(DEBUG1,
					(errcode(ERRCODE_CONNECTION_DOES_NOT_EXIST),
					 errmsg_internal("unexpected EOF on client connection")));
		}
		return qtype;
	}

	/*
	 * Validate message type code before trying to read body; if we have lost
	 * sync, better to say "command unknown" than to run out of memory because
	 * we used garbage as a length word.
	 *
	 * This also gives us a place to set the doing_extended_query_message flag
	 * as soon as possible.
	 */
	switch (qtype)
	{
		case 'Q':				/* simple query */
			doing_extended_query_message = false;
			break;

		case 'F':				/* fastpath function call */
			doing_extended_query_message = false;
			break;

		case 'X':				/* terminate */
			doing_extended_query_message = false;
			ignore_till_sync = false;
			break;

		case 'B':				/* bind */
		case 'C':				/* close */
		case 'D':				/* describe */
		case 'E':				/* execute */
		case 'H':				/* flush */
		case 'P':				/* parse */
			doing_extended_query_message = true;
			break;

		case 'S':				/* sync */
			/* stop any active skip-till-Sync */
			ignore_till_sync = false;
			/* mark not-extended, so that a new error doesn't begin skip */
			doing_extended_query_message = false;
			break;

		case 'd':				/* copy data */
		case 'c':				/* copy done */
		case 'f':				/* copy fail */
			doing_extended_query_message = false;
			break;

		default:

			/*
			 * Otherwise we got garbage from the frontend.  We treat this as
			 * fatal because we have probably lost message boundary sync, and
			 * there's no good way to recover.
			 */
			ereport(FATAL,
					(errcode(ERRCODE_PROTOCOL_VIOLATION),
					 errmsg("invalid frontend message type %d", qtype)));
			break;
	}

	/*
	 * In protocol version 3, all frontend messages have a length word next
	 * after the type code; we can read the message contents independently of
	 * the type.
	 */
	if (pq_getmessage(inBuf, 0))
		return EOF;			/* suitable message already logged */
	RESUME_CANCEL_INTERRUPTS();

	return qtype;
}

/* ----------------
 *		ReadCommand reads a command from either the frontend or
 *		standard input, places it in inBuf, and returns the
 *		message type code (first byte of the message).
 *		EOF is returned if end of file.
 * ----------------
 */
static int
ReadCommand(StringInfo inBuf)
{
	int			result;

	if (whereToSendOutput == DestRemote)
		result = SocketBackend(inBuf);
	else
		result = InteractiveBackend(inBuf);
	return result;
}

/*
 * ProcessClientReadInterrupt() - Process interrupts specific to client reads
 *
 * This is called just before and after low-level reads.
 * 'blocked' is true if no data was available to read and we plan to retry,
 * false if about to read or done reading.
 *
 * Must preserve errno!
 */
void
ProcessClientReadInterrupt(bool blocked)
{
	int			save_errno = errno;

	if (DoingCommandRead)
	{
		/* Check for general interrupts that arrived before/while reading */
		CHECK_FOR_INTERRUPTS();

		/* Process sinval catchup interrupts, if any */
		if (catchupInterruptPending)
			ProcessCatchupInterrupt();

		/* Process notify interrupts, if any */
		if (notifyInterruptPending)
			ProcessNotifyInterrupt();
	}
	else if (ProcDiePending)
	{
		/*
		 * We're dying.  If there is no data available to read, then it's safe
		 * (and sane) to handle that now.  If we haven't tried to read yet,
		 * make sure the process latch is set, so that if there is no data
		 * then we'll come back here and die.  If we're done reading, also
		 * make sure the process latch is set, as we might've undesirably
		 * cleared it while reading.
		 */
		if (blocked)
			CHECK_FOR_INTERRUPTS();
		else
			SetLatch(MyLatch);
	}

	errno = save_errno;
}

/*
 * ProcessClientWriteInterrupt() - Process interrupts specific to client writes
 *
 * This is called just before and after low-level writes.
 * 'blocked' is true if no data could be written and we plan to retry,
 * false if about to write or done writing.
 *
 * Must preserve errno!
 */
void
ProcessClientWriteInterrupt(bool blocked)
{
	int			save_errno = errno;

	if (ProcDiePending)
	{
		/*
		 * We're dying.  If it's not possible to write, then we should handle
		 * that immediately, else a stuck client could indefinitely delay our
		 * response to the signal.  If we haven't tried to write yet, make
		 * sure the process latch is set, so that if the write would block
		 * then we'll come back here and die.  If we're done writing, also
		 * make sure the process latch is set, as we might've undesirably
		 * cleared it while writing.
		 */
		if (blocked)
		{
			/*
			 * Don't mess with whereToSendOutput if ProcessInterrupts wouldn't
			 * do anything.
			 */
			if (InterruptHoldoffCount == 0 && CritSectionCount == 0)
			{
				/*
				 * We don't want to send the client the error message, as a)
				 * that would possibly block again, and b) it would likely
				 * lead to loss of protocol sync because we may have already
				 * sent a partial protocol message.
				 */
				if (whereToSendOutput == DestRemote)
					whereToSendOutput = DestNone;

				CHECK_FOR_INTERRUPTS();
			}
		}
		else
			SetLatch(MyLatch);
	}

	errno = save_errno;
}

/*
 * Do raw parsing (only).
 *
 * A list of parsetrees (RawStmt nodes) is returned, since there might be
 * multiple commands in the given string.
 *
 * NOTE: for interactive queries, it is important to keep this routine
 * separate from the analysis & rewrite stages.  Analysis and rewriting
 * cannot be done in an aborted transaction, since they require access to
 * database tables.  So, we rely on the raw parser to determine whether
 * we've seen a COMMIT or ABORT command; when we are in abort state, other
 * commands are not processed any further than the raw parse stage.
 */
List *
pg_parse_query(const char *query_string)
{
	List	   *raw_parsetree_list;

	TRACE_POSTGRESQL_QUERY_PARSE_START(query_string);

	if (log_parser_stats)
		ResetUsage();

	raw_parsetree_list = raw_parser(query_string, RAW_PARSE_DEFAULT);

	if (log_parser_stats)
		ShowUsage("PARSER STATISTICS");

#ifdef COPY_PARSE_PLAN_TREES
	/* Optional debugging check: pass raw parsetrees through copyObject() */
	{
		List	   *new_list = copyObject(raw_parsetree_list);

		/* This checks both copyObject() and the equal() routines... */
		if (!equal(new_list, raw_parsetree_list))
			elog(WARNING, "copyObject() failed to produce an equal raw parse tree");
		else
			raw_parsetree_list = new_list;
	}
#endif

	/*
	 * Currently, outfuncs/readfuncs support is missing for many raw parse
	 * tree nodes, so we don't try to implement WRITE_READ_PARSE_PLAN_TREES
	 * here.
	 */

	TRACE_POSTGRESQL_QUERY_PARSE_DONE(query_string);

	return raw_parsetree_list;
}

/*
 * Given a raw parsetree (gram.y output), and optionally information about
 * types of parameter symbols ($n), perform parse analysis and rule rewriting.
 *
 * A list of Query nodes is returned, since either the analyzer or the
 * rewriter might expand one query to several.
 *
 * NOTE: for reasons mentioned above, this must be separate from raw parsing.
 */
List *
pg_analyze_and_rewrite(RawStmt *parsetree, const char *query_string,
					   Oid *paramTypes, int numParams,
					   QueryEnvironment *queryEnv)
{
	Query	   *query;
	List	   *querytree_list;

	TRACE_POSTGRESQL_QUERY_REWRITE_START(query_string);

	/*
	 * (1) Perform parse analysis.
	 */
	if (log_parser_stats)
		ResetUsage();

	query = parse_analyze(parsetree, query_string, paramTypes, numParams,
						  queryEnv);

	if (log_parser_stats)
		ShowUsage("PARSE ANALYSIS STATISTICS");

	/*
	 * (2) Rewrite the queries, as necessary
	 */
	querytree_list = pg_rewrite_query(query);

	TRACE_POSTGRESQL_QUERY_REWRITE_DONE(query_string);

	return querytree_list;
}

/*
 * Do parse analysis and rewriting.  This is the same as pg_analyze_and_rewrite
 * except that external-parameter resolution is determined by parser callback
 * hooks instead of a fixed list of parameter datatypes.
 */
List *
pg_analyze_and_rewrite_params(RawStmt *parsetree,
							  const char *query_string,
							  ParserSetupHook parserSetup,
							  void *parserSetupArg,
							  QueryEnvironment *queryEnv)
{
	ParseState *pstate;
	Query	   *query;
	List	   *querytree_list;

	Assert(query_string != NULL);	/* required as of 8.4 */

	TRACE_POSTGRESQL_QUERY_REWRITE_START(query_string);

	/*
	 * (1) Perform parse analysis.
	 */
	if (log_parser_stats)
		ResetUsage();

	pstate = make_parsestate(NULL);
	pstate->p_sourcetext = query_string;
	pstate->p_queryEnv = queryEnv;
	(*parserSetup) (pstate, parserSetupArg);

	query = transformTopLevelStmt(pstate, parsetree);

	if (post_parse_analyze_hook)
		(*post_parse_analyze_hook) (pstate, query);

	free_parsestate(pstate);

	if (log_parser_stats)
		ShowUsage("PARSE ANALYSIS STATISTICS");

	/*
	 * (2) Rewrite the queries, as necessary
	 */
	querytree_list = pg_rewrite_query(query);

	TRACE_POSTGRESQL_QUERY_REWRITE_DONE(query_string);

	return querytree_list;
}

/*
 * Perform rewriting of a query produced by parse analysis.
 *
 * Note: query must just have come from the parser, because we do not do
 * AcquireRewriteLocks() on it.
 */
static List *
pg_rewrite_query(Query *query)
{
	List	   *querytree_list;

	if (Debug_print_parse)
		elog_node_display(LOG, "parse tree", query,
						  Debug_pretty_print);

	if (log_parser_stats)
		ResetUsage();

	if (query->commandType == CMD_UTILITY)
	{
		/* don't rewrite utilities, just dump 'em into result list */
		querytree_list = list_make1(query);
	}
	else
	{
		/* rewrite regular queries */
		querytree_list = QueryRewrite(query);
	}

	if (log_parser_stats)
		ShowUsage("REWRITER STATISTICS");

#ifdef COPY_PARSE_PLAN_TREES
	/* Optional debugging check: pass querytree through copyObject() */
	{
		List	   *new_list;

		new_list = copyObject(querytree_list);
		/* This checks both copyObject() and the equal() routines... */
		if (!equal(new_list, querytree_list))
			elog(WARNING, "copyObject() failed to produce equal parse tree");
		else
			querytree_list = new_list;
	}
#endif

#ifdef WRITE_READ_PARSE_PLAN_TREES
	/* Optional debugging check: pass querytree through outfuncs/readfuncs */
	{
		List	   *new_list = NIL;
		ListCell   *lc;

		/*
		 * We currently lack outfuncs/readfuncs support for most utility
		 * statement types, so only attempt to write/read non-utility queries.
		 */
		foreach(lc, querytree_list)
		{
			Query	   *query = castNode(Query, lfirst(lc));

			if (query->commandType != CMD_UTILITY)
			{
				char	   *str = nodeToString(query);
				Query	   *new_query = stringToNodeWithLocations(str);

				/*
				 * queryId is not saved in stored rules, but we must preserve
				 * it here to avoid breaking pg_stat_statements.
				 */
				new_query->queryId = query->queryId;

				new_list = lappend(new_list, new_query);
				pfree(str);
			}
			else
				new_list = lappend(new_list, query);
		}

		/* This checks both outfuncs/readfuncs and the equal() routines... */
		if (!equal(new_list, querytree_list))
			elog(WARNING, "outfuncs/readfuncs failed to produce equal parse tree");
		else
			querytree_list = new_list;
	}
#endif

	if (Debug_print_rewritten)
		elog_node_display(LOG, "rewritten parse tree", querytree_list,
						  Debug_pretty_print);

	return querytree_list;
}


/*
 * Generate a plan for a single already-rewritten query.
 * This is a thin wrapper around planner() and takes the same parameters.
 */
PlannedStmt *
pg_plan_query(Query *querytree, const char *query_string, int cursorOptions,
			  ParamListInfo boundParams)
{
	PlannedStmt *plan;

	/* Utility commands have no plans. */
	if (querytree->commandType == CMD_UTILITY)
		return NULL;

	/* Planner must have a snapshot in case it calls user-defined functions. */
	Assert(ActiveSnapshotSet());

	TRACE_POSTGRESQL_QUERY_PLAN_START();

	if (log_planner_stats)
		ResetUsage();

	/* call the optimizer */
	plan = planner(querytree, query_string, cursorOptions, boundParams);

	if (log_planner_stats)
		ShowUsage("PLANNER STATISTICS");

#ifdef COPY_PARSE_PLAN_TREES
	/* Optional debugging check: pass plan tree through copyObject() */
	{
		PlannedStmt *new_plan = copyObject(plan);

		/*
		 * equal() currently does not have routines to compare Plan nodes, so
		 * don't try to test equality here.  Perhaps fix someday?
		 */
#ifdef NOT_USED
		/* This checks both copyObject() and the equal() routines... */
		if (!equal(new_plan, plan))
			elog(WARNING, "copyObject() failed to produce an equal plan tree");
		else
#endif
			plan = new_plan;
	}
#endif

#ifdef WRITE_READ_PARSE_PLAN_TREES
	/* Optional debugging check: pass plan tree through outfuncs/readfuncs */
	{
		char	   *str;
		PlannedStmt *new_plan;

		str = nodeToString(plan);
		new_plan = stringToNodeWithLocations(str);
		pfree(str);

		/*
		 * equal() currently does not have routines to compare Plan nodes, so
		 * don't try to test equality here.  Perhaps fix someday?
		 */
#ifdef NOT_USED
		/* This checks both outfuncs/readfuncs and the equal() routines... */
		if (!equal(new_plan, plan))
			elog(WARNING, "outfuncs/readfuncs failed to produce an equal plan tree");
		else
#endif
			plan = new_plan;
	}
#endif

	/*
	 * Print plan if debugging.
	 */
	if (Debug_print_plan)
		elog_node_display(LOG, "plan", plan, Debug_pretty_print);

	TRACE_POSTGRESQL_QUERY_PLAN_DONE();

	return plan;
}

/*
 * Generate plans for a list of already-rewritten queries.
 *
 * For normal optimizable statements, invoke the planner.  For utility
 * statements, just make a wrapper PlannedStmt node.
 *
 * The result is a list of PlannedStmt nodes.
 */
List *
pg_plan_queries(List *querytrees, const char *query_string, int cursorOptions,
				ParamListInfo boundParams)
{
	List	   *stmt_list = NIL;
	ListCell   *query_list;

	foreach(query_list, querytrees)
	{
		Query	   *query = lfirst_node(Query, query_list);
		PlannedStmt *stmt;

		if (query->commandType == CMD_UTILITY)
		{
			/* Utility commands require no planning. */
			stmt = makeNode(PlannedStmt);
			stmt->commandType = CMD_UTILITY;
			stmt->canSetTag = query->canSetTag;
			stmt->utilityStmt = query->utilityStmt;
			stmt->stmt_location = query->stmt_location;
			stmt->stmt_len = query->stmt_len;
			stmt->hasGraphwriteClause = false;
		}
		else
		{
			stmt = pg_plan_query(query, query_string, cursorOptions,
								 boundParams);
		}

		stmt_list = lappend(stmt_list, stmt);
	}

	return stmt_list;
}


/*
 * exec_simple_query
 *
 * Execute a "simple Query" protocol message.
 */
static void
exec_simple_query(const char *query_string)
{
	CommandDest dest = whereToSendOutput;
	MemoryContext oldcontext;
	List	   *parsetree_list;
	ListCell   *parsetree_item;
	bool		save_log_statement_stats = log_statement_stats;
	bool		was_logged = false;
	bool		use_implicit_block;
	char		msec_str[32];

	/*
	 * Report query to various monitoring facilities.
	 */
	debug_query_string = query_string;

	pgstat_report_activity(STATE_RUNNING, query_string);

	TRACE_POSTGRESQL_QUERY_START(query_string);

	/*
	 * We use save_log_statement_stats so ShowUsage doesn't report incorrect
	 * results because ResetUsage wasn't called.
	 */
	if (save_log_statement_stats)
		ResetUsage();

	/*
	 * Start up a transaction command.  All queries generated by the
	 * query_string will be in this same command block, *unless* we find a
	 * BEGIN/COMMIT/ABORT statement; we have to force a new xact command after
	 * one of those, else bad things will happen in xact.c. (Note that this
	 * will normally change current memory context.)
	 */
	start_xact_command();

	/*
	 * Zap any pre-existing unnamed statement.  (While not strictly necessary,
	 * it seems best to define simple-Query mode as if it used the unnamed
	 * statement and portal; this ensures we recover any storage used by prior
	 * unnamed operations.)
	 */
	drop_unnamed_stmt();

	/*
	 * Switch to appropriate context for constructing parsetrees.
	 */
	oldcontext = MemoryContextSwitchTo(MessageContext);

	/*
	 * Do basic parsing of the query or queries (this should be safe even if
	 * we are in aborted transaction state!)
	 */
	parsetree_list = pg_parse_query(query_string);

	/* Log immediately if dictated by log_statement */
	if (check_log_statement(parsetree_list))
	{
		ereport(LOG,
				(errmsg("statement: %s", query_string),
				 errhidestmt(true),
				 errdetail_execute(parsetree_list)));
		was_logged = true;
	}

	/*
	 * Switch back to transaction context to enter the loop.
	 */
	MemoryContextSwitchTo(oldcontext);

	/*
	 * For historical reasons, if multiple SQL statements are given in a
	 * single "simple Query" message, we execute them as a single transaction,
	 * unless explicit transaction control commands are included to make
	 * portions of the list be separate transactions.  To represent this
	 * behavior properly in the transaction machinery, we use an "implicit"
	 * transaction block.
	 */
	use_implicit_block = (list_length(parsetree_list) > 1);

	/*
	 * Run through the raw parsetree(s) and process each one.
	 */
	foreach(parsetree_item, parsetree_list)
	{
		RawStmt    *parsetree = lfirst_node(RawStmt, parsetree_item);
		bool		snapshot_set = false;
		CommandTag	commandTag;
		QueryCompletion qc;
		MemoryContext per_parsetree_context = NULL;
		List	   *querytree_list,
				   *plantree_list;
		Portal		portal;
		DestReceiver *receiver;
		int16		format;

		/*
		 * Get the command name for use in status display (it also becomes the
		 * default completion tag, down inside PortalRun).  Set ps_status and
		 * do any special start-of-SQL-command processing needed by the
		 * destination.
		 */
		commandTag = CreateCommandTag(parsetree->stmt);

		set_ps_display(GetCommandTagName(commandTag));

		BeginCommand(commandTag, dest);

		/*
		 * If we are in an aborted transaction, reject all commands except
		 * COMMIT/ABORT.  It is important that this test occur before we try
		 * to do parse analysis, rewrite, or planning, since all those phases
		 * try to do database accesses, which may fail in abort state. (It
		 * might be safe to allow some additional utility commands in this
		 * state, but not many...)
		 */
		if (IsAbortedTransactionBlockState() &&
			!IsTransactionExitStmt(parsetree->stmt))
			ereport(ERROR,
					(errcode(ERRCODE_IN_FAILED_SQL_TRANSACTION),
					 errmsg("current transaction is aborted, "
							"commands ignored until end of transaction block"),
					 errdetail_abort()));

		/* Make sure we are in a transaction command */
		start_xact_command();

		/*
		 * If using an implicit transaction block, and we're not already in a
		 * transaction block, start an implicit block to force this statement
		 * to be grouped together with any following ones.  (We must do this
		 * each time through the loop; otherwise, a COMMIT/ROLLBACK in the
		 * list would cause later statements to not be grouped.)
		 */
		if (use_implicit_block)
			BeginImplicitTransactionBlock();

		/* If we got a cancel signal in parsing or prior command, quit */
		CHECK_FOR_INTERRUPTS();

		/*
		 * Set up a snapshot if parse analysis/planning will need one.
		 */
		if (analyze_requires_snapshot(parsetree))
		{
			PushActiveSnapshot(GetTransactionSnapshot());
			snapshot_set = true;
		}

		/*
		 * OK to analyze, rewrite, and plan this query.
		 *
		 * Switch to appropriate context for constructing query and plan trees
		 * (these can't be in the transaction context, as that will get reset
		 * when the command is COMMIT/ROLLBACK).  If we have multiple
		 * parsetrees, we use a separate context for each one, so that we can
		 * free that memory before moving on to the next one.  But for the
		 * last (or only) parsetree, just use MessageContext, which will be
		 * reset shortly after completion anyway.  In event of an error, the
		 * per_parsetree_context will be deleted when MessageContext is reset.
		 */
		if (lnext(parsetree_list, parsetree_item) != NULL)
		{
			per_parsetree_context =
				AllocSetContextCreate(MessageContext,
									  "per-parsetree message context",
									  ALLOCSET_DEFAULT_SIZES);
			oldcontext = MemoryContextSwitchTo(per_parsetree_context);
		}
		else
			oldcontext = MemoryContextSwitchTo(MessageContext);

		querytree_list = pg_analyze_and_rewrite(parsetree, query_string,
												NULL, 0, NULL);

		plantree_list = pg_plan_queries(querytree_list, query_string,
										CURSOR_OPT_PARALLEL_OK, NULL);

		/*
		 * Done with the snapshot used for parsing/planning.
		 *
		 * While it looks promising to reuse the same snapshot for query
		 * execution (at least for simple protocol), unfortunately it causes
		 * execution to use a snapshot that has been acquired before locking
		 * any of the tables mentioned in the query.  This creates user-
		 * visible anomalies, so refrain.  Refer to
		 * https://postgr.es/m/flat/5075D8DF.6050500@fuzzy.cz for details.
		 */
		if (snapshot_set)
			PopActiveSnapshot();

		/* If we got a cancel signal in analysis or planning, quit */
		CHECK_FOR_INTERRUPTS();

		/*
		 * Create unnamed portal to run the query or queries in. If there
		 * already is one, silently drop it.
		 */
		portal = CreatePortal("", true, true);
		/* Don't display the portal in pg_cursors */
		portal->visible = false;

		/*
		 * We don't have to copy anything into the portal, because everything
		 * we are passing here is in MessageContext or the
		 * per_parsetree_context, and so will outlive the portal anyway.
		 */
		PortalDefineQuery(portal,
						  NULL,
						  query_string,
						  commandTag,
						  plantree_list,
						  NULL);

		/*
		 * Start the portal.  No parameters here.
		 */
		PortalStart(portal, NULL, 0, InvalidSnapshot);

		/*
		 * Select the appropriate output format: text unless we are doing a
		 * FETCH from a binary cursor.  (Pretty grotty to have to do this here
		 * --- but it avoids grottiness in other places.  Ah, the joys of
		 * backward compatibility...)
		 */
		format = 0;				/* TEXT is default */
		if (IsA(parsetree->stmt, FetchStmt))
		{
			FetchStmt  *stmt = (FetchStmt *) parsetree->stmt;

			if (!stmt->ismove)
			{
				Portal		fportal = GetPortalByName(stmt->portalname);

				if (PortalIsValid(fportal) &&
					(fportal->cursorOptions & CURSOR_OPT_BINARY))
					format = 1; /* BINARY */
			}
		}
		PortalSetResultFormat(portal, 1, &format);

		/*
		 * Now we can create the destination receiver object.
		 */
		receiver = CreateDestReceiver(dest);
		if (dest == DestRemote)
			SetRemoteDestReceiverParams(receiver, portal);

		/*
		 * Switch back to transaction context for execution.
		 */
		MemoryContextSwitchTo(oldcontext);

		/*
		 * Run the portal to completion, and then drop it (and the receiver).
		 */
		(void) PortalRun(portal,
						 FETCH_ALL,
						 true,	/* always top level */
						 true,
						 receiver,
						 receiver,
						 &qc);

		receiver->rDestroy(receiver);

		PortalDrop(portal, false);

		if (lnext(parsetree_list, parsetree_item) == NULL)
		{
			/*
			 * If this is the last parsetree of the query string, close down
			 * transaction statement before reporting command-complete.  This
			 * is so that any end-of-transaction errors are reported before
			 * the command-complete message is issued, to avoid confusing
			 * clients who will expect either a command-complete message or an
			 * error, not one and then the other.  Also, if we're using an
			 * implicit transaction block, we must close that out first.
			 */
			if (use_implicit_block)
				EndImplicitTransactionBlock();
			finish_xact_command();
		}
		else if (IsA(parsetree->stmt, TransactionStmt))
		{
			/*
			 * If this was a transaction control statement, commit it. We will
			 * start a new xact command for the next command.
			 */
			finish_xact_command();
		}
		else
		{
			/*
			 * We need a CommandCounterIncrement after every query, except
			 * those that start or end a transaction block.
			 */
			CommandCounterIncrement();

			/*
			 * Disable statement timeout between queries of a multi-query
			 * string, so that the timeout applies separately to each query.
			 * (Our next loop iteration will start a fresh timeout.)
			 */
			disable_statement_timeout();
		}

		/*
		 * Tell client that we're done with this query.  Note we emit exactly
		 * one EndCommand report for each raw parsetree, thus one for each SQL
		 * command the client sent, regardless of rewriting. (But a command
		 * aborted by error will not send an EndCommand report at all.)
		 */
		EndCommand(&qc, dest, false);

		/* Now we may drop the per-parsetree context, if one was created. */
		if (per_parsetree_context)
			MemoryContextDelete(per_parsetree_context);
	}							/* end loop over parsetrees */

	/*
	 * Close down transaction statement, if one is open.  (This will only do
	 * something if the parsetree list was empty; otherwise the last loop
	 * iteration already did it.)
	 */
	finish_xact_command();

	/*
	 * If there were no parsetrees, return EmptyQueryResponse message.
	 */
	if (!parsetree_list)
		NullCommand(dest);

	/*
	 * Emit duration logging if appropriate.
	 */
	switch (check_log_duration(msec_str, was_logged))
	{
		case 1:
			ereport(LOG,
					(errmsg("duration: %s ms", msec_str),
					 errhidestmt(true)));
			break;
		case 2:
			ereport(LOG,
					(errmsg("duration: %s ms  statement: %s",
							msec_str, query_string),
					 errhidestmt(true),
					 errdetail_execute(parsetree_list)));
			break;
	}

	if (save_log_statement_stats)
		ShowUsage("QUERY STATISTICS");

	TRACE_POSTGRESQL_QUERY_DONE(query_string);

	debug_query_string = NULL;
}

/*
 * exec_parse_message
 *
 * Execute a "Parse" protocol message.
 */
static void
exec_parse_message(const char *query_string,	/* string to execute */
				   const char *stmt_name,	/* name for prepared stmt */
				   Oid *paramTypes, /* parameter types */
				   int numParams)	/* number of parameters */
{
	MemoryContext unnamed_stmt_context = NULL;
	MemoryContext oldcontext;
	List	   *parsetree_list;
	RawStmt    *raw_parse_tree;
	List	   *querytree_list;
	CachedPlanSource *psrc;
	bool		is_named;
	bool		save_log_statement_stats = log_statement_stats;
	char		msec_str[32];

	/*
	 * Report query to various monitoring facilities.
	 */
	debug_query_string = query_string;

	pgstat_report_activity(STATE_RUNNING, query_string);

	set_ps_display("PARSE");

	if (save_log_statement_stats)
		ResetUsage();

	ereport(DEBUG2,
			(errmsg_internal("parse %s: %s",
					*stmt_name ? stmt_name : "<unnamed>",
					query_string)));

	/*
	 * Start up a transaction command so we can run parse analysis etc. (Note
	 * that this will normally change current memory context.) Nothing happens
	 * if we are already in one.  This also arms the statement timeout if
	 * necessary.
	 */
	start_xact_command();

	/*
	 * Switch to appropriate context for constructing parsetrees.
	 *
	 * We have two strategies depending on whether the prepared statement is
	 * named or not.  For a named prepared statement, we do parsing in
	 * MessageContext and copy the finished trees into the prepared
	 * statement's plancache entry; then the reset of MessageContext releases
	 * temporary space used by parsing and rewriting. For an unnamed prepared
	 * statement, we assume the statement isn't going to hang around long, so
	 * getting rid of temp space quickly is probably not worth the costs of
	 * copying parse trees.  So in this case, we create the plancache entry's
	 * query_context here, and do all the parsing work therein.
	 */
	is_named = (stmt_name[0] != '\0');
	if (is_named)
	{
		/* Named prepared statement --- parse in MessageContext */
		oldcontext = MemoryContextSwitchTo(MessageContext);
	}
	else
	{
		/* Unnamed prepared statement --- release any prior unnamed stmt */
		drop_unnamed_stmt();
		/* Create context for parsing */
		unnamed_stmt_context =
			AllocSetContextCreate(MessageContext,
								  "unnamed prepared statement",
								  ALLOCSET_DEFAULT_SIZES);
		oldcontext = MemoryContextSwitchTo(unnamed_stmt_context);
	}

	/*
	 * Do basic parsing of the query or queries (this should be safe even if
	 * we are in aborted transaction state!)
	 */
	parsetree_list = pg_parse_query(query_string);

	/*
	 * We only allow a single user statement in a prepared statement. This is
	 * mainly to keep the protocol simple --- otherwise we'd need to worry
	 * about multiple result tupdescs and things like that.
	 */
	if (list_length(parsetree_list) > 1)
		ereport(ERROR,
				(errcode(ERRCODE_SYNTAX_ERROR),
				 errmsg("cannot insert multiple commands into a prepared statement")));

	if (parsetree_list != NIL)
	{
		Query	   *query;
		bool		snapshot_set = false;

		raw_parse_tree = linitial_node(RawStmt, parsetree_list);

		/*
		 * If we are in an aborted transaction, reject all commands except
		 * COMMIT/ROLLBACK.  It is important that this test occur before we
		 * try to do parse analysis, rewrite, or planning, since all those
		 * phases try to do database accesses, which may fail in abort state.
		 * (It might be safe to allow some additional utility commands in this
		 * state, but not many...)
		 */
		if (IsAbortedTransactionBlockState() &&
			!IsTransactionExitStmt(raw_parse_tree->stmt))
			ereport(ERROR,
					(errcode(ERRCODE_IN_FAILED_SQL_TRANSACTION),
					 errmsg("current transaction is aborted, "
							"commands ignored until end of transaction block"),
					 errdetail_abort()));

		/*
		 * Create the CachedPlanSource before we do parse analysis, since it
		 * needs to see the unmodified raw parse tree.
		 */
		psrc = CreateCachedPlan(raw_parse_tree, query_string,
								CreateCommandTag(raw_parse_tree->stmt));

		/*
		 * Set up a snapshot if parse analysis will need one.
		 */
		if (analyze_requires_snapshot(raw_parse_tree))
		{
			PushActiveSnapshot(GetTransactionSnapshot());
			snapshot_set = true;
		}

		/*
		 * Analyze and rewrite the query.  Note that the originally specified
		 * parameter set is not required to be complete, so we have to use
		 * parse_analyze_varparams().
		 */
		if (log_parser_stats)
			ResetUsage();

		query = parse_analyze_varparams(raw_parse_tree,
										query_string,
										&paramTypes,
										&numParams);

		/*
		 * Check all parameter types got determined.
		 */
		for (int i = 0; i < numParams; i++)
		{
			Oid			ptype = paramTypes[i];

			if (ptype == InvalidOid || ptype == UNKNOWNOID)
				ereport(ERROR,
						(errcode(ERRCODE_INDETERMINATE_DATATYPE),
						 errmsg("could not determine data type of parameter $%d",
								i + 1)));
		}

		if (log_parser_stats)
			ShowUsage("PARSE ANALYSIS STATISTICS");

		querytree_list = pg_rewrite_query(query);

		/* Done with the snapshot used for parsing */
		if (snapshot_set)
			PopActiveSnapshot();
	}
	else
	{
		/* Empty input string.  This is legal. */
		raw_parse_tree = NULL;
		psrc = CreateCachedPlan(raw_parse_tree, query_string,
								CMDTAG_UNKNOWN);
		querytree_list = NIL;
	}

	/*
	 * CachedPlanSource must be a direct child of MessageContext before we
	 * reparent unnamed_stmt_context under it, else we have a disconnected
	 * circular subgraph.  Klugy, but less so than flipping contexts even more
	 * above.
	 */
	if (unnamed_stmt_context)
		MemoryContextSetParent(psrc->context, MessageContext);

	/* Finish filling in the CachedPlanSource */
	CompleteCachedPlan(psrc,
					   querytree_list,
					   unnamed_stmt_context,
					   paramTypes,
					   numParams,
					   NULL,
					   NULL,
					   CURSOR_OPT_PARALLEL_OK,	/* allow parallel mode */
					   true);	/* fixed result */

	/* If we got a cancel signal during analysis, quit */
	CHECK_FOR_INTERRUPTS();

	if (is_named)
	{
		/*
		 * Store the query as a prepared statement.
		 */
		StorePreparedStatement(stmt_name, psrc, false);
	}
	else
	{
		/*
		 * We just save the CachedPlanSource into unnamed_stmt_psrc.
		 */
		SaveCachedPlan(psrc);
		unnamed_stmt_psrc = psrc;
	}

	MemoryContextSwitchTo(oldcontext);

	/*
	 * We do NOT close the open transaction command here; that only happens
	 * when the client sends Sync.  Instead, do CommandCounterIncrement just
	 * in case something happened during parse/plan.
	 */
	CommandCounterIncrement();

	/*
	 * Send ParseComplete.
	 */
	if (whereToSendOutput == DestRemote)
		pq_putemptymessage('1');

	/*
	 * Emit duration logging if appropriate.
	 */
	switch (check_log_duration(msec_str, false))
	{
		case 1:
			ereport(LOG,
					(errmsg("duration: %s ms", msec_str),
					 errhidestmt(true)));
			break;
		case 2:
			ereport(LOG,
					(errmsg("duration: %s ms  parse %s: %s",
							msec_str,
							*stmt_name ? stmt_name : "<unnamed>",
							query_string),
					 errhidestmt(true)));
			break;
	}

	if (save_log_statement_stats)
		ShowUsage("PARSE MESSAGE STATISTICS");

	debug_query_string = NULL;
}

/*
 * exec_bind_message
 *
 * Process a "Bind" message to create a portal from a prepared statement
 */
static void
exec_bind_message(StringInfo input_message)
{
	const char *portal_name;
	const char *stmt_name;
	int			numPFormats;
	int16	   *pformats = NULL;
	int			numParams;
	int			numRFormats;
	int16	   *rformats = NULL;
	CachedPlanSource *psrc;
	CachedPlan *cplan;
	Portal		portal;
	char	   *query_string;
	char	   *saved_stmt_name;
	ParamListInfo params;
	MemoryContext oldContext;
	bool		save_log_statement_stats = log_statement_stats;
	bool		snapshot_set = false;
	char		msec_str[32];
	ParamsErrorCbData params_data;
	ErrorContextCallback params_errcxt;

	/* Get the fixed part of the message */
	portal_name = pq_getmsgstring(input_message);
	stmt_name = pq_getmsgstring(input_message);

	ereport(DEBUG2,
			(errmsg_internal("bind %s to %s",
					*portal_name ? portal_name : "<unnamed>",
					*stmt_name ? stmt_name : "<unnamed>")));

	/* Find prepared statement */
	if (stmt_name[0] != '\0')
	{
		PreparedStatement *pstmt;

		pstmt = FetchPreparedStatement(stmt_name, true);
		psrc = pstmt->plansource;
	}
	else
	{
		/* special-case the unnamed statement */
		psrc = unnamed_stmt_psrc;
		if (!psrc)
			ereport(ERROR,
					(errcode(ERRCODE_UNDEFINED_PSTATEMENT),
					 errmsg("unnamed prepared statement does not exist")));
	}

	/*
	 * Report query to various monitoring facilities.
	 */
	debug_query_string = psrc->query_string;

	pgstat_report_activity(STATE_RUNNING, psrc->query_string);

	set_ps_display("BIND");

	if (save_log_statement_stats)
		ResetUsage();

	/*
	 * Start up a transaction command so we can call functions etc. (Note that
	 * this will normally change current memory context.) Nothing happens if
	 * we are already in one.  This also arms the statement timeout if
	 * necessary.
	 */
	start_xact_command();

	/* Switch back to message context */
	MemoryContextSwitchTo(MessageContext);

	/* Get the parameter format codes */
	numPFormats = pq_getmsgint(input_message, 2);
	if (numPFormats > 0)
	{
		pformats = (int16 *) palloc(numPFormats * sizeof(int16));
		for (int i = 0; i < numPFormats; i++)
			pformats[i] = pq_getmsgint(input_message, 2);
	}

	/* Get the parameter value count */
	numParams = pq_getmsgint(input_message, 2);

	if (numPFormats > 1 && numPFormats != numParams)
		ereport(ERROR,
				(errcode(ERRCODE_PROTOCOL_VIOLATION),
				 errmsg("bind message has %d parameter formats but %d parameters",
						numPFormats, numParams)));

	if (numParams != psrc->num_params)
		ereport(ERROR,
				(errcode(ERRCODE_PROTOCOL_VIOLATION),
				 errmsg("bind message supplies %d parameters, but prepared statement \"%s\" requires %d",
						numParams, stmt_name, psrc->num_params)));

	/*
	 * If we are in aborted transaction state, the only portals we can
	 * actually run are those containing COMMIT or ROLLBACK commands. We
	 * disallow binding anything else to avoid problems with infrastructure
	 * that expects to run inside a valid transaction.  We also disallow
	 * binding any parameters, since we can't risk calling user-defined I/O
	 * functions.
	 */
	if (IsAbortedTransactionBlockState() &&
		(!(psrc->raw_parse_tree &&
		   IsTransactionExitStmt(psrc->raw_parse_tree->stmt)) ||
		 numParams != 0))
		ereport(ERROR,
				(errcode(ERRCODE_IN_FAILED_SQL_TRANSACTION),
				 errmsg("current transaction is aborted, "
						"commands ignored until end of transaction block"),
				 errdetail_abort()));

	/*
	 * Create the portal.  Allow silent replacement of an existing portal only
	 * if the unnamed portal is specified.
	 */
	if (portal_name[0] == '\0')
		portal = CreatePortal(portal_name, true, true);
	else
		portal = CreatePortal(portal_name, false, false);

	/*
	 * Prepare to copy stuff into the portal's memory context.  We do all this
	 * copying first, because it could possibly fail (out-of-memory) and we
	 * don't want a failure to occur between GetCachedPlan and
	 * PortalDefineQuery; that would result in leaking our plancache refcount.
	 */
	oldContext = MemoryContextSwitchTo(portal->portalContext);

	/* Copy the plan's query string into the portal */
	query_string = pstrdup(psrc->query_string);

	/* Likewise make a copy of the statement name, unless it's unnamed */
	if (stmt_name[0])
		saved_stmt_name = pstrdup(stmt_name);
	else
		saved_stmt_name = NULL;

	/*
	 * Set a snapshot if we have parameters to fetch (since the input
	 * functions might need it) or the query isn't a utility command (and
	 * hence could require redoing parse analysis and planning).  We keep the
	 * snapshot active till we're done, so that plancache.c doesn't have to
	 * take new ones.
	 */
	if (numParams > 0 ||
		(psrc->raw_parse_tree &&
		 analyze_requires_snapshot(psrc->raw_parse_tree)))
	{
		PushActiveSnapshot(GetTransactionSnapshot());
		snapshot_set = true;
	}

	/*
	 * Fetch parameters, if any, and store in the portal's memory context.
	 */
	if (numParams > 0)
	{
		char	  **knownTextValues = NULL; /* allocate on first use */
		BindParamCbData one_param_data;

		/*
		 * Set up an error callback so that if there's an error in this phase,
		 * we can report the specific parameter causing the problem.
		 */
		one_param_data.portalName = portal->name;
		one_param_data.paramno = -1;
		one_param_data.paramval = NULL;
		params_errcxt.previous = error_context_stack;
		params_errcxt.callback = bind_param_error_callback;
		params_errcxt.arg = (void *) &one_param_data;
		error_context_stack = &params_errcxt;

		params = makeParamList(numParams);

		for (int paramno = 0; paramno < numParams; paramno++)
		{
			Oid			ptype = psrc->param_types[paramno];
			int32		plength;
			Datum		pval;
			bool		isNull;
			StringInfoData pbuf;
			char		csave;
			int16		pformat;

			one_param_data.paramno = paramno;
			one_param_data.paramval = NULL;

			plength = pq_getmsgint(input_message, 4);
			isNull = (plength == -1);

			if (!isNull)
			{
				const char *pvalue = pq_getmsgbytes(input_message, plength);

				/*
				 * Rather than copying data around, we just set up a phony
				 * StringInfo pointing to the correct portion of the message
				 * buffer.  We assume we can scribble on the message buffer so
				 * as to maintain the convention that StringInfos have a
				 * trailing null.  This is grotty but is a big win when
				 * dealing with very large parameter strings.
				 */
				pbuf.data = unconstify(char *, pvalue);
				pbuf.maxlen = plength + 1;
				pbuf.len = plength;
				pbuf.cursor = 0;

				csave = pbuf.data[plength];
				pbuf.data[plength] = '\0';
			}
			else
			{
				pbuf.data = NULL;	/* keep compiler quiet */
				csave = 0;
			}

			if (numPFormats > 1)
				pformat = pformats[paramno];
			else if (numPFormats > 0)
				pformat = pformats[0];
			else
				pformat = 0;	/* default = text */

			if (pformat == 0)	/* text mode */
			{
				Oid			typinput;
				Oid			typioparam;
				char	   *pstring;

				getTypeInputInfo(ptype, &typinput, &typioparam);

				/*
				 * We have to do encoding conversion before calling the
				 * typinput routine.
				 */
				if (isNull)
					pstring = NULL;
				else
					pstring = pg_client_to_server(pbuf.data, plength);

				/* Now we can log the input string in case of error */
				one_param_data.paramval = pstring;

				pval = OidInputFunctionCall(typinput, pstring, typioparam, -1);

				one_param_data.paramval = NULL;

				/*
				 * If we might need to log parameters later, save a copy of
				 * the converted string in MessageContext; then free the
				 * result of encoding conversion, if any was done.
				 */
				if (pstring)
				{
					if (log_parameter_max_length_on_error != 0)
					{
						MemoryContext oldcxt;

						oldcxt = MemoryContextSwitchTo(MessageContext);

						if (knownTextValues == NULL)
							knownTextValues =
								palloc0(numParams * sizeof(char *));

						if (log_parameter_max_length_on_error < 0)
							knownTextValues[paramno] = pstrdup(pstring);
						else
						{
							/*
							 * We can trim the saved string, knowing that we
							 * won't print all of it.  But we must copy at
							 * least two more full characters than
							 * BuildParamLogString wants to use; otherwise it
							 * might fail to include the trailing ellipsis.
							 */
							knownTextValues[paramno] =
								pnstrdup(pstring,
										 log_parameter_max_length_on_error
										 + 2 * MAX_MULTIBYTE_CHAR_LEN);
						}

						MemoryContextSwitchTo(oldcxt);
					}
					if (pstring != pbuf.data)
						pfree(pstring);
				}
			}
			else if (pformat == 1)	/* binary mode */
			{
				Oid			typreceive;
				Oid			typioparam;
				StringInfo	bufptr;

				/*
				 * Call the parameter type's binary input converter
				 */
				getTypeBinaryInputInfo(ptype, &typreceive, &typioparam);

				if (isNull)
					bufptr = NULL;
				else
					bufptr = &pbuf;

				pval = OidReceiveFunctionCall(typreceive, bufptr, typioparam, -1);

				/* Trouble if it didn't eat the whole buffer */
				if (!isNull && pbuf.cursor != pbuf.len)
					ereport(ERROR,
							(errcode(ERRCODE_INVALID_BINARY_REPRESENTATION),
							 errmsg("incorrect binary data format in bind parameter %d",
									paramno + 1)));
			}
			else
			{
				ereport(ERROR,
						(errcode(ERRCODE_INVALID_PARAMETER_VALUE),
						 errmsg("unsupported format code: %d",
								pformat)));
				pval = 0;		/* keep compiler quiet */
			}

			/* Restore message buffer contents */
			if (!isNull)
				pbuf.data[plength] = csave;

			params->params[paramno].value = pval;
			params->params[paramno].isnull = isNull;

			/*
			 * We mark the params as CONST.  This ensures that any custom plan
			 * makes full use of the parameter values.
			 */
			params->params[paramno].pflags = PARAM_FLAG_CONST;
			params->params[paramno].ptype = ptype;
		}

		/* Pop the per-parameter error callback */
		error_context_stack = error_context_stack->previous;

		/*
		 * Once all parameters have been received, prepare for printing them
		 * in future errors, if configured to do so.  (This is saved in the
		 * portal, so that they'll appear when the query is executed later.)
		 */
		if (log_parameter_max_length_on_error != 0)
			params->paramValuesStr =
				BuildParamLogString(params,
									knownTextValues,
									log_parameter_max_length_on_error);
	}
	else
		params = NULL;

	/* Done storing stuff in portal's context */
	MemoryContextSwitchTo(oldContext);

	/*
	 * Set up another error callback so that all the parameters are logged if
	 * we get an error during the rest of the BIND processing.
	 */
	params_data.portalName = portal->name;
	params_data.params = params;
	params_errcxt.previous = error_context_stack;
	params_errcxt.callback = ParamsErrorCallback;
	params_errcxt.arg = (void *) &params_data;
	error_context_stack = &params_errcxt;

	/* Get the result format codes */
	numRFormats = pq_getmsgint(input_message, 2);
	if (numRFormats > 0)
	{
		rformats = (int16 *) palloc(numRFormats * sizeof(int16));
		for (int i = 0; i < numRFormats; i++)
			rformats[i] = pq_getmsgint(input_message, 2);
	}

	pq_getmsgend(input_message);

	/*
	 * Obtain a plan from the CachedPlanSource.  Any cruft from (re)planning
	 * will be generated in MessageContext.  The plan refcount will be
	 * assigned to the Portal, so it will be released at portal destruction.
	 */
	cplan = GetCachedPlan(psrc, params, NULL, NULL);

	/*
	 * Now we can define the portal.
	 *
	 * DO NOT put any code that could possibly throw an error between the
	 * above GetCachedPlan call and here.
	 */
	PortalDefineQuery(portal,
					  saved_stmt_name,
					  query_string,
					  psrc->commandTag,
					  cplan->stmt_list,
					  cplan);

	/* Done with the snapshot used for parameter I/O and parsing/planning */
	if (snapshot_set)
		PopActiveSnapshot();

	/*
	 * And we're ready to start portal execution.
	 */
	PortalStart(portal, params, 0, InvalidSnapshot);

	/*
	 * Apply the result format requests to the portal.
	 */
	PortalSetResultFormat(portal, numRFormats, rformats);

	/*
	 * Done binding; remove the parameters error callback.  Entries emitted
	 * later determine independently whether to log the parameters or not.
	 */
	error_context_stack = error_context_stack->previous;

	/*
	 * Send BindComplete.
	 */
	if (whereToSendOutput == DestRemote)
		pq_putemptymessage('2');

	/*
	 * Emit duration logging if appropriate.
	 */
	switch (check_log_duration(msec_str, false))
	{
		case 1:
			ereport(LOG,
					(errmsg("duration: %s ms", msec_str),
					 errhidestmt(true)));
			break;
		case 2:
			ereport(LOG,
					(errmsg("duration: %s ms  bind %s%s%s: %s",
							msec_str,
							*stmt_name ? stmt_name : "<unnamed>",
							*portal_name ? "/" : "",
							*portal_name ? portal_name : "",
							psrc->query_string),
					 errhidestmt(true),
					 errdetail_params(params)));
			break;
	}

	if (save_log_statement_stats)
		ShowUsage("BIND MESSAGE STATISTICS");

	debug_query_string = NULL;
}

/*
 * exec_execute_message
 *
 * Process an "Execute" message for a portal
 */
static void
exec_execute_message(const char *portal_name, long max_rows)
{
	CommandDest dest;
	DestReceiver *receiver;
	Portal		portal;
	bool		completed;
	QueryCompletion qc;
	const char *sourceText;
	const char *prepStmtName;
	ParamListInfo portalParams;
	bool		save_log_statement_stats = log_statement_stats;
	bool		is_xact_command;
	bool		execute_is_fetch;
	bool		was_logged = false;
	char		msec_str[32];
	ParamsErrorCbData params_data;
	ErrorContextCallback params_errcxt;

	/* Adjust destination to tell printtup.c what to do */
	dest = whereToSendOutput;
	if (dest == DestRemote)
		dest = DestRemoteExecute;

	portal = GetPortalByName(portal_name);
	if (!PortalIsValid(portal))
		ereport(ERROR,
				(errcode(ERRCODE_UNDEFINED_CURSOR),
				 errmsg("portal \"%s\" does not exist", portal_name)));

	/*
	 * If the original query was a null string, just return
	 * EmptyQueryResponse.
	 */
	if (portal->commandTag == CMDTAG_UNKNOWN)
	{
		Assert(portal->stmts == NIL);
		NullCommand(dest);
		return;
	}

	/* Does the portal contain a transaction command? */
	is_xact_command = IsTransactionStmtList(portal->stmts);

	/*
	 * We must copy the sourceText and prepStmtName into MessageContext in
	 * case the portal is destroyed during finish_xact_command. Can avoid the
	 * copy if it's not an xact command, though.
	 */
	if (is_xact_command)
	{
		sourceText = pstrdup(portal->sourceText);
		if (portal->prepStmtName)
			prepStmtName = pstrdup(portal->prepStmtName);
		else
			prepStmtName = "<unnamed>";

		/*
		 * An xact command shouldn't have any parameters, which is a good
		 * thing because they wouldn't be around after finish_xact_command.
		 */
		portalParams = NULL;
	}
	else
	{
		sourceText = portal->sourceText;
		if (portal->prepStmtName)
			prepStmtName = portal->prepStmtName;
		else
			prepStmtName = "<unnamed>";
		portalParams = portal->portalParams;
	}

	/*
	 * Report query to various monitoring facilities.
	 */
	debug_query_string = sourceText;

	pgstat_report_activity(STATE_RUNNING, sourceText);

	set_ps_display(GetCommandTagName(portal->commandTag));

	if (save_log_statement_stats)
		ResetUsage();

	BeginCommand(portal->commandTag, dest);

	/*
	 * Create dest receiver in MessageContext (we don't want it in transaction
	 * context, because that may get deleted if portal contains VACUUM).
	 */
	receiver = CreateDestReceiver(dest);
	if (dest == DestRemoteExecute)
		SetRemoteDestReceiverParams(receiver, portal);

	/*
	 * Ensure we are in a transaction command (this should normally be the
	 * case already due to prior BIND).
	 */
	start_xact_command();

	/*
	 * If we re-issue an Execute protocol request against an existing portal,
	 * then we are only fetching more rows rather than completely re-executing
	 * the query from the start. atStart is never reset for a v3 portal, so we
	 * are safe to use this check.
	 */
	execute_is_fetch = !portal->atStart;

	/* Log immediately if dictated by log_statement */
	if (check_log_statement(portal->stmts))
	{
		ereport(LOG,
				(errmsg("%s %s%s%s: %s",
						execute_is_fetch ?
						_("execute fetch from") :
						_("execute"),
						prepStmtName,
						*portal_name ? "/" : "",
						*portal_name ? portal_name : "",
						sourceText),
				 errhidestmt(true),
				 errdetail_params(portalParams)));
		was_logged = true;
	}

	/*
	 * If we are in aborted transaction state, the only portals we can
	 * actually run are those containing COMMIT or ROLLBACK commands.
	 */
	if (IsAbortedTransactionBlockState() &&
		!IsTransactionExitStmtList(portal->stmts))
		ereport(ERROR,
				(errcode(ERRCODE_IN_FAILED_SQL_TRANSACTION),
				 errmsg("current transaction is aborted, "
						"commands ignored until end of transaction block"),
				 errdetail_abort()));

	/* Check for cancel signal before we start execution */
	CHECK_FOR_INTERRUPTS();

	/*
	 * Okay to run the portal.  Set the error callback so that parameters are
	 * logged.  The parameters must have been saved during the bind phase.
	 */
	params_data.portalName = portal->name;
	params_data.params = portalParams;
	params_errcxt.previous = error_context_stack;
	params_errcxt.callback = ParamsErrorCallback;
	params_errcxt.arg = (void *) &params_data;
	error_context_stack = &params_errcxt;

	if (max_rows <= 0)
		max_rows = FETCH_ALL;

	completed = PortalRun(portal,
						  max_rows,
						  true, /* always top level */
						  !execute_is_fetch && max_rows == FETCH_ALL,
						  receiver,
						  receiver,
						  &qc);

	receiver->rDestroy(receiver);

	/* Done executing; remove the params error callback */
	error_context_stack = error_context_stack->previous;

	if (completed)
	{
		if (is_xact_command)
		{
			/*
			 * If this was a transaction control statement, commit it.  We
			 * will start a new xact command for the next command (if any).
			 */
			finish_xact_command();
		}
		else
		{
			/*
			 * We need a CommandCounterIncrement after every query, except
			 * those that start or end a transaction block.
			 */
			CommandCounterIncrement();

			/*
			 * Disable statement timeout whenever we complete an Execute
			 * message.  The next protocol message will start a fresh timeout.
			 */
			disable_statement_timeout();
		}

		/* Send appropriate CommandComplete to client */
		EndCommand(&qc, dest, false);
	}
	else
	{
		/* Portal run not complete, so send PortalSuspended */
		if (whereToSendOutput == DestRemote)
			pq_putemptymessage('s');
	}

	/*
	 * Emit duration logging if appropriate.
	 */
	switch (check_log_duration(msec_str, was_logged))
	{
		case 1:
			ereport(LOG,
					(errmsg("duration: %s ms", msec_str),
					 errhidestmt(true)));
			break;
		case 2:
			ereport(LOG,
					(errmsg("duration: %s ms  %s %s%s%s: %s",
							msec_str,
							execute_is_fetch ?
							_("execute fetch from") :
							_("execute"),
							prepStmtName,
							*portal_name ? "/" : "",
							*portal_name ? portal_name : "",
							sourceText),
					 errhidestmt(true),
					 errdetail_params(portalParams)));
			break;
	}

	if (save_log_statement_stats)
		ShowUsage("EXECUTE MESSAGE STATISTICS");

	debug_query_string = NULL;
}

/*
 * check_log_statement
 *		Determine whether command should be logged because of log_statement
 *
 * stmt_list can be either raw grammar output or a list of planned
 * statements
 */
static bool
check_log_statement(List *stmt_list)
{
	ListCell   *stmt_item;

	if (log_statement == LOGSTMT_NONE)
		return false;
	if (log_statement == LOGSTMT_ALL)
		return true;

	/* Else we have to inspect the statement(s) to see whether to log */
	foreach(stmt_item, stmt_list)
	{
		Node	   *stmt = (Node *) lfirst(stmt_item);

		if (GetCommandLogLevel(stmt) <= log_statement)
			return true;
	}

	return false;
}

/*
 * check_log_duration
 *		Determine whether current command's duration should be logged
 *		We also check if this statement in this transaction must be logged
 *		(regardless of its duration).
 *
 * Returns:
 *		0 if no logging is needed
 *		1 if just the duration should be logged
 *		2 if duration and query details should be logged
 *
 * If logging is needed, the duration in msec is formatted into msec_str[],
 * which must be a 32-byte buffer.
 *
 * was_logged should be true if caller already logged query details (this
 * essentially prevents 2 from being returned).
 */
int
check_log_duration(char *msec_str, bool was_logged)
{
	if (log_duration || log_min_duration_sample >= 0 ||
		log_min_duration_statement >= 0 || xact_is_sampled)
	{
		long		secs;
		int			usecs;
		int			msecs;
		bool		exceeded_duration;
		bool		exceeded_sample_duration;
		bool		in_sample = false;

		TimestampDifference(GetCurrentStatementStartTimestamp(),
							GetCurrentTimestamp(),
							&secs, &usecs);
		msecs = usecs / 1000;

		/*
		 * This odd-looking test for log_min_duration_* being exceeded is
		 * designed to avoid integer overflow with very long durations: don't
		 * compute secs * 1000 until we've verified it will fit in int.
		 */
		exceeded_duration = (log_min_duration_statement == 0 ||
							 (log_min_duration_statement > 0 &&
							  (secs > log_min_duration_statement / 1000 ||
							   secs * 1000 + msecs >= log_min_duration_statement)));

		exceeded_sample_duration = (log_min_duration_sample == 0 ||
									(log_min_duration_sample > 0 &&
									 (secs > log_min_duration_sample / 1000 ||
									  secs * 1000 + msecs >= log_min_duration_sample)));

		/*
		 * Do not log if log_statement_sample_rate = 0. Log a sample if
		 * log_statement_sample_rate <= 1 and avoid unnecessary random() call
		 * if log_statement_sample_rate = 1.
		 */
		if (exceeded_sample_duration)
			in_sample = log_statement_sample_rate != 0 &&
				(log_statement_sample_rate == 1 ||
				 random() <= log_statement_sample_rate * MAX_RANDOM_VALUE);

		if (exceeded_duration || in_sample || log_duration || xact_is_sampled)
		{
			snprintf(msec_str, 32, "%ld.%03d",
					 secs * 1000 + msecs, usecs % 1000);
			if ((exceeded_duration || in_sample || xact_is_sampled) && !was_logged)
				return 2;
			else
				return 1;
		}
	}

	return 0;
}

/*
 * errdetail_execute
 *
 * Add an errdetail() line showing the query referenced by an EXECUTE, if any.
 * The argument is the raw parsetree list.
 */
static int
errdetail_execute(List *raw_parsetree_list)
{
	ListCell   *parsetree_item;

	foreach(parsetree_item, raw_parsetree_list)
	{
		RawStmt    *parsetree = lfirst_node(RawStmt, parsetree_item);

		if (IsA(parsetree->stmt, ExecuteStmt))
		{
			ExecuteStmt *stmt = (ExecuteStmt *) parsetree->stmt;
			PreparedStatement *pstmt;

			pstmt = FetchPreparedStatement(stmt->name, false);
			if (pstmt)
			{
				errdetail("prepare: %s", pstmt->plansource->query_string);
				return 0;
			}
		}
	}

	return 0;
}

/*
 * errdetail_params
 *
 * Add an errdetail() line showing bind-parameter data, if available.
 * Note that this is only used for statement logging, so it is controlled
 * by log_parameter_max_length not log_parameter_max_length_on_error.
 */
static int
errdetail_params(ParamListInfo params)
{
	if (params && params->numParams > 0 && log_parameter_max_length != 0)
	{
		char	   *str;

		str = BuildParamLogString(params, NULL, log_parameter_max_length);
		if (str && str[0] != '\0')
			errdetail("parameters: %s", str);
	}

	return 0;
}

/*
 * errdetail_abort
 *
 * Add an errdetail() line showing abort reason, if any.
 */
static int
errdetail_abort(void)
{
	if (MyProc->recoveryConflictPending)
		errdetail("abort reason: recovery conflict");

	return 0;
}

/*
 * errdetail_recovery_conflict
 *
 * Add an errdetail() line showing conflict source.
 */
static int
errdetail_recovery_conflict(void)
{
	switch (RecoveryConflictReason)
	{
		case PROCSIG_RECOVERY_CONFLICT_BUFFERPIN:
			errdetail("User was holding shared buffer pin for too long.");
			break;
		case PROCSIG_RECOVERY_CONFLICT_LOCK:
			errdetail("User was holding a relation lock for too long.");
			break;
		case PROCSIG_RECOVERY_CONFLICT_TABLESPACE:
			errdetail("User was or might have been using tablespace that must be dropped.");
			break;
		case PROCSIG_RECOVERY_CONFLICT_SNAPSHOT:
			errdetail("User query might have needed to see row versions that must be removed.");
			break;
		case PROCSIG_RECOVERY_CONFLICT_STARTUP_DEADLOCK:
			errdetail("User transaction caused buffer deadlock with recovery.");
			break;
		case PROCSIG_RECOVERY_CONFLICT_DATABASE:
			errdetail("User was connected to a database that must be dropped.");
			break;
		default:
			break;
			/* no errdetail */
	}

	return 0;
}

/*
 * bind_param_error_callback
 *
 * Error context callback used while parsing parameters in a Bind message
 */
static void
bind_param_error_callback(void *arg)
{
	BindParamCbData *data = (BindParamCbData *) arg;
	StringInfoData buf;
	char	   *quotedval;

	if (data->paramno < 0)
		return;

	/* If we have a textual value, quote it, and trim if necessary */
	if (data->paramval)
	{
		initStringInfo(&buf);
		appendStringInfoStringQuoted(&buf, data->paramval,
									 log_parameter_max_length_on_error);
		quotedval = buf.data;
	}
	else
		quotedval = NULL;

	if (data->portalName && data->portalName[0] != '\0')
	{
		if (quotedval)
			errcontext("portal \"%s\" parameter $%d = %s",
					   data->portalName, data->paramno + 1, quotedval);
		else
			errcontext("portal \"%s\" parameter $%d",
					   data->portalName, data->paramno + 1);
	}
	else
	{
		if (quotedval)
			errcontext("unnamed portal parameter $%d = %s",
					   data->paramno + 1, quotedval);
		else
			errcontext("unnamed portal parameter $%d",
					   data->paramno + 1);
	}

	if (quotedval)
		pfree(quotedval);
}

/*
 * exec_describe_statement_message
 *
 * Process a "Describe" message for a prepared statement
 */
static void
exec_describe_statement_message(const char *stmt_name)
{
	CachedPlanSource *psrc;

	/*
	 * Start up a transaction command. (Note that this will normally change
	 * current memory context.) Nothing happens if we are already in one.
	 */
	start_xact_command();

	/* Switch back to message context */
	MemoryContextSwitchTo(MessageContext);

	/* Find prepared statement */
	if (stmt_name[0] != '\0')
	{
		PreparedStatement *pstmt;

		pstmt = FetchPreparedStatement(stmt_name, true);
		psrc = pstmt->plansource;
	}
	else
	{
		/* special-case the unnamed statement */
		psrc = unnamed_stmt_psrc;
		if (!psrc)
			ereport(ERROR,
					(errcode(ERRCODE_UNDEFINED_PSTATEMENT),
					 errmsg("unnamed prepared statement does not exist")));
	}

	/* Prepared statements shouldn't have changeable result descs */
	Assert(psrc->fixed_result);

	/*
	 * If we are in aborted transaction state, we can't run
	 * SendRowDescriptionMessage(), because that needs catalog accesses.
	 * Hence, refuse to Describe statements that return data.  (We shouldn't
	 * just refuse all Describes, since that might break the ability of some
	 * clients to issue COMMIT or ROLLBACK commands, if they use code that
	 * blindly Describes whatever it does.)  We can Describe parameters
	 * without doing anything dangerous, so we don't restrict that.
	 */
	if (IsAbortedTransactionBlockState() &&
		psrc->resultDesc)
		ereport(ERROR,
				(errcode(ERRCODE_IN_FAILED_SQL_TRANSACTION),
				 errmsg("current transaction is aborted, "
						"commands ignored until end of transaction block"),
				 errdetail_abort()));

	if (whereToSendOutput != DestRemote)
		return;					/* can't actually do anything... */

	/*
	 * First describe the parameters...
	 */
	pq_beginmessage_reuse(&row_description_buf, 't');	/* parameter description
														 * message type */
	pq_sendint16(&row_description_buf, psrc->num_params);

	for (int i = 0; i < psrc->num_params; i++)
	{
		Oid			ptype = psrc->param_types[i];

		pq_sendint32(&row_description_buf, (int) ptype);
	}
	pq_endmessage_reuse(&row_description_buf);

	/*
	 * Next send RowDescription or NoData to describe the result...
	 */
	if (psrc->resultDesc)
	{
		List	   *tlist;

		/* Get the plan's primary targetlist */
		tlist = CachedPlanGetTargetList(psrc, NULL);

		SendRowDescriptionMessage(&row_description_buf,
								  psrc->resultDesc,
								  tlist,
								  NULL);
	}
	else
		pq_putemptymessage('n');	/* NoData */

}

/*
 * exec_describe_portal_message
 *
 * Process a "Describe" message for a portal
 */
static void
exec_describe_portal_message(const char *portal_name)
{
	Portal		portal;

	/*
	 * Start up a transaction command. (Note that this will normally change
	 * current memory context.) Nothing happens if we are already in one.
	 */
	start_xact_command();

	/* Switch back to message context */
	MemoryContextSwitchTo(MessageContext);

	portal = GetPortalByName(portal_name);
	if (!PortalIsValid(portal))
		ereport(ERROR,
				(errcode(ERRCODE_UNDEFINED_CURSOR),
				 errmsg("portal \"%s\" does not exist", portal_name)));

	/*
	 * If we are in aborted transaction state, we can't run
	 * SendRowDescriptionMessage(), because that needs catalog accesses.
	 * Hence, refuse to Describe portals that return data.  (We shouldn't just
	 * refuse all Describes, since that might break the ability of some
	 * clients to issue COMMIT or ROLLBACK commands, if they use code that
	 * blindly Describes whatever it does.)
	 */
	if (IsAbortedTransactionBlockState() &&
		portal->tupDesc)
		ereport(ERROR,
				(errcode(ERRCODE_IN_FAILED_SQL_TRANSACTION),
				 errmsg("current transaction is aborted, "
						"commands ignored until end of transaction block"),
				 errdetail_abort()));

	if (whereToSendOutput != DestRemote)
		return;					/* can't actually do anything... */

	if (portal->tupDesc)
		SendRowDescriptionMessage(&row_description_buf,
								  portal->tupDesc,
								  FetchPortalTargetList(portal),
								  portal->formats);
	else
		pq_putemptymessage('n');	/* NoData */
}


/*
 * Convenience routines for starting/committing a single command.
 */
static void
start_xact_command(void)
{
	if (!xact_started)
	{
		StartTransactionCommand();

		xact_started = true;
	}

	/*
	 * Start statement timeout if necessary.  Note that this'll intentionally
	 * not reset the clock on an already started timeout, to avoid the timing
	 * overhead when start_xact_command() is invoked repeatedly, without an
	 * interceding finish_xact_command() (e.g. parse/bind/execute).  If that's
	 * not desired, the timeout has to be disabled explicitly.
	 */
	enable_statement_timeout();
}

static void
finish_xact_command(void)
{
	/* cancel active statement timeout after each command */
	disable_statement_timeout();

	if (xact_started)
	{
		CommitTransactionCommand();

#ifdef MEMORY_CONTEXT_CHECKING
		/* Check all memory contexts that weren't freed during commit */
		/* (those that were, were checked before being deleted) */
		MemoryContextCheck(TopMemoryContext);
#endif

#ifdef SHOW_MEMORY_STATS
		/* Print mem stats after each commit for leak tracking */
		MemoryContextStats(TopMemoryContext);
#endif

		xact_started = false;
	}
}


/*
 * Convenience routines for checking whether a statement is one of the
 * ones that we allow in transaction-aborted state.
 */

/* Test a bare parsetree */
static bool
IsTransactionExitStmt(Node *parsetree)
{
	if (parsetree && IsA(parsetree, TransactionStmt))
	{
		TransactionStmt *stmt = (TransactionStmt *) parsetree;

		if (stmt->kind == TRANS_STMT_COMMIT ||
			stmt->kind == TRANS_STMT_PREPARE ||
			stmt->kind == TRANS_STMT_ROLLBACK ||
			stmt->kind == TRANS_STMT_ROLLBACK_TO)
			return true;
	}
	return false;
}

/* Test a list that contains PlannedStmt nodes */
static bool
IsTransactionExitStmtList(List *pstmts)
{
	if (list_length(pstmts) == 1)
	{
		PlannedStmt *pstmt = linitial_node(PlannedStmt, pstmts);

		if (pstmt->commandType == CMD_UTILITY &&
			IsTransactionExitStmt(pstmt->utilityStmt))
			return true;
	}
	return false;
}

/* Test a list that contains PlannedStmt nodes */
static bool
IsTransactionStmtList(List *pstmts)
{
	if (list_length(pstmts) == 1)
	{
		PlannedStmt *pstmt = linitial_node(PlannedStmt, pstmts);

		if (pstmt->commandType == CMD_UTILITY &&
			IsA(pstmt->utilityStmt, TransactionStmt))
			return true;
	}
	return false;
}

/* Release any existing unnamed prepared statement */
static void
drop_unnamed_stmt(void)
{
	/* paranoia to avoid a dangling pointer in case of error */
	if (unnamed_stmt_psrc)
	{
		CachedPlanSource *psrc = unnamed_stmt_psrc;

		unnamed_stmt_psrc = NULL;
		DropCachedPlan(psrc);
	}
}


/* --------------------------------
 *		signal handler routines used in PostgresMain()
 * --------------------------------
 */

/*
 * quickdie() occurs when signaled SIGQUIT by the postmaster.
 *
 * Either some backend has bought the farm, or we've been told to shut down
 * "immediately"; so we need to stop what we're doing and exit.
 */
void
quickdie(SIGNAL_ARGS)
{
	sigaddset(&BlockSig, SIGQUIT);	/* prevent nested calls */
	PG_SETMASK(&BlockSig);

	/*
	 * Prevent interrupts while exiting; though we just blocked signals that
	 * would queue new interrupts, one may have been pending.  We don't want a
	 * quickdie() downgraded to a mere query cancel.
	 */
	HOLD_INTERRUPTS();

	/*
	 * If we're aborting out of client auth, don't risk trying to send
	 * anything to the client; we will likely violate the protocol, not to
	 * mention that we may have interrupted the guts of OpenSSL or some
	 * authentication library.
	 */
	if (ClientAuthInProgress && whereToSendOutput == DestRemote)
		whereToSendOutput = DestNone;

	/*
	 * Notify the client before exiting, to give a clue on what happened.
	 *
	 * It's dubious to call ereport() from a signal handler.  It is certainly
	 * not async-signal safe.  But it seems better to try, than to disconnect
	 * abruptly and leave the client wondering what happened.  It's remotely
	 * possible that we crash or hang while trying to send the message, but
	 * receiving a SIGQUIT is a sign that something has already gone badly
	 * wrong, so there's not much to lose.  Assuming the postmaster is still
	 * running, it will SIGKILL us soon if we get stuck for some reason.
	 *
	 * One thing we can do to make this a tad safer is to clear the error
	 * context stack, so that context callbacks are not called.  That's a lot
	 * less code that could be reached here, and the context info is unlikely
	 * to be very relevant to a SIGQUIT report anyway.
	 */
	error_context_stack = NULL;

	/*
	 * When responding to a postmaster-issued signal, we send the message only
	 * to the client; sending to the server log just creates log spam, plus
	 * it's more code that we need to hope will work in a signal handler.
	 *
	 * Ideally these should be ereport(FATAL), but then we'd not get control
	 * back to force the correct type of process exit.
	 */
	switch (GetQuitSignalReason())
	{
		case PMQUIT_NOT_SENT:
			/* Hmm, SIGQUIT arrived out of the blue */
			ereport(WARNING,
					(errcode(ERRCODE_ADMIN_SHUTDOWN),
					 errmsg("terminating connection because of unexpected SIGQUIT signal")));
			break;
		case PMQUIT_FOR_CRASH:
			/* A crash-and-restart cycle is in progress */
			ereport(WARNING_CLIENT_ONLY,
					(errcode(ERRCODE_CRASH_SHUTDOWN),
					 errmsg("terminating connection because of crash of another server process"),
					 errdetail("The postmaster has commanded this server process to roll back"
							   " the current transaction and exit, because another"
							   " server process exited abnormally and possibly corrupted"
							   " shared memory."),
					 errhint("In a moment you should be able to reconnect to the"
							 " database and repeat your command.")));
			break;
		case PMQUIT_FOR_STOP:
			/* Immediate-mode stop */
			ereport(WARNING_CLIENT_ONLY,
					(errcode(ERRCODE_ADMIN_SHUTDOWN),
					 errmsg("terminating connection due to immediate shutdown command")));
			break;
	}

	/*
	 * We DO NOT want to run proc_exit() or atexit() callbacks -- we're here
	 * because shared memory may be corrupted, so we don't want to try to
	 * clean up our transaction.  Just nail the windows shut and get out of
	 * town.  The callbacks wouldn't be safe to run from a signal handler,
	 * anyway.
	 *
	 * Note we do _exit(2) not _exit(0).  This is to force the postmaster into
	 * a system reset cycle if someone sends a manual SIGQUIT to a random
	 * backend.  This is necessary precisely because we don't clean up our
	 * shared memory state.  (The "dead man switch" mechanism in pmsignal.c
	 * should ensure the postmaster sees this as a crash, too, but no harm in
	 * being doubly sure.)
	 */
	_exit(2);
}

/*
 * Shutdown signal from postmaster: abort transaction and exit
 * at soonest convenient time
 */
void
die(SIGNAL_ARGS)
{
	int			save_errno = errno;

	/* Don't joggle the elbow of proc_exit */
	if (!proc_exit_inprogress)
	{
		InterruptPending = true;
		ProcDiePending = true;
	}

	/* for the statistics collector */
	pgStatSessionEndCause = DISCONNECT_KILLED;

	/* If we're still here, waken anything waiting on the process latch */
	SetLatch(MyLatch);

	/*
	 * If we're in single user mode, we want to quit immediately - we can't
	 * rely on latches as they wouldn't work when stdin/stdout is a file.
	 * Rather ugly, but it's unlikely to be worthwhile to invest much more
	 * effort just for the benefit of single user mode.
	 */
	if (DoingCommandRead && whereToSendOutput != DestRemote)
		ProcessInterrupts();

	errno = save_errno;
}

/*
 * Query-cancel signal from postmaster: abort current transaction
 * at soonest convenient time
 */
void
StatementCancelHandler(SIGNAL_ARGS)
{
	int			save_errno = errno;

	/*
	 * Don't joggle the elbow of proc_exit
	 */
	if (!proc_exit_inprogress)
	{
		InterruptPending = true;
		QueryCancelPending = true;
	}

	/* If we're still here, waken anything waiting on the process latch */
	SetLatch(MyLatch);

	errno = save_errno;
}

/* signal handler for floating point exception */
void
FloatExceptionHandler(SIGNAL_ARGS)
{
	/* We're not returning, so no need to save errno */
	ereport(ERROR,
			(errcode(ERRCODE_FLOATING_POINT_EXCEPTION),
			 errmsg("floating-point exception"),
			 errdetail("An invalid floating-point operation was signaled. "
					   "This probably means an out-of-range result or an "
					   "invalid operation, such as division by zero.")));
}

/*
 * RecoveryConflictInterrupt: out-of-line portion of recovery conflict
 * handling following receipt of SIGUSR1. Designed to be similar to die()
 * and StatementCancelHandler(). Called only by a normal user backend
 * that begins a transaction during recovery.
 */
void
RecoveryConflictInterrupt(ProcSignalReason reason)
{
	int			save_errno = errno;

	/*
	 * Don't joggle the elbow of proc_exit
	 */
	if (!proc_exit_inprogress)
	{
		RecoveryConflictReason = reason;
		switch (reason)
		{
			case PROCSIG_RECOVERY_CONFLICT_STARTUP_DEADLOCK:

				/*
				 * If we aren't waiting for a lock we can never deadlock.
				 */
				if (!IsWaitingForLock())
					return;

				/* Intentional fall through to check wait for pin */
				/* FALLTHROUGH */

			case PROCSIG_RECOVERY_CONFLICT_BUFFERPIN:

				/*
				 * If PROCSIG_RECOVERY_CONFLICT_BUFFERPIN is requested but we
				 * aren't blocking the Startup process there is nothing more
				 * to do.
				 *
				 * When PROCSIG_RECOVERY_CONFLICT_STARTUP_DEADLOCK is
				 * requested, if we're waiting for locks and the startup
				 * process is not waiting for buffer pin (i.e., also waiting
				 * for locks), we set the flag so that ProcSleep() will check
				 * for deadlocks.
				 */
				if (!HoldingBufferPinThatDelaysRecovery())
				{
					if (reason == PROCSIG_RECOVERY_CONFLICT_STARTUP_DEADLOCK &&
						GetStartupBufferPinWaitBufId() < 0)
						CheckDeadLockAlert();
					return;
				}

				MyProc->recoveryConflictPending = true;

				/* Intentional fall through to error handling */
				/* FALLTHROUGH */

			case PROCSIG_RECOVERY_CONFLICT_LOCK:
			case PROCSIG_RECOVERY_CONFLICT_TABLESPACE:
			case PROCSIG_RECOVERY_CONFLICT_SNAPSHOT:

				/*
				 * If we aren't in a transaction any longer then ignore.
				 */
				if (!IsTransactionOrTransactionBlock())
					return;

				/*
				 * If we can abort just the current subtransaction then we are
				 * OK to throw an ERROR to resolve the conflict. Otherwise
				 * drop through to the FATAL case.
				 *
				 * XXX other times that we can throw just an ERROR *may* be
				 * PROCSIG_RECOVERY_CONFLICT_LOCK if no locks are held in
				 * parent transactions
				 *
				 * PROCSIG_RECOVERY_CONFLICT_SNAPSHOT if no snapshots are held
				 * by parent transactions and the transaction is not
				 * transaction-snapshot mode
				 *
				 * PROCSIG_RECOVERY_CONFLICT_TABLESPACE if no temp files or
				 * cursors open in parent transactions
				 */
				if (!IsSubTransaction())
				{
					/*
					 * If we already aborted then we no longer need to cancel.
					 * We do this here since we do not wish to ignore aborted
					 * subtransactions, which must cause FATAL, currently.
					 */
					if (IsAbortedTransactionBlockState())
						return;

					RecoveryConflictPending = true;
					QueryCancelPending = true;
					InterruptPending = true;
					break;
				}

				/* Intentional fall through to session cancel */
				/* FALLTHROUGH */

			case PROCSIG_RECOVERY_CONFLICT_DATABASE:
				RecoveryConflictPending = true;
				ProcDiePending = true;
				InterruptPending = true;
				break;

			default:
				elog(FATAL, "unrecognized conflict mode: %d",
					 (int) reason);
		}

		Assert(RecoveryConflictPending && (QueryCancelPending || ProcDiePending));

		/*
		 * All conflicts apart from database cause dynamic errors where the
		 * command or transaction can be retried at a later point with some
		 * potential for success. No need to reset this, since non-retryable
		 * conflict errors are currently FATAL.
		 */
		if (reason == PROCSIG_RECOVERY_CONFLICT_DATABASE)
			RecoveryConflictRetryable = false;
	}

	/*
	 * Set the process latch. This function essentially emulates signal
	 * handlers like die() and StatementCancelHandler() and it seems prudent
	 * to behave similarly as they do.
	 */
	SetLatch(MyLatch);

	errno = save_errno;
}

/*
 * ProcessInterrupts: out-of-line portion of CHECK_FOR_INTERRUPTS() macro
 *
 * If an interrupt condition is pending, and it's safe to service it,
 * then clear the flag and accept the interrupt.  Called only when
 * InterruptPending is true.
 */
void
ProcessInterrupts(void)
{
	/* OK to accept any interrupts now? */
	if (InterruptHoldoffCount != 0 || CritSectionCount != 0)
		return;
	InterruptPending = false;

	if (ProcDiePending)
	{
		ProcDiePending = false;
		QueryCancelPending = false; /* ProcDie trumps QueryCancel */
		LockErrorCleanup();
		/* As in quickdie, don't risk sending to client during auth */
		if (ClientAuthInProgress && whereToSendOutput == DestRemote)
			whereToSendOutput = DestNone;
		if (ClientAuthInProgress)
			ereport(FATAL,
					(errcode(ERRCODE_QUERY_CANCELED),
					 errmsg("canceling authentication due to timeout")));
		else if (IsAutoVacuumWorkerProcess())
			ereport(FATAL,
					(errcode(ERRCODE_ADMIN_SHUTDOWN),
					 errmsg("terminating autovacuum process due to administrator command")));
		else if (IsLogicalWorker())
			ereport(FATAL,
					(errcode(ERRCODE_ADMIN_SHUTDOWN),
					 errmsg("terminating logical replication worker due to administrator command")));
		else if (IsLogicalLauncher())
		{
			ereport(DEBUG1,
					(errmsg_internal("logical replication launcher shutting down")));

			/*
			 * The logical replication launcher can be stopped at any time.
			 * Use exit status 1 so the background worker is restarted.
			 */
			proc_exit(1);
		}
		else if (RecoveryConflictPending && RecoveryConflictRetryable)
		{
			pgstat_report_recovery_conflict(RecoveryConflictReason);
			ereport(FATAL,
					(errcode(ERRCODE_T_R_SERIALIZATION_FAILURE),
					 errmsg("terminating connection due to conflict with recovery"),
					 errdetail_recovery_conflict()));
		}
		else if (RecoveryConflictPending)
		{
			/* Currently there is only one non-retryable recovery conflict */
			Assert(RecoveryConflictReason == PROCSIG_RECOVERY_CONFLICT_DATABASE);
			pgstat_report_recovery_conflict(RecoveryConflictReason);
			ereport(FATAL,
					(errcode(ERRCODE_DATABASE_DROPPED),
					 errmsg("terminating connection due to conflict with recovery"),
					 errdetail_recovery_conflict()));
		}
		else if (IsBackgroundWorker)
			ereport(FATAL,
					(errcode(ERRCODE_ADMIN_SHUTDOWN),
					 errmsg("terminating background worker \"%s\" due to administrator command",
							MyBgworkerEntry->bgw_type)));
		else
			ereport(FATAL,
					(errcode(ERRCODE_ADMIN_SHUTDOWN),
					 errmsg("terminating connection due to administrator command")));
	}
	if (ClientConnectionLost)
	{
		QueryCancelPending = false; /* lost connection trumps QueryCancel */
		LockErrorCleanup();
		/* don't send to client, we already know the connection to be dead. */
		whereToSendOutput = DestNone;
		ereport(FATAL,
				(errcode(ERRCODE_CONNECTION_FAILURE),
				 errmsg("connection to client lost")));
	}

	/*
	 * If a recovery conflict happens while we are waiting for input from the
	 * client, the client is presumably just sitting idle in a transaction,
	 * preventing recovery from making progress.  Terminate the connection to
	 * dislodge it.
	 */
	if (RecoveryConflictPending && DoingCommandRead)
	{
		QueryCancelPending = false; /* this trumps QueryCancel */
		RecoveryConflictPending = false;
		LockErrorCleanup();
		pgstat_report_recovery_conflict(RecoveryConflictReason);
		ereport(FATAL,
				(errcode(ERRCODE_T_R_SERIALIZATION_FAILURE),
				 errmsg("terminating connection due to conflict with recovery"),
				 errdetail_recovery_conflict(),
				 errhint("In a moment you should be able to reconnect to the"
						 " database and repeat your command.")));
	}

	/*
	 * Don't allow query cancel interrupts while reading input from the
	 * client, because we might lose sync in the FE/BE protocol.  (Die
	 * interrupts are OK, because we won't read any further messages from the
	 * client in that case.)
	 */
	if (QueryCancelPending && QueryCancelHoldoffCount != 0)
	{
		/*
		 * Re-arm InterruptPending so that we process the cancel request as
		 * soon as we're done reading the message.
		 */
		InterruptPending = true;
	}
	else if (QueryCancelPending)
	{
		bool		lock_timeout_occurred;
		bool		stmt_timeout_occurred;

		QueryCancelPending = false;

		/*
		 * If LOCK_TIMEOUT and STATEMENT_TIMEOUT indicators are both set, we
		 * need to clear both, so always fetch both.
		 */
		lock_timeout_occurred = get_timeout_indicator(LOCK_TIMEOUT, true);
		stmt_timeout_occurred = get_timeout_indicator(STATEMENT_TIMEOUT, true);

		/*
		 * If both were set, we want to report whichever timeout completed
		 * earlier; this ensures consistent behavior if the machine is slow
		 * enough that the second timeout triggers before we get here.  A tie
		 * is arbitrarily broken in favor of reporting a lock timeout.
		 */
		if (lock_timeout_occurred && stmt_timeout_occurred &&
			get_timeout_finish_time(STATEMENT_TIMEOUT) < get_timeout_finish_time(LOCK_TIMEOUT))
			lock_timeout_occurred = false;	/* report stmt timeout */

		if (lock_timeout_occurred)
		{
			LockErrorCleanup();
			ereport(ERROR,
					(errcode(ERRCODE_LOCK_NOT_AVAILABLE),
					 errmsg("canceling statement due to lock timeout")));
		}
		if (stmt_timeout_occurred)
		{
			LockErrorCleanup();
			ereport(ERROR,
					(errcode(ERRCODE_QUERY_CANCELED),
					 errmsg("canceling statement due to statement timeout")));
		}
		if (IsAutoVacuumWorkerProcess())
		{
			LockErrorCleanup();
			ereport(ERROR,
					(errcode(ERRCODE_QUERY_CANCELED),
					 errmsg("canceling autovacuum task")));
		}
		if (RecoveryConflictPending)
		{
			RecoveryConflictPending = false;
			LockErrorCleanup();
			pgstat_report_recovery_conflict(RecoveryConflictReason);
			ereport(ERROR,
					(errcode(ERRCODE_T_R_SERIALIZATION_FAILURE),
					 errmsg("canceling statement due to conflict with recovery"),
					 errdetail_recovery_conflict()));
		}

		/*
		 * If we are reading a command from the client, just ignore the cancel
		 * request --- sending an extra error message won't accomplish
		 * anything.  Otherwise, go ahead and throw the error.
		 */
		if (!DoingCommandRead)
		{
			LockErrorCleanup();
			ereport(ERROR,
					(errcode(ERRCODE_QUERY_CANCELED),
					 errmsg("canceling statement due to user request")));
		}
	}

	if (IdleInTransactionSessionTimeoutPending)
	{
		/*
		 * If the GUC has been reset to zero, ignore the signal.  This is
		 * important because the GUC update itself won't disable any pending
		 * interrupt.
		 */
		if (IdleInTransactionSessionTimeout > 0)
			ereport(FATAL,
					(errcode(ERRCODE_IDLE_IN_TRANSACTION_SESSION_TIMEOUT),
					 errmsg("terminating connection due to idle-in-transaction timeout")));
		else
			IdleInTransactionSessionTimeoutPending = false;
	}

	if (IdleSessionTimeoutPending)
	{
		/* As above, ignore the signal if the GUC has been reset to zero. */
		if (IdleSessionTimeout > 0)
			ereport(FATAL,
					(errcode(ERRCODE_IDLE_SESSION_TIMEOUT),
					 errmsg("terminating connection due to idle-session timeout")));
		else
			IdleSessionTimeoutPending = false;
	}

	if (ProcSignalBarrierPending)
		ProcessProcSignalBarrier();

	if (ParallelMessagePending)
		HandleParallelMessages();
}


/*
 * IA64-specific code to fetch the AR.BSP register for stack depth checks.
 *
 * We currently support gcc, icc, and HP-UX's native compiler here.
 *
 * Note: while icc accepts gcc asm blocks on x86[_64], this is not true on
 * ia64 (at least not in icc versions before 12.x).  So we have to carry a
 * separate implementation for it.
 */
#if defined(__ia64__) || defined(__ia64)

#if defined(__hpux) && !defined(__GNUC__) && !defined(__INTEL_COMPILER)
/* Assume it's HP-UX native compiler */
#include <ia64/sys/inline.h>
#define ia64_get_bsp() ((char *) (_Asm_mov_from_ar(_AREG_BSP, _NO_FENCE)))
#elif defined(__INTEL_COMPILER)
/* icc */
#include <asm/ia64regs.h>
#define ia64_get_bsp() ((char *) __getReg(_IA64_REG_AR_BSP))
#else
/* gcc */
static __inline__ char *
ia64_get_bsp(void)
{
	char	   *ret;

	/* the ;; is a "stop", seems to be required before fetching BSP */
	__asm__ __volatile__(
						 ";;\n"
						 "	mov	%0=ar.bsp	\n"
:						 "=r"(ret));

	return ret;
}
#endif
#endif							/* IA64 */


/*
 * set_stack_base: set up reference point for stack depth checking
 *
 * Returns the old reference point, if any.
 */
pg_stack_base_t
set_stack_base(void)
{
	char		stack_base;
	pg_stack_base_t old;

#if defined(__ia64__) || defined(__ia64)
	old.stack_base_ptr = stack_base_ptr;
	old.register_stack_base_ptr = register_stack_base_ptr;
#else
	old = stack_base_ptr;
#endif

	/* Set up reference point for stack depth checking */
	stack_base_ptr = &stack_base;
#if defined(__ia64__) || defined(__ia64)
	register_stack_base_ptr = ia64_get_bsp();
#endif

	return old;
}

/*
 * restore_stack_base: restore reference point for stack depth checking
 *
 * This can be used after set_stack_base() to restore the old value. This
 * is currently only used in PL/Java. When PL/Java calls a backend function
 * from different thread, the thread's stack is at a different location than
 * the main thread's stack, so it sets the base pointer before the call, and
 * restores it afterwards.
 */
void
restore_stack_base(pg_stack_base_t base)
{
#if defined(__ia64__) || defined(__ia64)
	stack_base_ptr = base.stack_base_ptr;
	register_stack_base_ptr = base.register_stack_base_ptr;
#else
	stack_base_ptr = base;
#endif
}

/*
 * check_stack_depth/stack_is_too_deep: check for excessively deep recursion
 *
 * This should be called someplace in any recursive routine that might possibly
 * recurse deep enough to overflow the stack.  Most Unixen treat stack
 * overflow as an unrecoverable SIGSEGV, so we want to error out ourselves
 * before hitting the hardware limit.
 *
 * check_stack_depth() just throws an error summarily.  stack_is_too_deep()
 * can be used by code that wants to handle the error condition itself.
 */
void
check_stack_depth(void)
{
	if (stack_is_too_deep())
	{
		ereport(ERROR,
				(errcode(ERRCODE_STATEMENT_TOO_COMPLEX),
				 errmsg("stack depth limit exceeded"),
				 errhint("Increase the configuration parameter \"max_stack_depth\" (currently %dkB), "
						 "after ensuring the platform's stack depth limit is adequate.",
						 max_stack_depth)));
	}
}

bool
stack_is_too_deep(void)
{
	char		stack_top_loc;
	long		stack_depth;

	/*
	 * Compute distance from reference point to my local variables
	 */
	stack_depth = (long) (stack_base_ptr - &stack_top_loc);

	/*
	 * Take abs value, since stacks grow up on some machines, down on others
	 */
	if (stack_depth < 0)
		stack_depth = -stack_depth;

	/*
	 * Trouble?
	 *
	 * The test on stack_base_ptr prevents us from erroring out if called
	 * during process setup or in a non-backend process.  Logically it should
	 * be done first, but putting it here avoids wasting cycles during normal
	 * cases.
	 */
	if (stack_depth > max_stack_depth_bytes &&
		stack_base_ptr != NULL)
		return true;

	/*
	 * On IA64 there is a separate "register" stack that requires its own
	 * independent check.  For this, we have to measure the change in the
	 * "BSP" pointer from PostgresMain to here.  Logic is just as above,
	 * except that we know IA64's register stack grows up.
	 *
	 * Note we assume that the same max_stack_depth applies to both stacks.
	 */
#if defined(__ia64__) || defined(__ia64)
	stack_depth = (long) (ia64_get_bsp() - register_stack_base_ptr);

	if (stack_depth > max_stack_depth_bytes &&
		register_stack_base_ptr != NULL)
		return true;
#endif							/* IA64 */

	return false;
}

/* GUC check hook for max_stack_depth */
bool
check_max_stack_depth(int *newval, void **extra, GucSource source)
{
	long		newval_bytes = *newval * 1024L;
	long		stack_rlimit = get_stack_depth_rlimit();

	if (stack_rlimit > 0 && newval_bytes > stack_rlimit - STACK_DEPTH_SLOP)
	{
		GUC_check_errdetail("\"max_stack_depth\" must not exceed %ldkB.",
							(stack_rlimit - STACK_DEPTH_SLOP) / 1024L);
		GUC_check_errhint("Increase the platform's stack depth limit via \"ulimit -s\" or local equivalent.");
		return false;
	}
	return true;
}

/* GUC assign hook for max_stack_depth */
void
assign_max_stack_depth(int newval, void *extra)
{
	long		newval_bytes = newval * 1024L;

	max_stack_depth_bytes = newval_bytes;
}


/*
 * set_debug_options --- apply "-d N" command line option
 *
 * -d is not quite the same as setting log_min_messages because it enables
 * other output options.
 */
void
set_debug_options(int debug_flag, GucContext context, GucSource source)
{
	if (debug_flag > 0)
	{
		char		debugstr[64];

		sprintf(debugstr, "debug%d", debug_flag);
		SetConfigOption("log_min_messages", debugstr, context, source);
	}
	else
		SetConfigOption("log_min_messages", "notice", context, source);

	if (debug_flag >= 1 && context == PGC_POSTMASTER)
	{
		SetConfigOption("log_connections", "true", context, source);
		SetConfigOption("log_disconnections", "true", context, source);
	}
	if (debug_flag >= 2)
		SetConfigOption("log_statement", "all", context, source);
	if (debug_flag >= 3)
		SetConfigOption("debug_print_parse", "true", context, source);
	if (debug_flag >= 4)
		SetConfigOption("debug_print_plan", "true", context, source);
	if (debug_flag >= 5)
		SetConfigOption("debug_print_rewritten", "true", context, source);
}


bool
set_plan_disabling_options(const char *arg, GucContext context, GucSource source)
{
	const char *tmp = NULL;

	switch (arg[0])
	{
		case 's':				/* seqscan */
			tmp = "enable_seqscan";
			break;
		case 'i':				/* indexscan */
			tmp = "enable_indexscan";
			break;
		case 'o':				/* indexonlyscan */
			tmp = "enable_indexonlyscan";
			break;
		case 'b':				/* bitmapscan */
			tmp = "enable_bitmapscan";
			break;
		case 't':				/* tidscan */
			tmp = "enable_tidscan";
			break;
		case 'n':				/* nestloop */
			tmp = "enable_nestloop";
			break;
		case 'm':				/* mergejoin */
			tmp = "enable_mergejoin";
			break;
		case 'h':				/* hashjoin */
			tmp = "enable_hashjoin";
			break;
	}
	if (tmp)
	{
		SetConfigOption(tmp, "false", context, source);
		return true;
	}
	else
		return false;
}


const char *
get_stats_option_name(const char *arg)
{
	switch (arg[0])
	{
		case 'p':
			if (optarg[1] == 'a')	/* "parser" */
				return "log_parser_stats";
			else if (optarg[1] == 'l')	/* "planner" */
				return "log_planner_stats";
			break;

		case 'e':				/* "executor" */
			return "log_executor_stats";
			break;
	}

	return NULL;
}


/* ----------------------------------------------------------------
 * process_postgres_switches
 *	   Parse command line arguments for PostgresMain
 *
 * This is called twice, once for the "secure" options coming from the
 * postmaster or command line, and once for the "insecure" options coming
 * from the client's startup packet.  The latter have the same syntax but
 * may be restricted in what they can do.
 *
 * argv[0] is ignored in either case (it's assumed to be the program name).
 *
 * ctx is PGC_POSTMASTER for secure options, PGC_BACKEND for insecure options
 * coming from the client, or PGC_SU_BACKEND for insecure options coming from
 * a superuser client.
 *
 * If a database name is present in the command line arguments, it's
 * returned into *dbname (this is allowed only if *dbname is initially NULL).
 * ----------------------------------------------------------------
 */
void
process_postgres_switches(int argc, char *argv[], GucContext ctx,
						  const char **dbname)
{
	bool		secure = (ctx == PGC_POSTMASTER);
	int			errs = 0;
	GucSource	gucsource;
	int			flag;

	if (secure)
	{
		gucsource = PGC_S_ARGV; /* switches came from command line */

		/* Ignore the initial --single argument, if present */
		if (argc > 1 && strcmp(argv[1], "--single") == 0)
		{
			argv++;
			argc--;
		}
	}
	else
	{
		gucsource = PGC_S_CLIENT;	/* switches came from client */
	}

#ifdef HAVE_INT_OPTERR

	/*
	 * Turn this off because it's either printed to stderr and not the log
	 * where we'd want it, or argv[0] is now "--single", which would make for
	 * a weird error message.  We print our own error message below.
	 */
	opterr = 0;
#endif

	/*
	 * Parse command-line options.  CAUTION: keep this in sync with
	 * postmaster/postmaster.c (the option sets should not conflict) and with
	 * the common help() function in main/main.c.
	 */
	while ((flag = getopt(argc, argv, "B:bc:C:D:d:EeFf:h:ijk:lN:nOPp:r:S:sTt:v:W:-:")) != -1)
	{
		switch (flag)
		{
			case 'B':
				SetConfigOption("shared_buffers", optarg, ctx, gucsource);
				break;

			case 'b':
				/* Undocumented flag used for binary upgrades */
				if (secure)
					IsBinaryUpgrade = true;
				break;

			case 'C':
				/* ignored for consistency with the postmaster */
				break;

			case 'D':
				if (secure)
					userDoption = strdup(optarg);
				break;

			case 'd':
				set_debug_options(atoi(optarg), ctx, gucsource);
				break;

			case 'E':
				if (secure)
					EchoQuery = true;
				break;

			case 'e':
				SetConfigOption("datestyle", "euro", ctx, gucsource);
				break;

			case 'F':
				SetConfigOption("fsync", "false", ctx, gucsource);
				break;

			case 'f':
				if (!set_plan_disabling_options(optarg, ctx, gucsource))
					errs++;
				break;

			case 'h':
				SetConfigOption("listen_addresses", optarg, ctx, gucsource);
				break;

			case 'i':
				SetConfigOption("listen_addresses", "*", ctx, gucsource);
				break;

			case 'j':
				if (secure)
					UseSemiNewlineNewline = true;
				break;

			case 'k':
				SetConfigOption("unix_socket_directories", optarg, ctx, gucsource);
				break;

			case 'l':
				SetConfigOption("ssl", "true", ctx, gucsource);
				break;

			case 'N':
				SetConfigOption("max_connections", optarg, ctx, gucsource);
				break;

			case 'n':
				/* ignored for consistency with postmaster */
				break;

			case 'O':
				SetConfigOption("allow_system_table_mods", "true", ctx, gucsource);
				break;

			case 'P':
				SetConfigOption("ignore_system_indexes", "true", ctx, gucsource);
				break;

			case 'p':
				SetConfigOption("port", optarg, ctx, gucsource);
				break;

			case 'r':
				/* send output (stdout and stderr) to the given file */
				if (secure)
					strlcpy(OutputFileName, optarg, MAXPGPATH);
				break;

			case 'S':
				SetConfigOption("work_mem", optarg, ctx, gucsource);
				break;

			case 's':
				SetConfigOption("log_statement_stats", "true", ctx, gucsource);
				break;

			case 'T':
				/* ignored for consistency with the postmaster */
				break;

			case 't':
				{
					const char *tmp = get_stats_option_name(optarg);

					if (tmp)
						SetConfigOption(tmp, "true", ctx, gucsource);
					else
						errs++;
					break;
				}

			case 'v':

				/*
				 * -v is no longer used in normal operation, since
				 * FrontendProtocol is already set before we get here. We keep
				 * the switch only for possible use in standalone operation,
				 * in case we ever support using normal FE/BE protocol with a
				 * standalone backend.
				 */
				if (secure)
					FrontendProtocol = (ProtocolVersion) atoi(optarg);
				break;

			case 'W':
				SetConfigOption("post_auth_delay", optarg, ctx, gucsource);
				break;

			case 'c':
			case '-':
				{
					char	   *name,
							   *value;

					ParseLongOption(optarg, &name, &value);
					if (!value)
					{
						if (flag == '-')
							ereport(ERROR,
									(errcode(ERRCODE_SYNTAX_ERROR),
									 errmsg("--%s requires a value",
											optarg)));
						else
							ereport(ERROR,
									(errcode(ERRCODE_SYNTAX_ERROR),
									 errmsg("-c %s requires a value",
											optarg)));
					}
					SetConfigOption(name, value, ctx, gucsource);
					free(name);
					if (value)
						free(value);
					break;
				}

			default:
				errs++;
				break;
		}

		if (errs)
			break;
	}

	/*
	 * Optional database name should be there only if *dbname is NULL.
	 */
	if (!errs && dbname && *dbname == NULL && argc - optind >= 1)
		*dbname = strdup(argv[optind++]);

	if (errs || argc != optind)
	{
		if (errs)
			optind--;			/* complain about the previous argument */

		/* spell the error message a bit differently depending on context */
		if (IsUnderPostmaster)
			ereport(FATAL,
					errcode(ERRCODE_SYNTAX_ERROR),
					errmsg("invalid command-line argument for server process: %s", argv[optind]),
					errhint("Try \"%s --help\" for more information.", progname));
		else
			ereport(FATAL,
					errcode(ERRCODE_SYNTAX_ERROR),
					errmsg("%s: invalid command-line argument: %s",
						   progname, argv[optind]),
					errhint("Try \"%s --help\" for more information.", progname));
	}

	/*
	 * Reset getopt(3) library so that it will work correctly in subprocesses
	 * or when this function is called a second time with another array.
	 */
	optind = 1;
#ifdef HAVE_INT_OPTRESET
	optreset = 1;				/* some systems need this too */
#endif
}


/* ----------------------------------------------------------------
 * PostgresMain
 *	   postgres main loop -- all backends, interactive or otherwise start here
 *
 * argc/argv are the command line arguments to be used.  (When being forked
 * by the postmaster, these are not the original argv array of the process.)
 * dbname is the name of the database to connect to, or NULL if the database
 * name should be extracted from the command line arguments or defaulted.
 * username is the PostgreSQL user name to be used for the session.
 * ----------------------------------------------------------------
 */
void
PostgresMain(int argc, char *argv[],
			 const char *dbname,
			 const char *username)
{
	int			firstchar;
	StringInfoData input_message;
	sigjmp_buf	local_sigjmp_buf;
	volatile bool send_ready_for_query = true;
	bool		idle_in_transaction_timeout_enabled = false;
	bool		idle_session_timeout_enabled = false;

	/* Initialize startup process environment if necessary. */
	if (!IsUnderPostmaster)
		InitStandaloneProcess(argv[0]);

	SetProcessingMode(InitProcessing);

	/*
	 * Set default values for command-line options.
	 */
	if (!IsUnderPostmaster)
		InitializeGUCOptions();

	/*
	 * Parse command-line options.
	 */
	process_postgres_switches(argc, argv, PGC_POSTMASTER, &dbname);

	/* Must have gotten a database name, or have a default (the username) */
	if (dbname == NULL)
	{
		dbname = username;
		if (dbname == NULL)
			ereport(FATAL,
					(errcode(ERRCODE_INVALID_PARAMETER_VALUE),
					 errmsg("%s: no database nor user name specified",
							progname)));
	}

	/* Acquire configuration parameters, unless inherited from postmaster */
	if (!IsUnderPostmaster)
	{
		if (!SelectConfigFiles(userDoption, progname))
			proc_exit(1);
	}

	/*
	 * Set up signal handlers.  (InitPostmasterChild or InitStandaloneProcess
	 * has already set up BlockSig and made that the active signal mask.)
	 *
	 * Note that postmaster blocked all signals before forking child process,
	 * so there is no race condition whereby we might receive a signal before
	 * we have set up the handler.
	 *
	 * Also note: it's best not to use any signals that are SIG_IGNored in the
	 * postmaster.  If such a signal arrives before we are able to change the
	 * handler to non-SIG_IGN, it'll get dropped.  Instead, make a dummy
	 * handler in the postmaster to reserve the signal. (Of course, this isn't
	 * an issue for signals that are locally generated, such as SIGALRM and
	 * SIGPIPE.)
	 */
	if (am_walsender)
		WalSndSignals();
	else
	{
		pqsignal(SIGHUP, SignalHandlerForConfigReload);
		pqsignal(SIGINT, StatementCancelHandler);	/* cancel current query */
		pqsignal(SIGTERM, die); /* cancel current query and exit */

		/*
		 * In a postmaster child backend, replace SignalHandlerForCrashExit
		 * with quickdie, so we can tell the client we're dying.
		 *
		 * In a standalone backend, SIGQUIT can be generated from the keyboard
		 * easily, while SIGTERM cannot, so we make both signals do die()
		 * rather than quickdie().
		 */
		if (IsUnderPostmaster)
			pqsignal(SIGQUIT, quickdie);	/* hard crash time */
		else
			pqsignal(SIGQUIT, die); /* cancel current query and exit */
		InitializeTimeouts();	/* establishes SIGALRM handler */

		/*
		 * Ignore failure to write to frontend. Note: if frontend closes
		 * connection, we will notice it and exit cleanly when control next
		 * returns to outer loop.  This seems safer than forcing exit in the
		 * midst of output during who-knows-what operation...
		 */
		pqsignal(SIGPIPE, SIG_IGN);
		pqsignal(SIGUSR1, procsignal_sigusr1_handler);
		pqsignal(SIGUSR2, SIG_IGN);
		pqsignal(SIGFPE, FloatExceptionHandler);

		/*
		 * Reset some signals that are accepted by postmaster but not by
		 * backend
		 */
		pqsignal(SIGCHLD, SIG_DFL); /* system() requires this on some
									 * platforms */
	}

	if (!IsUnderPostmaster)
	{
		/*
		 * Validate we have been given a reasonable-looking DataDir (if under
		 * postmaster, assume postmaster did this already).
		 */
		checkDataDir();

		/* Change into DataDir (if under postmaster, was done already) */
		ChangeToDataDir();

		/*
		 * Create lockfile for data directory.
		 */
		CreateDataDirLockFile(false);

		/* read control file (error checking and contains config ) */
		LocalProcessControlFile(false);

		/* Initialize MaxBackends (if under postmaster, was done already) */
		InitializeMaxBackends();
	}

	/* Early initialization */
	BaseInit();

	/*
	 * Create a per-backend PGPROC struct in shared memory, except in the
	 * EXEC_BACKEND case where this was done in SubPostmasterMain. We must do
	 * this before we can use LWLocks (and in the EXEC_BACKEND case we already
	 * had to do some stuff with LWLocks).
	 */
#ifdef EXEC_BACKEND
	if (!IsUnderPostmaster)
		InitProcess();
#else
	InitProcess();
#endif

	/* We need to allow SIGINT, etc during the initial transaction */
	PG_SETMASK(&UnBlockSig);

	/*
	 * General initialization.
	 *
	 * NOTE: if you are tempted to add code in this vicinity, consider putting
	 * it inside InitPostgres() instead.  In particular, anything that
	 * involves database access should be there, not here.
	 */
	InitPostgres(dbname, InvalidOid, username, InvalidOid, NULL, false);

	/*
	 * If the PostmasterContext is still around, recycle the space; we don't
	 * need it anymore after InitPostgres completes.  Note this does not trash
	 * *MyProcPort, because ConnCreate() allocated that space with malloc()
	 * ... else we'd need to copy the Port data first.  Also, subsidiary data
	 * such as the username isn't lost either; see ProcessStartupPacket().
	 */
	if (PostmasterContext)
	{
		MemoryContextDelete(PostmasterContext);
		PostmasterContext = NULL;
	}

	SetProcessingMode(NormalProcessing);

	/*
	 * Now all GUC states are fully set up.  Report them to client if
	 * appropriate.
	 */
	BeginReportingGUCOptions();

	/*
	 * Also set up handler to log session end; we have to wait till now to be
	 * sure Log_disconnections has its final value.
	 */
	if (IsUnderPostmaster && Log_disconnections)
		on_proc_exit(log_disconnections, 0);

	/* Perform initialization specific to a WAL sender process. */
	if (am_walsender)
		InitWalSender();

	/*
	 * process any libraries that should be preloaded at backend start (this
	 * likewise can't be done until GUC settings are complete)
	 */
	process_session_preload_libraries();

	/*
	 * Send this backend's cancellation info to the frontend.
	 */
	if (whereToSendOutput == DestRemote)
	{
		StringInfoData buf;

		pq_beginmessage(&buf, 'K');
		pq_sendint32(&buf, (int32) MyProcPid);
		pq_sendint32(&buf, (int32) MyCancelKey);
		pq_endmessage(&buf);
		/* Need not flush since ReadyForQuery will do it. */
	}

	/* Welcome banner for standalone case */
	if (whereToSendOutput == DestDebug)
		printf("\nPostgreSQL stand-alone backend %s\n", PG_VERSION);

	/*
	 * Create the memory context we will use in the main loop.
	 *
	 * MessageContext is reset once per iteration of the main loop, ie, upon
	 * completion of processing of each command message from the client.
	 */
	MessageContext = AllocSetContextCreate(TopMemoryContext,
										   "MessageContext",
										   ALLOCSET_DEFAULT_SIZES);

	/*
	 * Create memory context and buffer used for RowDescription messages. As
	 * SendRowDescriptionMessage(), via exec_describe_statement_message(), is
	 * frequently executed for ever single statement, we don't want to
	 * allocate a separate buffer every time.
	 */
	row_description_context = AllocSetContextCreate(TopMemoryContext,
													"RowDescriptionContext",
													ALLOCSET_DEFAULT_SIZES);
	MemoryContextSwitchTo(row_description_context);
	initStringInfo(&row_description_buf);
	MemoryContextSwitchTo(TopMemoryContext);

	/*
	 * Remember stand-alone backend startup time
	 */
	if (!IsUnderPostmaster)
		PgStartTime = GetCurrentTimestamp();

	/*
	 * POSTGRES main processing loop begins here
	 *
	 * If an exception is encountered, processing resumes here so we abort the
	 * current transaction and start a new one.
	 *
	 * You might wonder why this isn't coded as an infinite loop around a
	 * PG_TRY construct.  The reason is that this is the bottom of the
	 * exception stack, and so with PG_TRY there would be no exception handler
	 * in force at all during the CATCH part.  By leaving the outermost setjmp
	 * always active, we have at least some chance of recovering from an error
	 * during error recovery.  (If we get into an infinite loop thereby, it
	 * will soon be stopped by overflow of elog.c's internal state stack.)
	 *
	 * Note that we use sigsetjmp(..., 1), so that this function's signal mask
	 * (to wit, UnBlockSig) will be restored when longjmp'ing to here.  This
	 * is essential in case we longjmp'd out of a signal handler on a platform
	 * where that leaves the signal blocked.  It's not redundant with the
	 * unblock in AbortTransaction() because the latter is only called if we
	 * were inside a transaction.
	 */

	if (sigsetjmp(local_sigjmp_buf, 1) != 0)
	{
		/*
		 * NOTE: if you are tempted to add more code in this if-block,
		 * consider the high probability that it should be in
		 * AbortTransaction() instead.  The only stuff done directly here
		 * should be stuff that is guaranteed to apply *only* for outer-level
		 * error recovery, such as adjusting the FE/BE protocol status.
		 */

		/* Since not using PG_TRY, must reset error stack by hand */
		error_context_stack = NULL;

		/* Prevent interrupts while cleaning up */
		HOLD_INTERRUPTS();

		/*
		 * Forget any pending QueryCancel request, since we're returning to
		 * the idle loop anyway, and cancel any active timeout requests.  (In
		 * future we might want to allow some timeout requests to survive, but
		 * at minimum it'd be necessary to do reschedule_timeouts(), in case
		 * we got here because of a query cancel interrupting the SIGALRM
		 * interrupt handler.)	Note in particular that we must clear the
		 * statement and lock timeout indicators, to prevent any future plain
		 * query cancels from being misreported as timeouts in case we're
		 * forgetting a timeout cancel.
		 */
		disable_all_timeouts(false);
		QueryCancelPending = false; /* second to avoid race condition */

		/* Not reading from the client anymore. */
		DoingCommandRead = false;

		/* Make sure libpq is in a good state */
		pq_comm_reset();

		/* Report the error to the client and/or server log */
		EmitErrorReport();

		/*
		 * Make sure debug_query_string gets reset before we possibly clobber
		 * the storage it points at.
		 */
		debug_query_string = NULL;

		/*
		 * Abort the current transaction in order to recover.
		 */
		AbortCurrentTransaction();

		if (am_walsender)
			WalSndErrorCleanup();

		PortalErrorCleanup();
		SPICleanup();

		/*
		 * We can't release replication slots inside AbortTransaction() as we
		 * need to be able to start and abort transactions while having a slot
		 * acquired. But we never need to hold them across top level errors,
		 * so releasing here is fine. There's another cleanup in ProcKill()
		 * ensuring we'll correctly cleanup on FATAL errors as well.
		 */
		if (MyReplicationSlot != NULL)
			ReplicationSlotRelease();

		/* We also want to cleanup temporary slots on error. */
		ReplicationSlotCleanup();

		jit_reset_after_error();

		/*
		 * Now return to normal top-level context and clear ErrorContext for
		 * next time.
		 */
		MemoryContextSwitchTo(TopMemoryContext);
		FlushErrorState();

		/*
		 * If we were handling an extended-query-protocol message, initiate
		 * skip till next Sync.  This also causes us not to issue
		 * ReadyForQuery (until we get Sync).
		 */
		if (doing_extended_query_message)
			ignore_till_sync = true;

		/* We don't have a transaction command open anymore */
		xact_started = false;

		/*
		 * If an error occurred while we were reading a message from the
		 * client, we have potentially lost track of where the previous
		 * message ends and the next one begins.  Even though we have
		 * otherwise recovered from the error, we cannot safely read any more
		 * messages from the client, so there isn't much we can do with the
		 * connection anymore.
		 */
		if (pq_is_reading_msg())
			ereport(FATAL,
					(errcode(ERRCODE_PROTOCOL_VIOLATION),
					 errmsg("terminating connection because protocol synchronization was lost")));

		/* Now we can allow interrupts again */
		RESUME_INTERRUPTS();
	}

	/* We can now handle ereport(ERROR) */
	PG_exception_stack = &local_sigjmp_buf;

	if (!ignore_till_sync)
		send_ready_for_query = true;	/* initially, or after error */

	/*
	 * Non-error queries loop here.
	 */

	for (;;)
	{
		/*
		 * At top of loop, reset extended-query-message flag, so that any
		 * errors encountered in "idle" state don't provoke skip.
		 */
		doing_extended_query_message = false;

		/*
		 * Release storage left over from prior query cycle, and create a new
		 * query input buffer in the cleared MessageContext.
		 */
		MemoryContextSwitchTo(MessageContext);
		MemoryContextResetAndDeleteChildren(MessageContext);

		initStringInfo(&input_message);

		/*
		 * Also consider releasing our catalog snapshot if any, so that it's
		 * not preventing advance of global xmin while we wait for the client.
		 */
		InvalidateCatalogSnapshotConditionally();

		/*
		 * (1) If we've reached idle state, tell the frontend we're ready for
		 * a new query.
		 *
		 * Note: this includes fflush()'ing the last of the prior output.
		 *
		 * This is also a good time to send collected statistics to the
		 * collector, and to update the PS stats display.  We avoid doing
		 * those every time through the message loop because it'd slow down
		 * processing of batched messages, and because we don't want to report
		 * uncommitted updates (that confuses autovacuum).  The notification
		 * processor wants a call too, if we are not in a transaction block.
		 *
		 * Also, if an idle timeout is enabled, start the timer for that.
		 */
		if (send_ready_for_query)
		{
			if (IsAbortedTransactionBlockState())
			{
				set_ps_display("idle in transaction (aborted)");
				pgstat_report_activity(STATE_IDLEINTRANSACTION_ABORTED, NULL);

				/* Start the idle-in-transaction timer */
				if (IdleInTransactionSessionTimeout > 0)
				{
					idle_in_transaction_timeout_enabled = true;
					enable_timeout_after(IDLE_IN_TRANSACTION_SESSION_TIMEOUT,
										 IdleInTransactionSessionTimeout);
				}
			}
			else if (IsTransactionOrTransactionBlock())
			{
				set_ps_display("idle in transaction");
				pgstat_report_activity(STATE_IDLEINTRANSACTION, NULL);

				/* Start the idle-in-transaction timer */
				if (IdleInTransactionSessionTimeout > 0)
				{
					idle_in_transaction_timeout_enabled = true;
					enable_timeout_after(IDLE_IN_TRANSACTION_SESSION_TIMEOUT,
										 IdleInTransactionSessionTimeout);
				}
			}
			else
			{
				/* Send out notify signals and transmit self-notifies */
				ProcessCompletedNotifies();

				/*
				 * Also process incoming notifies, if any.  This is mostly to
				 * ensure stable behavior in tests: if any notifies were
				 * received during the just-finished transaction, they'll be
				 * seen by the client before ReadyForQuery is.
				 */
				if (notifyInterruptPending)
					ProcessNotifyInterrupt();

				pgstat_report_stat(false);

				set_ps_display("idle");
				pgstat_report_activity(STATE_IDLE, NULL);

				/* Start the idle-session timer */
				if (IdleSessionTimeout > 0)
				{
					idle_session_timeout_enabled = true;
					enable_timeout_after(IDLE_SESSION_TIMEOUT,
										 IdleSessionTimeout);
				}
			}

			/* Report any recently-changed GUC options */
			ReportChangedGUCOptions();

			ReadyForQuery(whereToSendOutput);
			send_ready_for_query = false;
		}

		/*
		 * (2) Allow asynchronous signals to be executed immediately if they
		 * come in while we are waiting for client input. (This must be
		 * conditional since we don't want, say, reads on behalf of COPY FROM
		 * STDIN doing the same thing.)
		 */
		DoingCommandRead = true;

		/*
		 * (3) read a command (loop blocks here)
		 */
		firstchar = ReadCommand(&input_message);

		/*
		 * (4) turn off the idle-in-transaction and idle-session timeouts, if
		 * active.  We do this before step (5) so that any last-moment timeout
		 * is certain to be detected in step (5).
		 *
		 * At most one of these timeouts will be active, so there's no need to
		 * worry about combining the timeout.c calls into one.
		 */
		if (idle_in_transaction_timeout_enabled)
		{
			disable_timeout(IDLE_IN_TRANSACTION_SESSION_TIMEOUT, false);
			idle_in_transaction_timeout_enabled = false;
		}
		if (idle_session_timeout_enabled)
		{
			disable_timeout(IDLE_SESSION_TIMEOUT, false);
			idle_session_timeout_enabled = false;
		}

		/*
		 * (5) disable async signal conditions again.
		 *
		 * Query cancel is supposed to be a no-op when there is no query in
		 * progress, so if a query cancel arrived while we were idle, just
		 * reset QueryCancelPending. ProcessInterrupts() has that effect when
		 * it's called when DoingCommandRead is set, so check for interrupts
		 * before resetting DoingCommandRead.
		 */
		CHECK_FOR_INTERRUPTS();
		DoingCommandRead = false;

		/*
		 * (6) check for any other interesting events that happened while we
		 * slept.
		 */
		if (ConfigReloadPending)
		{
			ConfigReloadPending = false;
			ProcessConfigFile(PGC_SIGHUP);
		}

		/*
		 * (7) process the command.  But ignore it if we're skipping till
		 * Sync.
		 */
		if (ignore_till_sync && firstchar != EOF)
			continue;

		switch (firstchar)
		{
			case 'Q':			/* simple query */
				{
					const char *query_string;

					/* Set statement_timestamp() */
					SetCurrentStatementStartTimestamp();

					query_string = pq_getmsgstring(&input_message);
					pq_getmsgend(&input_message);

					if (am_walsender)
					{
						if (!exec_replication_command(query_string))
							exec_simple_query(query_string);
					}
					else
						exec_simple_query(query_string);

					send_ready_for_query = true;
				}
				break;

			case 'P':			/* parse */
				{
					const char *stmt_name;
					const char *query_string;
					int			numParams;
					Oid		   *paramTypes = NULL;

					forbidden_in_wal_sender(firstchar);

					/* Set statement_timestamp() */
					SetCurrentStatementStartTimestamp();

					stmt_name = pq_getmsgstring(&input_message);
					query_string = pq_getmsgstring(&input_message);
					numParams = pq_getmsgint(&input_message, 2);
					if (numParams > 0)
					{
						paramTypes = (Oid *) palloc(numParams * sizeof(Oid));
						for (int i = 0; i < numParams; i++)
							paramTypes[i] = pq_getmsgint(&input_message, 4);
					}
					pq_getmsgend(&input_message);

					exec_parse_message(query_string, stmt_name,
									   paramTypes, numParams);
				}
				break;

			case 'B':			/* bind */
				forbidden_in_wal_sender(firstchar);

				/* Set statement_timestamp() */
				SetCurrentStatementStartTimestamp();

				/*
				 * this message is complex enough that it seems best to put
				 * the field extraction out-of-line
				 */
				exec_bind_message(&input_message);
				break;

			case 'E':			/* execute */
				{
					const char *portal_name;
					int			max_rows;

					forbidden_in_wal_sender(firstchar);

					/* Set statement_timestamp() */
					SetCurrentStatementStartTimestamp();

					portal_name = pq_getmsgstring(&input_message);
					max_rows = pq_getmsgint(&input_message, 4);
					pq_getmsgend(&input_message);

					exec_execute_message(portal_name, max_rows);
				}
				break;

			case 'F':			/* fastpath function call */
				forbidden_in_wal_sender(firstchar);

				/* Set statement_timestamp() */
				SetCurrentStatementStartTimestamp();

				/* Report query to various monitoring facilities. */
				pgstat_report_activity(STATE_FASTPATH, NULL);
				set_ps_display("<FASTPATH>");

				/* start an xact for this function invocation */
				start_xact_command();

				/*
				 * Note: we may at this point be inside an aborted
				 * transaction.  We can't throw error for that until we've
				 * finished reading the function-call message, so
				 * HandleFunctionRequest() must check for it after doing so.
				 * Be careful not to do anything that assumes we're inside a
				 * valid transaction here.
				 */

				/* switch back to message context */
				MemoryContextSwitchTo(MessageContext);

				HandleFunctionRequest(&input_message);

				/* commit the function-invocation transaction */
				finish_xact_command();

				send_ready_for_query = true;
				break;

			case 'C':			/* close */
				{
					int			close_type;
					const char *close_target;

					forbidden_in_wal_sender(firstchar);

					close_type = pq_getmsgbyte(&input_message);
					close_target = pq_getmsgstring(&input_message);
					pq_getmsgend(&input_message);

					switch (close_type)
					{
						case 'S':
							if (close_target[0] != '\0')
								DropPreparedStatement(close_target, false);
							else
							{
								/* special-case the unnamed statement */
								drop_unnamed_stmt();
							}
							break;
						case 'P':
							{
								Portal		portal;

								portal = GetPortalByName(close_target);
								if (PortalIsValid(portal))
									PortalDrop(portal, false);
							}
							break;
						default:
							ereport(ERROR,
									(errcode(ERRCODE_PROTOCOL_VIOLATION),
									 errmsg("invalid CLOSE message subtype %d",
											close_type)));
							break;
					}

					if (whereToSendOutput == DestRemote)
						pq_putemptymessage('3');	/* CloseComplete */
				}
				break;

			case 'D':			/* describe */
				{
					int			describe_type;
					const char *describe_target;

					forbidden_in_wal_sender(firstchar);

					/* Set statement_timestamp() (needed for xact) */
					SetCurrentStatementStartTimestamp();

					describe_type = pq_getmsgbyte(&input_message);
					describe_target = pq_getmsgstring(&input_message);
					pq_getmsgend(&input_message);

					switch (describe_type)
					{
						case 'S':
							exec_describe_statement_message(describe_target);
							break;
						case 'P':
							exec_describe_portal_message(describe_target);
							break;
						default:
							ereport(ERROR,
									(errcode(ERRCODE_PROTOCOL_VIOLATION),
									 errmsg("invalid DESCRIBE message subtype %d",
											describe_type)));
							break;
					}
				}
				break;

			case 'H':			/* flush */
				pq_getmsgend(&input_message);
				if (whereToSendOutput == DestRemote)
					pq_flush();
				break;

			case 'S':			/* sync */
				pq_getmsgend(&input_message);
				finish_xact_command();
				send_ready_for_query = true;
				break;

				/*
				 * 'X' means that the frontend is closing down the socket. EOF
				 * means unexpected loss of frontend connection. Either way,
				 * perform normal shutdown.
				 */
			case EOF:

				/* for the statistics collector */
				pgStatSessionEndCause = DISCONNECT_CLIENT_EOF;

				/* FALLTHROUGH */

			case 'X':

				/*
				 * Reset whereToSendOutput to prevent ereport from attempting
				 * to send any more messages to client.
				 */
				if (whereToSendOutput == DestRemote)
					whereToSendOutput = DestNone;

				/*
				 * NOTE: if you are tempted to add more code here, DON'T!
				 * Whatever you had in mind to do should be set up as an
				 * on_proc_exit or on_shmem_exit callback, instead. Otherwise
				 * it will fail to be called during other backend-shutdown
				 * scenarios.
				 */
				proc_exit(0);

			case 'd':			/* copy data */
			case 'c':			/* copy done */
			case 'f':			/* copy fail */

				/*
				 * Accept but ignore these messages, per protocol spec; we
				 * probably got here because a COPY failed, and the frontend
				 * is still sending data.
				 */
				break;

			default:
				ereport(FATAL,
						(errcode(ERRCODE_PROTOCOL_VIOLATION),
						 errmsg("invalid frontend message type %d",
								firstchar)));
		}
	}							/* end of input-reading loop */
}

/*
 * Throw an error if we're a WAL sender process.
 *
 * This is used to forbid anything else than simple query protocol messages
 * in a WAL sender process.  'firstchar' specifies what kind of a forbidden
 * message was received, and is used to construct the error message.
 */
static void
forbidden_in_wal_sender(char firstchar)
{
	if (am_walsender)
	{
		if (firstchar == 'F')
			ereport(ERROR,
					(errcode(ERRCODE_PROTOCOL_VIOLATION),
					 errmsg("fastpath function calls not supported in a replication connection")));
		else
			ereport(ERROR,
					(errcode(ERRCODE_PROTOCOL_VIOLATION),
					 errmsg("extended query protocol not supported in a replication connection")));
	}
}


/*
 * Obtain platform stack depth limit (in bytes)
 *
 * Return -1 if unknown
 */
long
get_stack_depth_rlimit(void)
{
#if defined(HAVE_GETRLIMIT) && defined(RLIMIT_STACK)
	static long val = 0;

	/* This won't change after process launch, so check just once */
	if (val == 0)
	{
		struct rlimit rlim;

		if (getrlimit(RLIMIT_STACK, &rlim) < 0)
			val = -1;
		else if (rlim.rlim_cur == RLIM_INFINITY)
			val = LONG_MAX;
		/* rlim_cur is probably of an unsigned type, so check for overflow */
		else if (rlim.rlim_cur >= LONG_MAX)
			val = LONG_MAX;
		else
			val = rlim.rlim_cur;
	}
	return val;
#else							/* no getrlimit */
#if defined(WIN32) || defined(__CYGWIN__)
	/* On Windows we set the backend stack size in src/backend/Makefile */
	return WIN32_STACK_RLIMIT;
#else							/* not windows ... give up */
	return -1;
#endif
#endif
}


static struct rusage Save_r;
static struct timeval Save_t;

void
ResetUsage(void)
{
	getrusage(RUSAGE_SELF, &Save_r);
	gettimeofday(&Save_t, NULL);
}

void
ShowUsage(const char *title)
{
	StringInfoData str;
	struct timeval user,
				sys;
	struct timeval elapse_t;
	struct rusage r;

	getrusage(RUSAGE_SELF, &r);
	gettimeofday(&elapse_t, NULL);
	memcpy((char *) &user, (char *) &r.ru_utime, sizeof(user));
	memcpy((char *) &sys, (char *) &r.ru_stime, sizeof(sys));
	if (elapse_t.tv_usec < Save_t.tv_usec)
	{
		elapse_t.tv_sec--;
		elapse_t.tv_usec += 1000000;
	}
	if (r.ru_utime.tv_usec < Save_r.ru_utime.tv_usec)
	{
		r.ru_utime.tv_sec--;
		r.ru_utime.tv_usec += 1000000;
	}
	if (r.ru_stime.tv_usec < Save_r.ru_stime.tv_usec)
	{
		r.ru_stime.tv_sec--;
		r.ru_stime.tv_usec += 1000000;
	}

	/*
	 * The only stats we don't show here are ixrss, idrss, isrss.  It takes
	 * some work to interpret them, and most platforms don't fill them in.
	 */
	initStringInfo(&str);

	appendStringInfoString(&str, "! system usage stats:\n");
	appendStringInfo(&str,
					 "!\t%ld.%06ld s user, %ld.%06ld s system, %ld.%06ld s elapsed\n",
					 (long) (r.ru_utime.tv_sec - Save_r.ru_utime.tv_sec),
					 (long) (r.ru_utime.tv_usec - Save_r.ru_utime.tv_usec),
					 (long) (r.ru_stime.tv_sec - Save_r.ru_stime.tv_sec),
					 (long) (r.ru_stime.tv_usec - Save_r.ru_stime.tv_usec),
					 (long) (elapse_t.tv_sec - Save_t.tv_sec),
					 (long) (elapse_t.tv_usec - Save_t.tv_usec));
	appendStringInfo(&str,
					 "!\t[%ld.%06ld s user, %ld.%06ld s system total]\n",
					 (long) user.tv_sec,
					 (long) user.tv_usec,
					 (long) sys.tv_sec,
					 (long) sys.tv_usec);
#if defined(HAVE_GETRUSAGE)
	appendStringInfo(&str,
					 "!\t%ld kB max resident size\n",
#if defined(__darwin__)
	/* in bytes on macOS */
					 r.ru_maxrss / 1024
#else
	/* in kilobytes on most other platforms */
					 r.ru_maxrss
#endif
		);
	appendStringInfo(&str,
					 "!\t%ld/%ld [%ld/%ld] filesystem blocks in/out\n",
					 r.ru_inblock - Save_r.ru_inblock,
	/* they only drink coffee at dec */
					 r.ru_oublock - Save_r.ru_oublock,
					 r.ru_inblock, r.ru_oublock);
	appendStringInfo(&str,
					 "!\t%ld/%ld [%ld/%ld] page faults/reclaims, %ld [%ld] swaps\n",
					 r.ru_majflt - Save_r.ru_majflt,
					 r.ru_minflt - Save_r.ru_minflt,
					 r.ru_majflt, r.ru_minflt,
					 r.ru_nswap - Save_r.ru_nswap,
					 r.ru_nswap);
	appendStringInfo(&str,
					 "!\t%ld [%ld] signals rcvd, %ld/%ld [%ld/%ld] messages rcvd/sent\n",
					 r.ru_nsignals - Save_r.ru_nsignals,
					 r.ru_nsignals,
					 r.ru_msgrcv - Save_r.ru_msgrcv,
					 r.ru_msgsnd - Save_r.ru_msgsnd,
					 r.ru_msgrcv, r.ru_msgsnd);
	appendStringInfo(&str,
					 "!\t%ld/%ld [%ld/%ld] voluntary/involuntary context switches\n",
					 r.ru_nvcsw - Save_r.ru_nvcsw,
					 r.ru_nivcsw - Save_r.ru_nivcsw,
					 r.ru_nvcsw, r.ru_nivcsw);
#endif							/* HAVE_GETRUSAGE */

	/* remove trailing newline */
	if (str.data[str.len - 1] == '\n')
		str.data[--str.len] = '\0';

	ereport(LOG,
			(errmsg_internal("%s", title),
			 errdetail_internal("%s", str.data)));

	pfree(str.data);
}

/*
 * on_proc_exit handler to log end of session
 */
static void
log_disconnections(int code, Datum arg)
{
	Port	   *port = MyProcPort;
	long		secs;
	int			usecs;
	int			msecs;
	int			hours,
				minutes,
				seconds;

	TimestampDifference(MyStartTimestamp,
						GetCurrentTimestamp(),
						&secs, &usecs);
	msecs = usecs / 1000;

	hours = secs / SECS_PER_HOUR;
	secs %= SECS_PER_HOUR;
	minutes = secs / SECS_PER_MINUTE;
	seconds = secs % SECS_PER_MINUTE;

	ereport(LOG,
			(errmsg("disconnection: session time: %d:%02d:%02d.%03d "
					"user=%s database=%s host=%s%s%s",
					hours, minutes, seconds, msecs,
					port->user_name, port->database_name, port->remote_host,
					port->remote_port[0] ? " port=" : "", port->remote_port)));
}

/*
 * Start statement timeout timer, if enabled.
 *
 * If there's already a timeout running, don't restart the timer.  That
 * enables compromises between accuracy of timeouts and cost of starting a
 * timeout.
 */
static void
enable_statement_timeout(void)
{
	/* must be within an xact */
	Assert(xact_started);

	if (StatementTimeout > 0)
	{
		if (!get_timeout_active(STATEMENT_TIMEOUT))
			enable_timeout_after(STATEMENT_TIMEOUT, StatementTimeout);
	}
	else
	{
		if (get_timeout_active(STATEMENT_TIMEOUT))
			disable_timeout(STATEMENT_TIMEOUT, false);
	}
}

/*
 * Disable statement timeout, if active.
 */
static void
disable_statement_timeout(void)
{
	if (get_timeout_active(STATEMENT_TIMEOUT))
		disable_timeout(STATEMENT_TIMEOUT, false);
}<|MERGE_RESOLUTION|>--- conflicted
+++ resolved
@@ -102,10 +102,9 @@
 /* wait N seconds to allow attach from a debugger */
 int			PostAuthDelay = 0;
 
-<<<<<<< HEAD
 /* Global variable to hold the graph write statistics */
 GraphWriteStats graphWriteStats;
-=======
+
 /* ----------------
  *		private typedefs etc
  * ----------------
@@ -118,7 +117,6 @@
 	int			paramno;		/* zero-based param number, or -1 initially */
 	const char *paramval;		/* textual input string, if available */
 } BindParamCbData;
->>>>>>> 27e1f145
 
 /* ----------------
  *		private variables
