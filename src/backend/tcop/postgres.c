--- conflicted
+++ resolved
@@ -101,14 +101,11 @@
 /* wait N seconds to allow attach from a debugger */
 int			PostAuthDelay = 0;
 
-<<<<<<< HEAD
+/* flags for non-system relation kinds to restrict use */
+int			restrict_nonsystem_relation_kind;
+
 /* Global variable to hold the graph write statistics */
 GraphWriteStats graphWriteStats;
-=======
-
-/* flags for non-system relation kinds to restrict use */
-int			restrict_nonsystem_relation_kind;
->>>>>>> c8f198c3
 
 /* ----------------
  *		private variables
