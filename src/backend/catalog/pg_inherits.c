/*-------------------------------------------------------------------------
 *
 * pg_inherits.c
 *	  routines to support manipulation of the pg_inherits relation
 *
 * Note: currently, this module only contains inquiry functions; the actual
 * creation and deletion of pg_inherits entries is done in tablecmds.c.
 * Perhaps someday that code should be moved here, but it'd have to be
 * disentangled from other stuff such as pg_depend updates.
 *
 * Portions Copyright (c) 1996-2018, PostgreSQL Global Development Group
 * Portions Copyright (c) 1994, Regents of the University of California
 *
 *
 * IDENTIFICATION
 *	  src/backend/catalog/pg_inherits.c
 *
 *-------------------------------------------------------------------------
 */
#include "postgres.h"

#include "access/genam.h"
#include "access/heapam.h"
#include "access/htup_details.h"
#include "catalog/indexing.h"
#include "catalog/pg_inherits.h"
#include "catalog/pg_inherits_fn.h"
#include "parser/parse_type.h"
#include "storage/lmgr.h"
#include "utils/builtins.h"
#include "utils/fmgroids.h"
#include "utils/memutils.h"
#include "utils/syscache.h"
#include "utils/tqual.h"

<<<<<<< HEAD
static int	oid_cmp(const void *p1, const void *p2);
static List *find_inheritance_parents(Oid childrelId, LOCKMODE lockmode);

=======
/*
 * Entry of a hash table used in find_all_inheritors. See below.
 */
typedef struct SeenRelsEntry
{
	Oid			rel_id;			/* relation oid */
	ListCell   *numparents_cell;	/* corresponding list cell */
} SeenRelsEntry;
>>>>>>> 5b570d77

/*
 * find_inheritance_children
 *
 * Returns a list containing the OIDs of all relations which
 * inherit *directly* from the relation with OID 'parentrelId'.
 *
 * The specified lock type is acquired on each child relation (but not on the
 * given rel; caller should already have locked it).  If lockmode is NoLock
 * then no locks are acquired, but caller must beware of race conditions
 * against possible DROPs of child relations.
 */
List *
find_inheritance_children(Oid parentrelId, LOCKMODE lockmode)
{
	List	   *list = NIL;
	Relation	relation;
	SysScanDesc scan;
	ScanKeyData key[1];
	HeapTuple	inheritsTuple;
	Oid			inhrelid;
	Oid		   *oidarr;
	int			maxoids,
				numoids,
				i;

	/*
	 * Can skip the scan if pg_class shows the relation has never had a
	 * subclass.
	 */
	if (!has_subclass(parentrelId))
		return NIL;

	/*
	 * Scan pg_inherits and build a working array of subclass OIDs.
	 */
	maxoids = 32;
	oidarr = (Oid *) palloc(maxoids * sizeof(Oid));
	numoids = 0;

	relation = heap_open(InheritsRelationId, AccessShareLock);

	ScanKeyInit(&key[0],
				Anum_pg_inherits_inhparent,
				BTEqualStrategyNumber, F_OIDEQ,
				ObjectIdGetDatum(parentrelId));

	scan = systable_beginscan(relation, InheritsParentIndexId, true,
							  NULL, 1, key);

	while ((inheritsTuple = systable_getnext(scan)) != NULL)
	{
		inhrelid = ((Form_pg_inherits) GETSTRUCT(inheritsTuple))->inhrelid;
		if (numoids >= maxoids)
		{
			maxoids *= 2;
			oidarr = (Oid *) repalloc(oidarr, maxoids * sizeof(Oid));
		}
		oidarr[numoids++] = inhrelid;
	}

	systable_endscan(scan);

	heap_close(relation, AccessShareLock);

	/*
	 * If we found more than one child, sort them by OID.  This ensures
	 * reasonably consistent behavior regardless of the vagaries of an
	 * indexscan.  This is important since we need to be sure all backends
	 * lock children in the same order to avoid needless deadlocks.
	 */
	if (numoids > 1)
		qsort(oidarr, numoids, sizeof(Oid), oid_cmp);

	/*
	 * Acquire locks and build the result list.
	 */
	for (i = 0; i < numoids; i++)
	{
		inhrelid = oidarr[i];

		if (lockmode != NoLock)
		{
			/* Get the lock to synchronize against concurrent drop */
			LockRelationOid(inhrelid, lockmode);

			/*
			 * Now that we have the lock, double-check to see if the relation
			 * really exists or not.  If not, assume it was dropped while we
			 * waited to acquire lock, and ignore it.
			 */
			if (!SearchSysCacheExists1(RELOID, ObjectIdGetDatum(inhrelid)))
			{
				/* Release useless lock */
				UnlockRelationOid(inhrelid, lockmode);
				/* And ignore this relation */
				continue;
			}
		}

		list = lappend_oid(list, inhrelid);
	}

	pfree(oidarr);

	return list;
}


/*
 * find_all_inheritors -
 *		Returns a list of relation OIDs including the given rel plus
 *		all relations that inherit from it, directly or indirectly.
 *		Optionally, it also returns the number of parents found for
 *		each such relation within the inheritance tree rooted at the
 *		given rel.
 *
 * The specified lock type is acquired on all child relations (but not on the
 * given rel; caller should already have locked it).  If lockmode is NoLock
 * then no locks are acquired, but caller must beware of race conditions
 * against possible DROPs of child relations.
 */
List *
find_all_inheritors(Oid parentrelId, LOCKMODE lockmode, List **numparents)
{
	/* hash table for O(1) rel_oid -> rel_numparents cell lookup */
	HTAB	   *seen_rels;
	HASHCTL		ctl;
	List	   *rels_list,
			   *rel_numparents;
	ListCell   *l;

	memset(&ctl, 0, sizeof(ctl));
	ctl.keysize = sizeof(Oid);
	ctl.entrysize = sizeof(SeenRelsEntry);
	ctl.hcxt = CurrentMemoryContext;

	seen_rels = hash_create("find_all_inheritors temporary table",
							32, /* start small and extend */
							&ctl,
							HASH_ELEM | HASH_BLOBS | HASH_CONTEXT);

	/*
	 * We build a list starting with the given rel and adding all direct and
	 * indirect children.  We can use a single list as both the record of
	 * already-found rels and the agenda of rels yet to be scanned for more
	 * children.  This is a bit tricky but works because the foreach() macro
	 * doesn't fetch the next list element until the bottom of the loop.
	 */
	rels_list = list_make1_oid(parentrelId);
	rel_numparents = list_make1_int(0);

	foreach(l, rels_list)
	{
		Oid			currentrel = lfirst_oid(l);
		List	   *currentchildren;
		ListCell   *lc;

		/* Get the direct children of this rel */
		currentchildren = find_inheritance_children(currentrel, lockmode);

		/*
		 * Add to the queue only those children not already seen. This avoids
		 * making duplicate entries in case of multiple inheritance paths from
		 * the same parent.  (It'll also keep us from getting into an infinite
		 * loop, though theoretically there can't be any cycles in the
		 * inheritance graph anyway.)
		 */
		foreach(lc, currentchildren)
		{
			Oid			child_oid = lfirst_oid(lc);
			bool		found;
			SeenRelsEntry *hash_entry;

			hash_entry = hash_search(seen_rels, &child_oid, HASH_ENTER, &found);
			if (found)
			{
				/* if the rel is already there, bump number-of-parents counter */
				lfirst_int(hash_entry->numparents_cell)++;
			}
			else
			{
				/* if it's not there, add it. expect 1 parent, initially. */
				rels_list = lappend_oid(rels_list, child_oid);
				rel_numparents = lappend_int(rel_numparents, 1);
				hash_entry->numparents_cell = rel_numparents->tail;
			}
		}
	}

	if (numparents)
		*numparents = rel_numparents;
	else
		list_free(rel_numparents);

	hash_destroy(seen_rels);

	return rels_list;
}


/*
 * has_subclass - does this relation have any children?
 *
 * In the current implementation, has_subclass returns whether a
 * particular class *might* have a subclass. It will not return the
 * correct result if a class had a subclass which was later dropped.
 * This is because relhassubclass in pg_class is not updated immediately
 * when a subclass is dropped, primarily because of concurrency concerns.
 *
 * Currently has_subclass is only used as an efficiency hack to skip
 * unnecessary inheritance searches, so this is OK.  Note that ANALYZE
 * on a childless table will clean up the obsolete relhassubclass flag.
 *
 * Although this doesn't actually touch pg_inherits, it seems reasonable
 * to keep it here since it's normally used with the other routines here.
 */
bool
has_subclass(Oid relationId)
{
	HeapTuple	tuple;
	bool		result;

	tuple = SearchSysCache1(RELOID, ObjectIdGetDatum(relationId));
	if (!HeapTupleIsValid(tuple))
		elog(ERROR, "cache lookup failed for relation %u", relationId);

	result = ((Form_pg_class) GETSTRUCT(tuple))->relhassubclass;
	ReleaseSysCache(tuple);
	return result;
}

/*
 * has_superclass - does this relation inherit from another?  The caller
 * should hold a lock on the given relation so that it can't be concurrently
 * added to or removed from an inheritance hierarchy.
 */
bool
has_superclass(Oid relationId)
{
	Relation	catalog;
	SysScanDesc scan;
	ScanKeyData skey;
	bool		result;

	catalog = heap_open(InheritsRelationId, AccessShareLock);
	ScanKeyInit(&skey, Anum_pg_inherits_inhrelid, BTEqualStrategyNumber,
				F_OIDEQ, ObjectIdGetDatum(relationId));
	scan = systable_beginscan(catalog, InheritsRelidSeqnoIndexId, true,
							  NULL, 1, &skey);
	result = HeapTupleIsValid(systable_getnext(scan));
	systable_endscan(scan);
	heap_close(catalog, AccessShareLock);

	return result;
}

/*
 * Given two type OIDs, determine whether the first is a complex type
 * (class type) that inherits from the second.
 *
 * This essentially asks whether the first type is guaranteed to be coercible
 * to the second.  Therefore, we allow the first type to be a domain over a
 * complex type that inherits from the second; that creates no difficulties.
 * But the second type cannot be a domain.
 */
bool
typeInheritsFrom(Oid subclassTypeId, Oid superclassTypeId)
{
	bool		result = false;
	Oid			subclassRelid;
	Oid			superclassRelid;
	Relation	inhrel;
	List	   *visited,
			   *queue;
	ListCell   *queue_item;

	/* We need to work with the associated relation OIDs */
	subclassRelid = typeOrDomainTypeRelid(subclassTypeId);
	if (subclassRelid == InvalidOid)
		return false;			/* not a complex type or domain over one */
	superclassRelid = typeidTypeRelid(superclassTypeId);
	if (superclassRelid == InvalidOid)
		return false;			/* not a complex type */

	/* No point in searching if the superclass has no subclasses */
	if (!has_subclass(superclassRelid))
		return false;

	/*
	 * Begin the search at the relation itself, so add its relid to the queue.
	 */
	queue = list_make1_oid(subclassRelid);
	visited = NIL;

	inhrel = heap_open(InheritsRelationId, AccessShareLock);

	/*
	 * Use queue to do a breadth-first traversal of the inheritance graph from
	 * the relid supplied up to the root.  Notice that we append to the queue
	 * inside the loop --- this is okay because the foreach() macro doesn't
	 * advance queue_item until the next loop iteration begins.
	 */
	foreach(queue_item, queue)
	{
		Oid			this_relid = lfirst_oid(queue_item);
		ScanKeyData skey;
		SysScanDesc inhscan;
		HeapTuple	inhtup;

		/*
		 * If we've seen this relid already, skip it.  This avoids extra work
		 * in multiple-inheritance scenarios, and also protects us from an
		 * infinite loop in case there is a cycle in pg_inherits (though
		 * theoretically that shouldn't happen).
		 */
		if (list_member_oid(visited, this_relid))
			continue;

		/*
		 * Okay, this is a not-yet-seen relid. Add it to the list of
		 * already-visited OIDs, then find all the types this relid inherits
		 * from and add them to the queue.
		 */
		visited = lappend_oid(visited, this_relid);

		ScanKeyInit(&skey,
					Anum_pg_inherits_inhrelid,
					BTEqualStrategyNumber, F_OIDEQ,
					ObjectIdGetDatum(this_relid));

		inhscan = systable_beginscan(inhrel, InheritsRelidSeqnoIndexId, true,
									 NULL, 1, &skey);

		while ((inhtup = systable_getnext(inhscan)) != NULL)
		{
			Form_pg_inherits inh = (Form_pg_inherits) GETSTRUCT(inhtup);
			Oid			inhparent = inh->inhparent;

			/* If this is the target superclass, we're done */
			if (inhparent == superclassRelid)
			{
				result = true;
				break;
			}

			/* Else add to queue */
			queue = lappend_oid(queue, inhparent);
		}

		systable_endscan(inhscan);

		if (result)
			break;
	}

	/* clean up ... */
	heap_close(inhrel, AccessShareLock);

	list_free(visited);
	list_free(queue);

	return result;
}

/*
 * Create a single pg_inherits row with the given data
 */
void
StoreSingleInheritance(Oid relationId, Oid parentOid, int32 seqNumber)
{
	Datum		values[Natts_pg_inherits];
	bool		nulls[Natts_pg_inherits];
	HeapTuple	tuple;
	Relation	inhRelation;

	inhRelation = heap_open(InheritsRelationId, RowExclusiveLock);

	/*
	 * Make the pg_inherits entry
	 */
	values[Anum_pg_inherits_inhrelid - 1] = ObjectIdGetDatum(relationId);
	values[Anum_pg_inherits_inhparent - 1] = ObjectIdGetDatum(parentOid);
	values[Anum_pg_inherits_inhseqno - 1] = Int32GetDatum(seqNumber);

	memset(nulls, 0, sizeof(nulls));

	tuple = heap_form_tuple(RelationGetDescr(inhRelation), values, nulls);

	CatalogTupleInsert(inhRelation, tuple);

	heap_freetuple(tuple);

	heap_close(inhRelation, RowExclusiveLock);
}

/*
 * DeleteInheritsTuple
 *
 * Delete pg_inherits tuples with the given inhrelid.  inhparent may be given
 * as InvalidOid, in which case all tuples matching inhrelid are deleted;
 * otherwise only delete tuples with the specified inhparent.
 *
 * Returns whether at least one row was deleted.
 */
bool
DeleteInheritsTuple(Oid inhrelid, Oid inhparent)
{
<<<<<<< HEAD
	Oid			v1 = *((const Oid *) p1);
	Oid			v2 = *((const Oid *) p2);

	if (v1 < v2)
		return -1;
	if (v1 > v2)
		return 1;
	return 0;
}


/* See find_inheritance_children() */
static List *
find_inheritance_parents(Oid childrelId, LOCKMODE lockmode)
{
	List	   *list = NIL;
	Relation	relation;
	SysScanDesc	scan;
	ScanKeyData	key[1];
	HeapTuple	inheritsTuple;
	Oid			inhparent;
	Oid		   *oidarr;
	int			maxoids;
	int			numoids;
	int			i;

	maxoids = 32;
	oidarr = (Oid *) palloc(maxoids * sizeof(Oid));
	numoids = 0;

	relation = heap_open(InheritsRelationId, AccessShareLock);

	ScanKeyInit(&key[0],
				Anum_pg_inherits_inhrelid,
				BTEqualStrategyNumber, F_OIDEQ,
				ObjectIdGetDatum(childrelId));

	scan = systable_beginscan(relation, InheritsRelidSeqnoIndexId,
							  true, NULL, 1, key);

	while ((inheritsTuple = systable_getnext(scan)) != NULL)
	{
		inhparent = ((Form_pg_inherits) GETSTRUCT(inheritsTuple))->inhparent;
		if (numoids >= maxoids)
		{
			maxoids *= 2;
			oidarr = (Oid *) repalloc(oidarr, maxoids * sizeof(Oid));
		}
		oidarr[numoids++] = inhparent;
	}

	systable_endscan(scan);

	heap_close(relation, AccessShareLock);

	if (numoids > 1)
		qsort(oidarr, numoids, sizeof(Oid), oid_cmp);

	for (i = 0; i < numoids; i++)
	{
		inhparent = oidarr[i];

		if (lockmode != NoLock)
		{
			LockRelationOid(inhparent, lockmode);

			if (!SearchSysCacheExists1(RELOID, ObjectIdGetDatum(inhparent)))
			{
				UnlockRelationOid(inhparent, lockmode);
				continue;
			}
		}

		list = lappend_oid(list, inhparent);
	}

	pfree(oidarr);

	return list;
}


/* See find_all_inheritors() */
List *
find_all_ancestors(Oid childrelId, LOCKMODE lockmode)
{
	List	   *rels_list;
	ListCell   *l;

	rels_list = list_make1_oid(childrelId);

	foreach(l, rels_list)
	{
		Oid			currentrel = lfirst_oid(l);
		List	   *currentparents;
		ListCell   *lp;

		currentparents = find_inheritance_parents(currentrel, lockmode);

		foreach(lp, currentparents)
		{
			Oid			parent_oid = lfirst_oid(lp);
			bool		found = false;
			ListCell   *lo;

			foreach(lo, rels_list)
			{
				if (lfirst_oid(lo) == parent_oid)
				{
					found = true;
					break;
				}
			}

			if (!found)
				rels_list = lappend_oid(rels_list, parent_oid);
		}
	}

	return rels_list;
=======
	bool	found = false;
	Relation	catalogRelation;
	ScanKeyData key;
	SysScanDesc scan;
	HeapTuple	inheritsTuple;

	/*
	 * Find pg_inherits entries by inhrelid.
	 */
	catalogRelation = heap_open(InheritsRelationId, RowExclusiveLock);
	ScanKeyInit(&key,
				Anum_pg_inherits_inhrelid,
				BTEqualStrategyNumber, F_OIDEQ,
				ObjectIdGetDatum(inhrelid));
	scan = systable_beginscan(catalogRelation, InheritsRelidSeqnoIndexId,
							  true, NULL, 1, &key);

	while (HeapTupleIsValid(inheritsTuple = systable_getnext(scan)))
	{
		Oid			parent;

		/* Compare inhparent if it was given, and do the actual deletion. */
		parent = ((Form_pg_inherits) GETSTRUCT(inheritsTuple))->inhparent;
		if (!OidIsValid(inhparent) || parent == inhparent)
		{
			CatalogTupleDelete(catalogRelation, &inheritsTuple->t_self);
			found = true;
		}
	}

	/* Done */
	systable_endscan(scan);
	heap_close(catalogRelation, RowExclusiveLock);

	return found;
>>>>>>> 5b570d77
}<|MERGE_RESOLUTION|>--- conflicted
+++ resolved
@@ -33,11 +33,6 @@
 #include "utils/syscache.h"
 #include "utils/tqual.h"
 
-<<<<<<< HEAD
-static int	oid_cmp(const void *p1, const void *p2);
-static List *find_inheritance_parents(Oid childrelId, LOCKMODE lockmode);
-
-=======
 /*
  * Entry of a hash table used in find_all_inheritors. See below.
  */
@@ -46,7 +41,7 @@
 	Oid			rel_id;			/* relation oid */
 	ListCell   *numparents_cell;	/* corresponding list cell */
 } SeenRelsEntry;
->>>>>>> 5b570d77
+static List *find_inheritance_parents(Oid childrelId, LOCKMODE lockmode);
 
 /*
  * find_inheritance_children
@@ -455,15 +450,41 @@
 bool
 DeleteInheritsTuple(Oid inhrelid, Oid inhparent)
 {
-<<<<<<< HEAD
-	Oid			v1 = *((const Oid *) p1);
-	Oid			v2 = *((const Oid *) p2);
-
-	if (v1 < v2)
-		return -1;
-	if (v1 > v2)
-		return 1;
-	return 0;
+	bool	found = false;
+	Relation	catalogRelation;
+	ScanKeyData key;
+	SysScanDesc scan;
+	HeapTuple	inheritsTuple;
+
+	/*
+	 * Find pg_inherits entries by inhrelid.
+	 */
+	catalogRelation = heap_open(InheritsRelationId, RowExclusiveLock);
+	ScanKeyInit(&key,
+				Anum_pg_inherits_inhrelid,
+				BTEqualStrategyNumber, F_OIDEQ,
+				ObjectIdGetDatum(inhrelid));
+	scan = systable_beginscan(catalogRelation, InheritsRelidSeqnoIndexId,
+							  true, NULL, 1, &key);
+
+	while (HeapTupleIsValid(inheritsTuple = systable_getnext(scan)))
+	{
+		Oid			parent;
+
+		/* Compare inhparent if it was given, and do the actual deletion. */
+		parent = ((Form_pg_inherits) GETSTRUCT(inheritsTuple))->inhparent;
+		if (!OidIsValid(inhparent) || parent == inhparent)
+		{
+			CatalogTupleDelete(catalogRelation, &inheritsTuple->t_self);
+			found = true;
+		}
+	}
+
+	/* Done */
+	systable_endscan(scan);
+	heap_close(catalogRelation, RowExclusiveLock);
+
+	return found;
 }
 
 
@@ -576,41 +597,4 @@
 	}
 
 	return rels_list;
-=======
-	bool	found = false;
-	Relation	catalogRelation;
-	ScanKeyData key;
-	SysScanDesc scan;
-	HeapTuple	inheritsTuple;
-
-	/*
-	 * Find pg_inherits entries by inhrelid.
-	 */
-	catalogRelation = heap_open(InheritsRelationId, RowExclusiveLock);
-	ScanKeyInit(&key,
-				Anum_pg_inherits_inhrelid,
-				BTEqualStrategyNumber, F_OIDEQ,
-				ObjectIdGetDatum(inhrelid));
-	scan = systable_beginscan(catalogRelation, InheritsRelidSeqnoIndexId,
-							  true, NULL, 1, &key);
-
-	while (HeapTupleIsValid(inheritsTuple = systable_getnext(scan)))
-	{
-		Oid			parent;
-
-		/* Compare inhparent if it was given, and do the actual deletion. */
-		parent = ((Form_pg_inherits) GETSTRUCT(inheritsTuple))->inhparent;
-		if (!OidIsValid(inhparent) || parent == inhparent)
-		{
-			CatalogTupleDelete(catalogRelation, &inheritsTuple->t_self);
-			found = true;
-		}
-	}
-
-	/* Done */
-	systable_endscan(scan);
-	heap_close(catalogRelation, RowExclusiveLock);
-
-	return found;
->>>>>>> 5b570d77
 }