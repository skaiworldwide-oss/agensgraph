--- conflicted
+++ resolved
@@ -805,10 +805,6 @@
 								   bool missing_ok);
 static ObjectAddress get_object_address_defacl(List *object,
 						  bool missing_ok);
-static ObjectAddress get_object_address_graph(Value *object, bool missing_ok);
-static ObjectAddress get_object_address_label(List *object, Relation *relp,
-											  LOCKMODE lockmode,
-											  bool missing_ok);
 static const ObjectPropertyType *get_object_property_data(Oid class_id);
 
 static void getRelationDescription(StringInfo buffer, Oid relid);
@@ -820,6 +816,11 @@
 static void getOpFamilyIdentity(StringInfo buffer, Oid opfid, List **object);
 static void getRelationIdentity(StringInfo buffer, Oid relid, List **object);
 
+/* for agensgraph */
+static ObjectAddress get_object_address_graph(Value *object, bool missing_ok);
+static ObjectAddress get_object_address_label(List *object, Relation *relp,
+											  LOCKMODE lockmode,
+											  bool missing_ok);
 static void getLabelDescription(StringInfo buffer, Oid laboid);
 static void getLabelTypeDescription(StringInfo buffer, Oid laboid);
 static void getLabelIdentity(StringInfo buffer, Oid laboid, List **object);
@@ -5457,15 +5458,11 @@
 			return OBJECT_MATVIEW;
 		case RELKIND_FOREIGN_TABLE:
 			return OBJECT_FOREIGN_TABLE;
-<<<<<<< HEAD
-			/* other relkinds are not supported here because they don't map to OBJECT_* values */
-=======
 
 			/*
 			 * other relkinds are not supported here because they don't map to
 			 * OBJECT_* values
 			 */
->>>>>>> d8421390
 		default:
 			elog(ERROR, "unexpected relkind: %d", relkind);
 			return 0;
