/*-------------------------------------------------------------------------
 *
 * aclchk.c
 *	  Routines to check access control permissions.
 *
 * Portions Copyright (c) 1996-2019, PostgreSQL Global Development Group
 * Portions Copyright (c) 1994, Regents of the University of California
 *
 *
 * IDENTIFICATION
 *	  src/backend/catalog/aclchk.c
 *
 * NOTES
 *	  See acl.h.
 *
 *-------------------------------------------------------------------------
 */
#include "postgres.h"

#include "access/genam.h"
#include "access/heapam.h"
#include "access/htup_details.h"
#include "access/sysattr.h"
#include "access/tableam.h"
#include "access/xact.h"
#include "catalog/ag_graph.h"
#include "catalog/ag_label.h"
#include "catalog/binary_upgrade.h"
#include "catalog/catalog.h"
#include "catalog/dependency.h"
#include "catalog/indexing.h"
#include "catalog/objectaccess.h"
#include "catalog/pg_aggregate.h"
#include "catalog/pg_am.h"
#include "catalog/pg_authid.h"
#include "catalog/pg_cast.h"
#include "catalog/pg_collation.h"
#include "catalog/pg_conversion.h"
#include "catalog/pg_database.h"
#include "catalog/pg_default_acl.h"
#include "catalog/pg_event_trigger.h"
#include "catalog/pg_extension.h"
#include "catalog/pg_foreign_data_wrapper.h"
#include "catalog/pg_foreign_server.h"
#include "catalog/pg_init_privs.h"
#include "catalog/pg_language.h"
#include "catalog/pg_largeobject.h"
#include "catalog/pg_largeobject_metadata.h"
#include "catalog/pg_namespace.h"
#include "catalog/pg_opclass.h"
#include "catalog/pg_operator.h"
#include "catalog/pg_opfamily.h"
#include "catalog/pg_proc.h"
#include "catalog/pg_statistic_ext.h"
#include "catalog/pg_subscription.h"
#include "catalog/pg_tablespace.h"
#include "catalog/pg_type.h"
#include "catalog/pg_ts_config.h"
#include "catalog/pg_ts_dict.h"
#include "catalog/pg_ts_parser.h"
#include "catalog/pg_ts_template.h"
#include "catalog/pg_transform.h"
#include "commands/dbcommands.h"
#include "commands/event_trigger.h"
#include "commands/extension.h"
#include "commands/proclang.h"
#include "commands/tablespace.h"
#include "foreign/foreign.h"
#include "miscadmin.h"
#include "nodes/makefuncs.h"
#include "parser/parse_func.h"
#include "parser/parse_type.h"
#include "utils/acl.h"
#include "utils/aclchk_internal.h"
#include "utils/builtins.h"
#include "utils/fmgroids.h"
#include "utils/lsyscache.h"
#include "utils/rel.h"
#include "utils/syscache.h"


/*
 * Internal format used by ALTER DEFAULT PRIVILEGES.
 */
typedef struct
{
	Oid			roleid;			/* owning role */
	Oid			nspid;			/* namespace, or InvalidOid if none */
	/* remaining fields are same as in InternalGrant: */
	bool		is_grant;
	ObjectType	objtype;
	bool		all_privs;
	AclMode		privileges;
	List	   *grantees;
	bool		grant_option;
	DropBehavior behavior;
} InternalDefaultACL;

/*
 * When performing a binary-upgrade, pg_dump will call a function to set
 * this variable to let us know that we need to populate the pg_init_privs
 * table for the GRANT/REVOKE commands while this variable is set to true.
 */
bool		binary_upgrade_record_init_privs = false;

static void ExecGrantStmt_oids(InternalGrant *istmt);
static void ExecGrant_Relation(InternalGrant *grantStmt);
static void ExecGrant_Database(InternalGrant *grantStmt);
static void ExecGrant_Fdw(InternalGrant *grantStmt);
static void ExecGrant_ForeignServer(InternalGrant *grantStmt);
static void ExecGrant_Function(InternalGrant *grantStmt);
static void ExecGrant_Language(InternalGrant *grantStmt);
static void ExecGrant_Largeobject(InternalGrant *grantStmt);
static void ExecGrant_Namespace(InternalGrant *grantStmt);
static void ExecGrant_Tablespace(InternalGrant *grantStmt);
static void ExecGrant_Type(InternalGrant *grantStmt);

static void SetDefaultACLsInSchemas(InternalDefaultACL *iacls, List *nspnames);
static void SetDefaultACL(InternalDefaultACL *iacls);

static List *objectNamesToOids(ObjectType objtype, List *objnames);
static List *objectsInSchemaToOids(ObjectType objtype, List *nspnames);
static List *getRelationsInNamespace(Oid namespaceId, char relkind);
static void expand_col_privileges(List *colnames, Oid table_oid,
								  AclMode this_privileges,
								  AclMode *col_privileges,
								  int num_col_privileges);
static void expand_all_col_privileges(Oid table_oid, Form_pg_class classForm,
									  AclMode this_privileges,
									  AclMode *col_privileges,
									  int num_col_privileges);
static AclMode string_to_privilege(const char *privname);
static const char *privilege_to_string(AclMode privilege);
static AclMode restrict_and_check_grant(bool is_grant, AclMode avail_goptions,
										bool all_privs, AclMode privileges,
										Oid objectId, Oid grantorId,
										ObjectType objtype, const char *objname,
										AttrNumber att_number, const char *colname);
static AclMode pg_aclmask(ObjectType objtype, Oid table_oid, AttrNumber attnum,
						  Oid roleid, AclMode mask, AclMaskHow how);
static void recordExtensionInitPriv(Oid objoid, Oid classoid, int objsubid,
									Acl *new_acl);
static void recordExtensionInitPrivWorker(Oid objoid, Oid classoid, int objsubid,
										  Acl *new_acl);


#ifdef ACLDEBUG
static void
dumpacl(Acl *acl)
{
	int			i;
	AclItem    *aip;

	elog(DEBUG2, "acl size = %d, # acls = %d",
		 ACL_SIZE(acl), ACL_NUM(acl));
	aip = ACL_DAT(acl);
	for (i = 0; i < ACL_NUM(acl); ++i)
		elog(DEBUG2, "	acl[%d]: %s", i,
			 DatumGetCString(DirectFunctionCall1(aclitemout,
												 PointerGetDatum(aip + i))));
}
#endif							/* ACLDEBUG */


/*
 * If is_grant is true, adds the given privileges for the list of
 * grantees to the existing old_acl.  If is_grant is false, the
 * privileges for the given grantees are removed from old_acl.
 *
 * NB: the original old_acl is pfree'd.
 */
static Acl *
merge_acl_with_grant(Acl *old_acl, bool is_grant,
					 bool grant_option, DropBehavior behavior,
					 List *grantees, AclMode privileges,
					 Oid grantorId, Oid ownerId)
{
	unsigned	modechg;
	ListCell   *j;
	Acl		   *new_acl;

	modechg = is_grant ? ACL_MODECHG_ADD : ACL_MODECHG_DEL;

#ifdef ACLDEBUG
	dumpacl(old_acl);
#endif
	new_acl = old_acl;

	foreach(j, grantees)
	{
		AclItem		aclitem;
		Acl		   *newer_acl;

		aclitem.ai_grantee = lfirst_oid(j);

		/*
		 * Grant options can only be granted to individual roles, not PUBLIC.
		 * The reason is that if a user would re-grant a privilege that he
		 * held through PUBLIC, and later the user is removed, the situation
		 * is impossible to clean up.
		 */
		if (is_grant && grant_option && aclitem.ai_grantee == ACL_ID_PUBLIC)
			ereport(ERROR,
					(errcode(ERRCODE_INVALID_GRANT_OPERATION),
					 errmsg("grant options can only be granted to roles")));

		aclitem.ai_grantor = grantorId;

		/*
		 * The asymmetry in the conditions here comes from the spec.  In
		 * GRANT, the grant_option flag signals WITH GRANT OPTION, which means
		 * to grant both the basic privilege and its grant option. But in
		 * REVOKE, plain revoke revokes both the basic privilege and its grant
		 * option, while REVOKE GRANT OPTION revokes only the option.
		 */
		ACLITEM_SET_PRIVS_GOPTIONS(aclitem,
								   (is_grant || !grant_option) ? privileges : ACL_NO_RIGHTS,
								   (!is_grant || grant_option) ? privileges : ACL_NO_RIGHTS);

		newer_acl = aclupdate(new_acl, &aclitem, modechg, ownerId, behavior);

		/* avoid memory leak when there are many grantees */
		pfree(new_acl);
		new_acl = newer_acl;

#ifdef ACLDEBUG
		dumpacl(new_acl);
#endif
	}

	return new_acl;
}

/*
 * Restrict the privileges to what we can actually grant, and emit
 * the standards-mandated warning and error messages.
 */
static AclMode
restrict_and_check_grant(bool is_grant, AclMode avail_goptions, bool all_privs,
						 AclMode privileges, Oid objectId, Oid grantorId,
						 ObjectType objtype, const char *objname,
						 AttrNumber att_number, const char *colname)
{
	AclMode		this_privileges;
	AclMode		whole_mask;

	switch (objtype)
	{
		case OBJECT_COLUMN:
			whole_mask = ACL_ALL_RIGHTS_COLUMN;
			break;
		case OBJECT_TABLE:
			whole_mask = ACL_ALL_RIGHTS_RELATION;
			break;
		case OBJECT_SEQUENCE:
			whole_mask = ACL_ALL_RIGHTS_SEQUENCE;
			break;
		case OBJECT_DATABASE:
			whole_mask = ACL_ALL_RIGHTS_DATABASE;
			break;
		case OBJECT_FUNCTION:
			whole_mask = ACL_ALL_RIGHTS_FUNCTION;
			break;
		case OBJECT_LANGUAGE:
			whole_mask = ACL_ALL_RIGHTS_LANGUAGE;
			break;
		case OBJECT_LARGEOBJECT:
			whole_mask = ACL_ALL_RIGHTS_LARGEOBJECT;
			break;
		case OBJECT_SCHEMA:
			whole_mask = ACL_ALL_RIGHTS_SCHEMA;
			break;
		case OBJECT_TABLESPACE:
			whole_mask = ACL_ALL_RIGHTS_TABLESPACE;
			break;
		case OBJECT_FDW:
			whole_mask = ACL_ALL_RIGHTS_FDW;
			break;
		case OBJECT_FOREIGN_SERVER:
			whole_mask = ACL_ALL_RIGHTS_FOREIGN_SERVER;
			break;
		case OBJECT_EVENT_TRIGGER:
			elog(ERROR, "grantable rights not supported for event triggers");
			/* not reached, but keep compiler quiet */
			return ACL_NO_RIGHTS;
		case OBJECT_TYPE:
			whole_mask = ACL_ALL_RIGHTS_TYPE;
			break;
		default:
			elog(ERROR, "unrecognized object type: %d", objtype);
			/* not reached, but keep compiler quiet */
			return ACL_NO_RIGHTS;
	}

	/*
	 * If we found no grant options, consider whether to issue a hard error.
	 * Per spec, having any privilege at all on the object will get you by
	 * here.
	 */
	if (avail_goptions == ACL_NO_RIGHTS)
	{
		if (pg_aclmask(objtype, objectId, att_number, grantorId,
					   whole_mask | ACL_GRANT_OPTION_FOR(whole_mask),
					   ACLMASK_ANY) == ACL_NO_RIGHTS)
		{
			if (objtype == OBJECT_COLUMN && colname)
				aclcheck_error_col(ACLCHECK_NO_PRIV, objtype, objname, colname);
			else
				aclcheck_error(ACLCHECK_NO_PRIV, objtype, objname);
		}
	}

	/*
	 * Restrict the operation to what we can actually grant or revoke, and
	 * issue a warning if appropriate.  (For REVOKE this isn't quite what the
	 * spec says to do: the spec seems to want a warning only if no privilege
	 * bits actually change in the ACL. In practice that behavior seems much
	 * too noisy, as well as inconsistent with the GRANT case.)
	 */
	this_privileges = privileges & ACL_OPTION_TO_PRIVS(avail_goptions);
	if (is_grant)
	{
		if (this_privileges == 0)
		{
			if (objtype == OBJECT_COLUMN && colname)
				ereport(WARNING,
						(errcode(ERRCODE_WARNING_PRIVILEGE_NOT_GRANTED),
						 errmsg("no privileges were granted for column \"%s\" of relation \"%s\"",
								colname, objname)));
			else
				ereport(WARNING,
						(errcode(ERRCODE_WARNING_PRIVILEGE_NOT_GRANTED),
						 errmsg("no privileges were granted for \"%s\"",
								objname)));
		}
		else if (!all_privs && this_privileges != privileges)
		{
			if (objtype == OBJECT_COLUMN && colname)
				ereport(WARNING,
						(errcode(ERRCODE_WARNING_PRIVILEGE_NOT_GRANTED),
						 errmsg("not all privileges were granted for column \"%s\" of relation \"%s\"",
								colname, objname)));
			else
				ereport(WARNING,
						(errcode(ERRCODE_WARNING_PRIVILEGE_NOT_GRANTED),
						 errmsg("not all privileges were granted for \"%s\"",
								objname)));
		}
	}
	else
	{
		if (this_privileges == 0)
		{
			if (objtype == OBJECT_COLUMN && colname)
				ereport(WARNING,
						(errcode(ERRCODE_WARNING_PRIVILEGE_NOT_REVOKED),
						 errmsg("no privileges could be revoked for column \"%s\" of relation \"%s\"",
								colname, objname)));
			else
				ereport(WARNING,
						(errcode(ERRCODE_WARNING_PRIVILEGE_NOT_REVOKED),
						 errmsg("no privileges could be revoked for \"%s\"",
								objname)));
		}
		else if (!all_privs && this_privileges != privileges)
		{
			if (objtype == OBJECT_COLUMN && colname)
				ereport(WARNING,
						(errcode(ERRCODE_WARNING_PRIVILEGE_NOT_REVOKED),
						 errmsg("not all privileges could be revoked for column \"%s\" of relation \"%s\"",
								colname, objname)));
			else
				ereport(WARNING,
						(errcode(ERRCODE_WARNING_PRIVILEGE_NOT_REVOKED),
						 errmsg("not all privileges could be revoked for \"%s\"",
								objname)));
		}
	}

	return this_privileges;
}

/*
 * Called to execute the utility commands GRANT and REVOKE
 */
void
ExecuteGrantStmt(GrantStmt *stmt)
{
	InternalGrant istmt;
	ListCell   *cell;
	const char *errormsg;
	AclMode		all_privileges;

	/*
	 * Turn the regular GrantStmt into the InternalGrant form.
	 */
	istmt.is_grant = stmt->is_grant;
	istmt.objtype = stmt->objtype;

	/* Collect the OIDs of the target objects */
	switch (stmt->targtype)
	{
		case ACL_TARGET_OBJECT:
			istmt.objects = objectNamesToOids(stmt->objtype, stmt->objects);
			break;
		case ACL_TARGET_ALL_IN_SCHEMA:
			istmt.objects = objectsInSchemaToOids(stmt->objtype, stmt->objects);
			break;
			/* ACL_TARGET_DEFAULTS should not be seen here */
		default:
			elog(ERROR, "unrecognized GrantStmt.targtype: %d",
				 (int) stmt->targtype);
	}

	/* all_privs to be filled below */
	/* privileges to be filled below */
	istmt.col_privs = NIL;		/* may get filled below */
	istmt.grantees = NIL;		/* filled below */
	istmt.grant_option = stmt->grant_option;
	istmt.behavior = stmt->behavior;

	/*
	 * Convert the RoleSpec list into an Oid list.  Note that at this point we
	 * insert an ACL_ID_PUBLIC into the list if appropriate, so downstream
	 * there shouldn't be any additional work needed to support this case.
	 */
	foreach(cell, stmt->grantees)
	{
		RoleSpec   *grantee = (RoleSpec *) lfirst(cell);
		Oid			grantee_uid;

		switch (grantee->roletype)
		{
			case ROLESPEC_PUBLIC:
				grantee_uid = ACL_ID_PUBLIC;
				break;
			default:
				grantee_uid = get_rolespec_oid(grantee, false);
				break;
		}
		istmt.grantees = lappend_oid(istmt.grantees, grantee_uid);
	}

	/*
	 * Convert stmt->privileges, a list of AccessPriv nodes, into an AclMode
	 * bitmask.  Note: objtype can't be OBJECT_COLUMN.
	 */
	switch (stmt->objtype)
	{
		case OBJECT_TABLE:

			/*
			 * Because this might be a sequence, we test both relation and
			 * sequence bits, and later do a more limited test when we know
			 * the object type.
			 */
			all_privileges = ACL_ALL_RIGHTS_RELATION | ACL_ALL_RIGHTS_SEQUENCE;
			errormsg = gettext_noop("invalid privilege type %s for relation");
			break;
		case OBJECT_SEQUENCE:
			all_privileges = ACL_ALL_RIGHTS_SEQUENCE;
			errormsg = gettext_noop("invalid privilege type %s for sequence");
			break;
		case OBJECT_DATABASE:
			all_privileges = ACL_ALL_RIGHTS_DATABASE;
			errormsg = gettext_noop("invalid privilege type %s for database");
			break;
		case OBJECT_DOMAIN:
			all_privileges = ACL_ALL_RIGHTS_TYPE;
			errormsg = gettext_noop("invalid privilege type %s for domain");
			break;
		case OBJECT_FUNCTION:
			all_privileges = ACL_ALL_RIGHTS_FUNCTION;
			errormsg = gettext_noop("invalid privilege type %s for function");
			break;
		case OBJECT_LANGUAGE:
			all_privileges = ACL_ALL_RIGHTS_LANGUAGE;
			errormsg = gettext_noop("invalid privilege type %s for language");
			break;
		case OBJECT_LARGEOBJECT:
			all_privileges = ACL_ALL_RIGHTS_LARGEOBJECT;
			errormsg = gettext_noop("invalid privilege type %s for large object");
			break;
		case OBJECT_SCHEMA:
			all_privileges = ACL_ALL_RIGHTS_SCHEMA;
			errormsg = gettext_noop("invalid privilege type %s for schema");
			break;
		case OBJECT_PROCEDURE:
			all_privileges = ACL_ALL_RIGHTS_FUNCTION;
			errormsg = gettext_noop("invalid privilege type %s for procedure");
			break;
		case OBJECT_ROUTINE:
			all_privileges = ACL_ALL_RIGHTS_FUNCTION;
			errormsg = gettext_noop("invalid privilege type %s for routine");
			break;
		case OBJECT_TABLESPACE:
			all_privileges = ACL_ALL_RIGHTS_TABLESPACE;
			errormsg = gettext_noop("invalid privilege type %s for tablespace");
			break;
		case OBJECT_TYPE:
			all_privileges = ACL_ALL_RIGHTS_TYPE;
			errormsg = gettext_noop("invalid privilege type %s for type");
			break;
		case OBJECT_FDW:
			all_privileges = ACL_ALL_RIGHTS_FDW;
			errormsg = gettext_noop("invalid privilege type %s for foreign-data wrapper");
			break;
		case OBJECT_FOREIGN_SERVER:
			all_privileges = ACL_ALL_RIGHTS_FOREIGN_SERVER;
			errormsg = gettext_noop("invalid privilege type %s for foreign server");
			break;
		default:
			elog(ERROR, "unrecognized GrantStmt.objtype: %d",
				 (int) stmt->objtype);
			/* keep compiler quiet */
			all_privileges = ACL_NO_RIGHTS;
			errormsg = NULL;
	}

	if (stmt->privileges == NIL)
	{
		istmt.all_privs = true;

		/*
		 * will be turned into ACL_ALL_RIGHTS_* by the internal routines
		 * depending on the object type
		 */
		istmt.privileges = ACL_NO_RIGHTS;
	}
	else
	{
		istmt.all_privs = false;
		istmt.privileges = ACL_NO_RIGHTS;

		foreach(cell, stmt->privileges)
		{
			AccessPriv *privnode = (AccessPriv *) lfirst(cell);
			AclMode		priv;

			/*
			 * If it's a column-level specification, we just set it aside in
			 * col_privs for the moment; but insist it's for a relation.
			 */
			if (privnode->cols)
			{
				if (stmt->objtype != OBJECT_TABLE)
					ereport(ERROR,
							(errcode(ERRCODE_INVALID_GRANT_OPERATION),
							 errmsg("column privileges are only valid for relations")));
				istmt.col_privs = lappend(istmt.col_privs, privnode);
				continue;
			}

			if (privnode->priv_name == NULL)	/* parser mistake? */
				elog(ERROR, "AccessPriv node must specify privilege or columns");
			priv = string_to_privilege(privnode->priv_name);

			if (priv & ~((AclMode) all_privileges))
				ereport(ERROR,
						(errcode(ERRCODE_INVALID_GRANT_OPERATION),
						 errmsg(errormsg, privilege_to_string(priv))));

			istmt.privileges |= priv;
		}
	}

	ExecGrantStmt_oids(&istmt);
}

/*
 * ExecGrantStmt_oids
 *
 * Internal entry point for granting and revoking privileges.
 */
static void
ExecGrantStmt_oids(InternalGrant *istmt)
{
	switch (istmt->objtype)
	{
		case OBJECT_TABLE:
		case OBJECT_SEQUENCE:
			ExecGrant_Relation(istmt);
			break;
		case OBJECT_DATABASE:
			ExecGrant_Database(istmt);
			break;
		case OBJECT_DOMAIN:
		case OBJECT_TYPE:
			ExecGrant_Type(istmt);
			break;
		case OBJECT_FDW:
			ExecGrant_Fdw(istmt);
			break;
		case OBJECT_FOREIGN_SERVER:
			ExecGrant_ForeignServer(istmt);
			break;
		case OBJECT_FUNCTION:
		case OBJECT_PROCEDURE:
		case OBJECT_ROUTINE:
			ExecGrant_Function(istmt);
			break;
		case OBJECT_LANGUAGE:
			ExecGrant_Language(istmt);
			break;
		case OBJECT_LARGEOBJECT:
			ExecGrant_Largeobject(istmt);
			break;
		case OBJECT_SCHEMA:
			ExecGrant_Namespace(istmt);
			break;
		case OBJECT_TABLESPACE:
			ExecGrant_Tablespace(istmt);
			break;
		default:
			elog(ERROR, "unrecognized GrantStmt.objtype: %d",
				 (int) istmt->objtype);
	}

	/*
	 * Pass the info to event triggers about the just-executed GRANT.  Note
	 * that we prefer to do it after actually executing it, because that gives
	 * the functions a chance to adjust the istmt with privileges actually
	 * granted.
	 */
	if (EventTriggerSupportsObjectType(istmt->objtype))
		EventTriggerCollectGrant(istmt);
}

/*
 * objectNamesToOids
 *
 * Turn a list of object names of a given type into an Oid list.
 *
 * XXX: This function doesn't take any sort of locks on the objects whose
 * names it looks up.  In the face of concurrent DDL, we might easily latch
 * onto an old version of an object, causing the GRANT or REVOKE statement
 * to fail.
 */
static List *
objectNamesToOids(ObjectType objtype, List *objnames)
{
	List	   *objects = NIL;
	ListCell   *cell;

	Assert(objnames != NIL);

	switch (objtype)
	{
		case OBJECT_TABLE:
		case OBJECT_SEQUENCE:
			foreach(cell, objnames)
			{
				RangeVar   *relvar = (RangeVar *) lfirst(cell);
				Oid			relOid;

				relOid = RangeVarGetRelid(relvar, NoLock, false);
				objects = lappend_oid(objects, relOid);
			}
			break;
		case OBJECT_DATABASE:
			foreach(cell, objnames)
			{
				char	   *dbname = strVal(lfirst(cell));
				Oid			dbid;

				dbid = get_database_oid(dbname, false);
				objects = lappend_oid(objects, dbid);
			}
			break;
		case OBJECT_DOMAIN:
		case OBJECT_TYPE:
			foreach(cell, objnames)
			{
				List	   *typname = (List *) lfirst(cell);
				Oid			oid;

				oid = typenameTypeId(NULL, makeTypeNameFromNameList(typname));
				objects = lappend_oid(objects, oid);
			}
			break;
		case OBJECT_FUNCTION:
			foreach(cell, objnames)
			{
				ObjectWithArgs *func = (ObjectWithArgs *) lfirst(cell);
				Oid			funcid;

				funcid = LookupFuncWithArgs(OBJECT_FUNCTION, func, false);
				objects = lappend_oid(objects, funcid);
			}
			break;
		case OBJECT_LANGUAGE:
			foreach(cell, objnames)
			{
				char	   *langname = strVal(lfirst(cell));
				Oid			oid;

				oid = get_language_oid(langname, false);
				objects = lappend_oid(objects, oid);
			}
			break;
		case OBJECT_LARGEOBJECT:
			foreach(cell, objnames)
			{
				Oid			lobjOid = oidparse(lfirst(cell));

				if (!LargeObjectExists(lobjOid))
					ereport(ERROR,
							(errcode(ERRCODE_UNDEFINED_OBJECT),
							 errmsg("large object %u does not exist",
									lobjOid)));

				objects = lappend_oid(objects, lobjOid);
			}
			break;
		case OBJECT_SCHEMA:
			foreach(cell, objnames)
			{
				char	   *nspname = strVal(lfirst(cell));
				Oid			oid;

				oid = get_namespace_oid(nspname, false);
				objects = lappend_oid(objects, oid);
			}
			break;
		case OBJECT_PROCEDURE:
			foreach(cell, objnames)
			{
				ObjectWithArgs *func = (ObjectWithArgs *) lfirst(cell);
				Oid			procid;

				procid = LookupFuncWithArgs(OBJECT_PROCEDURE, func, false);
				objects = lappend_oid(objects, procid);
			}
			break;
		case OBJECT_ROUTINE:
			foreach(cell, objnames)
			{
				ObjectWithArgs *func = (ObjectWithArgs *) lfirst(cell);
				Oid			routid;

				routid = LookupFuncWithArgs(OBJECT_ROUTINE, func, false);
				objects = lappend_oid(objects, routid);
			}
			break;
		case OBJECT_TABLESPACE:
			foreach(cell, objnames)
			{
				char	   *spcname = strVal(lfirst(cell));
				Oid			spcoid;

				spcoid = get_tablespace_oid(spcname, false);
				objects = lappend_oid(objects, spcoid);
			}
			break;
		case OBJECT_FDW:
			foreach(cell, objnames)
			{
				char	   *fdwname = strVal(lfirst(cell));
				Oid			fdwid = get_foreign_data_wrapper_oid(fdwname, false);

				objects = lappend_oid(objects, fdwid);
			}
			break;
		case OBJECT_FOREIGN_SERVER:
			foreach(cell, objnames)
			{
				char	   *srvname = strVal(lfirst(cell));
				Oid			srvid = get_foreign_server_oid(srvname, false);

				objects = lappend_oid(objects, srvid);
			}
			break;
		default:
			elog(ERROR, "unrecognized GrantStmt.objtype: %d",
				 (int) objtype);
	}

	return objects;
}

/*
 * objectsInSchemaToOids
 *
 * Find all objects of a given type in specified schemas, and make a list
 * of their Oids.  We check USAGE privilege on the schemas, but there is
 * no privilege checking on the individual objects here.
 */
static List *
objectsInSchemaToOids(ObjectType objtype, List *nspnames)
{
	List	   *objects = NIL;
	ListCell   *cell;

	foreach(cell, nspnames)
	{
		char	   *nspname = strVal(lfirst(cell));
		Oid			namespaceId;
		List	   *objs;

		namespaceId = LookupExplicitNamespace(nspname, false);

		switch (objtype)
		{
			case OBJECT_TABLE:
				objs = getRelationsInNamespace(namespaceId, RELKIND_RELATION);
				objects = list_concat(objects, objs);
				objs = getRelationsInNamespace(namespaceId, RELKIND_VIEW);
				objects = list_concat(objects, objs);
				objs = getRelationsInNamespace(namespaceId, RELKIND_MATVIEW);
				objects = list_concat(objects, objs);
				objs = getRelationsInNamespace(namespaceId, RELKIND_FOREIGN_TABLE);
				objects = list_concat(objects, objs);
				objs = getRelationsInNamespace(namespaceId, RELKIND_PARTITIONED_TABLE);
				objects = list_concat(objects, objs);
				break;
			case OBJECT_SEQUENCE:
				objs = getRelationsInNamespace(namespaceId, RELKIND_SEQUENCE);
				objects = list_concat(objects, objs);
				break;
			case OBJECT_FUNCTION:
			case OBJECT_PROCEDURE:
			case OBJECT_ROUTINE:
				{
					ScanKeyData key[2];
					int			keycount;
					Relation	rel;
					TableScanDesc scan;
					HeapTuple	tuple;

					keycount = 0;
					ScanKeyInit(&key[keycount++],
								Anum_pg_proc_pronamespace,
								BTEqualStrategyNumber, F_OIDEQ,
								ObjectIdGetDatum(namespaceId));

					if (objtype == OBJECT_FUNCTION)
						/* includes aggregates and window functions */
						ScanKeyInit(&key[keycount++],
									Anum_pg_proc_prokind,
									BTEqualStrategyNumber, F_CHARNE,
									CharGetDatum(PROKIND_PROCEDURE));
					else if (objtype == OBJECT_PROCEDURE)
						ScanKeyInit(&key[keycount++],
									Anum_pg_proc_prokind,
									BTEqualStrategyNumber, F_CHAREQ,
									CharGetDatum(PROKIND_PROCEDURE));

					rel = table_open(ProcedureRelationId, AccessShareLock);
					scan = table_beginscan_catalog(rel, keycount, key);

					while ((tuple = heap_getnext(scan, ForwardScanDirection)) != NULL)
					{
						Oid			oid = ((Form_pg_proc) GETSTRUCT(tuple))->oid;

						objects = lappend_oid(objects, oid);
					}

					table_endscan(scan);
					table_close(rel, AccessShareLock);
				}
				break;
			default:
				/* should not happen */
				elog(ERROR, "unrecognized GrantStmt.objtype: %d",
					 (int) objtype);
		}
	}

	return objects;
}

/*
 * getRelationsInNamespace
 *
 * Return Oid list of relations in given namespace filtered by relation kind
 */
static List *
getRelationsInNamespace(Oid namespaceId, char relkind)
{
	List	   *relations = NIL;
	ScanKeyData key[2];
	Relation	rel;
	TableScanDesc scan;
	HeapTuple	tuple;

	ScanKeyInit(&key[0],
				Anum_pg_class_relnamespace,
				BTEqualStrategyNumber, F_OIDEQ,
				ObjectIdGetDatum(namespaceId));
	ScanKeyInit(&key[1],
				Anum_pg_class_relkind,
				BTEqualStrategyNumber, F_CHAREQ,
				CharGetDatum(relkind));

	rel = table_open(RelationRelationId, AccessShareLock);
	scan = table_beginscan_catalog(rel, 2, key);

	while ((tuple = heap_getnext(scan, ForwardScanDirection)) != NULL)
	{
		Oid			oid = ((Form_pg_class) GETSTRUCT(tuple))->oid;

		relations = lappend_oid(relations, oid);
	}

	table_endscan(scan);
	table_close(rel, AccessShareLock);

	return relations;
}


/*
 * ALTER DEFAULT PRIVILEGES statement
 */
void
ExecAlterDefaultPrivilegesStmt(ParseState *pstate, AlterDefaultPrivilegesStmt *stmt)
{
	GrantStmt  *action = stmt->action;
	InternalDefaultACL iacls;
	ListCell   *cell;
	List	   *rolespecs = NIL;
	List	   *nspnames = NIL;
	DefElem    *drolespecs = NULL;
	DefElem    *dnspnames = NULL;
	AclMode		all_privileges;
	const char *errormsg;

	/* Deconstruct the "options" part of the statement */
	foreach(cell, stmt->options)
	{
		DefElem    *defel = (DefElem *) lfirst(cell);

		if (strcmp(defel->defname, "schemas") == 0)
		{
			if (dnspnames)
				ereport(ERROR,
						(errcode(ERRCODE_SYNTAX_ERROR),
						 errmsg("conflicting or redundant options"),
						 parser_errposition(pstate, defel->location)));
			dnspnames = defel;
		}
		else if (strcmp(defel->defname, "roles") == 0)
		{
			if (drolespecs)
				ereport(ERROR,
						(errcode(ERRCODE_SYNTAX_ERROR),
						 errmsg("conflicting or redundant options"),
						 parser_errposition(pstate, defel->location)));
			drolespecs = defel;
		}
		else
			elog(ERROR, "option \"%s\" not recognized", defel->defname);
	}

	if (dnspnames)
		nspnames = (List *) dnspnames->arg;
	if (drolespecs)
		rolespecs = (List *) drolespecs->arg;

	/* Prepare the InternalDefaultACL representation of the statement */
	/* roleid to be filled below */
	/* nspid to be filled in SetDefaultACLsInSchemas */
	iacls.is_grant = action->is_grant;
	iacls.objtype = action->objtype;
	/* all_privs to be filled below */
	/* privileges to be filled below */
	iacls.grantees = NIL;		/* filled below */
	iacls.grant_option = action->grant_option;
	iacls.behavior = action->behavior;

	/*
	 * Convert the RoleSpec list into an Oid list.  Note that at this point we
	 * insert an ACL_ID_PUBLIC into the list if appropriate, so downstream
	 * there shouldn't be any additional work needed to support this case.
	 */
	foreach(cell, action->grantees)
	{
		RoleSpec   *grantee = (RoleSpec *) lfirst(cell);
		Oid			grantee_uid;

		switch (grantee->roletype)
		{
			case ROLESPEC_PUBLIC:
				grantee_uid = ACL_ID_PUBLIC;
				break;
			default:
				grantee_uid = get_rolespec_oid(grantee, false);
				break;
		}
		iacls.grantees = lappend_oid(iacls.grantees, grantee_uid);
	}

	/*
	 * Convert action->privileges, a list of privilege strings, into an
	 * AclMode bitmask.
	 */
	switch (action->objtype)
	{
		case OBJECT_TABLE:
			all_privileges = ACL_ALL_RIGHTS_RELATION;
			errormsg = gettext_noop("invalid privilege type %s for relation");
			break;
		case OBJECT_SEQUENCE:
			all_privileges = ACL_ALL_RIGHTS_SEQUENCE;
			errormsg = gettext_noop("invalid privilege type %s for sequence");
			break;
		case OBJECT_FUNCTION:
			all_privileges = ACL_ALL_RIGHTS_FUNCTION;
			errormsg = gettext_noop("invalid privilege type %s for function");
			break;
		case OBJECT_PROCEDURE:
			all_privileges = ACL_ALL_RIGHTS_FUNCTION;
			errormsg = gettext_noop("invalid privilege type %s for procedure");
			break;
		case OBJECT_ROUTINE:
			all_privileges = ACL_ALL_RIGHTS_FUNCTION;
			errormsg = gettext_noop("invalid privilege type %s for routine");
			break;
		case OBJECT_TYPE:
			all_privileges = ACL_ALL_RIGHTS_TYPE;
			errormsg = gettext_noop("invalid privilege type %s for type");
			break;
		case OBJECT_SCHEMA:
			all_privileges = ACL_ALL_RIGHTS_SCHEMA;
			errormsg = gettext_noop("invalid privilege type %s for schema");
			break;
		default:
			elog(ERROR, "unrecognized GrantStmt.objtype: %d",
				 (int) action->objtype);
			/* keep compiler quiet */
			all_privileges = ACL_NO_RIGHTS;
			errormsg = NULL;
	}

	if (action->privileges == NIL)
	{
		iacls.all_privs = true;

		/*
		 * will be turned into ACL_ALL_RIGHTS_* by the internal routines
		 * depending on the object type
		 */
		iacls.privileges = ACL_NO_RIGHTS;
	}
	else
	{
		iacls.all_privs = false;
		iacls.privileges = ACL_NO_RIGHTS;

		foreach(cell, action->privileges)
		{
			AccessPriv *privnode = (AccessPriv *) lfirst(cell);
			AclMode		priv;

			if (privnode->cols)
				ereport(ERROR,
						(errcode(ERRCODE_INVALID_GRANT_OPERATION),
						 errmsg("default privileges cannot be set for columns")));

			if (privnode->priv_name == NULL)	/* parser mistake? */
				elog(ERROR, "AccessPriv node must specify privilege");
			priv = string_to_privilege(privnode->priv_name);

			if (priv & ~((AclMode) all_privileges))
				ereport(ERROR,
						(errcode(ERRCODE_INVALID_GRANT_OPERATION),
						 errmsg(errormsg, privilege_to_string(priv))));

			iacls.privileges |= priv;
		}
	}

	if (rolespecs == NIL)
	{
		/* Set permissions for myself */
		iacls.roleid = GetUserId();

		SetDefaultACLsInSchemas(&iacls, nspnames);
	}
	else
	{
		/* Look up the role OIDs and do permissions checks */
		ListCell   *rolecell;

		foreach(rolecell, rolespecs)
		{
			RoleSpec   *rolespec = lfirst(rolecell);

			iacls.roleid = get_rolespec_oid(rolespec, false);

			/*
			 * We insist that calling user be a member of each target role. If
			 * he has that, he could become that role anyway via SET ROLE, so
			 * FOR ROLE is just a syntactic convenience and doesn't give any
			 * special privileges.
			 */
			check_is_member_of_role(GetUserId(), iacls.roleid);

			SetDefaultACLsInSchemas(&iacls, nspnames);
		}
	}
}

/*
 * Process ALTER DEFAULT PRIVILEGES for a list of target schemas
 *
 * All fields of *iacls except nspid were filled already
 */
static void
SetDefaultACLsInSchemas(InternalDefaultACL *iacls, List *nspnames)
{
	if (nspnames == NIL)
	{
		/* Set database-wide permissions if no schema was specified */
		iacls->nspid = InvalidOid;

		SetDefaultACL(iacls);
	}
	else
	{
		/* Look up the schema OIDs and set permissions for each one */
		ListCell   *nspcell;

		foreach(nspcell, nspnames)
		{
			char	   *nspname = strVal(lfirst(nspcell));

			iacls->nspid = get_namespace_oid(nspname, false);

			/*
			 * We used to insist that the target role have CREATE privileges
			 * on the schema, since without that it wouldn't be able to create
			 * an object for which these default privileges would apply.
			 * However, this check proved to be more confusing than helpful,
			 * and it also caused certain database states to not be
			 * dumpable/restorable, since revoking CREATE doesn't cause
			 * default privileges for the schema to go away.  So now, we just
			 * allow the ALTER; if the user lacks CREATE he'll find out when
			 * he tries to create an object.
			 */

			SetDefaultACL(iacls);
		}
	}
}


/*
 * Create or update a pg_default_acl entry
 */
static void
SetDefaultACL(InternalDefaultACL *iacls)
{
	AclMode		this_privileges = iacls->privileges;
	char		objtype;
	Relation	rel;
	HeapTuple	tuple;
	bool		isNew;
	Acl		   *def_acl;
	Acl		   *old_acl;
	Acl		   *new_acl;
	HeapTuple	newtuple;
	Datum		values[Natts_pg_default_acl];
	bool		nulls[Natts_pg_default_acl];
	bool		replaces[Natts_pg_default_acl];
	int			noldmembers;
	int			nnewmembers;
	Oid		   *oldmembers;
	Oid		   *newmembers;

	rel = table_open(DefaultAclRelationId, RowExclusiveLock);

	/*
	 * The default for a global entry is the hard-wired default ACL for the
	 * particular object type.  The default for non-global entries is an empty
	 * ACL.  This must be so because global entries replace the hard-wired
	 * defaults, while others are added on.
	 */
	if (!OidIsValid(iacls->nspid))
		def_acl = acldefault(iacls->objtype, iacls->roleid);
	else
		def_acl = make_empty_acl();

	/*
	 * Convert ACL object type to pg_default_acl object type and handle
	 * all_privs option
	 */
	switch (iacls->objtype)
	{
		case OBJECT_TABLE:
			objtype = DEFACLOBJ_RELATION;
			if (iacls->all_privs && this_privileges == ACL_NO_RIGHTS)
				this_privileges = ACL_ALL_RIGHTS_RELATION;
			break;

		case OBJECT_SEQUENCE:
			objtype = DEFACLOBJ_SEQUENCE;
			if (iacls->all_privs && this_privileges == ACL_NO_RIGHTS)
				this_privileges = ACL_ALL_RIGHTS_SEQUENCE;
			break;

		case OBJECT_FUNCTION:
			objtype = DEFACLOBJ_FUNCTION;
			if (iacls->all_privs && this_privileges == ACL_NO_RIGHTS)
				this_privileges = ACL_ALL_RIGHTS_FUNCTION;
			break;

		case OBJECT_TYPE:
			objtype = DEFACLOBJ_TYPE;
			if (iacls->all_privs && this_privileges == ACL_NO_RIGHTS)
				this_privileges = ACL_ALL_RIGHTS_TYPE;
			break;

		case OBJECT_SCHEMA:
			if (OidIsValid(iacls->nspid))
				ereport(ERROR,
						(errcode(ERRCODE_INVALID_GRANT_OPERATION),
						 errmsg("cannot use IN SCHEMA clause when using GRANT/REVOKE ON SCHEMAS")));
			objtype = DEFACLOBJ_NAMESPACE;
			if (iacls->all_privs && this_privileges == ACL_NO_RIGHTS)
				this_privileges = ACL_ALL_RIGHTS_SCHEMA;
			break;

		default:
			elog(ERROR, "unrecognized objtype: %d",
				 (int) iacls->objtype);
			objtype = 0;		/* keep compiler quiet */
			break;
	}

	/* Search for existing row for this object type in catalog */
	tuple = SearchSysCache3(DEFACLROLENSPOBJ,
							ObjectIdGetDatum(iacls->roleid),
							ObjectIdGetDatum(iacls->nspid),
							CharGetDatum(objtype));

	if (HeapTupleIsValid(tuple))
	{
		Datum		aclDatum;
		bool		isNull;

		aclDatum = SysCacheGetAttr(DEFACLROLENSPOBJ, tuple,
								   Anum_pg_default_acl_defaclacl,
								   &isNull);
		if (!isNull)
			old_acl = DatumGetAclPCopy(aclDatum);
		else
			old_acl = NULL;		/* this case shouldn't happen, probably */
		isNew = false;
	}
	else
	{
		old_acl = NULL;
		isNew = true;
	}

	if (old_acl != NULL)
	{
		/*
		 * We need the members of both old and new ACLs so we can correct the
		 * shared dependency information.  Collect data before
		 * merge_acl_with_grant throws away old_acl.
		 */
		noldmembers = aclmembers(old_acl, &oldmembers);
	}
	else
	{
		/* If no or null entry, start with the default ACL value */
		old_acl = aclcopy(def_acl);
		/* There are no old member roles according to the catalogs */
		noldmembers = 0;
		oldmembers = NULL;
	}

	/*
	 * Generate new ACL.  Grantor of rights is always the same as the target
	 * role.
	 */
	new_acl = merge_acl_with_grant(old_acl,
								   iacls->is_grant,
								   iacls->grant_option,
								   iacls->behavior,
								   iacls->grantees,
								   this_privileges,
								   iacls->roleid,
								   iacls->roleid);

	/*
	 * If the result is the same as the default value, we do not need an
	 * explicit pg_default_acl entry, and should in fact remove the entry if
	 * it exists.  Must sort both arrays to compare properly.
	 */
	aclitemsort(new_acl);
	aclitemsort(def_acl);
	if (aclequal(new_acl, def_acl))
	{
		/* delete old entry, if indeed there is one */
		if (!isNew)
		{
			ObjectAddress myself;

			/*
			 * The dependency machinery will take care of removing all
			 * associated dependency entries.  We use DROP_RESTRICT since
			 * there shouldn't be anything depending on this entry.
			 */
			myself.classId = DefaultAclRelationId;
			myself.objectId = ((Form_pg_default_acl) GETSTRUCT(tuple))->oid;
			myself.objectSubId = 0;

			performDeletion(&myself, DROP_RESTRICT, 0);
		}
	}
	else
	{
		Oid			defAclOid;

		/* Prepare to insert or update pg_default_acl entry */
		MemSet(values, 0, sizeof(values));
		MemSet(nulls, false, sizeof(nulls));
		MemSet(replaces, false, sizeof(replaces));

		if (isNew)
		{
			/* insert new entry */
			defAclOid = GetNewOidWithIndex(rel, DefaultAclOidIndexId,
										   Anum_pg_default_acl_oid);
			values[Anum_pg_default_acl_oid - 1] = ObjectIdGetDatum(defAclOid);
			values[Anum_pg_default_acl_defaclrole - 1] = ObjectIdGetDatum(iacls->roleid);
			values[Anum_pg_default_acl_defaclnamespace - 1] = ObjectIdGetDatum(iacls->nspid);
			values[Anum_pg_default_acl_defaclobjtype - 1] = CharGetDatum(objtype);
			values[Anum_pg_default_acl_defaclacl - 1] = PointerGetDatum(new_acl);

			newtuple = heap_form_tuple(RelationGetDescr(rel), values, nulls);
			CatalogTupleInsert(rel, newtuple);
		}
		else
		{
			defAclOid = ((Form_pg_default_acl) GETSTRUCT(tuple))->oid;

			/* update existing entry */
			values[Anum_pg_default_acl_defaclacl - 1] = PointerGetDatum(new_acl);
			replaces[Anum_pg_default_acl_defaclacl - 1] = true;

			newtuple = heap_modify_tuple(tuple, RelationGetDescr(rel),
										 values, nulls, replaces);
			CatalogTupleUpdate(rel, &newtuple->t_self, newtuple);
		}

		/* these dependencies don't change in an update */
		if (isNew)
		{
			/* dependency on role */
			recordDependencyOnOwner(DefaultAclRelationId, defAclOid,
									iacls->roleid);

			/* dependency on namespace */
			if (OidIsValid(iacls->nspid))
			{
				ObjectAddress myself,
							referenced;

				myself.classId = DefaultAclRelationId;
				myself.objectId = defAclOid;
				myself.objectSubId = 0;

				referenced.classId = NamespaceRelationId;
				referenced.objectId = iacls->nspid;
				referenced.objectSubId = 0;

				recordDependencyOn(&myself, &referenced, DEPENDENCY_AUTO);
			}
		}

		/*
		 * Update the shared dependency ACL info
		 */
		nnewmembers = aclmembers(new_acl, &newmembers);

		updateAclDependencies(DefaultAclRelationId,
							  defAclOid, 0,
							  iacls->roleid,
							  noldmembers, oldmembers,
							  nnewmembers, newmembers);

		if (isNew)
			InvokeObjectPostCreateHook(DefaultAclRelationId, defAclOid, 0);
		else
			InvokeObjectPostAlterHook(DefaultAclRelationId, defAclOid, 0);
	}

	if (HeapTupleIsValid(tuple))
		ReleaseSysCache(tuple);

	table_close(rel, RowExclusiveLock);
}


/*
 * RemoveRoleFromObjectACL
 *
 * Used by shdepDropOwned to remove mentions of a role in ACLs
 */
void
RemoveRoleFromObjectACL(Oid roleid, Oid classid, Oid objid)
{
	if (classid == DefaultAclRelationId)
	{
		InternalDefaultACL iacls;
		Form_pg_default_acl pg_default_acl_tuple;
		Relation	rel;
		ScanKeyData skey[1];
		SysScanDesc scan;
		HeapTuple	tuple;

		/* first fetch info needed by SetDefaultACL */
		rel = table_open(DefaultAclRelationId, AccessShareLock);

		ScanKeyInit(&skey[0],
					Anum_pg_default_acl_oid,
					BTEqualStrategyNumber, F_OIDEQ,
					ObjectIdGetDatum(objid));

		scan = systable_beginscan(rel, DefaultAclOidIndexId, true,
								  NULL, 1, skey);

		tuple = systable_getnext(scan);

		if (!HeapTupleIsValid(tuple))
			elog(ERROR, "could not find tuple for default ACL %u", objid);

		pg_default_acl_tuple = (Form_pg_default_acl) GETSTRUCT(tuple);

		iacls.roleid = pg_default_acl_tuple->defaclrole;
		iacls.nspid = pg_default_acl_tuple->defaclnamespace;

		switch (pg_default_acl_tuple->defaclobjtype)
		{
			case DEFACLOBJ_RELATION:
				iacls.objtype = OBJECT_TABLE;
				break;
			case DEFACLOBJ_SEQUENCE:
				iacls.objtype = OBJECT_SEQUENCE;
				break;
			case DEFACLOBJ_FUNCTION:
				iacls.objtype = OBJECT_FUNCTION;
				break;
			case DEFACLOBJ_TYPE:
				iacls.objtype = OBJECT_TYPE;
				break;
			case DEFACLOBJ_NAMESPACE:
				iacls.objtype = OBJECT_SCHEMA;
				break;
			default:
				/* Shouldn't get here */
				elog(ERROR, "unexpected default ACL type: %d",
					 (int) pg_default_acl_tuple->defaclobjtype);
				break;
		}

		systable_endscan(scan);
		table_close(rel, AccessShareLock);

		iacls.is_grant = false;
		iacls.all_privs = true;
		iacls.privileges = ACL_NO_RIGHTS;
		iacls.grantees = list_make1_oid(roleid);
		iacls.grant_option = false;
		iacls.behavior = DROP_CASCADE;

		/* Do it */
		SetDefaultACL(&iacls);
	}
	else
	{
		InternalGrant istmt;

		switch (classid)
		{
			case RelationRelationId:
				/* it's OK to use TABLE for a sequence */
				istmt.objtype = OBJECT_TABLE;
				break;
			case DatabaseRelationId:
				istmt.objtype = OBJECT_DATABASE;
				break;
			case TypeRelationId:
				istmt.objtype = OBJECT_TYPE;
				break;
			case ProcedureRelationId:
				istmt.objtype = OBJECT_ROUTINE;
				break;
			case LanguageRelationId:
				istmt.objtype = OBJECT_LANGUAGE;
				break;
			case LargeObjectRelationId:
				istmt.objtype = OBJECT_LARGEOBJECT;
				break;
			case NamespaceRelationId:
				istmt.objtype = OBJECT_SCHEMA;
				break;
			case TableSpaceRelationId:
				istmt.objtype = OBJECT_TABLESPACE;
				break;
			case ForeignServerRelationId:
				istmt.objtype = OBJECT_FOREIGN_SERVER;
				break;
			case ForeignDataWrapperRelationId:
				istmt.objtype = OBJECT_FDW;
				break;
			default:
				elog(ERROR, "unexpected object class %u", classid);
				break;
		}
		istmt.is_grant = false;
		istmt.objects = list_make1_oid(objid);
		istmt.all_privs = true;
		istmt.privileges = ACL_NO_RIGHTS;
		istmt.col_privs = NIL;
		istmt.grantees = list_make1_oid(roleid);
		istmt.grant_option = false;
		istmt.behavior = DROP_CASCADE;

		ExecGrantStmt_oids(&istmt);
	}
}


/*
 * Remove a pg_default_acl entry
 */
void
RemoveDefaultACLById(Oid defaclOid)
{
	Relation	rel;
	ScanKeyData skey[1];
	SysScanDesc scan;
	HeapTuple	tuple;

	rel = table_open(DefaultAclRelationId, RowExclusiveLock);

	ScanKeyInit(&skey[0],
				Anum_pg_default_acl_oid,
				BTEqualStrategyNumber, F_OIDEQ,
				ObjectIdGetDatum(defaclOid));

	scan = systable_beginscan(rel, DefaultAclOidIndexId, true,
							  NULL, 1, skey);

	tuple = systable_getnext(scan);

	if (!HeapTupleIsValid(tuple))
		elog(ERROR, "could not find tuple for default ACL %u", defaclOid);

	CatalogTupleDelete(rel, &tuple->t_self);

	systable_endscan(scan);
	table_close(rel, RowExclusiveLock);
}


/*
 * expand_col_privileges
 *
 * OR the specified privilege(s) into per-column array entries for each
 * specified attribute.  The per-column array is indexed starting at
 * FirstLowInvalidHeapAttributeNumber, up to relation's last attribute.
 */
static void
expand_col_privileges(List *colnames, Oid table_oid,
					  AclMode this_privileges,
					  AclMode *col_privileges,
					  int num_col_privileges)
{
	ListCell   *cell;

	foreach(cell, colnames)
	{
		char	   *colname = strVal(lfirst(cell));
		AttrNumber	attnum;

		attnum = get_attnum(table_oid, colname);
		if (attnum == InvalidAttrNumber)
			ereport(ERROR,
					(errcode(ERRCODE_UNDEFINED_COLUMN),
					 errmsg("column \"%s\" of relation \"%s\" does not exist",
							colname, get_rel_name(table_oid))));
		attnum -= FirstLowInvalidHeapAttributeNumber;
		if (attnum <= 0 || attnum >= num_col_privileges)
			elog(ERROR, "column number out of range");	/* safety check */
		col_privileges[attnum] |= this_privileges;
	}
}

/*
 * expand_all_col_privileges
 *
 * OR the specified privilege(s) into per-column array entries for each valid
 * attribute of a relation.  The per-column array is indexed starting at
 * FirstLowInvalidHeapAttributeNumber, up to relation's last attribute.
 */
static void
expand_all_col_privileges(Oid table_oid, Form_pg_class classForm,
						  AclMode this_privileges,
						  AclMode *col_privileges,
						  int num_col_privileges)
{
	AttrNumber	curr_att;

	Assert(classForm->relnatts - FirstLowInvalidHeapAttributeNumber < num_col_privileges);
	for (curr_att = FirstLowInvalidHeapAttributeNumber + 1;
		 curr_att <= classForm->relnatts;
		 curr_att++)
	{
		HeapTuple	attTuple;
		bool		isdropped;

		if (curr_att == InvalidAttrNumber)
			continue;

		/* Views don't have any system columns at all */
		if (classForm->relkind == RELKIND_VIEW && curr_att < 0)
			continue;

		attTuple = SearchSysCache2(ATTNUM,
								   ObjectIdGetDatum(table_oid),
								   Int16GetDatum(curr_att));
		if (!HeapTupleIsValid(attTuple))
			elog(ERROR, "cache lookup failed for attribute %d of relation %u",
				 curr_att, table_oid);

		isdropped = ((Form_pg_attribute) GETSTRUCT(attTuple))->attisdropped;

		ReleaseSysCache(attTuple);

		/* ignore dropped columns */
		if (isdropped)
			continue;

		col_privileges[curr_att - FirstLowInvalidHeapAttributeNumber] |= this_privileges;
	}
}

/*
 *	This processes attributes, but expects to be called from
 *	ExecGrant_Relation, not directly from ExecGrantStmt.
 */
static void
ExecGrant_Attribute(InternalGrant *istmt, Oid relOid, const char *relname,
					AttrNumber attnum, Oid ownerId, AclMode col_privileges,
					Relation attRelation, const Acl *old_rel_acl)
{
	HeapTuple	attr_tuple;
	Form_pg_attribute pg_attribute_tuple;
	Acl		   *old_acl;
	Acl		   *new_acl;
	Acl		   *merged_acl;
	Datum		aclDatum;
	bool		isNull;
	Oid			grantorId;
	AclMode		avail_goptions;
	bool		need_update;
	HeapTuple	newtuple;
	Datum		values[Natts_pg_attribute];
	bool		nulls[Natts_pg_attribute];
	bool		replaces[Natts_pg_attribute];
	int			noldmembers;
	int			nnewmembers;
	Oid		   *oldmembers;
	Oid		   *newmembers;

	attr_tuple = SearchSysCache2(ATTNUM,
								 ObjectIdGetDatum(relOid),
								 Int16GetDatum(attnum));
	if (!HeapTupleIsValid(attr_tuple))
		elog(ERROR, "cache lookup failed for attribute %d of relation %u",
			 attnum, relOid);
	pg_attribute_tuple = (Form_pg_attribute) GETSTRUCT(attr_tuple);

	/*
	 * Get working copy of existing ACL. If there's no ACL, substitute the
	 * proper default.
	 */
	aclDatum = SysCacheGetAttr(ATTNUM, attr_tuple, Anum_pg_attribute_attacl,
							   &isNull);
	if (isNull)
	{
		old_acl = acldefault(OBJECT_COLUMN, ownerId);
		/* There are no old member roles according to the catalogs */
		noldmembers = 0;
		oldmembers = NULL;
	}
	else
	{
		old_acl = DatumGetAclPCopy(aclDatum);
		/* Get the roles mentioned in the existing ACL */
		noldmembers = aclmembers(old_acl, &oldmembers);
	}

	/*
	 * In select_best_grantor we should consider existing table-level ACL bits
	 * as well as the per-column ACL.  Build a new ACL that is their
	 * concatenation.  (This is a bit cheap and dirty compared to merging them
	 * properly with no duplications, but it's all we need here.)
	 */
	merged_acl = aclconcat(old_rel_acl, old_acl);

	/* Determine ID to do the grant as, and available grant options */
	select_best_grantor(GetUserId(), col_privileges,
						merged_acl, ownerId,
						&grantorId, &avail_goptions);

	pfree(merged_acl);

	/*
	 * Restrict the privileges to what we can actually grant, and emit the
	 * standards-mandated warning and error messages.  Note: we don't track
	 * whether the user actually used the ALL PRIVILEGES(columns) syntax for
	 * each column; we just approximate it by whether all the possible
	 * privileges are specified now.  Since the all_privs flag only determines
	 * whether a warning is issued, this seems close enough.
	 */
	col_privileges =
		restrict_and_check_grant(istmt->is_grant, avail_goptions,
								 (col_privileges == ACL_ALL_RIGHTS_COLUMN),
								 col_privileges,
								 relOid, grantorId, OBJECT_COLUMN,
								 relname, attnum,
								 NameStr(pg_attribute_tuple->attname));

	/*
	 * Generate new ACL.
	 */
	new_acl = merge_acl_with_grant(old_acl, istmt->is_grant,
								   istmt->grant_option,
								   istmt->behavior, istmt->grantees,
								   col_privileges, grantorId,
								   ownerId);

	/*
	 * We need the members of both old and new ACLs so we can correct the
	 * shared dependency information.
	 */
	nnewmembers = aclmembers(new_acl, &newmembers);

	/* finished building new ACL value, now insert it */
	MemSet(values, 0, sizeof(values));
	MemSet(nulls, false, sizeof(nulls));
	MemSet(replaces, false, sizeof(replaces));

	/*
	 * If the updated ACL is empty, we can set attacl to null, and maybe even
	 * avoid an update of the pg_attribute row.  This is worth testing because
	 * we'll come through here multiple times for any relation-level REVOKE,
	 * even if there were never any column GRANTs.  Note we are assuming that
	 * the "default" ACL state for columns is empty.
	 */
	if (ACL_NUM(new_acl) > 0)
	{
		values[Anum_pg_attribute_attacl - 1] = PointerGetDatum(new_acl);
		need_update = true;
	}
	else
	{
		nulls[Anum_pg_attribute_attacl - 1] = true;
		need_update = !isNull;
	}
	replaces[Anum_pg_attribute_attacl - 1] = true;

	if (need_update)
	{
		newtuple = heap_modify_tuple(attr_tuple, RelationGetDescr(attRelation),
									 values, nulls, replaces);

		CatalogTupleUpdate(attRelation, &newtuple->t_self, newtuple);

		/* Update initial privileges for extensions */
		recordExtensionInitPriv(relOid, RelationRelationId, attnum,
								ACL_NUM(new_acl) > 0 ? new_acl : NULL);

		/* Update the shared dependency ACL info */
		updateAclDependencies(RelationRelationId, relOid, attnum,
							  ownerId,
							  noldmembers, oldmembers,
							  nnewmembers, newmembers);
	}

	pfree(new_acl);

	ReleaseSysCache(attr_tuple);
}

/*
 *	This processes both sequences and non-sequences.
 */
static void
ExecGrant_Relation(InternalGrant *istmt)
{
	Relation	relation;
	Relation	attRelation;
	ListCell   *cell;

	relation = table_open(RelationRelationId, RowExclusiveLock);
	attRelation = table_open(AttributeRelationId, RowExclusiveLock);

	foreach(cell, istmt->objects)
	{
		Oid			relOid = lfirst_oid(cell);
		Datum		aclDatum;
		Form_pg_class pg_class_tuple;
		bool		isNull;
		AclMode		this_privileges;
		AclMode    *col_privileges;
		int			num_col_privileges;
		bool		have_col_privileges;
		Acl		   *old_acl;
		Acl		   *old_rel_acl;
		int			noldmembers;
		Oid		   *oldmembers;
		Oid			ownerId;
		HeapTuple	tuple;
		ListCell   *cell_colprivs;

		tuple = SearchSysCache1(RELOID, ObjectIdGetDatum(relOid));
		if (!HeapTupleIsValid(tuple))
			elog(ERROR, "cache lookup failed for relation %u", relOid);
		pg_class_tuple = (Form_pg_class) GETSTRUCT(tuple);

		/* Not sensible to grant on an index */
		if (pg_class_tuple->relkind == RELKIND_INDEX ||
			pg_class_tuple->relkind == RELKIND_PARTITIONED_INDEX)
			ereport(ERROR,
					(errcode(ERRCODE_WRONG_OBJECT_TYPE),
					 errmsg("\"%s\" is an index",
							NameStr(pg_class_tuple->relname))));

		/* Composite types aren't tables either */
		if (pg_class_tuple->relkind == RELKIND_COMPOSITE_TYPE)
			ereport(ERROR,
					(errcode(ERRCODE_WRONG_OBJECT_TYPE),
					 errmsg("\"%s\" is a composite type",
							NameStr(pg_class_tuple->relname))));

		/* Used GRANT SEQUENCE on a non-sequence? */
		if (istmt->objtype == OBJECT_SEQUENCE &&
			pg_class_tuple->relkind != RELKIND_SEQUENCE)
			ereport(ERROR,
					(errcode(ERRCODE_WRONG_OBJECT_TYPE),
					 errmsg("\"%s\" is not a sequence",
							NameStr(pg_class_tuple->relname))));

		/* Adjust the default permissions based on object type */
		if (istmt->all_privs && istmt->privileges == ACL_NO_RIGHTS)
		{
			if (pg_class_tuple->relkind == RELKIND_SEQUENCE)
				this_privileges = ACL_ALL_RIGHTS_SEQUENCE;
			else
				this_privileges = ACL_ALL_RIGHTS_RELATION;
		}
		else
			this_privileges = istmt->privileges;

		/*
		 * The GRANT TABLE syntax can be used for sequences and non-sequences,
		 * so we have to look at the relkind to determine the supported
		 * permissions.  The OR of table and sequence permissions were already
		 * checked.
		 */
		if (istmt->objtype == OBJECT_TABLE)
		{
			if (pg_class_tuple->relkind == RELKIND_SEQUENCE)
			{
				/*
				 * For backward compatibility, just throw a warning for
				 * invalid sequence permissions when using the non-sequence
				 * GRANT syntax.
				 */
				if (this_privileges & ~((AclMode) ACL_ALL_RIGHTS_SEQUENCE))
				{
					/*
					 * Mention the object name because the user needs to know
					 * which operations succeeded.  This is required because
					 * WARNING allows the command to continue.
					 */
					ereport(WARNING,
							(errcode(ERRCODE_INVALID_GRANT_OPERATION),
							 errmsg("sequence \"%s\" only supports USAGE, SELECT, and UPDATE privileges",
									NameStr(pg_class_tuple->relname))));
					this_privileges &= (AclMode) ACL_ALL_RIGHTS_SEQUENCE;
				}
			}
			else
			{
				if (this_privileges & ~((AclMode) ACL_ALL_RIGHTS_RELATION))
				{
					/*
					 * USAGE is the only permission supported by sequences but
					 * not by non-sequences.  Don't mention the object name
					 * because we didn't in the combined TABLE | SEQUENCE
					 * check.
					 */
					ereport(ERROR,
							(errcode(ERRCODE_INVALID_GRANT_OPERATION),
							 errmsg("invalid privilege type %s for table",
									"USAGE")));
				}
			}
		}

		/*
		 * Set up array in which we'll accumulate any column privilege bits
		 * that need modification.  The array is indexed such that entry [0]
		 * corresponds to FirstLowInvalidHeapAttributeNumber.
		 */
		num_col_privileges = pg_class_tuple->relnatts - FirstLowInvalidHeapAttributeNumber + 1;
		col_privileges = (AclMode *) palloc0(num_col_privileges * sizeof(AclMode));
		have_col_privileges = false;

		/*
		 * If we are revoking relation privileges that are also column
		 * privileges, we must implicitly revoke them from each column too,
		 * per SQL spec.  (We don't need to implicitly add column privileges
		 * during GRANT because the permissions-checking code always checks
		 * both relation and per-column privileges.)
		 */
		if (!istmt->is_grant &&
			(this_privileges & ACL_ALL_RIGHTS_COLUMN) != 0)
		{
			expand_all_col_privileges(relOid, pg_class_tuple,
									  this_privileges & ACL_ALL_RIGHTS_COLUMN,
									  col_privileges,
									  num_col_privileges);
			have_col_privileges = true;
		}

		/*
		 * Get owner ID and working copy of existing ACL. If there's no ACL,
		 * substitute the proper default.
		 */
		ownerId = pg_class_tuple->relowner;
		aclDatum = SysCacheGetAttr(RELOID, tuple, Anum_pg_class_relacl,
								   &isNull);
		if (isNull)
		{
			switch (pg_class_tuple->relkind)
			{
				case RELKIND_SEQUENCE:
					old_acl = acldefault(OBJECT_SEQUENCE, ownerId);
					break;
				default:
					old_acl = acldefault(OBJECT_TABLE, ownerId);
					break;
			}
			/* There are no old member roles according to the catalogs */
			noldmembers = 0;
			oldmembers = NULL;
		}
		else
		{
			old_acl = DatumGetAclPCopy(aclDatum);
			/* Get the roles mentioned in the existing ACL */
			noldmembers = aclmembers(old_acl, &oldmembers);
		}

		/* Need an extra copy of original rel ACL for column handling */
		old_rel_acl = aclcopy(old_acl);

		/*
		 * Handle relation-level privileges, if any were specified
		 */
		if (this_privileges != ACL_NO_RIGHTS)
		{
			AclMode		avail_goptions;
			Acl		   *new_acl;
			Oid			grantorId;
			HeapTuple	newtuple;
			Datum		values[Natts_pg_class];
			bool		nulls[Natts_pg_class];
			bool		replaces[Natts_pg_class];
			int			nnewmembers;
			Oid		   *newmembers;
			ObjectType	objtype;

			/* Determine ID to do the grant as, and available grant options */
			select_best_grantor(GetUserId(), this_privileges,
								old_acl, ownerId,
								&grantorId, &avail_goptions);

			switch (pg_class_tuple->relkind)
			{
				case RELKIND_SEQUENCE:
					objtype = OBJECT_SEQUENCE;
					break;
				default:
					objtype = OBJECT_TABLE;
					break;
			}

			/*
			 * Restrict the privileges to what we can actually grant, and emit
			 * the standards-mandated warning and error messages.
			 */
			this_privileges =
				restrict_and_check_grant(istmt->is_grant, avail_goptions,
										 istmt->all_privs, this_privileges,
										 relOid, grantorId, objtype,
										 NameStr(pg_class_tuple->relname),
										 0, NULL);

			/*
			 * Generate new ACL.
			 */
			new_acl = merge_acl_with_grant(old_acl,
										   istmt->is_grant,
										   istmt->grant_option,
										   istmt->behavior,
										   istmt->grantees,
										   this_privileges,
										   grantorId,
										   ownerId);

			/*
			 * We need the members of both old and new ACLs so we can correct
			 * the shared dependency information.
			 */
			nnewmembers = aclmembers(new_acl, &newmembers);

			/* finished building new ACL value, now insert it */
			MemSet(values, 0, sizeof(values));
			MemSet(nulls, false, sizeof(nulls));
			MemSet(replaces, false, sizeof(replaces));

			replaces[Anum_pg_class_relacl - 1] = true;
			values[Anum_pg_class_relacl - 1] = PointerGetDatum(new_acl);

			newtuple = heap_modify_tuple(tuple, RelationGetDescr(relation),
										 values, nulls, replaces);

			CatalogTupleUpdate(relation, &newtuple->t_self, newtuple);

			/* Update initial privileges for extensions */
			recordExtensionInitPriv(relOid, RelationRelationId, 0, new_acl);

			/* Update the shared dependency ACL info */
			updateAclDependencies(RelationRelationId, relOid, 0,
								  ownerId,
								  noldmembers, oldmembers,
								  nnewmembers, newmembers);

			pfree(new_acl);
		}

		/*
		 * Handle column-level privileges, if any were specified or implied.
		 * We first expand the user-specified column privileges into the
		 * array, and then iterate over all nonempty array entries.
		 */
		foreach(cell_colprivs, istmt->col_privs)
		{
			AccessPriv *col_privs = (AccessPriv *) lfirst(cell_colprivs);

			if (col_privs->priv_name == NULL)
				this_privileges = ACL_ALL_RIGHTS_COLUMN;
			else
				this_privileges = string_to_privilege(col_privs->priv_name);

			if (this_privileges & ~((AclMode) ACL_ALL_RIGHTS_COLUMN))
				ereport(ERROR,
						(errcode(ERRCODE_INVALID_GRANT_OPERATION),
						 errmsg("invalid privilege type %s for column",
								privilege_to_string(this_privileges))));

			if (pg_class_tuple->relkind == RELKIND_SEQUENCE &&
				this_privileges & ~((AclMode) ACL_SELECT))
			{
				/*
				 * The only column privilege allowed on sequences is SELECT.
				 * This is a warning not error because we do it that way for
				 * relation-level privileges.
				 */
				ereport(WARNING,
						(errcode(ERRCODE_INVALID_GRANT_OPERATION),
						 errmsg("sequence \"%s\" only supports SELECT column privileges",
								NameStr(pg_class_tuple->relname))));

				this_privileges &= (AclMode) ACL_SELECT;
			}

			expand_col_privileges(col_privs->cols, relOid,
								  this_privileges,
								  col_privileges,
								  num_col_privileges);
			have_col_privileges = true;
		}

		if (have_col_privileges)
		{
			AttrNumber	i;

			for (i = 0; i < num_col_privileges; i++)
			{
				if (col_privileges[i] == ACL_NO_RIGHTS)
					continue;
				ExecGrant_Attribute(istmt,
									relOid,
									NameStr(pg_class_tuple->relname),
									i + FirstLowInvalidHeapAttributeNumber,
									ownerId,
									col_privileges[i],
									attRelation,
									old_rel_acl);
			}
		}

		pfree(old_rel_acl);
		pfree(col_privileges);

		ReleaseSysCache(tuple);

		/* prevent error when processing duplicate objects */
		CommandCounterIncrement();
	}

	table_close(attRelation, RowExclusiveLock);
	table_close(relation, RowExclusiveLock);
}

static void
ExecGrant_Database(InternalGrant *istmt)
{
	Relation	relation;
	ListCell   *cell;

	if (istmt->all_privs && istmt->privileges == ACL_NO_RIGHTS)
		istmt->privileges = ACL_ALL_RIGHTS_DATABASE;

	relation = table_open(DatabaseRelationId, RowExclusiveLock);

	foreach(cell, istmt->objects)
	{
		Oid			datId = lfirst_oid(cell);
		Form_pg_database pg_database_tuple;
		Datum		aclDatum;
		bool		isNull;
		AclMode		avail_goptions;
		AclMode		this_privileges;
		Acl		   *old_acl;
		Acl		   *new_acl;
		Oid			grantorId;
		Oid			ownerId;
		HeapTuple	newtuple;
		Datum		values[Natts_pg_database];
		bool		nulls[Natts_pg_database];
		bool		replaces[Natts_pg_database];
		int			noldmembers;
		int			nnewmembers;
		Oid		   *oldmembers;
		Oid		   *newmembers;
		HeapTuple	tuple;

		tuple = SearchSysCache1(DATABASEOID, ObjectIdGetDatum(datId));
		if (!HeapTupleIsValid(tuple))
			elog(ERROR, "cache lookup failed for database %u", datId);

		pg_database_tuple = (Form_pg_database) GETSTRUCT(tuple);

		/*
		 * Get owner ID and working copy of existing ACL. If there's no ACL,
		 * substitute the proper default.
		 */
		ownerId = pg_database_tuple->datdba;
		aclDatum = heap_getattr(tuple, Anum_pg_database_datacl,
								RelationGetDescr(relation), &isNull);
		if (isNull)
		{
			old_acl = acldefault(OBJECT_DATABASE, ownerId);
			/* There are no old member roles according to the catalogs */
			noldmembers = 0;
			oldmembers = NULL;
		}
		else
		{
			old_acl = DatumGetAclPCopy(aclDatum);
			/* Get the roles mentioned in the existing ACL */
			noldmembers = aclmembers(old_acl, &oldmembers);
		}

		/* Determine ID to do the grant as, and available grant options */
		select_best_grantor(GetUserId(), istmt->privileges,
							old_acl, ownerId,
							&grantorId, &avail_goptions);

		/*
		 * Restrict the privileges to what we can actually grant, and emit the
		 * standards-mandated warning and error messages.
		 */
		this_privileges =
			restrict_and_check_grant(istmt->is_grant, avail_goptions,
									 istmt->all_privs, istmt->privileges,
									 datId, grantorId, OBJECT_DATABASE,
									 NameStr(pg_database_tuple->datname),
									 0, NULL);

		/*
		 * Generate new ACL.
		 */
		new_acl = merge_acl_with_grant(old_acl, istmt->is_grant,
									   istmt->grant_option, istmt->behavior,
									   istmt->grantees, this_privileges,
									   grantorId, ownerId);

		/*
		 * We need the members of both old and new ACLs so we can correct the
		 * shared dependency information.
		 */
		nnewmembers = aclmembers(new_acl, &newmembers);

		/* finished building new ACL value, now insert it */
		MemSet(values, 0, sizeof(values));
		MemSet(nulls, false, sizeof(nulls));
		MemSet(replaces, false, sizeof(replaces));

		replaces[Anum_pg_database_datacl - 1] = true;
		values[Anum_pg_database_datacl - 1] = PointerGetDatum(new_acl);

		newtuple = heap_modify_tuple(tuple, RelationGetDescr(relation), values,
									 nulls, replaces);

		CatalogTupleUpdate(relation, &newtuple->t_self, newtuple);

		/* Update the shared dependency ACL info */
		updateAclDependencies(DatabaseRelationId, pg_database_tuple->oid, 0,
							  ownerId,
							  noldmembers, oldmembers,
							  nnewmembers, newmembers);

		ReleaseSysCache(tuple);

		pfree(new_acl);

		/* prevent error when processing duplicate objects */
		CommandCounterIncrement();
	}

	table_close(relation, RowExclusiveLock);
}

static void
ExecGrant_Fdw(InternalGrant *istmt)
{
	Relation	relation;
	ListCell   *cell;

	if (istmt->all_privs && istmt->privileges == ACL_NO_RIGHTS)
		istmt->privileges = ACL_ALL_RIGHTS_FDW;

	relation = table_open(ForeignDataWrapperRelationId, RowExclusiveLock);

	foreach(cell, istmt->objects)
	{
		Oid			fdwid = lfirst_oid(cell);
		Form_pg_foreign_data_wrapper pg_fdw_tuple;
		Datum		aclDatum;
		bool		isNull;
		AclMode		avail_goptions;
		AclMode		this_privileges;
		Acl		   *old_acl;
		Acl		   *new_acl;
		Oid			grantorId;
		Oid			ownerId;
		HeapTuple	tuple;
		HeapTuple	newtuple;
		Datum		values[Natts_pg_foreign_data_wrapper];
		bool		nulls[Natts_pg_foreign_data_wrapper];
		bool		replaces[Natts_pg_foreign_data_wrapper];
		int			noldmembers;
		int			nnewmembers;
		Oid		   *oldmembers;
		Oid		   *newmembers;

		tuple = SearchSysCache1(FOREIGNDATAWRAPPEROID,
								ObjectIdGetDatum(fdwid));
		if (!HeapTupleIsValid(tuple))
			elog(ERROR, "cache lookup failed for foreign-data wrapper %u", fdwid);

		pg_fdw_tuple = (Form_pg_foreign_data_wrapper) GETSTRUCT(tuple);

		/*
		 * Get owner ID and working copy of existing ACL. If there's no ACL,
		 * substitute the proper default.
		 */
		ownerId = pg_fdw_tuple->fdwowner;
		aclDatum = SysCacheGetAttr(FOREIGNDATAWRAPPEROID, tuple,
								   Anum_pg_foreign_data_wrapper_fdwacl,
								   &isNull);
		if (isNull)
		{
			old_acl = acldefault(OBJECT_FDW, ownerId);
			/* There are no old member roles according to the catalogs */
			noldmembers = 0;
			oldmembers = NULL;
		}
		else
		{
			old_acl = DatumGetAclPCopy(aclDatum);
			/* Get the roles mentioned in the existing ACL */
			noldmembers = aclmembers(old_acl, &oldmembers);
		}

		/* Determine ID to do the grant as, and available grant options */
		select_best_grantor(GetUserId(), istmt->privileges,
							old_acl, ownerId,
							&grantorId, &avail_goptions);

		/*
		 * Restrict the privileges to what we can actually grant, and emit the
		 * standards-mandated warning and error messages.
		 */
		this_privileges =
			restrict_and_check_grant(istmt->is_grant, avail_goptions,
									 istmt->all_privs, istmt->privileges,
									 fdwid, grantorId, OBJECT_FDW,
									 NameStr(pg_fdw_tuple->fdwname),
									 0, NULL);

		/*
		 * Generate new ACL.
		 */
		new_acl = merge_acl_with_grant(old_acl, istmt->is_grant,
									   istmt->grant_option, istmt->behavior,
									   istmt->grantees, this_privileges,
									   grantorId, ownerId);

		/*
		 * We need the members of both old and new ACLs so we can correct the
		 * shared dependency information.
		 */
		nnewmembers = aclmembers(new_acl, &newmembers);

		/* finished building new ACL value, now insert it */
		MemSet(values, 0, sizeof(values));
		MemSet(nulls, false, sizeof(nulls));
		MemSet(replaces, false, sizeof(replaces));

		replaces[Anum_pg_foreign_data_wrapper_fdwacl - 1] = true;
		values[Anum_pg_foreign_data_wrapper_fdwacl - 1] = PointerGetDatum(new_acl);

		newtuple = heap_modify_tuple(tuple, RelationGetDescr(relation), values,
									 nulls, replaces);

		CatalogTupleUpdate(relation, &newtuple->t_self, newtuple);

		/* Update initial privileges for extensions */
		recordExtensionInitPriv(fdwid, ForeignDataWrapperRelationId, 0,
								new_acl);

		/* Update the shared dependency ACL info */
		updateAclDependencies(ForeignDataWrapperRelationId,
							  pg_fdw_tuple->oid, 0,
							  ownerId,
							  noldmembers, oldmembers,
							  nnewmembers, newmembers);

		ReleaseSysCache(tuple);

		pfree(new_acl);

		/* prevent error when processing duplicate objects */
		CommandCounterIncrement();
	}

	table_close(relation, RowExclusiveLock);
}

static void
ExecGrant_ForeignServer(InternalGrant *istmt)
{
	Relation	relation;
	ListCell   *cell;

	if (istmt->all_privs && istmt->privileges == ACL_NO_RIGHTS)
		istmt->privileges = ACL_ALL_RIGHTS_FOREIGN_SERVER;

	relation = table_open(ForeignServerRelationId, RowExclusiveLock);

	foreach(cell, istmt->objects)
	{
		Oid			srvid = lfirst_oid(cell);
		Form_pg_foreign_server pg_server_tuple;
		Datum		aclDatum;
		bool		isNull;
		AclMode		avail_goptions;
		AclMode		this_privileges;
		Acl		   *old_acl;
		Acl		   *new_acl;
		Oid			grantorId;
		Oid			ownerId;
		HeapTuple	tuple;
		HeapTuple	newtuple;
		Datum		values[Natts_pg_foreign_server];
		bool		nulls[Natts_pg_foreign_server];
		bool		replaces[Natts_pg_foreign_server];
		int			noldmembers;
		int			nnewmembers;
		Oid		   *oldmembers;
		Oid		   *newmembers;

		tuple = SearchSysCache1(FOREIGNSERVEROID, ObjectIdGetDatum(srvid));
		if (!HeapTupleIsValid(tuple))
			elog(ERROR, "cache lookup failed for foreign server %u", srvid);

		pg_server_tuple = (Form_pg_foreign_server) GETSTRUCT(tuple);

		/*
		 * Get owner ID and working copy of existing ACL. If there's no ACL,
		 * substitute the proper default.
		 */
		ownerId = pg_server_tuple->srvowner;
		aclDatum = SysCacheGetAttr(FOREIGNSERVEROID, tuple,
								   Anum_pg_foreign_server_srvacl,
								   &isNull);
		if (isNull)
		{
			old_acl = acldefault(OBJECT_FOREIGN_SERVER, ownerId);
			/* There are no old member roles according to the catalogs */
			noldmembers = 0;
			oldmembers = NULL;
		}
		else
		{
			old_acl = DatumGetAclPCopy(aclDatum);
			/* Get the roles mentioned in the existing ACL */
			noldmembers = aclmembers(old_acl, &oldmembers);
		}

		/* Determine ID to do the grant as, and available grant options */
		select_best_grantor(GetUserId(), istmt->privileges,
							old_acl, ownerId,
							&grantorId, &avail_goptions);

		/*
		 * Restrict the privileges to what we can actually grant, and emit the
		 * standards-mandated warning and error messages.
		 */
		this_privileges =
			restrict_and_check_grant(istmt->is_grant, avail_goptions,
									 istmt->all_privs, istmt->privileges,
									 srvid, grantorId, OBJECT_FOREIGN_SERVER,
									 NameStr(pg_server_tuple->srvname),
									 0, NULL);

		/*
		 * Generate new ACL.
		 */
		new_acl = merge_acl_with_grant(old_acl, istmt->is_grant,
									   istmt->grant_option, istmt->behavior,
									   istmt->grantees, this_privileges,
									   grantorId, ownerId);

		/*
		 * We need the members of both old and new ACLs so we can correct the
		 * shared dependency information.
		 */
		nnewmembers = aclmembers(new_acl, &newmembers);

		/* finished building new ACL value, now insert it */
		MemSet(values, 0, sizeof(values));
		MemSet(nulls, false, sizeof(nulls));
		MemSet(replaces, false, sizeof(replaces));

		replaces[Anum_pg_foreign_server_srvacl - 1] = true;
		values[Anum_pg_foreign_server_srvacl - 1] = PointerGetDatum(new_acl);

		newtuple = heap_modify_tuple(tuple, RelationGetDescr(relation), values,
									 nulls, replaces);

		CatalogTupleUpdate(relation, &newtuple->t_self, newtuple);

		/* Update initial privileges for extensions */
		recordExtensionInitPriv(srvid, ForeignServerRelationId, 0, new_acl);

		/* Update the shared dependency ACL info */
		updateAclDependencies(ForeignServerRelationId,
							  pg_server_tuple->oid, 0,
							  ownerId,
							  noldmembers, oldmembers,
							  nnewmembers, newmembers);

		ReleaseSysCache(tuple);

		pfree(new_acl);

		/* prevent error when processing duplicate objects */
		CommandCounterIncrement();
	}

	table_close(relation, RowExclusiveLock);
}

static void
ExecGrant_Function(InternalGrant *istmt)
{
	Relation	relation;
	ListCell   *cell;

	if (istmt->all_privs && istmt->privileges == ACL_NO_RIGHTS)
		istmt->privileges = ACL_ALL_RIGHTS_FUNCTION;

	relation = table_open(ProcedureRelationId, RowExclusiveLock);

	foreach(cell, istmt->objects)
	{
		Oid			funcId = lfirst_oid(cell);
		Form_pg_proc pg_proc_tuple;
		Datum		aclDatum;
		bool		isNull;
		AclMode		avail_goptions;
		AclMode		this_privileges;
		Acl		   *old_acl;
		Acl		   *new_acl;
		Oid			grantorId;
		Oid			ownerId;
		HeapTuple	tuple;
		HeapTuple	newtuple;
		Datum		values[Natts_pg_proc];
		bool		nulls[Natts_pg_proc];
		bool		replaces[Natts_pg_proc];
		int			noldmembers;
		int			nnewmembers;
		Oid		   *oldmembers;
		Oid		   *newmembers;

		tuple = SearchSysCache1(PROCOID, ObjectIdGetDatum(funcId));
		if (!HeapTupleIsValid(tuple))
			elog(ERROR, "cache lookup failed for function %u", funcId);

		pg_proc_tuple = (Form_pg_proc) GETSTRUCT(tuple);

		/*
		 * Get owner ID and working copy of existing ACL. If there's no ACL,
		 * substitute the proper default.
		 */
		ownerId = pg_proc_tuple->proowner;
		aclDatum = SysCacheGetAttr(PROCOID, tuple, Anum_pg_proc_proacl,
								   &isNull);
		if (isNull)
		{
			old_acl = acldefault(OBJECT_FUNCTION, ownerId);
			/* There are no old member roles according to the catalogs */
			noldmembers = 0;
			oldmembers = NULL;
		}
		else
		{
			old_acl = DatumGetAclPCopy(aclDatum);
			/* Get the roles mentioned in the existing ACL */
			noldmembers = aclmembers(old_acl, &oldmembers);
		}

		/* Determine ID to do the grant as, and available grant options */
		select_best_grantor(GetUserId(), istmt->privileges,
							old_acl, ownerId,
							&grantorId, &avail_goptions);

		/*
		 * Restrict the privileges to what we can actually grant, and emit the
		 * standards-mandated warning and error messages.
		 */
		this_privileges =
			restrict_and_check_grant(istmt->is_grant, avail_goptions,
									 istmt->all_privs, istmt->privileges,
									 funcId, grantorId, OBJECT_FUNCTION,
									 NameStr(pg_proc_tuple->proname),
									 0, NULL);

		/*
		 * Generate new ACL.
		 */
		new_acl = merge_acl_with_grant(old_acl, istmt->is_grant,
									   istmt->grant_option, istmt->behavior,
									   istmt->grantees, this_privileges,
									   grantorId, ownerId);

		/*
		 * We need the members of both old and new ACLs so we can correct the
		 * shared dependency information.
		 */
		nnewmembers = aclmembers(new_acl, &newmembers);

		/* finished building new ACL value, now insert it */
		MemSet(values, 0, sizeof(values));
		MemSet(nulls, false, sizeof(nulls));
		MemSet(replaces, false, sizeof(replaces));

		replaces[Anum_pg_proc_proacl - 1] = true;
		values[Anum_pg_proc_proacl - 1] = PointerGetDatum(new_acl);

		newtuple = heap_modify_tuple(tuple, RelationGetDescr(relation), values,
									 nulls, replaces);

		CatalogTupleUpdate(relation, &newtuple->t_self, newtuple);

		/* Update initial privileges for extensions */
		recordExtensionInitPriv(funcId, ProcedureRelationId, 0, new_acl);

		/* Update the shared dependency ACL info */
		updateAclDependencies(ProcedureRelationId, funcId, 0,
							  ownerId,
							  noldmembers, oldmembers,
							  nnewmembers, newmembers);

		ReleaseSysCache(tuple);

		pfree(new_acl);

		/* prevent error when processing duplicate objects */
		CommandCounterIncrement();
	}

	table_close(relation, RowExclusiveLock);
}

static void
ExecGrant_Language(InternalGrant *istmt)
{
	Relation	relation;
	ListCell   *cell;

	if (istmt->all_privs && istmt->privileges == ACL_NO_RIGHTS)
		istmt->privileges = ACL_ALL_RIGHTS_LANGUAGE;

	relation = table_open(LanguageRelationId, RowExclusiveLock);

	foreach(cell, istmt->objects)
	{
		Oid			langId = lfirst_oid(cell);
		Form_pg_language pg_language_tuple;
		Datum		aclDatum;
		bool		isNull;
		AclMode		avail_goptions;
		AclMode		this_privileges;
		Acl		   *old_acl;
		Acl		   *new_acl;
		Oid			grantorId;
		Oid			ownerId;
		HeapTuple	tuple;
		HeapTuple	newtuple;
		Datum		values[Natts_pg_language];
		bool		nulls[Natts_pg_language];
		bool		replaces[Natts_pg_language];
		int			noldmembers;
		int			nnewmembers;
		Oid		   *oldmembers;
		Oid		   *newmembers;

		tuple = SearchSysCache1(LANGOID, ObjectIdGetDatum(langId));
		if (!HeapTupleIsValid(tuple))
			elog(ERROR, "cache lookup failed for language %u", langId);

		pg_language_tuple = (Form_pg_language) GETSTRUCT(tuple);

		if (!pg_language_tuple->lanpltrusted)
			ereport(ERROR,
					(errcode(ERRCODE_WRONG_OBJECT_TYPE),
					 errmsg("language \"%s\" is not trusted",
							NameStr(pg_language_tuple->lanname)),
					 errdetail("GRANT and REVOKE are not allowed on untrusted languages, "
							   "because only superusers can use untrusted languages.")));

		/*
		 * Get owner ID and working copy of existing ACL. If there's no ACL,
		 * substitute the proper default.
		 */
		ownerId = pg_language_tuple->lanowner;
		aclDatum = SysCacheGetAttr(LANGNAME, tuple, Anum_pg_language_lanacl,
								   &isNull);
		if (isNull)
		{
			old_acl = acldefault(OBJECT_LANGUAGE, ownerId);
			/* There are no old member roles according to the catalogs */
			noldmembers = 0;
			oldmembers = NULL;
		}
		else
		{
			old_acl = DatumGetAclPCopy(aclDatum);
			/* Get the roles mentioned in the existing ACL */
			noldmembers = aclmembers(old_acl, &oldmembers);
		}

		/* Determine ID to do the grant as, and available grant options */
		select_best_grantor(GetUserId(), istmt->privileges,
							old_acl, ownerId,
							&grantorId, &avail_goptions);

		/*
		 * Restrict the privileges to what we can actually grant, and emit the
		 * standards-mandated warning and error messages.
		 */
		this_privileges =
			restrict_and_check_grant(istmt->is_grant, avail_goptions,
									 istmt->all_privs, istmt->privileges,
									 langId, grantorId, OBJECT_LANGUAGE,
									 NameStr(pg_language_tuple->lanname),
									 0, NULL);

		/*
		 * Generate new ACL.
		 */
		new_acl = merge_acl_with_grant(old_acl, istmt->is_grant,
									   istmt->grant_option, istmt->behavior,
									   istmt->grantees, this_privileges,
									   grantorId, ownerId);

		/*
		 * We need the members of both old and new ACLs so we can correct the
		 * shared dependency information.
		 */
		nnewmembers = aclmembers(new_acl, &newmembers);

		/* finished building new ACL value, now insert it */
		MemSet(values, 0, sizeof(values));
		MemSet(nulls, false, sizeof(nulls));
		MemSet(replaces, false, sizeof(replaces));

		replaces[Anum_pg_language_lanacl - 1] = true;
		values[Anum_pg_language_lanacl - 1] = PointerGetDatum(new_acl);

		newtuple = heap_modify_tuple(tuple, RelationGetDescr(relation), values,
									 nulls, replaces);

		CatalogTupleUpdate(relation, &newtuple->t_self, newtuple);

		/* Update initial privileges for extensions */
		recordExtensionInitPriv(langId, LanguageRelationId, 0, new_acl);

		/* Update the shared dependency ACL info */
		updateAclDependencies(LanguageRelationId, pg_language_tuple->oid, 0,
							  ownerId,
							  noldmembers, oldmembers,
							  nnewmembers, newmembers);

		ReleaseSysCache(tuple);

		pfree(new_acl);

		/* prevent error when processing duplicate objects */
		CommandCounterIncrement();
	}

	table_close(relation, RowExclusiveLock);
}

static void
ExecGrant_Largeobject(InternalGrant *istmt)
{
	Relation	relation;
	ListCell   *cell;

	if (istmt->all_privs && istmt->privileges == ACL_NO_RIGHTS)
		istmt->privileges = ACL_ALL_RIGHTS_LARGEOBJECT;

	relation = table_open(LargeObjectMetadataRelationId,
						  RowExclusiveLock);

	foreach(cell, istmt->objects)
	{
		Oid			loid = lfirst_oid(cell);
		Form_pg_largeobject_metadata form_lo_meta;
		char		loname[NAMEDATALEN];
		Datum		aclDatum;
		bool		isNull;
		AclMode		avail_goptions;
		AclMode		this_privileges;
		Acl		   *old_acl;
		Acl		   *new_acl;
		Oid			grantorId;
		Oid			ownerId;
		HeapTuple	newtuple;
		Datum		values[Natts_pg_largeobject_metadata];
		bool		nulls[Natts_pg_largeobject_metadata];
		bool		replaces[Natts_pg_largeobject_metadata];
		int			noldmembers;
		int			nnewmembers;
		Oid		   *oldmembers;
		Oid		   *newmembers;
		ScanKeyData entry[1];
		SysScanDesc scan;
		HeapTuple	tuple;

		/* There's no syscache for pg_largeobject_metadata */
		ScanKeyInit(&entry[0],
					Anum_pg_largeobject_metadata_oid,
					BTEqualStrategyNumber, F_OIDEQ,
					ObjectIdGetDatum(loid));

		scan = systable_beginscan(relation,
								  LargeObjectMetadataOidIndexId, true,
								  NULL, 1, entry);

		tuple = systable_getnext(scan);
		if (!HeapTupleIsValid(tuple))
			elog(ERROR, "could not find tuple for large object %u", loid);

		form_lo_meta = (Form_pg_largeobject_metadata) GETSTRUCT(tuple);

		/*
		 * Get owner ID and working copy of existing ACL. If there's no ACL,
		 * substitute the proper default.
		 */
		ownerId = form_lo_meta->lomowner;
		aclDatum = heap_getattr(tuple,
								Anum_pg_largeobject_metadata_lomacl,
								RelationGetDescr(relation), &isNull);
		if (isNull)
		{
			old_acl = acldefault(OBJECT_LARGEOBJECT, ownerId);
			/* There are no old member roles according to the catalogs */
			noldmembers = 0;
			oldmembers = NULL;
		}
		else
		{
			old_acl = DatumGetAclPCopy(aclDatum);
			/* Get the roles mentioned in the existing ACL */
			noldmembers = aclmembers(old_acl, &oldmembers);
		}

		/* Determine ID to do the grant as, and available grant options */
		select_best_grantor(GetUserId(), istmt->privileges,
							old_acl, ownerId,
							&grantorId, &avail_goptions);

		/*
		 * Restrict the privileges to what we can actually grant, and emit the
		 * standards-mandated warning and error messages.
		 */
		snprintf(loname, sizeof(loname), "large object %u", loid);
		this_privileges =
			restrict_and_check_grant(istmt->is_grant, avail_goptions,
									 istmt->all_privs, istmt->privileges,
									 loid, grantorId, OBJECT_LARGEOBJECT,
									 loname, 0, NULL);

		/*
		 * Generate new ACL.
		 */
		new_acl = merge_acl_with_grant(old_acl, istmt->is_grant,
									   istmt->grant_option, istmt->behavior,
									   istmt->grantees, this_privileges,
									   grantorId, ownerId);

		/*
		 * We need the members of both old and new ACLs so we can correct the
		 * shared dependency information.
		 */
		nnewmembers = aclmembers(new_acl, &newmembers);

		/* finished building new ACL value, now insert it */
		MemSet(values, 0, sizeof(values));
		MemSet(nulls, false, sizeof(nulls));
		MemSet(replaces, false, sizeof(replaces));

		replaces[Anum_pg_largeobject_metadata_lomacl - 1] = true;
		values[Anum_pg_largeobject_metadata_lomacl - 1]
			= PointerGetDatum(new_acl);

		newtuple = heap_modify_tuple(tuple, RelationGetDescr(relation),
									 values, nulls, replaces);

		CatalogTupleUpdate(relation, &newtuple->t_self, newtuple);

		/* Update initial privileges for extensions */
		recordExtensionInitPriv(loid, LargeObjectRelationId, 0, new_acl);

		/* Update the shared dependency ACL info */
		updateAclDependencies(LargeObjectRelationId,
							  form_lo_meta->oid, 0,
							  ownerId,
							  noldmembers, oldmembers,
							  nnewmembers, newmembers);

		systable_endscan(scan);

		pfree(new_acl);

		/* prevent error when processing duplicate objects */
		CommandCounterIncrement();
	}

	table_close(relation, RowExclusiveLock);
}

static void
ExecGrant_Namespace(InternalGrant *istmt)
{
	Relation	relation;
	ListCell   *cell;

	if (istmt->all_privs && istmt->privileges == ACL_NO_RIGHTS)
		istmt->privileges = ACL_ALL_RIGHTS_SCHEMA;

	relation = table_open(NamespaceRelationId, RowExclusiveLock);

	foreach(cell, istmt->objects)
	{
		Oid			nspid = lfirst_oid(cell);
		Form_pg_namespace pg_namespace_tuple;
		Datum		aclDatum;
		bool		isNull;
		AclMode		avail_goptions;
		AclMode		this_privileges;
		Acl		   *old_acl;
		Acl		   *new_acl;
		Oid			grantorId;
		Oid			ownerId;
		HeapTuple	tuple;
		HeapTuple	newtuple;
		Datum		values[Natts_pg_namespace];
		bool		nulls[Natts_pg_namespace];
		bool		replaces[Natts_pg_namespace];
		int			noldmembers;
		int			nnewmembers;
		Oid		   *oldmembers;
		Oid		   *newmembers;

		tuple = SearchSysCache1(NAMESPACEOID, ObjectIdGetDatum(nspid));
		if (!HeapTupleIsValid(tuple))
			elog(ERROR, "cache lookup failed for namespace %u", nspid);

		pg_namespace_tuple = (Form_pg_namespace) GETSTRUCT(tuple);

		/*
		 * Get owner ID and working copy of existing ACL. If there's no ACL,
		 * substitute the proper default.
		 */
		ownerId = pg_namespace_tuple->nspowner;
		aclDatum = SysCacheGetAttr(NAMESPACENAME, tuple,
								   Anum_pg_namespace_nspacl,
								   &isNull);
		if (isNull)
		{
			old_acl = acldefault(OBJECT_SCHEMA, ownerId);
			/* There are no old member roles according to the catalogs */
			noldmembers = 0;
			oldmembers = NULL;
		}
		else
		{
			old_acl = DatumGetAclPCopy(aclDatum);
			/* Get the roles mentioned in the existing ACL */
			noldmembers = aclmembers(old_acl, &oldmembers);
		}

		/* Determine ID to do the grant as, and available grant options */
		select_best_grantor(GetUserId(), istmt->privileges,
							old_acl, ownerId,
							&grantorId, &avail_goptions);

		/*
		 * Restrict the privileges to what we can actually grant, and emit the
		 * standards-mandated warning and error messages.
		 */
		this_privileges =
			restrict_and_check_grant(istmt->is_grant, avail_goptions,
									 istmt->all_privs, istmt->privileges,
									 nspid, grantorId, OBJECT_SCHEMA,
									 NameStr(pg_namespace_tuple->nspname),
									 0, NULL);

		/*
		 * Generate new ACL.
		 */
		new_acl = merge_acl_with_grant(old_acl, istmt->is_grant,
									   istmt->grant_option, istmt->behavior,
									   istmt->grantees, this_privileges,
									   grantorId, ownerId);

		/*
		 * We need the members of both old and new ACLs so we can correct the
		 * shared dependency information.
		 */
		nnewmembers = aclmembers(new_acl, &newmembers);

		/* finished building new ACL value, now insert it */
		MemSet(values, 0, sizeof(values));
		MemSet(nulls, false, sizeof(nulls));
		MemSet(replaces, false, sizeof(replaces));

		replaces[Anum_pg_namespace_nspacl - 1] = true;
		values[Anum_pg_namespace_nspacl - 1] = PointerGetDatum(new_acl);

		newtuple = heap_modify_tuple(tuple, RelationGetDescr(relation), values,
									 nulls, replaces);

		CatalogTupleUpdate(relation, &newtuple->t_self, newtuple);

		/* Update initial privileges for extensions */
		recordExtensionInitPriv(nspid, NamespaceRelationId, 0, new_acl);

		/* Update the shared dependency ACL info */
		updateAclDependencies(NamespaceRelationId, pg_namespace_tuple->oid, 0,
							  ownerId,
							  noldmembers, oldmembers,
							  nnewmembers, newmembers);

		ReleaseSysCache(tuple);

		pfree(new_acl);

		/* prevent error when processing duplicate objects */
		CommandCounterIncrement();
	}

	table_close(relation, RowExclusiveLock);
}

static void
ExecGrant_Tablespace(InternalGrant *istmt)
{
	Relation	relation;
	ListCell   *cell;

	if (istmt->all_privs && istmt->privileges == ACL_NO_RIGHTS)
		istmt->privileges = ACL_ALL_RIGHTS_TABLESPACE;

	relation = table_open(TableSpaceRelationId, RowExclusiveLock);

	foreach(cell, istmt->objects)
	{
		Oid			tblId = lfirst_oid(cell);
		Form_pg_tablespace pg_tablespace_tuple;
		Datum		aclDatum;
		bool		isNull;
		AclMode		avail_goptions;
		AclMode		this_privileges;
		Acl		   *old_acl;
		Acl		   *new_acl;
		Oid			grantorId;
		Oid			ownerId;
		HeapTuple	newtuple;
		Datum		values[Natts_pg_tablespace];
		bool		nulls[Natts_pg_tablespace];
		bool		replaces[Natts_pg_tablespace];
		int			noldmembers;
		int			nnewmembers;
		Oid		   *oldmembers;
		Oid		   *newmembers;
		HeapTuple	tuple;

		/* Search syscache for pg_tablespace */
		tuple = SearchSysCache1(TABLESPACEOID, ObjectIdGetDatum(tblId));
		if (!HeapTupleIsValid(tuple))
			elog(ERROR, "cache lookup failed for tablespace %u", tblId);

		pg_tablespace_tuple = (Form_pg_tablespace) GETSTRUCT(tuple);

		/*
		 * Get owner ID and working copy of existing ACL. If there's no ACL,
		 * substitute the proper default.
		 */
		ownerId = pg_tablespace_tuple->spcowner;
		aclDatum = heap_getattr(tuple, Anum_pg_tablespace_spcacl,
								RelationGetDescr(relation), &isNull);
		if (isNull)
		{
			old_acl = acldefault(OBJECT_TABLESPACE, ownerId);
			/* There are no old member roles according to the catalogs */
			noldmembers = 0;
			oldmembers = NULL;
		}
		else
		{
			old_acl = DatumGetAclPCopy(aclDatum);
			/* Get the roles mentioned in the existing ACL */
			noldmembers = aclmembers(old_acl, &oldmembers);
		}

		/* Determine ID to do the grant as, and available grant options */
		select_best_grantor(GetUserId(), istmt->privileges,
							old_acl, ownerId,
							&grantorId, &avail_goptions);

		/*
		 * Restrict the privileges to what we can actually grant, and emit the
		 * standards-mandated warning and error messages.
		 */
		this_privileges =
			restrict_and_check_grant(istmt->is_grant, avail_goptions,
									 istmt->all_privs, istmt->privileges,
									 tblId, grantorId, OBJECT_TABLESPACE,
									 NameStr(pg_tablespace_tuple->spcname),
									 0, NULL);

		/*
		 * Generate new ACL.
		 */
		new_acl = merge_acl_with_grant(old_acl, istmt->is_grant,
									   istmt->grant_option, istmt->behavior,
									   istmt->grantees, this_privileges,
									   grantorId, ownerId);

		/*
		 * We need the members of both old and new ACLs so we can correct the
		 * shared dependency information.
		 */
		nnewmembers = aclmembers(new_acl, &newmembers);

		/* finished building new ACL value, now insert it */
		MemSet(values, 0, sizeof(values));
		MemSet(nulls, false, sizeof(nulls));
		MemSet(replaces, false, sizeof(replaces));

		replaces[Anum_pg_tablespace_spcacl - 1] = true;
		values[Anum_pg_tablespace_spcacl - 1] = PointerGetDatum(new_acl);

		newtuple = heap_modify_tuple(tuple, RelationGetDescr(relation), values,
									 nulls, replaces);

		CatalogTupleUpdate(relation, &newtuple->t_self, newtuple);

		/* Update the shared dependency ACL info */
		updateAclDependencies(TableSpaceRelationId, tblId, 0,
							  ownerId,
							  noldmembers, oldmembers,
							  nnewmembers, newmembers);

		ReleaseSysCache(tuple);
		pfree(new_acl);

		/* prevent error when processing duplicate objects */
		CommandCounterIncrement();
	}

	table_close(relation, RowExclusiveLock);
}

static void
ExecGrant_Type(InternalGrant *istmt)
{
	Relation	relation;
	ListCell   *cell;

	if (istmt->all_privs && istmt->privileges == ACL_NO_RIGHTS)
		istmt->privileges = ACL_ALL_RIGHTS_TYPE;

	relation = table_open(TypeRelationId, RowExclusiveLock);

	foreach(cell, istmt->objects)
	{
		Oid			typId = lfirst_oid(cell);
		Form_pg_type pg_type_tuple;
		Datum		aclDatum;
		bool		isNull;
		AclMode		avail_goptions;
		AclMode		this_privileges;
		Acl		   *old_acl;
		Acl		   *new_acl;
		Oid			grantorId;
		Oid			ownerId;
		HeapTuple	newtuple;
		Datum		values[Natts_pg_type];
		bool		nulls[Natts_pg_type];
		bool		replaces[Natts_pg_type];
		int			noldmembers;
		int			nnewmembers;
		Oid		   *oldmembers;
		Oid		   *newmembers;
		HeapTuple	tuple;

		/* Search syscache for pg_type */
		tuple = SearchSysCache1(TYPEOID, ObjectIdGetDatum(typId));
		if (!HeapTupleIsValid(tuple))
			elog(ERROR, "cache lookup failed for type %u", typId);

		pg_type_tuple = (Form_pg_type) GETSTRUCT(tuple);

		if (pg_type_tuple->typelem != 0 && pg_type_tuple->typlen == -1)
			ereport(ERROR,
					(errcode(ERRCODE_INVALID_GRANT_OPERATION),
					 errmsg("cannot set privileges of array types"),
					 errhint("Set the privileges of the element type instead.")));

		/* Used GRANT DOMAIN on a non-domain? */
		if (istmt->objtype == OBJECT_DOMAIN &&
			pg_type_tuple->typtype != TYPTYPE_DOMAIN)
			ereport(ERROR,
					(errcode(ERRCODE_WRONG_OBJECT_TYPE),
					 errmsg("\"%s\" is not a domain",
							NameStr(pg_type_tuple->typname))));

		/*
		 * Get owner ID and working copy of existing ACL. If there's no ACL,
		 * substitute the proper default.
		 */
		ownerId = pg_type_tuple->typowner;
		aclDatum = heap_getattr(tuple, Anum_pg_type_typacl,
								RelationGetDescr(relation), &isNull);
		if (isNull)
		{
			old_acl = acldefault(istmt->objtype, ownerId);
			/* There are no old member roles according to the catalogs */
			noldmembers = 0;
			oldmembers = NULL;
		}
		else
		{
			old_acl = DatumGetAclPCopy(aclDatum);
			/* Get the roles mentioned in the existing ACL */
			noldmembers = aclmembers(old_acl, &oldmembers);
		}

		/* Determine ID to do the grant as, and available grant options */
		select_best_grantor(GetUserId(), istmt->privileges,
							old_acl, ownerId,
							&grantorId, &avail_goptions);

		/*
		 * Restrict the privileges to what we can actually grant, and emit the
		 * standards-mandated warning and error messages.
		 */
		this_privileges =
			restrict_and_check_grant(istmt->is_grant, avail_goptions,
									 istmt->all_privs, istmt->privileges,
									 typId, grantorId, OBJECT_TYPE,
									 NameStr(pg_type_tuple->typname),
									 0, NULL);

		/*
		 * Generate new ACL.
		 */
		new_acl = merge_acl_with_grant(old_acl, istmt->is_grant,
									   istmt->grant_option, istmt->behavior,
									   istmt->grantees, this_privileges,
									   grantorId, ownerId);

		/*
		 * We need the members of both old and new ACLs so we can correct the
		 * shared dependency information.
		 */
		nnewmembers = aclmembers(new_acl, &newmembers);

		/* finished building new ACL value, now insert it */
		MemSet(values, 0, sizeof(values));
		MemSet(nulls, false, sizeof(nulls));
		MemSet(replaces, false, sizeof(replaces));

		replaces[Anum_pg_type_typacl - 1] = true;
		values[Anum_pg_type_typacl - 1] = PointerGetDatum(new_acl);

		newtuple = heap_modify_tuple(tuple, RelationGetDescr(relation), values,
									 nulls, replaces);

		CatalogTupleUpdate(relation, &newtuple->t_self, newtuple);

		/* Update initial privileges for extensions */
		recordExtensionInitPriv(typId, TypeRelationId, 0, new_acl);

		/* Update the shared dependency ACL info */
		updateAclDependencies(TypeRelationId, typId, 0,
							  ownerId,
							  noldmembers, oldmembers,
							  nnewmembers, newmembers);

		ReleaseSysCache(tuple);
		pfree(new_acl);

		/* prevent error when processing duplicate objects */
		CommandCounterIncrement();
	}

	table_close(relation, RowExclusiveLock);
}


static AclMode
string_to_privilege(const char *privname)
{
	if (strcmp(privname, "insert") == 0)
		return ACL_INSERT;
	if (strcmp(privname, "select") == 0)
		return ACL_SELECT;
	if (strcmp(privname, "update") == 0)
		return ACL_UPDATE;
	if (strcmp(privname, "delete") == 0)
		return ACL_DELETE;
	if (strcmp(privname, "truncate") == 0)
		return ACL_TRUNCATE;
	if (strcmp(privname, "references") == 0)
		return ACL_REFERENCES;
	if (strcmp(privname, "trigger") == 0)
		return ACL_TRIGGER;
	if (strcmp(privname, "execute") == 0)
		return ACL_EXECUTE;
	if (strcmp(privname, "usage") == 0)
		return ACL_USAGE;
	if (strcmp(privname, "create") == 0)
		return ACL_CREATE;
	if (strcmp(privname, "temporary") == 0)
		return ACL_CREATE_TEMP;
	if (strcmp(privname, "temp") == 0)
		return ACL_CREATE_TEMP;
	if (strcmp(privname, "connect") == 0)
		return ACL_CONNECT;
	if (strcmp(privname, "rule") == 0)
		return 0;				/* ignore old RULE privileges */
	ereport(ERROR,
			(errcode(ERRCODE_SYNTAX_ERROR),
			 errmsg("unrecognized privilege type \"%s\"", privname)));
	return 0;					/* appease compiler */
}

static const char *
privilege_to_string(AclMode privilege)
{
	switch (privilege)
	{
		case ACL_INSERT:
			return "INSERT";
		case ACL_SELECT:
			return "SELECT";
		case ACL_UPDATE:
			return "UPDATE";
		case ACL_DELETE:
			return "DELETE";
		case ACL_TRUNCATE:
			return "TRUNCATE";
		case ACL_REFERENCES:
			return "REFERENCES";
		case ACL_TRIGGER:
			return "TRIGGER";
		case ACL_EXECUTE:
			return "EXECUTE";
		case ACL_USAGE:
			return "USAGE";
		case ACL_CREATE:
			return "CREATE";
		case ACL_CREATE_TEMP:
			return "TEMP";
		case ACL_CONNECT:
			return "CONNECT";
		default:
			elog(ERROR, "unrecognized privilege: %d", (int) privilege);
	}
	return NULL;				/* appease compiler */
}

/*
 * Standardized reporting of aclcheck permissions failures.
 *
 * Note: we do not double-quote the %s's below, because many callers
 * supply strings that might be already quoted.
 */
void
aclcheck_error(AclResult aclerr, ObjectType objtype,
			   const char *objectname)
{
	switch (aclerr)
	{
		case ACLCHECK_OK:
			/* no error, so return to caller */
			break;
		case ACLCHECK_NO_PRIV:
			{
				const char *msg = "???";

				switch (objtype)
				{
					case OBJECT_AGGREGATE:
						msg = gettext_noop("permission denied for aggregate %s");
						break;
					case OBJECT_COLLATION:
						msg = gettext_noop("permission denied for collation %s");
						break;
					case OBJECT_COLUMN:
						msg = gettext_noop("permission denied for column %s");
						break;
					case OBJECT_CONVERSION:
						msg = gettext_noop("permission denied for conversion %s");
						break;
					case OBJECT_DATABASE:
						msg = gettext_noop("permission denied for database %s");
						break;
					case OBJECT_DOMAIN:
						msg = gettext_noop("permission denied for domain %s");
						break;
					case OBJECT_EVENT_TRIGGER:
						msg = gettext_noop("permission denied for event trigger %s");
						break;
					case OBJECT_EXTENSION:
						msg = gettext_noop("permission denied for extension %s");
						break;
					case OBJECT_FDW:
						msg = gettext_noop("permission denied for foreign-data wrapper %s");
						break;
					case OBJECT_FOREIGN_SERVER:
						msg = gettext_noop("permission denied for foreign server %s");
						break;
					case OBJECT_FOREIGN_TABLE:
						msg = gettext_noop("permission denied for foreign table %s");
						break;
					case OBJECT_FUNCTION:
						msg = gettext_noop("permission denied for function %s");
						break;
					case OBJECT_INDEX:
						msg = gettext_noop("permission denied for index %s");
						break;
					case OBJECT_LANGUAGE:
						msg = gettext_noop("permission denied for language %s");
						break;
					case OBJECT_LARGEOBJECT:
						msg = gettext_noop("permission denied for large object %s");
						break;
					case OBJECT_MATVIEW:
						msg = gettext_noop("permission denied for materialized view %s");
						break;
					case OBJECT_OPCLASS:
						msg = gettext_noop("permission denied for operator class %s");
						break;
					case OBJECT_OPERATOR:
						msg = gettext_noop("permission denied for operator %s");
						break;
					case OBJECT_OPFAMILY:
						msg = gettext_noop("permission denied for operator family %s");
						break;
					case OBJECT_POLICY:
						msg = gettext_noop("permission denied for policy %s");
						break;
					case OBJECT_PROCEDURE:
						msg = gettext_noop("permission denied for procedure %s");
						break;
					case OBJECT_PUBLICATION:
						msg = gettext_noop("permission denied for publication %s");
						break;
					case OBJECT_ROUTINE:
						msg = gettext_noop("permission denied for routine %s");
						break;
					case OBJECT_SCHEMA:
						msg = gettext_noop("permission denied for schema %s");
						break;
					case OBJECT_SEQUENCE:
						msg = gettext_noop("permission denied for sequence %s");
						break;
					case OBJECT_STATISTIC_EXT:
						msg = gettext_noop("permission denied for statistics object %s");
						break;
					case OBJECT_SUBSCRIPTION:
						msg = gettext_noop("permission denied for subscription %s");
						break;
					case OBJECT_TABLE:
						msg = gettext_noop("permission denied for table %s");
						break;
					case OBJECT_TABLESPACE:
						msg = gettext_noop("permission denied for tablespace %s");
						break;
					case OBJECT_TSCONFIGURATION:
						msg = gettext_noop("permission denied for text search configuration %s");
						break;
					case OBJECT_TSDICTIONARY:
						msg = gettext_noop("permission denied for text search dictionary %s");
						break;
					case OBJECT_TYPE:
						msg = gettext_noop("permission denied for type %s");
						break;
					case OBJECT_VIEW:
						msg = gettext_noop("permission denied for view %s");
						break;
					case OBJECT_ELABEL:
						msg = gettext_noop("permission denied for elabel %s");
						break;
					case OBJECT_VLABEL:
						msg = gettext_noop("permission denied for vlabel %s");
						break;
					case OBJECT_GRAPH:
						msg = gettext_noop("permission denied for graph %s");
						break;
					case OBJECT_PROPERTY_INDEX:
						msg = gettext_noop("permission denied for object property index %s");
						break;
						/* these currently aren't used */
					case OBJECT_ACCESS_METHOD:
					case OBJECT_AMOP:
					case OBJECT_AMPROC:
					case OBJECT_ATTRIBUTE:
					case OBJECT_CAST:
					case OBJECT_DEFAULT:
					case OBJECT_DEFACL:
					case OBJECT_DOMCONSTRAINT:
					case OBJECT_PUBLICATION_REL:
					case OBJECT_ROLE:
					case OBJECT_RULE:
					case OBJECT_TABCONSTRAINT:
					case OBJECT_TRANSFORM:
					case OBJECT_TRIGGER:
					case OBJECT_TSPARSER:
					case OBJECT_TSTEMPLATE:
					case OBJECT_USER_MAPPING:
						elog(ERROR, "unsupported object type %d", objtype);
				}

				ereport(ERROR,
						(errcode(ERRCODE_INSUFFICIENT_PRIVILEGE),
						 errmsg(msg, objectname)));
				break;
			}
		case ACLCHECK_NOT_OWNER:
			{
				const char *msg = "???";

				switch (objtype)
				{
					case OBJECT_AGGREGATE:
						msg = gettext_noop("must be owner of aggregate %s");
						break;
					case OBJECT_COLLATION:
						msg = gettext_noop("must be owner of collation %s");
						break;
					case OBJECT_CONVERSION:
						msg = gettext_noop("must be owner of conversion %s");
						break;
					case OBJECT_DATABASE:
						msg = gettext_noop("must be owner of database %s");
						break;
					case OBJECT_DOMAIN:
						msg = gettext_noop("must be owner of domain %s");
						break;
					case OBJECT_EVENT_TRIGGER:
						msg = gettext_noop("must be owner of event trigger %s");
						break;
					case OBJECT_EXTENSION:
						msg = gettext_noop("must be owner of extension %s");
						break;
					case OBJECT_FDW:
						msg = gettext_noop("must be owner of foreign-data wrapper %s");
						break;
					case OBJECT_FOREIGN_SERVER:
						msg = gettext_noop("must be owner of foreign server %s");
						break;
					case OBJECT_FOREIGN_TABLE:
						msg = gettext_noop("must be owner of foreign table %s");
						break;
					case OBJECT_FUNCTION:
						msg = gettext_noop("must be owner of function %s");
						break;
					case OBJECT_INDEX:
						msg = gettext_noop("must be owner of index %s");
						break;
					case OBJECT_LANGUAGE:
						msg = gettext_noop("must be owner of language %s");
						break;
					case OBJECT_LARGEOBJECT:
						msg = gettext_noop("must be owner of large object %s");
						break;
					case OBJECT_MATVIEW:
						msg = gettext_noop("must be owner of materialized view %s");
						break;
					case OBJECT_OPCLASS:
						msg = gettext_noop("must be owner of operator class %s");
						break;
					case OBJECT_OPERATOR:
						msg = gettext_noop("must be owner of operator %s");
						break;
					case OBJECT_OPFAMILY:
						msg = gettext_noop("must be owner of operator family %s");
						break;
					case OBJECT_PROCEDURE:
						msg = gettext_noop("must be owner of procedure %s");
						break;
					case OBJECT_PUBLICATION:
						msg = gettext_noop("must be owner of publication %s");
						break;
					case OBJECT_ROUTINE:
						msg = gettext_noop("must be owner of routine %s");
						break;
					case OBJECT_SEQUENCE:
						msg = gettext_noop("must be owner of sequence %s");
						break;
					case OBJECT_SUBSCRIPTION:
						msg = gettext_noop("must be owner of subscription %s");
						break;
					case OBJECT_TABLE:
						msg = gettext_noop("must be owner of table %s");
						break;
					case OBJECT_TYPE:
						msg = gettext_noop("must be owner of type %s");
						break;
					case OBJECT_VIEW:
						msg = gettext_noop("must be owner of view %s");
						break;
					case OBJECT_SCHEMA:
						msg = gettext_noop("must be owner of schema %s");
						break;
					case OBJECT_STATISTIC_EXT:
						msg = gettext_noop("must be owner of statistics object %s");
						break;
					case OBJECT_TABLESPACE:
						msg = gettext_noop("must be owner of tablespace %s");
						break;
					case OBJECT_TSCONFIGURATION:
						msg = gettext_noop("must be owner of text search configuration %s");
						break;
					case OBJECT_TSDICTIONARY:
						msg = gettext_noop("must be owner of text search dictionary %s");
						break;

						/*
						 * Special cases: For these, the error message talks
						 * about "relation", because that's where the
						 * ownership is attached.  See also
						 * check_object_ownership().
						 */
					case OBJECT_COLUMN:
					case OBJECT_POLICY:
					case OBJECT_RULE:
					case OBJECT_TABCONSTRAINT:
					case OBJECT_TRIGGER:
						msg = gettext_noop("must be owner of relation %s");
						break;
					case OBJECT_ELABEL:
						msg = gettext_noop("must be owner of elabel %s");
						break;
					case OBJECT_VLABEL:
						msg = gettext_noop("must be owner of vlabel %s");
						break;
					case OBJECT_GRAPH:
						msg = gettext_noop("must be owner of graph %s");
						break;
					case OBJECT_PROPERTY_INDEX:
						msg = gettext_noop("must be owner of object property index %s");
						break;
						/* these currently aren't used */
					case OBJECT_ACCESS_METHOD:
					case OBJECT_AMOP:
					case OBJECT_AMPROC:
					case OBJECT_ATTRIBUTE:
					case OBJECT_CAST:
					case OBJECT_DEFAULT:
					case OBJECT_DEFACL:
					case OBJECT_DOMCONSTRAINT:
					case OBJECT_PUBLICATION_REL:
					case OBJECT_ROLE:
					case OBJECT_TRANSFORM:
					case OBJECT_TSPARSER:
					case OBJECT_TSTEMPLATE:
					case OBJECT_USER_MAPPING:
						elog(ERROR, "unsupported object type %d", objtype);
				}

				ereport(ERROR,
						(errcode(ERRCODE_INSUFFICIENT_PRIVILEGE),
						 errmsg(msg, objectname)));
				break;
			}
		default:
			elog(ERROR, "unrecognized AclResult: %d", (int) aclerr);
			break;
	}
}


void
aclcheck_error_col(AclResult aclerr, ObjectType objtype,
				   const char *objectname, const char *colname)
{
	switch (aclerr)
	{
		case ACLCHECK_OK:
			/* no error, so return to caller */
			break;
		case ACLCHECK_NO_PRIV:
			ereport(ERROR,
					(errcode(ERRCODE_INSUFFICIENT_PRIVILEGE),
					 errmsg("permission denied for column \"%s\" of relation \"%s\"",
							colname, objectname)));
			break;
		case ACLCHECK_NOT_OWNER:
			/* relation msg is OK since columns don't have separate owners */
			aclcheck_error(aclerr, objtype, objectname);
			break;
		default:
			elog(ERROR, "unrecognized AclResult: %d", (int) aclerr);
			break;
	}
}


/*
 * Special common handling for types: use element type instead of array type,
 * and format nicely
 */
void
aclcheck_error_type(AclResult aclerr, Oid typeOid)
{
	Oid			element_type = get_element_type(typeOid);

	aclcheck_error(aclerr, OBJECT_TYPE, format_type_be(element_type ? element_type : typeOid));
}


/*
 * Relay for the various pg_*_mask routines depending on object kind
 */
static AclMode
pg_aclmask(ObjectType objtype, Oid table_oid, AttrNumber attnum, Oid roleid,
		   AclMode mask, AclMaskHow how)
{
	switch (objtype)
	{
		case OBJECT_COLUMN:
			return
				pg_class_aclmask(table_oid, roleid, mask, how) |
				pg_attribute_aclmask(table_oid, attnum, roleid, mask, how);
		case OBJECT_TABLE:
		case OBJECT_SEQUENCE:
			return pg_class_aclmask(table_oid, roleid, mask, how);
		case OBJECT_DATABASE:
			return pg_database_aclmask(table_oid, roleid, mask, how);
		case OBJECT_FUNCTION:
			return pg_proc_aclmask(table_oid, roleid, mask, how);
		case OBJECT_LANGUAGE:
			return pg_language_aclmask(table_oid, roleid, mask, how);
		case OBJECT_LARGEOBJECT:
			return pg_largeobject_aclmask_snapshot(table_oid, roleid,
												   mask, how, NULL);
		case OBJECT_SCHEMA:
			return pg_namespace_aclmask(table_oid, roleid, mask, how);
		case OBJECT_STATISTIC_EXT:
			elog(ERROR, "grantable rights not supported for statistics objects");
			/* not reached, but keep compiler quiet */
			return ACL_NO_RIGHTS;
		case OBJECT_TABLESPACE:
			return pg_tablespace_aclmask(table_oid, roleid, mask, how);
		case OBJECT_FDW:
			return pg_foreign_data_wrapper_aclmask(table_oid, roleid, mask, how);
		case OBJECT_FOREIGN_SERVER:
			return pg_foreign_server_aclmask(table_oid, roleid, mask, how);
		case OBJECT_EVENT_TRIGGER:
			elog(ERROR, "grantable rights not supported for event triggers");
			/* not reached, but keep compiler quiet */
			return ACL_NO_RIGHTS;
		case OBJECT_TYPE:
			return pg_type_aclmask(table_oid, roleid, mask, how);
		default:
			elog(ERROR, "unrecognized objtype: %d",
				 (int) objtype);
			/* not reached, but keep compiler quiet */
			return ACL_NO_RIGHTS;
	}
}


/* ****************************************************************
 * Exported routines for examining a user's privileges for various objects
 *
 * See aclmask() for a description of the common API for these functions.
 *
 * Note: we give lookup failure the full ereport treatment because the
 * has_xxx_privilege() family of functions allow users to pass any random
 * OID to these functions.
 * ****************************************************************
 */

/*
 * Exported routine for examining a user's privileges for a column
 *
 * Note: this considers only privileges granted specifically on the column.
 * It is caller's responsibility to take relation-level privileges into account
 * as appropriate.  (For the same reason, we have no special case for
 * superuser-ness here.)
 */
AclMode
pg_attribute_aclmask(Oid table_oid, AttrNumber attnum, Oid roleid,
					 AclMode mask, AclMaskHow how)
{
	AclMode		result;
	HeapTuple	classTuple;
	HeapTuple	attTuple;
	Form_pg_class classForm;
	Form_pg_attribute attributeForm;
	Datum		aclDatum;
	bool		isNull;
	Acl		   *acl;
	Oid			ownerId;

	/*
	 * First, get the column's ACL from its pg_attribute entry
	 */
	attTuple = SearchSysCache2(ATTNUM,
							   ObjectIdGetDatum(table_oid),
							   Int16GetDatum(attnum));
	if (!HeapTupleIsValid(attTuple))
		ereport(ERROR,
				(errcode(ERRCODE_UNDEFINED_COLUMN),
				 errmsg("attribute %d of relation with OID %u does not exist",
						attnum, table_oid)));
	attributeForm = (Form_pg_attribute) GETSTRUCT(attTuple);

	/* Throw error on dropped columns, too */
	if (attributeForm->attisdropped)
		ereport(ERROR,
				(errcode(ERRCODE_UNDEFINED_COLUMN),
				 errmsg("attribute %d of relation with OID %u does not exist",
						attnum, table_oid)));

	aclDatum = SysCacheGetAttr(ATTNUM, attTuple, Anum_pg_attribute_attacl,
							   &isNull);

	/*
	 * Here we hard-wire knowledge that the default ACL for a column grants no
	 * privileges, so that we can fall out quickly in the very common case
	 * where attacl is null.
	 */
	if (isNull)
	{
		ReleaseSysCache(attTuple);
		return 0;
	}

	/*
	 * Must get the relation's ownerId from pg_class.  Since we already found
	 * a pg_attribute entry, the only likely reason for this to fail is that a
	 * concurrent DROP of the relation committed since then (which could only
	 * happen if we don't have lock on the relation).  We prefer to report "no
	 * privileges" rather than failing in such a case, so as to avoid unwanted
	 * failures in has_column_privilege() tests.
	 */
	classTuple = SearchSysCache1(RELOID, ObjectIdGetDatum(table_oid));
	if (!HeapTupleIsValid(classTuple))
	{
		ReleaseSysCache(attTuple);
		return 0;
	}
	classForm = (Form_pg_class) GETSTRUCT(classTuple);

	ownerId = classForm->relowner;

	ReleaseSysCache(classTuple);

	/* detoast column's ACL if necessary */
	acl = DatumGetAclP(aclDatum);

	result = aclmask(acl, roleid, ownerId, mask, how);

	/* if we have a detoasted copy, free it */
	if (acl && (Pointer) acl != DatumGetPointer(aclDatum))
		pfree(acl);

	ReleaseSysCache(attTuple);

	return result;
}

/*
 * Exported routine for examining a user's privileges for a table
 */
AclMode
pg_class_aclmask(Oid table_oid, Oid roleid,
				 AclMode mask, AclMaskHow how)
{
	AclMode		result;
	HeapTuple	tuple;
	Form_pg_class classForm;
	Datum		aclDatum;
	bool		isNull;
	Acl		   *acl;
	Oid			ownerId;

	/*
	 * Must get the relation's tuple from pg_class
	 */
	tuple = SearchSysCache1(RELOID, ObjectIdGetDatum(table_oid));
	if (!HeapTupleIsValid(tuple))
		ereport(ERROR,
				(errcode(ERRCODE_UNDEFINED_TABLE),
				 errmsg("relation with OID %u does not exist",
						table_oid)));
	classForm = (Form_pg_class) GETSTRUCT(tuple);

	/*
	 * Deny anyone permission to update a system catalog unless
	 * pg_authid.rolsuper is set.  Also allow it if allowSystemTableMods.
	 *
	 * As of 7.4 we have some updatable system views; those shouldn't be
	 * protected in this way.  Assume the view rules can take care of
	 * themselves.  ACL_USAGE is if we ever have system sequences.
	 */
	if ((mask & (ACL_INSERT | ACL_UPDATE | ACL_DELETE | ACL_TRUNCATE | ACL_USAGE)) &&
		IsSystemClass(table_oid, classForm) &&
		classForm->relkind != RELKIND_VIEW &&
		!superuser_arg(roleid) &&
		!allowSystemTableMods)
	{
#ifdef ACLDEBUG
		elog(DEBUG2, "permission denied for system catalog update");
#endif
		mask &= ~(ACL_INSERT | ACL_UPDATE | ACL_DELETE | ACL_TRUNCATE | ACL_USAGE);
	}

	/*
	 * Otherwise, superusers bypass all permission-checking.
	 */
	if (superuser_arg(roleid))
	{
#ifdef ACLDEBUG
		elog(DEBUG2, "OID %u is superuser, home free", roleid);
#endif
		ReleaseSysCache(tuple);
		return mask;
	}

	/*
	 * Normal case: get the relation's ACL from pg_class
	 */
	ownerId = classForm->relowner;

	aclDatum = SysCacheGetAttr(RELOID, tuple, Anum_pg_class_relacl,
							   &isNull);
	if (isNull)
	{
		/* No ACL, so build default ACL */
		switch (classForm->relkind)
		{
			case RELKIND_SEQUENCE:
				acl = acldefault(OBJECT_SEQUENCE, ownerId);
				break;
			default:
				acl = acldefault(OBJECT_TABLE, ownerId);
				break;
		}
		aclDatum = (Datum) 0;
	}
	else
	{
		/* detoast rel's ACL if necessary */
		acl = DatumGetAclP(aclDatum);
	}

	result = aclmask(acl, roleid, ownerId, mask, how);

	/* if we have a detoasted copy, free it */
	if (acl && (Pointer) acl != DatumGetPointer(aclDatum))
		pfree(acl);

	ReleaseSysCache(tuple);

	return result;
}

/*
 * Exported routine for examining a user's privileges for a database
 */
AclMode
pg_database_aclmask(Oid db_oid, Oid roleid,
					AclMode mask, AclMaskHow how)
{
	AclMode		result;
	HeapTuple	tuple;
	Datum		aclDatum;
	bool		isNull;
	Acl		   *acl;
	Oid			ownerId;

	/* Superusers bypass all permission checking. */
	if (superuser_arg(roleid))
		return mask;

	/*
	 * Get the database's ACL from pg_database
	 */
	tuple = SearchSysCache1(DATABASEOID, ObjectIdGetDatum(db_oid));
	if (!HeapTupleIsValid(tuple))
		ereport(ERROR,
				(errcode(ERRCODE_UNDEFINED_DATABASE),
				 errmsg("database with OID %u does not exist", db_oid)));

	ownerId = ((Form_pg_database) GETSTRUCT(tuple))->datdba;

	aclDatum = SysCacheGetAttr(DATABASEOID, tuple, Anum_pg_database_datacl,
							   &isNull);
	if (isNull)
	{
		/* No ACL, so build default ACL */
		acl = acldefault(OBJECT_DATABASE, ownerId);
		aclDatum = (Datum) 0;
	}
	else
	{
		/* detoast ACL if necessary */
		acl = DatumGetAclP(aclDatum);
	}

	result = aclmask(acl, roleid, ownerId, mask, how);

	/* if we have a detoasted copy, free it */
	if (acl && (Pointer) acl != DatumGetPointer(aclDatum))
		pfree(acl);

	ReleaseSysCache(tuple);

	return result;
}

/*
 * Exported routine for examining a user's privileges for a function
 */
AclMode
pg_proc_aclmask(Oid proc_oid, Oid roleid,
				AclMode mask, AclMaskHow how)
{
	AclMode		result;
	HeapTuple	tuple;
	Datum		aclDatum;
	bool		isNull;
	Acl		   *acl;
	Oid			ownerId;

	/* Superusers bypass all permission checking. */
	if (superuser_arg(roleid))
		return mask;

	/*
	 * Get the function's ACL from pg_proc
	 */
	tuple = SearchSysCache1(PROCOID, ObjectIdGetDatum(proc_oid));
	if (!HeapTupleIsValid(tuple))
		ereport(ERROR,
				(errcode(ERRCODE_UNDEFINED_FUNCTION),
				 errmsg("function with OID %u does not exist", proc_oid)));

	ownerId = ((Form_pg_proc) GETSTRUCT(tuple))->proowner;

	aclDatum = SysCacheGetAttr(PROCOID, tuple, Anum_pg_proc_proacl,
							   &isNull);
	if (isNull)
	{
		/* No ACL, so build default ACL */
		acl = acldefault(OBJECT_FUNCTION, ownerId);
		aclDatum = (Datum) 0;
	}
	else
	{
		/* detoast ACL if necessary */
		acl = DatumGetAclP(aclDatum);
	}

	result = aclmask(acl, roleid, ownerId, mask, how);

	/* if we have a detoasted copy, free it */
	if (acl && (Pointer) acl != DatumGetPointer(aclDatum))
		pfree(acl);

	ReleaseSysCache(tuple);

	return result;
}

/*
 * Exported routine for examining a user's privileges for a language
 */
AclMode
pg_language_aclmask(Oid lang_oid, Oid roleid,
					AclMode mask, AclMaskHow how)
{
	AclMode		result;
	HeapTuple	tuple;
	Datum		aclDatum;
	bool		isNull;
	Acl		   *acl;
	Oid			ownerId;

	/* Superusers bypass all permission checking. */
	if (superuser_arg(roleid))
		return mask;

	/*
	 * Get the language's ACL from pg_language
	 */
	tuple = SearchSysCache1(LANGOID, ObjectIdGetDatum(lang_oid));
	if (!HeapTupleIsValid(tuple))
		ereport(ERROR,
				(errcode(ERRCODE_UNDEFINED_OBJECT),
				 errmsg("language with OID %u does not exist", lang_oid)));

	ownerId = ((Form_pg_language) GETSTRUCT(tuple))->lanowner;

	aclDatum = SysCacheGetAttr(LANGOID, tuple, Anum_pg_language_lanacl,
							   &isNull);
	if (isNull)
	{
		/* No ACL, so build default ACL */
		acl = acldefault(OBJECT_LANGUAGE, ownerId);
		aclDatum = (Datum) 0;
	}
	else
	{
		/* detoast ACL if necessary */
		acl = DatumGetAclP(aclDatum);
	}

	result = aclmask(acl, roleid, ownerId, mask, how);

	/* if we have a detoasted copy, free it */
	if (acl && (Pointer) acl != DatumGetPointer(aclDatum))
		pfree(acl);

	ReleaseSysCache(tuple);

	return result;
}

/*
 * Exported routine for examining a user's privileges for a largeobject
 *
 * When a large object is opened for reading, it is opened relative to the
 * caller's snapshot, but when it is opened for writing, a current
 * MVCC snapshot will be used.  See doc/src/sgml/lobj.sgml.  This function
 * takes a snapshot argument so that the permissions check can be made
 * relative to the same snapshot that will be used to read the underlying
 * data.  The caller will actually pass NULL for an instantaneous MVCC
 * snapshot, since all we do with the snapshot argument is pass it through
 * to systable_beginscan().
 */
AclMode
pg_largeobject_aclmask_snapshot(Oid lobj_oid, Oid roleid,
								AclMode mask, AclMaskHow how,
								Snapshot snapshot)
{
	AclMode		result;
	Relation	pg_lo_meta;
	ScanKeyData entry[1];
	SysScanDesc scan;
	HeapTuple	tuple;
	Datum		aclDatum;
	bool		isNull;
	Acl		   *acl;
	Oid			ownerId;

	/* Superusers bypass all permission checking. */
	if (superuser_arg(roleid))
		return mask;

	/*
	 * Get the largeobject's ACL from pg_language_metadata
	 */
	pg_lo_meta = table_open(LargeObjectMetadataRelationId,
							AccessShareLock);

	ScanKeyInit(&entry[0],
				Anum_pg_largeobject_metadata_oid,
				BTEqualStrategyNumber, F_OIDEQ,
				ObjectIdGetDatum(lobj_oid));

	scan = systable_beginscan(pg_lo_meta,
							  LargeObjectMetadataOidIndexId, true,
							  snapshot, 1, entry);

	tuple = systable_getnext(scan);
	if (!HeapTupleIsValid(tuple))
		ereport(ERROR,
				(errcode(ERRCODE_UNDEFINED_OBJECT),
				 errmsg("large object %u does not exist", lobj_oid)));

	ownerId = ((Form_pg_largeobject_metadata) GETSTRUCT(tuple))->lomowner;

	aclDatum = heap_getattr(tuple, Anum_pg_largeobject_metadata_lomacl,
							RelationGetDescr(pg_lo_meta), &isNull);

	if (isNull)
	{
		/* No ACL, so build default ACL */
		acl = acldefault(OBJECT_LARGEOBJECT, ownerId);
		aclDatum = (Datum) 0;
	}
	else
	{
		/* detoast ACL if necessary */
		acl = DatumGetAclP(aclDatum);
	}

	result = aclmask(acl, roleid, ownerId, mask, how);

	/* if we have a detoasted copy, free it */
	if (acl && (Pointer) acl != DatumGetPointer(aclDatum))
		pfree(acl);

	systable_endscan(scan);

	table_close(pg_lo_meta, AccessShareLock);

	return result;
}

/*
 * Exported routine for examining a user's privileges for a namespace
 */
AclMode
pg_namespace_aclmask(Oid nsp_oid, Oid roleid,
					 AclMode mask, AclMaskHow how)
{
	AclMode		result;
	HeapTuple	tuple;
	Datum		aclDatum;
	bool		isNull;
	Acl		   *acl;
	Oid			ownerId;

	/* Superusers bypass all permission checking. */
	if (superuser_arg(roleid))
		return mask;

	/*
	 * If we have been assigned this namespace as a temp namespace, check to
	 * make sure we have CREATE TEMP permission on the database, and if so act
	 * as though we have all standard (but not GRANT OPTION) permissions on
	 * the namespace.  If we don't have CREATE TEMP, act as though we have
	 * only USAGE (and not CREATE) rights.
	 *
	 * This may seem redundant given the check in InitTempTableNamespace, but
	 * it really isn't since current user ID may have changed since then. The
	 * upshot of this behavior is that a SECURITY DEFINER function can create
	 * temp tables that can then be accessed (if permission is granted) by
	 * code in the same session that doesn't have permissions to create temp
	 * tables.
	 *
	 * XXX Would it be safe to ereport a special error message as
	 * InitTempTableNamespace does?  Returning zero here means we'll get a
	 * generic "permission denied for schema pg_temp_N" message, which is not
	 * remarkably user-friendly.
	 */
	if (isTempNamespace(nsp_oid))
	{
		if (pg_database_aclcheck(MyDatabaseId, roleid,
								 ACL_CREATE_TEMP) == ACLCHECK_OK)
			return mask & ACL_ALL_RIGHTS_SCHEMA;
		else
			return mask & ACL_USAGE;
	}

	/*
	 * Get the schema's ACL from pg_namespace
	 */
	tuple = SearchSysCache1(NAMESPACEOID, ObjectIdGetDatum(nsp_oid));
	if (!HeapTupleIsValid(tuple))
		ereport(ERROR,
				(errcode(ERRCODE_UNDEFINED_SCHEMA),
				 errmsg("schema with OID %u does not exist", nsp_oid)));

	ownerId = ((Form_pg_namespace) GETSTRUCT(tuple))->nspowner;

	aclDatum = SysCacheGetAttr(NAMESPACEOID, tuple, Anum_pg_namespace_nspacl,
							   &isNull);
	if (isNull)
	{
		/* No ACL, so build default ACL */
		acl = acldefault(OBJECT_SCHEMA, ownerId);
		aclDatum = (Datum) 0;
	}
	else
	{
		/* detoast ACL if necessary */
		acl = DatumGetAclP(aclDatum);
	}

	result = aclmask(acl, roleid, ownerId, mask, how);

	/* if we have a detoasted copy, free it */
	if (acl && (Pointer) acl != DatumGetPointer(aclDatum))
		pfree(acl);

	ReleaseSysCache(tuple);

	return result;
}

/*
 * Exported routine for examining a user's privileges for a tablespace
 */
AclMode
pg_tablespace_aclmask(Oid spc_oid, Oid roleid,
					  AclMode mask, AclMaskHow how)
{
	AclMode		result;
	HeapTuple	tuple;
	Datum		aclDatum;
	bool		isNull;
	Acl		   *acl;
	Oid			ownerId;

	/* Superusers bypass all permission checking. */
	if (superuser_arg(roleid))
		return mask;

	/*
	 * Get the tablespace's ACL from pg_tablespace
	 */
	tuple = SearchSysCache1(TABLESPACEOID, ObjectIdGetDatum(spc_oid));
	if (!HeapTupleIsValid(tuple))
		ereport(ERROR,
				(errcode(ERRCODE_UNDEFINED_OBJECT),
				 errmsg("tablespace with OID %u does not exist", spc_oid)));

	ownerId = ((Form_pg_tablespace) GETSTRUCT(tuple))->spcowner;

	aclDatum = SysCacheGetAttr(TABLESPACEOID, tuple,
							   Anum_pg_tablespace_spcacl,
							   &isNull);

	if (isNull)
	{
		/* No ACL, so build default ACL */
		acl = acldefault(OBJECT_TABLESPACE, ownerId);
		aclDatum = (Datum) 0;
	}
	else
	{
		/* detoast ACL if necessary */
		acl = DatumGetAclP(aclDatum);
	}

	result = aclmask(acl, roleid, ownerId, mask, how);

	/* if we have a detoasted copy, free it */
	if (acl && (Pointer) acl != DatumGetPointer(aclDatum))
		pfree(acl);

	ReleaseSysCache(tuple);

	return result;
}

/*
 * Exported routine for examining a user's privileges for a foreign
 * data wrapper
 */
AclMode
pg_foreign_data_wrapper_aclmask(Oid fdw_oid, Oid roleid,
								AclMode mask, AclMaskHow how)
{
	AclMode		result;
	HeapTuple	tuple;
	Datum		aclDatum;
	bool		isNull;
	Acl		   *acl;
	Oid			ownerId;

	Form_pg_foreign_data_wrapper fdwForm;

	/* Bypass permission checks for superusers */
	if (superuser_arg(roleid))
		return mask;

	/*
	 * Must get the FDW's tuple from pg_foreign_data_wrapper
	 */
	tuple = SearchSysCache1(FOREIGNDATAWRAPPEROID, ObjectIdGetDatum(fdw_oid));
	if (!HeapTupleIsValid(tuple))
		ereport(ERROR,
				(errcode(ERRCODE_UNDEFINED_OBJECT),
				 errmsg("foreign-data wrapper with OID %u does not exist",
						fdw_oid)));
	fdwForm = (Form_pg_foreign_data_wrapper) GETSTRUCT(tuple);

	/*
	 * Normal case: get the FDW's ACL from pg_foreign_data_wrapper
	 */
	ownerId = fdwForm->fdwowner;

	aclDatum = SysCacheGetAttr(FOREIGNDATAWRAPPEROID, tuple,
							   Anum_pg_foreign_data_wrapper_fdwacl, &isNull);
	if (isNull)
	{
		/* No ACL, so build default ACL */
		acl = acldefault(OBJECT_FDW, ownerId);
		aclDatum = (Datum) 0;
	}
	else
	{
		/* detoast rel's ACL if necessary */
		acl = DatumGetAclP(aclDatum);
	}

	result = aclmask(acl, roleid, ownerId, mask, how);

	/* if we have a detoasted copy, free it */
	if (acl && (Pointer) acl != DatumGetPointer(aclDatum))
		pfree(acl);

	ReleaseSysCache(tuple);

	return result;
}

/*
 * Exported routine for examining a user's privileges for a foreign
 * server.
 */
AclMode
pg_foreign_server_aclmask(Oid srv_oid, Oid roleid,
						  AclMode mask, AclMaskHow how)
{
	AclMode		result;
	HeapTuple	tuple;
	Datum		aclDatum;
	bool		isNull;
	Acl		   *acl;
	Oid			ownerId;

	Form_pg_foreign_server srvForm;

	/* Bypass permission checks for superusers */
	if (superuser_arg(roleid))
		return mask;

	/*
	 * Must get the FDW's tuple from pg_foreign_data_wrapper
	 */
	tuple = SearchSysCache1(FOREIGNSERVEROID, ObjectIdGetDatum(srv_oid));
	if (!HeapTupleIsValid(tuple))
		ereport(ERROR,
				(errcode(ERRCODE_UNDEFINED_OBJECT),
				 errmsg("foreign server with OID %u does not exist",
						srv_oid)));
	srvForm = (Form_pg_foreign_server) GETSTRUCT(tuple);

	/*
	 * Normal case: get the foreign server's ACL from pg_foreign_server
	 */
	ownerId = srvForm->srvowner;

	aclDatum = SysCacheGetAttr(FOREIGNSERVEROID, tuple,
							   Anum_pg_foreign_server_srvacl, &isNull);
	if (isNull)
	{
		/* No ACL, so build default ACL */
		acl = acldefault(OBJECT_FOREIGN_SERVER, ownerId);
		aclDatum = (Datum) 0;
	}
	else
	{
		/* detoast rel's ACL if necessary */
		acl = DatumGetAclP(aclDatum);
	}

	result = aclmask(acl, roleid, ownerId, mask, how);

	/* if we have a detoasted copy, free it */
	if (acl && (Pointer) acl != DatumGetPointer(aclDatum))
		pfree(acl);

	ReleaseSysCache(tuple);

	return result;
}

/*
 * Exported routine for examining a user's privileges for a type.
 */
AclMode
pg_type_aclmask(Oid type_oid, Oid roleid, AclMode mask, AclMaskHow how)
{
	AclMode		result;
	HeapTuple	tuple;
	Datum		aclDatum;
	bool		isNull;
	Acl		   *acl;
	Oid			ownerId;

	Form_pg_type typeForm;

	/* Bypass permission checks for superusers */
	if (superuser_arg(roleid))
		return mask;

	/*
	 * Must get the type's tuple from pg_type
	 */
	tuple = SearchSysCache1(TYPEOID, ObjectIdGetDatum(type_oid));
	if (!HeapTupleIsValid(tuple))
		ereport(ERROR,
				(errcode(ERRCODE_UNDEFINED_OBJECT),
				 errmsg("type with OID %u does not exist",
						type_oid)));
	typeForm = (Form_pg_type) GETSTRUCT(tuple);

	/*
	 * "True" array types don't manage permissions of their own; consult the
	 * element type instead.
	 */
	if (OidIsValid(typeForm->typelem) && typeForm->typlen == -1)
	{
		Oid			elttype_oid = typeForm->typelem;

		ReleaseSysCache(tuple);

		tuple = SearchSysCache1(TYPEOID, ObjectIdGetDatum(elttype_oid));
		/* this case is not a user-facing error, so elog not ereport */
		if (!HeapTupleIsValid(tuple))
			elog(ERROR, "cache lookup failed for type %u", elttype_oid);
		typeForm = (Form_pg_type) GETSTRUCT(tuple);
	}

	/*
	 * Now get the type's owner and ACL from the tuple
	 */
	ownerId = typeForm->typowner;

	aclDatum = SysCacheGetAttr(TYPEOID, tuple,
							   Anum_pg_type_typacl, &isNull);
	if (isNull)
	{
		/* No ACL, so build default ACL */
		acl = acldefault(OBJECT_TYPE, ownerId);
		aclDatum = (Datum) 0;
	}
	else
	{
		/* detoast rel's ACL if necessary */
		acl = DatumGetAclP(aclDatum);
	}

	result = aclmask(acl, roleid, ownerId, mask, how);

	/* if we have a detoasted copy, free it */
	if (acl && (Pointer) acl != DatumGetPointer(aclDatum))
		pfree(acl);

	ReleaseSysCache(tuple);

	return result;
}

/*
 * Exported routine for checking a user's access privileges to a column
 *
 * Returns ACLCHECK_OK if the user has any of the privileges identified by
 * 'mode'; otherwise returns a suitable error code (in practice, always
 * ACLCHECK_NO_PRIV).
 *
 * As with pg_attribute_aclmask, only privileges granted directly on the
 * column are considered here.
 */
AclResult
pg_attribute_aclcheck(Oid table_oid, AttrNumber attnum,
					  Oid roleid, AclMode mode)
{
	if (pg_attribute_aclmask(table_oid, attnum, roleid, mode, ACLMASK_ANY) != 0)
		return ACLCHECK_OK;
	else
		return ACLCHECK_NO_PRIV;
}

/*
 * Exported routine for checking a user's access privileges to any/all columns
 *
 * If 'how' is ACLMASK_ANY, then returns ACLCHECK_OK if user has any of the
 * privileges identified by 'mode' on any non-dropped column in the relation;
 * otherwise returns a suitable error code (in practice, always
 * ACLCHECK_NO_PRIV).
 *
 * If 'how' is ACLMASK_ALL, then returns ACLCHECK_OK if user has any of the
 * privileges identified by 'mode' on each non-dropped column in the relation
 * (and there must be at least one such column); otherwise returns a suitable
 * error code (in practice, always ACLCHECK_NO_PRIV).
 *
 * As with pg_attribute_aclmask, only privileges granted directly on the
 * column(s) are considered here.
 *
 * Note: system columns are not considered here; there are cases where that
 * might be appropriate but there are also cases where it wouldn't.
 */
AclResult
pg_attribute_aclcheck_all(Oid table_oid, Oid roleid, AclMode mode,
						  AclMaskHow how)
{
	AclResult	result;
	HeapTuple	classTuple;
	Form_pg_class classForm;
	AttrNumber	nattrs;
	AttrNumber	curr_att;

	/*
	 * Must fetch pg_class row to check number of attributes.  As in
	 * pg_attribute_aclmask, we prefer to return "no privileges" instead of
	 * throwing an error if we get any unexpected lookup errors.
	 */
	classTuple = SearchSysCache1(RELOID, ObjectIdGetDatum(table_oid));
	if (!HeapTupleIsValid(classTuple))
		return ACLCHECK_NO_PRIV;
	classForm = (Form_pg_class) GETSTRUCT(classTuple);

	nattrs = classForm->relnatts;

	ReleaseSysCache(classTuple);

	/*
	 * Initialize result in case there are no non-dropped columns.  We want to
	 * report failure in such cases for either value of 'how'.
	 */
	result = ACLCHECK_NO_PRIV;

	for (curr_att = 1; curr_att <= nattrs; curr_att++)
	{
		HeapTuple	attTuple;
		AclMode		attmask;

		attTuple = SearchSysCache2(ATTNUM,
								   ObjectIdGetDatum(table_oid),
								   Int16GetDatum(curr_att));
		if (!HeapTupleIsValid(attTuple))
			continue;

		/* ignore dropped columns */
		if (((Form_pg_attribute) GETSTRUCT(attTuple))->attisdropped)
		{
			ReleaseSysCache(attTuple);
			continue;
		}

		/*
		 * Here we hard-wire knowledge that the default ACL for a column
		 * grants no privileges, so that we can fall out quickly in the very
		 * common case where attacl is null.
		 */
		if (heap_attisnull(attTuple, Anum_pg_attribute_attacl, NULL))
			attmask = 0;
		else
			attmask = pg_attribute_aclmask(table_oid, curr_att, roleid,
										   mode, ACLMASK_ANY);

		ReleaseSysCache(attTuple);

		if (attmask != 0)
		{
			result = ACLCHECK_OK;
			if (how == ACLMASK_ANY)
				break;			/* succeed on any success */
		}
		else
		{
			result = ACLCHECK_NO_PRIV;
			if (how == ACLMASK_ALL)
				break;			/* fail on any failure */
		}
	}

	return result;
}

/*
 * Exported routine for checking a user's access privileges to a table
 *
 * Returns ACLCHECK_OK if the user has any of the privileges identified by
 * 'mode'; otherwise returns a suitable error code (in practice, always
 * ACLCHECK_NO_PRIV).
 */
AclResult
pg_class_aclcheck(Oid table_oid, Oid roleid, AclMode mode)
{
	if (pg_class_aclmask(table_oid, roleid, mode, ACLMASK_ANY) != 0)
		return ACLCHECK_OK;
	else
		return ACLCHECK_NO_PRIV;
}

/*
 * Exported routine for checking a user's access privileges to a database
 */
AclResult
pg_database_aclcheck(Oid db_oid, Oid roleid, AclMode mode)
{
	if (pg_database_aclmask(db_oid, roleid, mode, ACLMASK_ANY) != 0)
		return ACLCHECK_OK;
	else
		return ACLCHECK_NO_PRIV;
}

/*
 * Exported routine for checking a user's access privileges to a function
 */
AclResult
pg_proc_aclcheck(Oid proc_oid, Oid roleid, AclMode mode)
{
	if (pg_proc_aclmask(proc_oid, roleid, mode, ACLMASK_ANY) != 0)
		return ACLCHECK_OK;
	else
		return ACLCHECK_NO_PRIV;
}

/*
 * Exported routine for checking a user's access privileges to a language
 */
AclResult
pg_language_aclcheck(Oid lang_oid, Oid roleid, AclMode mode)
{
	if (pg_language_aclmask(lang_oid, roleid, mode, ACLMASK_ANY) != 0)
		return ACLCHECK_OK;
	else
		return ACLCHECK_NO_PRIV;
}

/*
 * Exported routine for checking a user's access privileges to a largeobject
 */
AclResult
pg_largeobject_aclcheck_snapshot(Oid lobj_oid, Oid roleid, AclMode mode,
								 Snapshot snapshot)
{
	if (pg_largeobject_aclmask_snapshot(lobj_oid, roleid, mode,
										ACLMASK_ANY, snapshot) != 0)
		return ACLCHECK_OK;
	else
		return ACLCHECK_NO_PRIV;
}

/*
 * Exported routine for checking a user's access privileges to a namespace
 */
AclResult
pg_namespace_aclcheck(Oid nsp_oid, Oid roleid, AclMode mode)
{
	if (pg_namespace_aclmask(nsp_oid, roleid, mode, ACLMASK_ANY) != 0)
		return ACLCHECK_OK;
	else
		return ACLCHECK_NO_PRIV;
}

/*
 * Exported routine for checking a user's access privileges to a tablespace
 */
AclResult
pg_tablespace_aclcheck(Oid spc_oid, Oid roleid, AclMode mode)
{
	if (pg_tablespace_aclmask(spc_oid, roleid, mode, ACLMASK_ANY) != 0)
		return ACLCHECK_OK;
	else
		return ACLCHECK_NO_PRIV;
}

/*
 * Exported routine for checking a user's access privileges to a foreign
 * data wrapper
 */
AclResult
pg_foreign_data_wrapper_aclcheck(Oid fdw_oid, Oid roleid, AclMode mode)
{
	if (pg_foreign_data_wrapper_aclmask(fdw_oid, roleid, mode, ACLMASK_ANY) != 0)
		return ACLCHECK_OK;
	else
		return ACLCHECK_NO_PRIV;
}

/*
 * Exported routine for checking a user's access privileges to a foreign
 * server
 */
AclResult
pg_foreign_server_aclcheck(Oid srv_oid, Oid roleid, AclMode mode)
{
	if (pg_foreign_server_aclmask(srv_oid, roleid, mode, ACLMASK_ANY) != 0)
		return ACLCHECK_OK;
	else
		return ACLCHECK_NO_PRIV;
}

/*
 * Exported routine for checking a user's access privileges to a type
 */
AclResult
pg_type_aclcheck(Oid type_oid, Oid roleid, AclMode mode)
{
	if (pg_type_aclmask(type_oid, roleid, mode, ACLMASK_ANY) != 0)
		return ACLCHECK_OK;
	else
		return ACLCHECK_NO_PRIV;
}

/*
 * Ownership check for a relation (specified by OID).
 */
bool
pg_class_ownercheck(Oid class_oid, Oid roleid)
{
	HeapTuple	tuple;
	Oid			ownerId;

	/* Superusers bypass all permission checking. */
	if (superuser_arg(roleid))
		return true;

	tuple = SearchSysCache1(RELOID, ObjectIdGetDatum(class_oid));
	if (!HeapTupleIsValid(tuple))
		ereport(ERROR,
				(errcode(ERRCODE_UNDEFINED_TABLE),
				 errmsg("relation with OID %u does not exist", class_oid)));

	ownerId = ((Form_pg_class) GETSTRUCT(tuple))->relowner;

	ReleaseSysCache(tuple);

	return has_privs_of_role(roleid, ownerId);
}

/*
 * Ownership check for a type (specified by OID).
 */
bool
pg_type_ownercheck(Oid type_oid, Oid roleid)
{
	HeapTuple	tuple;
	Oid			ownerId;

	/* Superusers bypass all permission checking. */
	if (superuser_arg(roleid))
		return true;

	tuple = SearchSysCache1(TYPEOID, ObjectIdGetDatum(type_oid));
	if (!HeapTupleIsValid(tuple))
		ereport(ERROR,
				(errcode(ERRCODE_UNDEFINED_OBJECT),
				 errmsg("type with OID %u does not exist", type_oid)));

	ownerId = ((Form_pg_type) GETSTRUCT(tuple))->typowner;

	ReleaseSysCache(tuple);

	return has_privs_of_role(roleid, ownerId);
}

/*
 * Ownership check for an operator (specified by OID).
 */
bool
pg_oper_ownercheck(Oid oper_oid, Oid roleid)
{
	HeapTuple	tuple;
	Oid			ownerId;

	/* Superusers bypass all permission checking. */
	if (superuser_arg(roleid))
		return true;

	tuple = SearchSysCache1(OPEROID, ObjectIdGetDatum(oper_oid));
	if (!HeapTupleIsValid(tuple))
		ereport(ERROR,
				(errcode(ERRCODE_UNDEFINED_FUNCTION),
				 errmsg("operator with OID %u does not exist", oper_oid)));

	ownerId = ((Form_pg_operator) GETSTRUCT(tuple))->oprowner;

	ReleaseSysCache(tuple);

	return has_privs_of_role(roleid, ownerId);
}

/*
 * Ownership check for a function (specified by OID).
 */
bool
pg_proc_ownercheck(Oid proc_oid, Oid roleid)
{
	HeapTuple	tuple;
	Oid			ownerId;

	/* Superusers bypass all permission checking. */
	if (superuser_arg(roleid))
		return true;

	tuple = SearchSysCache1(PROCOID, ObjectIdGetDatum(proc_oid));
	if (!HeapTupleIsValid(tuple))
		ereport(ERROR,
				(errcode(ERRCODE_UNDEFINED_FUNCTION),
				 errmsg("function with OID %u does not exist", proc_oid)));

	ownerId = ((Form_pg_proc) GETSTRUCT(tuple))->proowner;

	ReleaseSysCache(tuple);

	return has_privs_of_role(roleid, ownerId);
}

/*
 * Ownership check for a procedural language (specified by OID)
 */
bool
pg_language_ownercheck(Oid lan_oid, Oid roleid)
{
	HeapTuple	tuple;
	Oid			ownerId;

	/* Superusers bypass all permission checking. */
	if (superuser_arg(roleid))
		return true;

	tuple = SearchSysCache1(LANGOID, ObjectIdGetDatum(lan_oid));
	if (!HeapTupleIsValid(tuple))
		ereport(ERROR,
				(errcode(ERRCODE_UNDEFINED_FUNCTION),
				 errmsg("language with OID %u does not exist", lan_oid)));

	ownerId = ((Form_pg_language) GETSTRUCT(tuple))->lanowner;

	ReleaseSysCache(tuple);

	return has_privs_of_role(roleid, ownerId);
}

/*
 * Ownership check for a largeobject (specified by OID)
 *
 * This is only used for operations like ALTER LARGE OBJECT that are always
 * relative to an up-to-date snapshot.
 */
bool
pg_largeobject_ownercheck(Oid lobj_oid, Oid roleid)
{
	Relation	pg_lo_meta;
	ScanKeyData entry[1];
	SysScanDesc scan;
	HeapTuple	tuple;
	Oid			ownerId;

	/* Superusers bypass all permission checking. */
	if (superuser_arg(roleid))
		return true;

	/* There's no syscache for pg_largeobject_metadata */
	pg_lo_meta = table_open(LargeObjectMetadataRelationId,
							AccessShareLock);

	ScanKeyInit(&entry[0],
				Anum_pg_largeobject_metadata_oid,
				BTEqualStrategyNumber, F_OIDEQ,
				ObjectIdGetDatum(lobj_oid));

	scan = systable_beginscan(pg_lo_meta,
							  LargeObjectMetadataOidIndexId, true,
							  NULL, 1, entry);

	tuple = systable_getnext(scan);
	if (!HeapTupleIsValid(tuple))
		ereport(ERROR,
				(errcode(ERRCODE_UNDEFINED_OBJECT),
				 errmsg("large object %u does not exist", lobj_oid)));

	ownerId = ((Form_pg_largeobject_metadata) GETSTRUCT(tuple))->lomowner;

	systable_endscan(scan);
	table_close(pg_lo_meta, AccessShareLock);

	return has_privs_of_role(roleid, ownerId);
}

/*
 * Ownership check for a namespace (specified by OID).
 */
bool
pg_namespace_ownercheck(Oid nsp_oid, Oid roleid)
{
	HeapTuple	tuple;
	Oid			ownerId;

	/* Superusers bypass all permission checking. */
	if (superuser_arg(roleid))
		return true;

	tuple = SearchSysCache1(NAMESPACEOID, ObjectIdGetDatum(nsp_oid));
	if (!HeapTupleIsValid(tuple))
		ereport(ERROR,
				(errcode(ERRCODE_UNDEFINED_SCHEMA),
				 errmsg("schema with OID %u does not exist", nsp_oid)));

	ownerId = ((Form_pg_namespace) GETSTRUCT(tuple))->nspowner;

	ReleaseSysCache(tuple);

	return has_privs_of_role(roleid, ownerId);
}

/*
 * Ownership check for a tablespace (specified by OID).
 */
bool
pg_tablespace_ownercheck(Oid spc_oid, Oid roleid)
{
	HeapTuple	spctuple;
	Oid			spcowner;

	/* Superusers bypass all permission checking. */
	if (superuser_arg(roleid))
		return true;

	/* Search syscache for pg_tablespace */
	spctuple = SearchSysCache1(TABLESPACEOID, ObjectIdGetDatum(spc_oid));
	if (!HeapTupleIsValid(spctuple))
		ereport(ERROR,
				(errcode(ERRCODE_UNDEFINED_OBJECT),
				 errmsg("tablespace with OID %u does not exist", spc_oid)));

	spcowner = ((Form_pg_tablespace) GETSTRUCT(spctuple))->spcowner;

	ReleaseSysCache(spctuple);

	return has_privs_of_role(roleid, spcowner);
}

/*
 * Ownership check for an operator class (specified by OID).
 */
bool
pg_opclass_ownercheck(Oid opc_oid, Oid roleid)
{
	HeapTuple	tuple;
	Oid			ownerId;

	/* Superusers bypass all permission checking. */
	if (superuser_arg(roleid))
		return true;

	tuple = SearchSysCache1(CLAOID, ObjectIdGetDatum(opc_oid));
	if (!HeapTupleIsValid(tuple))
		ereport(ERROR,
				(errcode(ERRCODE_UNDEFINED_OBJECT),
				 errmsg("operator class with OID %u does not exist",
						opc_oid)));

	ownerId = ((Form_pg_opclass) GETSTRUCT(tuple))->opcowner;

	ReleaseSysCache(tuple);

	return has_privs_of_role(roleid, ownerId);
}

/*
 * Ownership check for an operator family (specified by OID).
 */
bool
pg_opfamily_ownercheck(Oid opf_oid, Oid roleid)
{
	HeapTuple	tuple;
	Oid			ownerId;

	/* Superusers bypass all permission checking. */
	if (superuser_arg(roleid))
		return true;

	tuple = SearchSysCache1(OPFAMILYOID, ObjectIdGetDatum(opf_oid));
	if (!HeapTupleIsValid(tuple))
		ereport(ERROR,
				(errcode(ERRCODE_UNDEFINED_OBJECT),
				 errmsg("operator family with OID %u does not exist",
						opf_oid)));

	ownerId = ((Form_pg_opfamily) GETSTRUCT(tuple))->opfowner;

	ReleaseSysCache(tuple);

	return has_privs_of_role(roleid, ownerId);
}

/*
 * Ownership check for a text search dictionary (specified by OID).
 */
bool
pg_ts_dict_ownercheck(Oid dict_oid, Oid roleid)
{
	HeapTuple	tuple;
	Oid			ownerId;

	/* Superusers bypass all permission checking. */
	if (superuser_arg(roleid))
		return true;

	tuple = SearchSysCache1(TSDICTOID, ObjectIdGetDatum(dict_oid));
	if (!HeapTupleIsValid(tuple))
		ereport(ERROR,
				(errcode(ERRCODE_UNDEFINED_OBJECT),
				 errmsg("text search dictionary with OID %u does not exist",
						dict_oid)));

	ownerId = ((Form_pg_ts_dict) GETSTRUCT(tuple))->dictowner;

	ReleaseSysCache(tuple);

	return has_privs_of_role(roleid, ownerId);
}

/*
 * Ownership check for a text search configuration (specified by OID).
 */
bool
pg_ts_config_ownercheck(Oid cfg_oid, Oid roleid)
{
	HeapTuple	tuple;
	Oid			ownerId;

	/* Superusers bypass all permission checking. */
	if (superuser_arg(roleid))
		return true;

	tuple = SearchSysCache1(TSCONFIGOID, ObjectIdGetDatum(cfg_oid));
	if (!HeapTupleIsValid(tuple))
		ereport(ERROR,
				(errcode(ERRCODE_UNDEFINED_OBJECT),
				 errmsg("text search configuration with OID %u does not exist",
						cfg_oid)));

	ownerId = ((Form_pg_ts_config) GETSTRUCT(tuple))->cfgowner;

	ReleaseSysCache(tuple);

	return has_privs_of_role(roleid, ownerId);
}

/*
 * Ownership check for a foreign-data wrapper (specified by OID).
 */
bool
pg_foreign_data_wrapper_ownercheck(Oid srv_oid, Oid roleid)
{
	HeapTuple	tuple;
	Oid			ownerId;

	/* Superusers bypass all permission checking. */
	if (superuser_arg(roleid))
		return true;

	tuple = SearchSysCache1(FOREIGNDATAWRAPPEROID, ObjectIdGetDatum(srv_oid));
	if (!HeapTupleIsValid(tuple))
		ereport(ERROR,
				(errcode(ERRCODE_UNDEFINED_OBJECT),
				 errmsg("foreign-data wrapper with OID %u does not exist",
						srv_oid)));

	ownerId = ((Form_pg_foreign_data_wrapper) GETSTRUCT(tuple))->fdwowner;

	ReleaseSysCache(tuple);

	return has_privs_of_role(roleid, ownerId);
}

/*
 * Ownership check for a foreign server (specified by OID).
 */
bool
pg_foreign_server_ownercheck(Oid srv_oid, Oid roleid)
{
	HeapTuple	tuple;
	Oid			ownerId;

	/* Superusers bypass all permission checking. */
	if (superuser_arg(roleid))
		return true;

	tuple = SearchSysCache1(FOREIGNSERVEROID, ObjectIdGetDatum(srv_oid));
	if (!HeapTupleIsValid(tuple))
		ereport(ERROR,
				(errcode(ERRCODE_UNDEFINED_OBJECT),
				 errmsg("foreign server with OID %u does not exist",
						srv_oid)));

	ownerId = ((Form_pg_foreign_server) GETSTRUCT(tuple))->srvowner;

	ReleaseSysCache(tuple);

	return has_privs_of_role(roleid, ownerId);
}

/*
 * Ownership check for an event trigger (specified by OID).
 */
bool
pg_event_trigger_ownercheck(Oid et_oid, Oid roleid)
{
	HeapTuple	tuple;
	Oid			ownerId;

	/* Superusers bypass all permission checking. */
	if (superuser_arg(roleid))
		return true;

	tuple = SearchSysCache1(EVENTTRIGGEROID, ObjectIdGetDatum(et_oid));
	if (!HeapTupleIsValid(tuple))
		ereport(ERROR,
				(errcode(ERRCODE_UNDEFINED_OBJECT),
				 errmsg("event trigger with OID %u does not exist",
						et_oid)));

	ownerId = ((Form_pg_event_trigger) GETSTRUCT(tuple))->evtowner;

	ReleaseSysCache(tuple);

	return has_privs_of_role(roleid, ownerId);
}

/*
 * Ownership check for a database (specified by OID).
 */
bool
pg_database_ownercheck(Oid db_oid, Oid roleid)
{
	HeapTuple	tuple;
	Oid			dba;

	/* Superusers bypass all permission checking. */
	if (superuser_arg(roleid))
		return true;

	tuple = SearchSysCache1(DATABASEOID, ObjectIdGetDatum(db_oid));
	if (!HeapTupleIsValid(tuple))
		ereport(ERROR,
				(errcode(ERRCODE_UNDEFINED_DATABASE),
				 errmsg("database with OID %u does not exist", db_oid)));

	dba = ((Form_pg_database) GETSTRUCT(tuple))->datdba;

	ReleaseSysCache(tuple);

	return has_privs_of_role(roleid, dba);
}

/*
 * Ownership check for a collation (specified by OID).
 */
bool
pg_collation_ownercheck(Oid coll_oid, Oid roleid)
{
	HeapTuple	tuple;
	Oid			ownerId;

	/* Superusers bypass all permission checking. */
	if (superuser_arg(roleid))
		return true;

	tuple = SearchSysCache1(COLLOID, ObjectIdGetDatum(coll_oid));
	if (!HeapTupleIsValid(tuple))
		ereport(ERROR,
				(errcode(ERRCODE_UNDEFINED_OBJECT),
				 errmsg("collation with OID %u does not exist", coll_oid)));

	ownerId = ((Form_pg_collation) GETSTRUCT(tuple))->collowner;

	ReleaseSysCache(tuple);

	return has_privs_of_role(roleid, ownerId);
}

/*
 * Ownership check for a conversion (specified by OID).
 */
bool
pg_conversion_ownercheck(Oid conv_oid, Oid roleid)
{
	HeapTuple	tuple;
	Oid			ownerId;

	/* Superusers bypass all permission checking. */
	if (superuser_arg(roleid))
		return true;

	tuple = SearchSysCache1(CONVOID, ObjectIdGetDatum(conv_oid));
	if (!HeapTupleIsValid(tuple))
		ereport(ERROR,
				(errcode(ERRCODE_UNDEFINED_OBJECT),
				 errmsg("conversion with OID %u does not exist", conv_oid)));

	ownerId = ((Form_pg_conversion) GETSTRUCT(tuple))->conowner;

	ReleaseSysCache(tuple);

	return has_privs_of_role(roleid, ownerId);
}

/*
 * Ownership check for an extension (specified by OID).
 */
bool
pg_extension_ownercheck(Oid ext_oid, Oid roleid)
{
	Relation	pg_extension;
	ScanKeyData entry[1];
	SysScanDesc scan;
	HeapTuple	tuple;
	Oid			ownerId;

	/* Superusers bypass all permission checking. */
	if (superuser_arg(roleid))
		return true;

	/* There's no syscache for pg_extension, so do it the hard way */
	pg_extension = table_open(ExtensionRelationId, AccessShareLock);

	ScanKeyInit(&entry[0],
				Anum_pg_extension_oid,
				BTEqualStrategyNumber, F_OIDEQ,
				ObjectIdGetDatum(ext_oid));

	scan = systable_beginscan(pg_extension,
							  ExtensionOidIndexId, true,
							  NULL, 1, entry);

	tuple = systable_getnext(scan);
	if (!HeapTupleIsValid(tuple))
		ereport(ERROR,
				(errcode(ERRCODE_UNDEFINED_OBJECT),
				 errmsg("extension with OID %u does not exist", ext_oid)));

	ownerId = ((Form_pg_extension) GETSTRUCT(tuple))->extowner;

	systable_endscan(scan);
	table_close(pg_extension, AccessShareLock);

	return has_privs_of_role(roleid, ownerId);
}

/*
 * Ownership check for a publication (specified by OID).
 */
bool
pg_publication_ownercheck(Oid pub_oid, Oid roleid)
{
	HeapTuple	tuple;
	Oid			ownerId;

	/* Superusers bypass all permission checking. */
	if (superuser_arg(roleid))
		return true;

	tuple = SearchSysCache1(PUBLICATIONOID, ObjectIdGetDatum(pub_oid));
	if (!HeapTupleIsValid(tuple))
		ereport(ERROR,
				(errcode(ERRCODE_UNDEFINED_OBJECT),
				 errmsg("publication with OID %u does not exist", pub_oid)));

	ownerId = ((Form_pg_publication) GETSTRUCT(tuple))->pubowner;

	ReleaseSysCache(tuple);

	return has_privs_of_role(roleid, ownerId);
}

/*
 * Ownership check for a subscription (specified by OID).
 */
bool
pg_subscription_ownercheck(Oid sub_oid, Oid roleid)
{
	HeapTuple	tuple;
	Oid			ownerId;

	/* Superusers bypass all permission checking. */
	if (superuser_arg(roleid))
		return true;

	tuple = SearchSysCache1(SUBSCRIPTIONOID, ObjectIdGetDatum(sub_oid));
	if (!HeapTupleIsValid(tuple))
		ereport(ERROR,
				(errcode(ERRCODE_UNDEFINED_OBJECT),
				 errmsg("subscription with OID %u does not exist", sub_oid)));

	ownerId = ((Form_pg_subscription) GETSTRUCT(tuple))->subowner;

	ReleaseSysCache(tuple);

	return has_privs_of_role(roleid, ownerId);
}

/*
 * Ownership check for a statistics object (specified by OID).
 */
bool
pg_statistics_object_ownercheck(Oid stat_oid, Oid roleid)
{
	HeapTuple	tuple;
	Oid			ownerId;

	/* Superusers bypass all permission checking. */
	if (superuser_arg(roleid))
		return true;

	tuple = SearchSysCache1(STATEXTOID, ObjectIdGetDatum(stat_oid));
	if (!HeapTupleIsValid(tuple))
		ereport(ERROR,
				(errcode(ERRCODE_UNDEFINED_OBJECT),
				 errmsg("statistics object with OID %u does not exist",
						stat_oid)));

	ownerId = ((Form_pg_statistic_ext) GETSTRUCT(tuple))->stxowner;

	ReleaseSysCache(tuple);

	return has_privs_of_role(roleid, ownerId);
}

/*
 * Check whether specified role has CREATEROLE privilege (or is a superuser)
 *
 * Note: roles do not have owners per se; instead we use this test in
 * places where an ownership-like permissions test is needed for a role.
 * Be sure to apply it to the role trying to do the operation, not the
 * role being operated on!	Also note that this generally should not be
 * considered enough privilege if the target role is a superuser.
 * (We don't handle that consideration here because we want to give a
 * separate error message for such cases, so the caller has to deal with it.)
 */
bool
has_createrole_privilege(Oid roleid)
{
	bool		result = false;
	HeapTuple	utup;

	/* Superusers bypass all permission checking. */
	if (superuser_arg(roleid))
		return true;

	utup = SearchSysCache1(AUTHOID, ObjectIdGetDatum(roleid));
	if (HeapTupleIsValid(utup))
	{
		result = ((Form_pg_authid) GETSTRUCT(utup))->rolcreaterole;
		ReleaseSysCache(utup);
	}
	return result;
}

bool
has_bypassrls_privilege(Oid roleid)
{
	bool		result = false;
	HeapTuple	utup;

	/* Superusers bypass all permission checking. */
	if (superuser_arg(roleid))
		return true;

	utup = SearchSysCache1(AUTHOID, ObjectIdGetDatum(roleid));
	if (HeapTupleIsValid(utup))
	{
		result = ((Form_pg_authid) GETSTRUCT(utup))->rolbypassrls;
		ReleaseSysCache(utup);
	}
	return result;
}

/*
 * Fetch pg_default_acl entry for given role, namespace and object type
 * (object type must be given in pg_default_acl's encoding).
 * Returns NULL if no such entry.
 */
static Acl *
get_default_acl_internal(Oid roleId, Oid nsp_oid, char objtype)
{
	Acl		   *result = NULL;
	HeapTuple	tuple;

	tuple = SearchSysCache3(DEFACLROLENSPOBJ,
							ObjectIdGetDatum(roleId),
							ObjectIdGetDatum(nsp_oid),
							CharGetDatum(objtype));

	if (HeapTupleIsValid(tuple))
	{
		Datum		aclDatum;
		bool		isNull;

		aclDatum = SysCacheGetAttr(DEFACLROLENSPOBJ, tuple,
								   Anum_pg_default_acl_defaclacl,
								   &isNull);
		if (!isNull)
			result = DatumGetAclPCopy(aclDatum);
		ReleaseSysCache(tuple);
	}

	return result;
}

/*
 * Get default permissions for newly created object within given schema
 *
 * Returns NULL if built-in system defaults should be used.
 *
 * If the result is not NULL, caller must call recordDependencyOnNewAcl
 * once the OID of the new object is known.
 */
Acl *
get_user_default_acl(ObjectType objtype, Oid ownerId, Oid nsp_oid)
{
	Acl		   *result;
	Acl		   *glob_acl;
	Acl		   *schema_acl;
	Acl		   *def_acl;
	char		defaclobjtype;

	/*
	 * Use NULL during bootstrap, since pg_default_acl probably isn't there
	 * yet.
	 */
	if (IsBootstrapProcessingMode())
		return NULL;

	/* Check if object type is supported in pg_default_acl */
	switch (objtype)
	{
		case OBJECT_TABLE:
			defaclobjtype = DEFACLOBJ_RELATION;
			break;

		case OBJECT_SEQUENCE:
			defaclobjtype = DEFACLOBJ_SEQUENCE;
			break;

		case OBJECT_FUNCTION:
			defaclobjtype = DEFACLOBJ_FUNCTION;
			break;

		case OBJECT_TYPE:
			defaclobjtype = DEFACLOBJ_TYPE;
			break;

		case OBJECT_SCHEMA:
			defaclobjtype = DEFACLOBJ_NAMESPACE;
			break;

		default:
			return NULL;
	}

	/* Look up the relevant pg_default_acl entries */
	glob_acl = get_default_acl_internal(ownerId, InvalidOid, defaclobjtype);
	schema_acl = get_default_acl_internal(ownerId, nsp_oid, defaclobjtype);

	/* Quick out if neither entry exists */
	if (glob_acl == NULL && schema_acl == NULL)
		return NULL;

	/* We need to know the hard-wired default value, too */
	def_acl = acldefault(objtype, ownerId);

	/* If there's no global entry, substitute the hard-wired default */
	if (glob_acl == NULL)
		glob_acl = def_acl;

	/* Merge in any per-schema privileges */
	result = aclmerge(glob_acl, schema_acl, ownerId);

	/*
	 * For efficiency, we want to return NULL if the result equals default.
	 * This requires sorting both arrays to get an accurate comparison.
	 */
	aclitemsort(result);
	aclitemsort(def_acl);
	if (aclequal(result, def_acl))
		result = NULL;

	return result;
}

/*
 * Record dependencies on roles mentioned in a new object's ACL.
 */
void
recordDependencyOnNewAcl(Oid classId, Oid objectId, int32 objsubId,
						 Oid ownerId, Acl *acl)
{
	int			nmembers;
	Oid		   *members;

	/* Nothing to do if ACL is defaulted */
	if (acl == NULL)
		return;

	/* Extract roles mentioned in ACL */
	nmembers = aclmembers(acl, &members);

	/* Update the shared dependency ACL info */
	updateAclDependencies(classId, objectId, objsubId,
						  ownerId,
						  0, NULL,
						  nmembers, members);
}

/*
 * Record initial privileges for the top-level object passed in.
 *
 * For the object passed in, this will record its ACL (if any) and the ACLs of
 * any sub-objects (eg: columns) into pg_init_privs.
 *
 * Any new kinds of objects which have ACLs associated with them and can be
 * added to an extension should be added to the if-else tree below.
 */
void
recordExtObjInitPriv(Oid objoid, Oid classoid)
{
	/*
	 * pg_class / pg_attribute
	 *
	 * If this is a relation then we need to see if there are any sub-objects
	 * (eg: columns) for it and, if so, be sure to call
	 * recordExtensionInitPrivWorker() for each one.
	 */
	if (classoid == RelationRelationId)
	{
		Form_pg_class pg_class_tuple;
		Datum		aclDatum;
		bool		isNull;
		HeapTuple	tuple;

		tuple = SearchSysCache1(RELOID, ObjectIdGetDatum(objoid));
		if (!HeapTupleIsValid(tuple))
			elog(ERROR, "cache lookup failed for relation %u", objoid);
		pg_class_tuple = (Form_pg_class) GETSTRUCT(tuple);

		/* Indexes don't have permissions */
		if (pg_class_tuple->relkind == RELKIND_INDEX ||
			pg_class_tuple->relkind == RELKIND_PARTITIONED_INDEX)
			return;

		/* Composite types don't have permissions either */
		if (pg_class_tuple->relkind == RELKIND_COMPOSITE_TYPE)
			return;

		/*
		 * If this isn't a sequence, index, or composite type then it's
		 * possibly going to have columns associated with it that might have
		 * ACLs.
		 */
		if (pg_class_tuple->relkind != RELKIND_SEQUENCE)
		{
			AttrNumber	curr_att;
			AttrNumber	nattrs = pg_class_tuple->relnatts;

			for (curr_att = 1; curr_att <= nattrs; curr_att++)
			{
				HeapTuple	attTuple;
				Datum		attaclDatum;

				attTuple = SearchSysCache2(ATTNUM,
										   ObjectIdGetDatum(objoid),
										   Int16GetDatum(curr_att));

				if (!HeapTupleIsValid(attTuple))
					continue;

				/* ignore dropped columns */
				if (((Form_pg_attribute) GETSTRUCT(attTuple))->attisdropped)
				{
					ReleaseSysCache(attTuple);
					continue;
				}

				attaclDatum = SysCacheGetAttr(ATTNUM, attTuple,
											  Anum_pg_attribute_attacl,
											  &isNull);

				/* no need to do anything for a NULL ACL */
				if (isNull)
				{
					ReleaseSysCache(attTuple);
					continue;
				}

				recordExtensionInitPrivWorker(objoid, classoid, curr_att,
											  DatumGetAclP(attaclDatum));

				ReleaseSysCache(attTuple);
			}
		}

		aclDatum = SysCacheGetAttr(RELOID, tuple, Anum_pg_class_relacl,
								   &isNull);

		/* Add the record, if any, for the top-level object */
		if (!isNull)
			recordExtensionInitPrivWorker(objoid, classoid, 0,
										  DatumGetAclP(aclDatum));

		ReleaseSysCache(tuple);
	}
	/* pg_foreign_data_wrapper */
	else if (classoid == ForeignDataWrapperRelationId)
	{
		Datum		aclDatum;
		bool		isNull;
		HeapTuple	tuple;

		tuple = SearchSysCache1(FOREIGNDATAWRAPPEROID,
								ObjectIdGetDatum(objoid));
		if (!HeapTupleIsValid(tuple))
			elog(ERROR, "cache lookup failed for foreign data wrapper %u",
				 objoid);

		aclDatum = SysCacheGetAttr(FOREIGNDATAWRAPPEROID, tuple,
								   Anum_pg_foreign_data_wrapper_fdwacl,
								   &isNull);

		/* Add the record, if any, for the top-level object */
		if (!isNull)
			recordExtensionInitPrivWorker(objoid, classoid, 0,
										  DatumGetAclP(aclDatum));

		ReleaseSysCache(tuple);
	}
	/* pg_foreign_server */
	else if (classoid == ForeignServerRelationId)
	{
		Datum		aclDatum;
		bool		isNull;
		HeapTuple	tuple;

		tuple = SearchSysCache1(FOREIGNSERVEROID, ObjectIdGetDatum(objoid));
		if (!HeapTupleIsValid(tuple))
			elog(ERROR, "cache lookup failed for foreign data wrapper %u",
				 objoid);

		aclDatum = SysCacheGetAttr(FOREIGNSERVEROID, tuple,
								   Anum_pg_foreign_server_srvacl,
								   &isNull);

		/* Add the record, if any, for the top-level object */
		if (!isNull)
			recordExtensionInitPrivWorker(objoid, classoid, 0,
										  DatumGetAclP(aclDatum));

		ReleaseSysCache(tuple);
	}
	/* pg_language */
	else if (classoid == LanguageRelationId)
	{
		Datum		aclDatum;
		bool		isNull;
		HeapTuple	tuple;

		tuple = SearchSysCache1(LANGOID, ObjectIdGetDatum(objoid));
		if (!HeapTupleIsValid(tuple))
			elog(ERROR, "cache lookup failed for language %u", objoid);

		aclDatum = SysCacheGetAttr(LANGOID, tuple, Anum_pg_language_lanacl,
								   &isNull);

		/* Add the record, if any, for the top-level object */
		if (!isNull)
			recordExtensionInitPrivWorker(objoid, classoid, 0,
										  DatumGetAclP(aclDatum));

		ReleaseSysCache(tuple);
	}
	/* pg_largeobject_metadata */
	else if (classoid == LargeObjectMetadataRelationId)
	{
		Datum		aclDatum;
		bool		isNull;
		HeapTuple	tuple;
		ScanKeyData entry[1];
		SysScanDesc scan;
		Relation	relation;

		relation = table_open(LargeObjectMetadataRelationId, RowExclusiveLock);

		/* There's no syscache for pg_largeobject_metadata */
		ScanKeyInit(&entry[0],
					Anum_pg_largeobject_metadata_oid,
					BTEqualStrategyNumber, F_OIDEQ,
					ObjectIdGetDatum(objoid));

		scan = systable_beginscan(relation,
								  LargeObjectMetadataOidIndexId, true,
								  NULL, 1, entry);

		tuple = systable_getnext(scan);
		if (!HeapTupleIsValid(tuple))
			elog(ERROR, "could not find tuple for large object %u", objoid);

		aclDatum = heap_getattr(tuple,
								Anum_pg_largeobject_metadata_lomacl,
								RelationGetDescr(relation), &isNull);

		/* Add the record, if any, for the top-level object */
		if (!isNull)
			recordExtensionInitPrivWorker(objoid, classoid, 0,
										  DatumGetAclP(aclDatum));

		systable_endscan(scan);
	}
	/* pg_namespace */
	else if (classoid == NamespaceRelationId)
	{
		Datum		aclDatum;
		bool		isNull;
		HeapTuple	tuple;

		tuple = SearchSysCache1(NAMESPACEOID, ObjectIdGetDatum(objoid));
		if (!HeapTupleIsValid(tuple))
			elog(ERROR, "cache lookup failed for function %u", objoid);

		aclDatum = SysCacheGetAttr(NAMESPACEOID, tuple,
								   Anum_pg_namespace_nspacl, &isNull);

		/* Add the record, if any, for the top-level object */
		if (!isNull)
			recordExtensionInitPrivWorker(objoid, classoid, 0,
										  DatumGetAclP(aclDatum));

		ReleaseSysCache(tuple);
	}
	/* pg_proc */
	else if (classoid == ProcedureRelationId)
	{
		Datum		aclDatum;
		bool		isNull;
		HeapTuple	tuple;

		tuple = SearchSysCache1(PROCOID, ObjectIdGetDatum(objoid));
		if (!HeapTupleIsValid(tuple))
			elog(ERROR, "cache lookup failed for function %u", objoid);

		aclDatum = SysCacheGetAttr(PROCOID, tuple, Anum_pg_proc_proacl,
								   &isNull);

		/* Add the record, if any, for the top-level object */
		if (!isNull)
			recordExtensionInitPrivWorker(objoid, classoid, 0,
										  DatumGetAclP(aclDatum));

		ReleaseSysCache(tuple);
	}
	/* pg_type */
	else if (classoid == TypeRelationId)
	{
		Datum		aclDatum;
		bool		isNull;
		HeapTuple	tuple;

		tuple = SearchSysCache1(TYPEOID, ObjectIdGetDatum(objoid));
		if (!HeapTupleIsValid(tuple))
			elog(ERROR, "cache lookup failed for function %u", objoid);

		aclDatum = SysCacheGetAttr(TYPEOID, tuple, Anum_pg_type_typacl,
								   &isNull);

		/* Add the record, if any, for the top-level object */
		if (!isNull)
			recordExtensionInitPrivWorker(objoid, classoid, 0,
										  DatumGetAclP(aclDatum));

		ReleaseSysCache(tuple);
	}
	else if (classoid == AccessMethodRelationId ||
			 classoid == AggregateRelationId ||
			 classoid == CastRelationId ||
			 classoid == CollationRelationId ||
			 classoid == ConversionRelationId ||
			 classoid == EventTriggerRelationId ||
			 classoid == OperatorRelationId ||
			 classoid == OperatorClassRelationId ||
			 classoid == OperatorFamilyRelationId ||
			 classoid == NamespaceRelationId ||
			 classoid == TSConfigRelationId ||
			 classoid == TSDictionaryRelationId ||
			 classoid == TSParserRelationId ||
			 classoid == TSTemplateRelationId ||
			 classoid == TransformRelationId
		)
	{
		/* no ACL for these object types, so do nothing. */
	}

	/*
	 * complain if we are given a class OID for a class that extensions don't
	 * support or that we don't recognize.
	 */
	else
	{
		elog(ERROR, "unrecognized or unsupported class OID: %u", classoid);
	}
}

/*
 * For the object passed in, remove its ACL and the ACLs of any object subIds
 * from pg_init_privs (via recordExtensionInitPrivWorker()).
 */
void
removeExtObjInitPriv(Oid objoid, Oid classoid)
{
	/*
	 * If this is a relation then we need to see if there are any sub-objects
	 * (eg: columns) for it and, if so, be sure to call
	 * recordExtensionInitPrivWorker() for each one.
	 */
	if (classoid == RelationRelationId)
	{
		Form_pg_class pg_class_tuple;
		HeapTuple	tuple;

		tuple = SearchSysCache1(RELOID, ObjectIdGetDatum(objoid));
		if (!HeapTupleIsValid(tuple))
			elog(ERROR, "cache lookup failed for relation %u", objoid);
		pg_class_tuple = (Form_pg_class) GETSTRUCT(tuple);

		/* Indexes don't have permissions */
		if (pg_class_tuple->relkind == RELKIND_INDEX ||
			pg_class_tuple->relkind == RELKIND_PARTITIONED_INDEX)
			return;

		/* Composite types don't have permissions either */
		if (pg_class_tuple->relkind == RELKIND_COMPOSITE_TYPE)
			return;

		/*
		 * If this isn't a sequence, index, or composite type then it's
		 * possibly going to have columns associated with it that might have
		 * ACLs.
		 */
		if (pg_class_tuple->relkind != RELKIND_SEQUENCE)
		{
			AttrNumber	curr_att;
			AttrNumber	nattrs = pg_class_tuple->relnatts;

			for (curr_att = 1; curr_att <= nattrs; curr_att++)
			{
				HeapTuple	attTuple;

				attTuple = SearchSysCache2(ATTNUM,
										   ObjectIdGetDatum(objoid),
										   Int16GetDatum(curr_att));

				if (!HeapTupleIsValid(attTuple))
					continue;

				/* when removing, remove all entries, even dropped columns */

				recordExtensionInitPrivWorker(objoid, classoid, curr_att, NULL);

				ReleaseSysCache(attTuple);
			}
		}

		ReleaseSysCache(tuple);
	}

	/* Remove the record, if any, for the top-level object */
	recordExtensionInitPrivWorker(objoid, classoid, 0, NULL);
}

/*
 * Record initial ACL for an extension object
 *
 * Can be called at any time, we check if 'creating_extension' is set and, if
 * not, exit immediately.
 *
 * Pass in the object OID, the OID of the class (the OID of the table which
 * the object is defined in) and the 'sub' id of the object (objsubid), if
 * any.  If there is no 'sub' id (they are currently only used for columns of
 * tables) then pass in '0'.  Finally, pass in the complete ACL to store.
 *
 * If an ACL already exists for this object/sub-object then we will replace
 * it with what is passed in.
 *
 * Passing in NULL for 'new_acl' will result in the entry for the object being
 * removed, if one is found.
 */
static void
recordExtensionInitPriv(Oid objoid, Oid classoid, int objsubid, Acl *new_acl)
{
	/*
	 * Generally, we only record the initial privileges when an extension is
	 * being created, but because we don't actually use CREATE EXTENSION
	 * during binary upgrades with pg_upgrade, there is a variable to let us
	 * know that the GRANT and REVOKE statements being issued, while this
	 * variable is true, are for the initial privileges of the extension
	 * object and therefore we need to record them.
	 */
	if (!creating_extension && !binary_upgrade_record_init_privs)
		return;

	recordExtensionInitPrivWorker(objoid, classoid, objsubid, new_acl);
}

/*
 * Record initial ACL for an extension object, worker.
 *
 * This will perform a wholesale replacement of the entire ACL for the object
 * passed in, therefore be sure to pass in the complete new ACL to use.
 *
 * Generally speaking, do *not* use this function directly but instead use
 * recordExtensionInitPriv(), which checks if 'creating_extension' is set.
 * This function does *not* check if 'creating_extension' is set as it is also
 * used when an object is added to or removed from an extension via ALTER
 * EXTENSION ... ADD/DROP.
 */
static void
recordExtensionInitPrivWorker(Oid objoid, Oid classoid, int objsubid, Acl *new_acl)
{
	Relation	relation;
	ScanKeyData key[3];
	SysScanDesc scan;
	HeapTuple	tuple;
	HeapTuple	oldtuple;

	relation = table_open(InitPrivsRelationId, RowExclusiveLock);

	ScanKeyInit(&key[0],
				Anum_pg_init_privs_objoid,
				BTEqualStrategyNumber, F_OIDEQ,
				ObjectIdGetDatum(objoid));
	ScanKeyInit(&key[1],
				Anum_pg_init_privs_classoid,
				BTEqualStrategyNumber, F_OIDEQ,
				ObjectIdGetDatum(classoid));
	ScanKeyInit(&key[2],
				Anum_pg_init_privs_objsubid,
				BTEqualStrategyNumber, F_INT4EQ,
				Int32GetDatum(objsubid));

	scan = systable_beginscan(relation, InitPrivsObjIndexId, true,
							  NULL, 3, key);

	/* There should exist only one entry or none. */
	oldtuple = systable_getnext(scan);

	/* If we find an entry, update it with the latest ACL. */
	if (HeapTupleIsValid(oldtuple))
	{
		Datum		values[Natts_pg_init_privs];
		bool		nulls[Natts_pg_init_privs];
		bool		replace[Natts_pg_init_privs];

		/* If we have a new ACL to set, then update the row with it. */
		if (new_acl)
		{
			MemSet(values, 0, sizeof(values));
			MemSet(nulls, false, sizeof(nulls));
			MemSet(replace, false, sizeof(replace));

			values[Anum_pg_init_privs_initprivs - 1] = PointerGetDatum(new_acl);
			replace[Anum_pg_init_privs_initprivs - 1] = true;

			oldtuple = heap_modify_tuple(oldtuple, RelationGetDescr(relation),
										 values, nulls, replace);

			CatalogTupleUpdate(relation, &oldtuple->t_self, oldtuple);
		}
		else
		{
			/* new_acl is NULL, so delete the entry we found. */
			CatalogTupleDelete(relation, &oldtuple->t_self);
		}
	}
	else
	{
		Datum		values[Natts_pg_init_privs];
		bool		nulls[Natts_pg_init_privs];

		/*
		 * Only add a new entry if the new ACL is non-NULL.
		 *
		 * If we are passed in a NULL ACL and no entry exists, we can just
		 * fall through and do nothing.
		 */
		if (new_acl)
		{
			/* No entry found, so add it. */
			MemSet(nulls, false, sizeof(nulls));

			values[Anum_pg_init_privs_objoid - 1] = ObjectIdGetDatum(objoid);
			values[Anum_pg_init_privs_classoid - 1] = ObjectIdGetDatum(classoid);
			values[Anum_pg_init_privs_objsubid - 1] = Int32GetDatum(objsubid);

			/* This function only handles initial privileges of extensions */
			values[Anum_pg_init_privs_privtype - 1] =
				CharGetDatum(INITPRIVS_EXTENSION);

			values[Anum_pg_init_privs_initprivs - 1] = PointerGetDatum(new_acl);

			tuple = heap_form_tuple(RelationGetDescr(relation), values, nulls);

			CatalogTupleInsert(relation, tuple);
		}
	}

	systable_endscan(scan);

	/* prevent error when processing objects multiple times */
	CommandCounterIncrement();

<<<<<<< HEAD
	heap_close(relation, RowExclusiveLock);
}

/*
 * Ownership check for a graph (specified by OID).
 */
bool
ag_graph_ownercheck(Oid graphid, Oid roleid)
{
	HeapTuple	tuple;
	Oid			nspid;

	/* Superusers bypass all permission checking. */
	if (superuser_arg(roleid))
		return true;

	tuple = SearchSysCache1(GRAPHOID, ObjectIdGetDatum(graphid));
	if (!HeapTupleIsValid(tuple))
		ereport(ERROR,
				(errcode(ERRCODE_UNDEFINED_DATABASE),
				 errmsg("graph with OID %u does not exist", graphid)));

	nspid = ((Form_ag_graph) GETSTRUCT(tuple))->nspid;

	ReleaseSysCache(tuple);

	return pg_namespace_ownercheck(nspid, roleid);
}

/*
 * Ownership check for a label (specified by OID).
 */
bool
ag_label_ownercheck(Oid laboid, Oid roleid)
{
	Oid relid;

	/* Superusers bypass all permission checking. */
	if (superuser_arg(roleid))
		return true;

	relid = get_laboid_relid(laboid);
	if (!OidIsValid(relid))
		ereport(ERROR,
				(errcode(ERRCODE_UNDEFINED_DATABASE),
				 errmsg("graph label with OID %u does not exist", laboid)));

	return pg_class_ownercheck(relid, roleid);
=======
	table_close(relation, RowExclusiveLock);
>>>>>>> 9e1c9f95
}<|MERGE_RESOLUTION|>--- conflicted
+++ resolved
@@ -6080,8 +6080,7 @@
 	/* prevent error when processing objects multiple times */
 	CommandCounterIncrement();
 
-<<<<<<< HEAD
-	heap_close(relation, RowExclusiveLock);
+	table_close(relation, RowExclusiveLock);
 }
 
 /*
@@ -6129,7 +6128,4 @@
 				 errmsg("graph label with OID %u does not exist", laboid)));
 
 	return pg_class_ownercheck(relid, roleid);
-=======
-	table_close(relation, RowExclusiveLock);
->>>>>>> 9e1c9f95
 }