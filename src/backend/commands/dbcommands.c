--- conflicted
+++ resolved
@@ -520,7 +520,6 @@
 	/* Close the version file. */
 	CloseTransientFile(fd);
 
-<<<<<<< HEAD
 	/* Now lets write AG_VERSION file */
 	sprintf(buf, "%s\n", AG_COMP_VERSION);
 	nbytes = strlen(AG_COMP_VERSION) + 1;
@@ -551,10 +550,7 @@
 	/* Close the version file. */
 	CloseTransientFile(fd);
 
-	/* Critical section done. */
-=======
 	/* If we are not in WAL replay then write the WAL. */
->>>>>>> 3cc5e51a
 	if (!isRedo)
 	{
 		xl_dbase_create_wal_log_rec xlrec;
