/*-------------------------------------------------------------------------
 *
 * event_trigger.c
 *	  PostgreSQL EVENT TRIGGER support code.
 *
 * Portions Copyright (c) 1996-2020, PostgreSQL Global Development Group
 * Portions Copyright (c) 1994, Regents of the University of California
 *
 * IDENTIFICATION
 *	  src/backend/commands/event_trigger.c
 *
 *-------------------------------------------------------------------------
 */
#include "postgres.h"

#include "access/htup_details.h"
#include "access/table.h"
#include "access/xact.h"
#include "catalog/catalog.h"
#include "catalog/dependency.h"
#include "catalog/indexing.h"
#include "catalog/objectaccess.h"
#include "catalog/pg_event_trigger.h"
#include "catalog/pg_namespace.h"
#include "catalog/pg_opclass.h"
#include "catalog/pg_opfamily.h"
#include "catalog/pg_proc.h"
#include "catalog/pg_trigger.h"
#include "catalog/pg_ts_config.h"
#include "catalog/pg_type.h"
#include "commands/dbcommands.h"
#include "commands/event_trigger.h"
#include "commands/extension.h"
#include "commands/trigger.h"
#include "funcapi.h"
#include "lib/ilist.h"
#include "miscadmin.h"
#include "parser/parse_func.h"
#include "pgstat.h"
#include "tcop/deparse_utility.h"
#include "tcop/utility.h"
#include "utils/acl.h"
#include "utils/builtins.h"
#include "utils/evtcache.h"
#include "utils/fmgroids.h"
#include "utils/lsyscache.h"
#include "utils/memutils.h"
#include "utils/rel.h"
#include "utils/syscache.h"

typedef struct EventTriggerQueryState
{
	/* memory context for this state's objects */
	MemoryContext cxt;

	/* sql_drop */
	slist_head	SQLDropList;
	bool		in_sql_drop;

	/* table_rewrite */
	Oid			table_rewrite_oid;	/* InvalidOid, or set for table_rewrite
									 * event */
	int			table_rewrite_reason;	/* AT_REWRITE reason */

	/* Support for command collection */
	bool		commandCollectionInhibited;
	CollectedCommand *currentCommand;
	List	   *commandList;	/* list of CollectedCommand; see
								 * deparse_utility.h */
	struct EventTriggerQueryState *previous;
} EventTriggerQueryState;

static EventTriggerQueryState *currentEventTriggerState = NULL;

typedef struct
{
	const char *obtypename;
	bool		supported;
} event_trigger_support_data;

<<<<<<< HEAD
typedef enum
{
	EVENT_TRIGGER_COMMAND_TAG_OK,
	EVENT_TRIGGER_COMMAND_TAG_NOT_SUPPORTED,
	EVENT_TRIGGER_COMMAND_TAG_NOT_RECOGNIZED
} event_trigger_command_tag_check_result;

/* XXX merge this with ObjectTypeMap? */
static const event_trigger_support_data event_trigger_support[] = {
	{"ACCESS METHOD", true},
	{"AGGREGATE", true},
	{"CAST", true},
	{"CONSTRAINT", true},
	{"COLLATION", true},
	{"CONVERSION", true},
	{"DATABASE", false},
	{"DOMAIN", true},
	{"EXTENSION", true},
	{"ELABEL", true},
	{"EVENT TRIGGER", false},
	{"FOREIGN DATA WRAPPER", true},
	{"FOREIGN TABLE", true},
	{"FUNCTION", true},
	{"GRAPH", true},
	{"INDEX", true},
	{"LANGUAGE", true},
	{"MATERIALIZED VIEW", true},
	{"OPERATOR", true},
	{"OPERATOR CLASS", true},
	{"OPERATOR FAMILY", true},
	{"POLICY", true},
	{"PROCEDURE", true},
	{"PUBLICATION", true},
	{"PROPERTY INDEX", true},
	{"ROLE", false},
	{"ROUTINE", true},
	{"RULE", true},
	{"SCHEMA", true},
	{"SEQUENCE", true},
	{"SERVER", true},
	{"STATISTICS", true},
	{"SUBSCRIPTION", true},
	{"TABLE", true},
	{"TABLESPACE", false},
	{"TRANSFORM", true},
	{"TRIGGER", true},
	{"TEXT SEARCH CONFIGURATION", true},
	{"TEXT SEARCH DICTIONARY", true},
	{"TEXT SEARCH PARSER", true},
	{"TEXT SEARCH TEMPLATE", true},
	{"TYPE", true},
	{"USER MAPPING", true},
	{"VIEW", true},
	{"VLABEL", true},
	{NULL, false}
};

=======
>>>>>>> 2f966131
/* Support for dropped objects */
typedef struct SQLDropObject
{
	ObjectAddress address;
	const char *schemaname;
	const char *objname;
	const char *objidentity;
	const char *objecttype;
	List	   *addrnames;
	List	   *addrargs;
	bool		original;
	bool		normal;
	bool		istemp;
	slist_node	next;
} SQLDropObject;

static void AlterEventTriggerOwner_internal(Relation rel,
											HeapTuple tup,
											Oid newOwnerId);
static void error_duplicate_filter_variable(const char *defname);
static Datum filter_list_to_array(List *filterlist);
static Oid	insert_event_trigger_tuple(const char *trigname, const char *eventname,
									   Oid evtOwner, Oid funcoid, List *tags);
static void validate_ddl_tags(const char *filtervar, List *taglist);
static void validate_table_rewrite_tags(const char *filtervar, List *taglist);
static void EventTriggerInvoke(List *fn_oid_list, EventTriggerData *trigdata);
static const char *stringify_grant_objtype(ObjectType objtype);
static const char *stringify_adefprivs_objtype(ObjectType objtype);

/*
 * Create an event trigger.
 */
Oid
CreateEventTrigger(CreateEventTrigStmt *stmt)
{
	HeapTuple	tuple;
	Oid			funcoid;
	Oid			funcrettype;
	Oid			evtowner = GetUserId();
	ListCell   *lc;
	List	   *tags = NULL;

	/*
	 * It would be nice to allow database owners or even regular users to do
	 * this, but there are obvious privilege escalation risks which would have
	 * to somehow be plugged first.
	 */
	if (!superuser())
		ereport(ERROR,
				(errcode(ERRCODE_INSUFFICIENT_PRIVILEGE),
				 errmsg("permission denied to create event trigger \"%s\"",
						stmt->trigname),
				 errhint("Must be superuser to create an event trigger.")));

	/* Validate event name. */
	if (strcmp(stmt->eventname, "ddl_command_start") != 0 &&
		strcmp(stmt->eventname, "ddl_command_end") != 0 &&
		strcmp(stmt->eventname, "sql_drop") != 0 &&
		strcmp(stmt->eventname, "table_rewrite") != 0)
		ereport(ERROR,
				(errcode(ERRCODE_SYNTAX_ERROR),
				 errmsg("unrecognized event name \"%s\"",
						stmt->eventname)));

	/* Validate filter conditions. */
	foreach(lc, stmt->whenclause)
	{
		DefElem    *def = (DefElem *) lfirst(lc);

		if (strcmp(def->defname, "tag") == 0)
		{
			if (tags != NULL)
				error_duplicate_filter_variable(def->defname);
			tags = (List *) def->arg;
		}
		else
			ereport(ERROR,
					(errcode(ERRCODE_SYNTAX_ERROR),
					 errmsg("unrecognized filter variable \"%s\"", def->defname)));
	}

	/* Validate tag list, if any. */
	if ((strcmp(stmt->eventname, "ddl_command_start") == 0 ||
		 strcmp(stmt->eventname, "ddl_command_end") == 0 ||
		 strcmp(stmt->eventname, "sql_drop") == 0)
		&& tags != NULL)
		validate_ddl_tags("tag", tags);
	else if (strcmp(stmt->eventname, "table_rewrite") == 0
			 && tags != NULL)
		validate_table_rewrite_tags("tag", tags);

	/*
	 * Give user a nice error message if an event trigger of the same name
	 * already exists.
	 */
	tuple = SearchSysCache1(EVENTTRIGGERNAME, CStringGetDatum(stmt->trigname));
	if (HeapTupleIsValid(tuple))
		ereport(ERROR,
				(errcode(ERRCODE_DUPLICATE_OBJECT),
				 errmsg("event trigger \"%s\" already exists",
						stmt->trigname)));

	/* Find and validate the trigger function. */
	funcoid = LookupFuncName(stmt->funcname, 0, NULL, false);
	funcrettype = get_func_rettype(funcoid);
	if (funcrettype != EVTTRIGGEROID)
		ereport(ERROR,
				(errcode(ERRCODE_INVALID_OBJECT_DEFINITION),
				 errmsg("function %s must return type %s",
						NameListToString(stmt->funcname), "event_trigger")));

	/* Insert catalog entries. */
	return insert_event_trigger_tuple(stmt->trigname, stmt->eventname,
									  evtowner, funcoid, tags);
}

/*
 * Validate DDL command tags.
 */
static void
validate_ddl_tags(const char *filtervar, List *taglist)
{
	ListCell   *lc;

	foreach(lc, taglist)
	{
		const char *tagstr = strVal(lfirst(lc));
		CommandTag	commandTag = GetCommandTagEnum(tagstr);

		if (commandTag == CMDTAG_UNKNOWN)
			ereport(ERROR,
					(errcode(ERRCODE_SYNTAX_ERROR),
					 errmsg("filter value \"%s\" not recognized for filter variable \"%s\"",
							tagstr, filtervar)));
		if (!command_tag_event_trigger_ok(commandTag))
			ereport(ERROR,
					(errcode(ERRCODE_FEATURE_NOT_SUPPORTED),
			/* translator: %s represents an SQL statement name */
					 errmsg("event triggers are not supported for %s",
							tagstr)));
	}
}

/*
 * Validate DDL command tags for event table_rewrite.
 */
static void
validate_table_rewrite_tags(const char *filtervar, List *taglist)
{
	ListCell   *lc;

	foreach(lc, taglist)
	{
		const char *tagstr = strVal(lfirst(lc));
		CommandTag	commandTag = GetCommandTagEnum(tagstr);

		if (!command_tag_table_rewrite_ok(commandTag))
			ereport(ERROR,
					(errcode(ERRCODE_FEATURE_NOT_SUPPORTED),
			/* translator: %s represents an SQL statement name */
					 errmsg("event triggers are not supported for %s",
							tagstr)));
	}
}

<<<<<<< HEAD
static event_trigger_command_tag_check_result
check_table_rewrite_ddl_tag(const char *tag)
{
	if (pg_strcasecmp(tag, "ALTER TABLE") == 0 ||
		pg_strcasecmp(tag, "ALTER TYPE") == 0 ||
		pg_strcasecmp(tag, "ALTER VLABEL") == 0 ||
		pg_strcasecmp(tag, "ALTER ELABEL") == 0)
		return EVENT_TRIGGER_COMMAND_TAG_OK;

	return EVENT_TRIGGER_COMMAND_TAG_NOT_SUPPORTED;
}

=======
>>>>>>> 2f966131
/*
 * Complain about a duplicate filter variable.
 */
static void
error_duplicate_filter_variable(const char *defname)
{
	ereport(ERROR,
			(errcode(ERRCODE_SYNTAX_ERROR),
			 errmsg("filter variable \"%s\" specified more than once",
					defname)));
}

/*
 * Insert the new pg_event_trigger row and record dependencies.
 */
static Oid
insert_event_trigger_tuple(const char *trigname, const char *eventname, Oid evtOwner,
						   Oid funcoid, List *taglist)
{
	Relation	tgrel;
	Oid			trigoid;
	HeapTuple	tuple;
	Datum		values[Natts_pg_trigger];
	bool		nulls[Natts_pg_trigger];
	NameData	evtnamedata,
				evteventdata;
	ObjectAddress myself,
				referenced;

	/* Open pg_event_trigger. */
	tgrel = table_open(EventTriggerRelationId, RowExclusiveLock);

	/* Build the new pg_trigger tuple. */
	trigoid = GetNewOidWithIndex(tgrel, EventTriggerOidIndexId,
								 Anum_pg_event_trigger_oid);
	values[Anum_pg_event_trigger_oid - 1] = ObjectIdGetDatum(trigoid);
	memset(nulls, false, sizeof(nulls));
	namestrcpy(&evtnamedata, trigname);
	values[Anum_pg_event_trigger_evtname - 1] = NameGetDatum(&evtnamedata);
	namestrcpy(&evteventdata, eventname);
	values[Anum_pg_event_trigger_evtevent - 1] = NameGetDatum(&evteventdata);
	values[Anum_pg_event_trigger_evtowner - 1] = ObjectIdGetDatum(evtOwner);
	values[Anum_pg_event_trigger_evtfoid - 1] = ObjectIdGetDatum(funcoid);
	values[Anum_pg_event_trigger_evtenabled - 1] =
		CharGetDatum(TRIGGER_FIRES_ON_ORIGIN);
	if (taglist == NIL)
		nulls[Anum_pg_event_trigger_evttags - 1] = true;
	else
		values[Anum_pg_event_trigger_evttags - 1] =
			filter_list_to_array(taglist);

	/* Insert heap tuple. */
	tuple = heap_form_tuple(tgrel->rd_att, values, nulls);
	CatalogTupleInsert(tgrel, tuple);
	heap_freetuple(tuple);

	/* Depend on owner. */
	recordDependencyOnOwner(EventTriggerRelationId, trigoid, evtOwner);

	/* Depend on event trigger function. */
	myself.classId = EventTriggerRelationId;
	myself.objectId = trigoid;
	myself.objectSubId = 0;
	referenced.classId = ProcedureRelationId;
	referenced.objectId = funcoid;
	referenced.objectSubId = 0;
	recordDependencyOn(&myself, &referenced, DEPENDENCY_NORMAL);

	/* Depend on extension, if any. */
	recordDependencyOnCurrentExtension(&myself, false);

	/* Post creation hook for new event trigger */
	InvokeObjectPostCreateHook(EventTriggerRelationId, trigoid, 0);

	/* Close pg_event_trigger. */
	table_close(tgrel, RowExclusiveLock);

	return trigoid;
}

/*
 * In the parser, a clause like WHEN tag IN ('cmd1', 'cmd2') is represented
 * by a DefElem whose value is a List of String nodes; in the catalog, we
 * store the list of strings as a text array.  This function transforms the
 * former representation into the latter one.
 *
 * For cleanliness, we store command tags in the catalog as text.  It's
 * possible (although not currently anticipated) that we might have
 * a case-sensitive filter variable in the future, in which case this would
 * need some further adjustment.
 */
static Datum
filter_list_to_array(List *filterlist)
{
	ListCell   *lc;
	Datum	   *data;
	int			i = 0,
				l = list_length(filterlist);

	data = (Datum *) palloc(l * sizeof(Datum));

	foreach(lc, filterlist)
	{
		const char *value = strVal(lfirst(lc));
		char	   *result,
				   *p;

		result = pstrdup(value);
		for (p = result; *p; p++)
			*p = pg_ascii_toupper((unsigned char) *p);
		data[i++] = PointerGetDatum(cstring_to_text(result));
		pfree(result);
	}

	return PointerGetDatum(construct_array(data, l, TEXTOID, -1, false, 'i'));
}

/*
 * Guts of event trigger deletion.
 */
void
RemoveEventTriggerById(Oid trigOid)
{
	Relation	tgrel;
	HeapTuple	tup;

	tgrel = table_open(EventTriggerRelationId, RowExclusiveLock);

	tup = SearchSysCache1(EVENTTRIGGEROID, ObjectIdGetDatum(trigOid));
	if (!HeapTupleIsValid(tup))
		elog(ERROR, "cache lookup failed for event trigger %u", trigOid);

	CatalogTupleDelete(tgrel, &tup->t_self);

	ReleaseSysCache(tup);

	table_close(tgrel, RowExclusiveLock);
}

/*
 * ALTER EVENT TRIGGER foo ENABLE|DISABLE|ENABLE ALWAYS|REPLICA
 */
Oid
AlterEventTrigger(AlterEventTrigStmt *stmt)
{
	Relation	tgrel;
	HeapTuple	tup;
	Oid			trigoid;
	Form_pg_event_trigger evtForm;
	char		tgenabled = stmt->tgenabled;

	tgrel = table_open(EventTriggerRelationId, RowExclusiveLock);

	tup = SearchSysCacheCopy1(EVENTTRIGGERNAME,
							  CStringGetDatum(stmt->trigname));
	if (!HeapTupleIsValid(tup))
		ereport(ERROR,
				(errcode(ERRCODE_UNDEFINED_OBJECT),
				 errmsg("event trigger \"%s\" does not exist",
						stmt->trigname)));

	evtForm = (Form_pg_event_trigger) GETSTRUCT(tup);
	trigoid = evtForm->oid;

	if (!pg_event_trigger_ownercheck(trigoid, GetUserId()))
		aclcheck_error(ACLCHECK_NOT_OWNER, OBJECT_EVENT_TRIGGER,
					   stmt->trigname);

	/* tuple is a copy, so we can modify it below */
	evtForm->evtenabled = tgenabled;

	CatalogTupleUpdate(tgrel, &tup->t_self, tup);

	InvokeObjectPostAlterHook(EventTriggerRelationId,
							  trigoid, 0);

	/* clean up */
	heap_freetuple(tup);
	table_close(tgrel, RowExclusiveLock);

	return trigoid;
}

/*
 * Change event trigger's owner -- by name
 */
ObjectAddress
AlterEventTriggerOwner(const char *name, Oid newOwnerId)
{
	Oid			evtOid;
	HeapTuple	tup;
	Form_pg_event_trigger evtForm;
	Relation	rel;
	ObjectAddress address;

	rel = table_open(EventTriggerRelationId, RowExclusiveLock);

	tup = SearchSysCacheCopy1(EVENTTRIGGERNAME, CStringGetDatum(name));

	if (!HeapTupleIsValid(tup))
		ereport(ERROR,
				(errcode(ERRCODE_UNDEFINED_OBJECT),
				 errmsg("event trigger \"%s\" does not exist", name)));

	evtForm = (Form_pg_event_trigger) GETSTRUCT(tup);
	evtOid = evtForm->oid;

	AlterEventTriggerOwner_internal(rel, tup, newOwnerId);

	ObjectAddressSet(address, EventTriggerRelationId, evtOid);

	heap_freetuple(tup);

	table_close(rel, RowExclusiveLock);

	return address;
}

/*
 * Change event trigger owner, by OID
 */
void
AlterEventTriggerOwner_oid(Oid trigOid, Oid newOwnerId)
{
	HeapTuple	tup;
	Relation	rel;

	rel = table_open(EventTriggerRelationId, RowExclusiveLock);

	tup = SearchSysCacheCopy1(EVENTTRIGGEROID, ObjectIdGetDatum(trigOid));

	if (!HeapTupleIsValid(tup))
		ereport(ERROR,
				(errcode(ERRCODE_UNDEFINED_OBJECT),
				 errmsg("event trigger with OID %u does not exist", trigOid)));

	AlterEventTriggerOwner_internal(rel, tup, newOwnerId);

	heap_freetuple(tup);

	table_close(rel, RowExclusiveLock);
}

/*
 * Internal workhorse for changing an event trigger's owner
 */
static void
AlterEventTriggerOwner_internal(Relation rel, HeapTuple tup, Oid newOwnerId)
{
	Form_pg_event_trigger form;

	form = (Form_pg_event_trigger) GETSTRUCT(tup);

	if (form->evtowner == newOwnerId)
		return;

	if (!pg_event_trigger_ownercheck(form->oid, GetUserId()))
		aclcheck_error(ACLCHECK_NOT_OWNER, OBJECT_EVENT_TRIGGER,
					   NameStr(form->evtname));

	/* New owner must be a superuser */
	if (!superuser_arg(newOwnerId))
		ereport(ERROR,
				(errcode(ERRCODE_INSUFFICIENT_PRIVILEGE),
				 errmsg("permission denied to change owner of event trigger \"%s\"",
						NameStr(form->evtname)),
				 errhint("The owner of an event trigger must be a superuser.")));

	form->evtowner = newOwnerId;
	CatalogTupleUpdate(rel, &tup->t_self, tup);

	/* Update owner dependency reference */
	changeDependencyOnOwner(EventTriggerRelationId,
							form->oid,
							newOwnerId);

	InvokeObjectPostAlterHook(EventTriggerRelationId,
							  form->oid, 0);
}

/*
 * get_event_trigger_oid - Look up an event trigger by name to find its OID.
 *
 * If missing_ok is false, throw an error if trigger not found.  If
 * true, just return InvalidOid.
 */
Oid
get_event_trigger_oid(const char *trigname, bool missing_ok)
{
	Oid			oid;

	oid = GetSysCacheOid1(EVENTTRIGGERNAME, Anum_pg_event_trigger_oid,
						  CStringGetDatum(trigname));
	if (!OidIsValid(oid) && !missing_ok)
		ereport(ERROR,
				(errcode(ERRCODE_UNDEFINED_OBJECT),
				 errmsg("event trigger \"%s\" does not exist", trigname)));
	return oid;
}

/*
 * Return true when we want to fire given Event Trigger and false otherwise,
 * filtering on the session replication role and the event trigger registered
 * tags matching.
 */
static bool
filter_event_trigger(CommandTag tag, EventTriggerCacheItem *item)
{
	/*
	 * Filter by session replication role, knowing that we never see disabled
	 * items down here.
	 */
	if (SessionReplicationRole == SESSION_REPLICATION_ROLE_REPLICA)
	{
		if (item->enabled == TRIGGER_FIRES_ON_ORIGIN)
			return false;
	}
	else
	{
		if (item->enabled == TRIGGER_FIRES_ON_REPLICA)
			return false;
	}

	/* Filter by tags, if any were specified. */
	if (!bms_is_empty(item->tagset) && !bms_is_member(tag, item->tagset))
		return false;

	/* if we reach that point, we're not filtering out this item */
	return true;
}

/*
 * Setup for running triggers for the given event.  Return value is an OID list
 * of functions to run; if there are any, trigdata is filled with an
 * appropriate EventTriggerData for them to receive.
 */
static List *
EventTriggerCommonSetup(Node *parsetree,
						EventTriggerEvent event, const char *eventstr,
						EventTriggerData *trigdata)
{
	CommandTag	tag;
	List	   *cachelist;
	ListCell   *lc;
	List	   *runlist = NIL;

	/*
	 * We want the list of command tags for which this procedure is actually
	 * invoked to match up exactly with the list that CREATE EVENT TRIGGER
	 * accepts.  This debugging cross-check will throw an error if this
	 * function is invoked for a command tag that CREATE EVENT TRIGGER won't
	 * accept.  (Unfortunately, there doesn't seem to be any simple, automated
	 * way to verify that CREATE EVENT TRIGGER doesn't accept extra stuff that
	 * never reaches this control point.)
	 *
	 * If this cross-check fails for you, you probably need to either adjust
	 * standard_ProcessUtility() not to invoke event triggers for the command
	 * type in question, or you need to adjust event_trigger_ok to accept the
	 * relevant command tag.
	 */
#ifdef USE_ASSERT_CHECKING
	{
		CommandTag	dbgtag;

		dbgtag = CreateCommandTag(parsetree);
		if (event == EVT_DDLCommandStart ||
			event == EVT_DDLCommandEnd ||
			event == EVT_SQLDrop)
		{
			if (!command_tag_event_trigger_ok(dbgtag))
				elog(ERROR, "unexpected command tag \"%s\"", GetCommandTagName(dbgtag));
		}
		else if (event == EVT_TableRewrite)
		{
			if (!command_tag_table_rewrite_ok(dbgtag))
				elog(ERROR, "unexpected command tag \"%s\"", GetCommandTagName(dbgtag));
		}
	}
#endif

	/* Use cache to find triggers for this event; fast exit if none. */
	cachelist = EventCacheLookup(event);
	if (cachelist == NIL)
		return NIL;

	/* Get the command tag. */
	tag = CreateCommandTag(parsetree);

	/*
	 * Filter list of event triggers by command tag, and copy them into our
	 * memory context.  Once we start running the command triggers, or indeed
	 * once we do anything at all that touches the catalogs, an invalidation
	 * might leave cachelist pointing at garbage, so we must do this before we
	 * can do much else.
	 */
	foreach(lc, cachelist)
	{
		EventTriggerCacheItem *item = lfirst(lc);

		if (filter_event_trigger(tag, item))
		{
			/* We must plan to fire this trigger. */
			runlist = lappend_oid(runlist, item->fnoid);
		}
	}

	/* don't spend any more time on this if no functions to run */
	if (runlist == NIL)
		return NIL;

	trigdata->type = T_EventTriggerData;
	trigdata->event = eventstr;
	trigdata->parsetree = parsetree;
	trigdata->tag = tag;

	return runlist;
}

/*
 * Fire ddl_command_start triggers.
 */
void
EventTriggerDDLCommandStart(Node *parsetree)
{
	List	   *runlist;
	EventTriggerData trigdata;

	/*
	 * Event Triggers are completely disabled in standalone mode.  There are
	 * (at least) two reasons for this:
	 *
	 * 1. A sufficiently broken event trigger might not only render the
	 * database unusable, but prevent disabling itself to fix the situation.
	 * In this scenario, restarting in standalone mode provides an escape
	 * hatch.
	 *
	 * 2. BuildEventTriggerCache relies on systable_beginscan_ordered, and
	 * therefore will malfunction if pg_event_trigger's indexes are damaged.
	 * To allow recovery from a damaged index, we need some operating mode
	 * wherein event triggers are disabled.  (Or we could implement
	 * heapscan-and-sort logic for that case, but having disaster recovery
	 * scenarios depend on code that's otherwise untested isn't appetizing.)
	 */
	if (!IsUnderPostmaster)
		return;

	runlist = EventTriggerCommonSetup(parsetree,
									  EVT_DDLCommandStart,
									  "ddl_command_start",
									  &trigdata);
	if (runlist == NIL)
		return;

	/* Run the triggers. */
	EventTriggerInvoke(runlist, &trigdata);

	/* Cleanup. */
	list_free(runlist);

	/*
	 * Make sure anything the event triggers did will be visible to the main
	 * command.
	 */
	CommandCounterIncrement();
}

/*
 * Fire ddl_command_end triggers.
 */
void
EventTriggerDDLCommandEnd(Node *parsetree)
{
	List	   *runlist;
	EventTriggerData trigdata;

	/*
	 * See EventTriggerDDLCommandStart for a discussion about why event
	 * triggers are disabled in single user mode.
	 */
	if (!IsUnderPostmaster)
		return;

	/*
	 * Also do nothing if our state isn't set up, which it won't be if there
	 * weren't any relevant event triggers at the start of the current DDL
	 * command.  This test might therefore seem optional, but it's important
	 * because EventTriggerCommonSetup might find triggers that didn't exist
	 * at the time the command started.  Although this function itself
	 * wouldn't crash, the event trigger functions would presumably call
	 * pg_event_trigger_ddl_commands which would fail.  Better to do nothing
	 * until the next command.
	 */
	if (!currentEventTriggerState)
		return;

	runlist = EventTriggerCommonSetup(parsetree,
									  EVT_DDLCommandEnd, "ddl_command_end",
									  &trigdata);
	if (runlist == NIL)
		return;

	/*
	 * Make sure anything the main command did will be visible to the event
	 * triggers.
	 */
	CommandCounterIncrement();

	/* Run the triggers. */
	EventTriggerInvoke(runlist, &trigdata);

	/* Cleanup. */
	list_free(runlist);
}

/*
 * Fire sql_drop triggers.
 */
void
EventTriggerSQLDrop(Node *parsetree)
{
	List	   *runlist;
	EventTriggerData trigdata;

	/*
	 * See EventTriggerDDLCommandStart for a discussion about why event
	 * triggers are disabled in single user mode.
	 */
	if (!IsUnderPostmaster)
		return;

	/*
	 * Use current state to determine whether this event fires at all.  If
	 * there are no triggers for the sql_drop event, then we don't have
	 * anything to do here.  Note that dropped object collection is disabled
	 * if this is the case, so even if we were to try to run, the list would
	 * be empty.
	 */
	if (!currentEventTriggerState ||
		slist_is_empty(&currentEventTriggerState->SQLDropList))
		return;

	runlist = EventTriggerCommonSetup(parsetree,
									  EVT_SQLDrop, "sql_drop",
									  &trigdata);

	/*
	 * Nothing to do if run list is empty.  Note this typically can't happen,
	 * because if there are no sql_drop events, then objects-to-drop wouldn't
	 * have been collected in the first place and we would have quit above.
	 * But it could occur if event triggers were dropped partway through.
	 */
	if (runlist == NIL)
		return;

	/*
	 * Make sure anything the main command did will be visible to the event
	 * triggers.
	 */
	CommandCounterIncrement();

	/*
	 * Make sure pg_event_trigger_dropped_objects only works when running
	 * these triggers.  Use PG_TRY to ensure in_sql_drop is reset even when
	 * one trigger fails.  (This is perhaps not necessary, as the currentState
	 * variable will be removed shortly by our caller, but it seems better to
	 * play safe.)
	 */
	currentEventTriggerState->in_sql_drop = true;

	/* Run the triggers. */
	PG_TRY();
	{
		EventTriggerInvoke(runlist, &trigdata);
	}
	PG_FINALLY();
	{
		currentEventTriggerState->in_sql_drop = false;
	}
	PG_END_TRY();

	/* Cleanup. */
	list_free(runlist);
}


/*
 * Fire table_rewrite triggers.
 */
void
EventTriggerTableRewrite(Node *parsetree, Oid tableOid, int reason)
{
	List	   *runlist;
	EventTriggerData trigdata;

	/*
	 * Event Triggers are completely disabled in standalone mode.  There are
	 * (at least) two reasons for this:
	 *
	 * 1. A sufficiently broken event trigger might not only render the
	 * database unusable, but prevent disabling itself to fix the situation.
	 * In this scenario, restarting in standalone mode provides an escape
	 * hatch.
	 *
	 * 2. BuildEventTriggerCache relies on systable_beginscan_ordered, and
	 * therefore will malfunction if pg_event_trigger's indexes are damaged.
	 * To allow recovery from a damaged index, we need some operating mode
	 * wherein event triggers are disabled.  (Or we could implement
	 * heapscan-and-sort logic for that case, but having disaster recovery
	 * scenarios depend on code that's otherwise untested isn't appetizing.)
	 */
	if (!IsUnderPostmaster)
		return;

	/*
	 * Also do nothing if our state isn't set up, which it won't be if there
	 * weren't any relevant event triggers at the start of the current DDL
	 * command.  This test might therefore seem optional, but it's
	 * *necessary*, because EventTriggerCommonSetup might find triggers that
	 * didn't exist at the time the command started.
	 */
	if (!currentEventTriggerState)
		return;

	runlist = EventTriggerCommonSetup(parsetree,
									  EVT_TableRewrite,
									  "table_rewrite",
									  &trigdata);
	if (runlist == NIL)
		return;

	/*
	 * Make sure pg_event_trigger_table_rewrite_oid only works when running
	 * these triggers. Use PG_TRY to ensure table_rewrite_oid is reset even
	 * when one trigger fails. (This is perhaps not necessary, as the
	 * currentState variable will be removed shortly by our caller, but it
	 * seems better to play safe.)
	 */
	currentEventTriggerState->table_rewrite_oid = tableOid;
	currentEventTriggerState->table_rewrite_reason = reason;

	/* Run the triggers. */
	PG_TRY();
	{
		EventTriggerInvoke(runlist, &trigdata);
	}
	PG_FINALLY();
	{
		currentEventTriggerState->table_rewrite_oid = InvalidOid;
		currentEventTriggerState->table_rewrite_reason = 0;
	}
	PG_END_TRY();

	/* Cleanup. */
	list_free(runlist);

	/*
	 * Make sure anything the event triggers did will be visible to the main
	 * command.
	 */
	CommandCounterIncrement();
}

/*
 * Invoke each event trigger in a list of event triggers.
 */
static void
EventTriggerInvoke(List *fn_oid_list, EventTriggerData *trigdata)
{
	MemoryContext context;
	MemoryContext oldcontext;
	ListCell   *lc;
	bool		first = true;

	/* Guard against stack overflow due to recursive event trigger */
	check_stack_depth();

	/*
	 * Let's evaluate event triggers in their own memory context, so that any
	 * leaks get cleaned up promptly.
	 */
	context = AllocSetContextCreate(CurrentMemoryContext,
									"event trigger context",
									ALLOCSET_DEFAULT_SIZES);
	oldcontext = MemoryContextSwitchTo(context);

	/* Call each event trigger. */
	foreach(lc, fn_oid_list)
	{
		LOCAL_FCINFO(fcinfo, 0);
		Oid			fnoid = lfirst_oid(lc);
		FmgrInfo	flinfo;
		PgStat_FunctionCallUsage fcusage;

		elog(DEBUG1, "EventTriggerInvoke %u", fnoid);

		/*
		 * We want each event trigger to be able to see the results of the
		 * previous event trigger's action.  Caller is responsible for any
		 * command-counter increment that is needed between the event trigger
		 * and anything else in the transaction.
		 */
		if (first)
			first = false;
		else
			CommandCounterIncrement();

		/* Look up the function */
		fmgr_info(fnoid, &flinfo);

		/* Call the function, passing no arguments but setting a context. */
		InitFunctionCallInfoData(*fcinfo, &flinfo, 0,
								 InvalidOid, (Node *) trigdata, NULL);
		pgstat_init_function_usage(fcinfo, &fcusage);
		FunctionCallInvoke(fcinfo);
		pgstat_end_function_usage(&fcusage, true);

		/* Reclaim memory. */
		MemoryContextReset(context);
	}

	/* Restore old memory context and delete the temporary one. */
	MemoryContextSwitchTo(oldcontext);
	MemoryContextDelete(context);
}

/*
 * Do event triggers support this object type?
 */
bool
EventTriggerSupportsObjectType(ObjectType obtype)
{
	switch (obtype)
	{
		case OBJECT_DATABASE:
		case OBJECT_TABLESPACE:
		case OBJECT_ROLE:
			/* no support for global objects */
			return false;
		case OBJECT_EVENT_TRIGGER:
			/* no support for event triggers on event triggers */
			return false;
		case OBJECT_PROPERTY_INDEX:
		case OBJECT_VLABEL:
		case OBJECT_GRAPH:
		case OBJECT_ELABEL:
			/* no support for event trigger on graph object */
			return false;

		case OBJECT_ACCESS_METHOD:
		case OBJECT_AGGREGATE:
		case OBJECT_AMOP:
		case OBJECT_AMPROC:
		case OBJECT_ATTRIBUTE:
		case OBJECT_CAST:
		case OBJECT_COLUMN:
		case OBJECT_COLLATION:
		case OBJECT_CONVERSION:
		case OBJECT_DEFACL:
		case OBJECT_DEFAULT:
		case OBJECT_DOMAIN:
		case OBJECT_DOMCONSTRAINT:
		case OBJECT_EXTENSION:
		case OBJECT_FDW:
		case OBJECT_FOREIGN_SERVER:
		case OBJECT_FOREIGN_TABLE:
		case OBJECT_FUNCTION:
		case OBJECT_INDEX:
		case OBJECT_LANGUAGE:
		case OBJECT_LARGEOBJECT:
		case OBJECT_MATVIEW:
		case OBJECT_OPCLASS:
		case OBJECT_OPERATOR:
		case OBJECT_OPFAMILY:
		case OBJECT_POLICY:
		case OBJECT_PROCEDURE:
		case OBJECT_PUBLICATION:
		case OBJECT_PUBLICATION_REL:
		case OBJECT_ROUTINE:
		case OBJECT_RULE:
		case OBJECT_SCHEMA:
		case OBJECT_SEQUENCE:
		case OBJECT_SUBSCRIPTION:
		case OBJECT_STATISTIC_EXT:
		case OBJECT_TABCONSTRAINT:
		case OBJECT_TABLE:
		case OBJECT_TRANSFORM:
		case OBJECT_TRIGGER:
		case OBJECT_TSCONFIGURATION:
		case OBJECT_TSDICTIONARY:
		case OBJECT_TSPARSER:
		case OBJECT_TSTEMPLATE:
		case OBJECT_TYPE:
		case OBJECT_USER_MAPPING:
		case OBJECT_VIEW:
			return true;

			/*
			 * There's intentionally no default: case here; we want the
			 * compiler to warn if a new ObjectType hasn't been handled above.
			 */
	}

	/* Shouldn't get here, but if we do, say "no support" */
	return false;
}

/*
 * Do event triggers support this object class?
 */
bool
EventTriggerSupportsObjectClass(ObjectClass objclass)
{
	switch (objclass)
	{
		case OCLASS_DATABASE:
		case OCLASS_TBLSPACE:
		case OCLASS_ROLE:
			/* no support for global objects */
			return false;
		case OCLASS_EVENT_TRIGGER:
			/* no support for event triggers on event triggers */
			return false;
		case OCLASS_CLASS:
		case OCLASS_PROC:
		case OCLASS_TYPE:
		case OCLASS_CAST:
		case OCLASS_COLLATION:
		case OCLASS_CONSTRAINT:
		case OCLASS_CONVERSION:
		case OCLASS_DEFAULT:
		case OCLASS_LANGUAGE:
		case OCLASS_LARGEOBJECT:
		case OCLASS_OPERATOR:
		case OCLASS_OPCLASS:
		case OCLASS_OPFAMILY:
		case OCLASS_AM:
		case OCLASS_AMOP:
		case OCLASS_AMPROC:
		case OCLASS_REWRITE:
		case OCLASS_TRIGGER:
		case OCLASS_SCHEMA:
		case OCLASS_STATISTIC_EXT:
		case OCLASS_TSPARSER:
		case OCLASS_TSDICT:
		case OCLASS_TSTEMPLATE:
		case OCLASS_TSCONFIG:
		case OCLASS_FDW:
		case OCLASS_FOREIGN_SERVER:
		case OCLASS_USER_MAPPING:
		case OCLASS_DEFACL:
		case OCLASS_EXTENSION:
		case OCLASS_POLICY:
		case OCLASS_PUBLICATION:
		case OCLASS_PUBLICATION_REL:
		case OCLASS_SUBSCRIPTION:
		case OCLASS_TRANSFORM:
		case OCLASS_GRAPH:
		case OCLASS_LABEL:
			return true;

			/*
			 * There's intentionally no default: case here; we want the
			 * compiler to warn if a new OCLASS hasn't been handled above.
			 */
	}

	/* Shouldn't get here, but if we do, say "no support" */
	return false;
}

/*
 * Prepare event trigger state for a new complete query to run, if necessary;
 * returns whether this was done.  If it was, EventTriggerEndCompleteQuery must
 * be called when the query is done, regardless of whether it succeeds or fails
 * -- so use of a PG_TRY block is mandatory.
 */
bool
EventTriggerBeginCompleteQuery(void)
{
	EventTriggerQueryState *state;
	MemoryContext cxt;

	/*
	 * Currently, sql_drop, table_rewrite, ddl_command_end events are the only
	 * reason to have event trigger state at all; so if there are none, don't
	 * install one.
	 */
	if (!trackDroppedObjectsNeeded())
		return false;

	cxt = AllocSetContextCreate(TopMemoryContext,
								"event trigger state",
								ALLOCSET_DEFAULT_SIZES);
	state = MemoryContextAlloc(cxt, sizeof(EventTriggerQueryState));
	state->cxt = cxt;
	slist_init(&(state->SQLDropList));
	state->in_sql_drop = false;
	state->table_rewrite_oid = InvalidOid;

	state->commandCollectionInhibited = currentEventTriggerState ?
		currentEventTriggerState->commandCollectionInhibited : false;
	state->currentCommand = NULL;
	state->commandList = NIL;
	state->previous = currentEventTriggerState;
	currentEventTriggerState = state;

	return true;
}

/*
 * Query completed (or errored out) -- clean up local state, return to previous
 * one.
 *
 * Note: it's an error to call this routine if EventTriggerBeginCompleteQuery
 * returned false previously.
 *
 * Note: this might be called in the PG_CATCH block of a failing transaction,
 * so be wary of running anything unnecessary.  (In particular, it's probably
 * unwise to try to allocate memory.)
 */
void
EventTriggerEndCompleteQuery(void)
{
	EventTriggerQueryState *prevstate;

	prevstate = currentEventTriggerState->previous;

	/* this avoids the need for retail pfree of SQLDropList items: */
	MemoryContextDelete(currentEventTriggerState->cxt);

	currentEventTriggerState = prevstate;
}

/*
 * Do we need to keep close track of objects being dropped?
 *
 * This is useful because there is a cost to running with them enabled.
 */
bool
trackDroppedObjectsNeeded(void)
{
	/*
	 * true if any sql_drop, table_rewrite, ddl_command_end event trigger
	 * exists
	 */
	return list_length(EventCacheLookup(EVT_SQLDrop)) > 0 ||
		list_length(EventCacheLookup(EVT_TableRewrite)) > 0 ||
		list_length(EventCacheLookup(EVT_DDLCommandEnd)) > 0;
}

/*
 * Support for dropped objects information on event trigger functions.
 *
 * We keep the list of objects dropped by the current command in current
 * state's SQLDropList (comprising SQLDropObject items).  Each time a new
 * command is to start, a clean EventTriggerQueryState is created; commands
 * that drop objects do the dependency.c dance to drop objects, which
 * populates the current state's SQLDropList; when the event triggers are
 * invoked they can consume the list via pg_event_trigger_dropped_objects().
 * When the command finishes, the EventTriggerQueryState is cleared, and
 * the one from the previous command is restored (when no command is in
 * execution, the current state is NULL).
 *
 * All this lets us support the case that an event trigger function drops
 * objects "reentrantly".
 */

/*
 * Register one object as being dropped by the current command.
 */
void
EventTriggerSQLDropAddObject(const ObjectAddress *object, bool original, bool normal)
{
	SQLDropObject *obj;
	MemoryContext oldcxt;

	if (!currentEventTriggerState)
		return;

	Assert(EventTriggerSupportsObjectClass(getObjectClass(object)));

	/* don't report temp schemas except my own */
	if (object->classId == NamespaceRelationId &&
		(isAnyTempNamespace(object->objectId) &&
		 !isTempNamespace(object->objectId)))
		return;

	oldcxt = MemoryContextSwitchTo(currentEventTriggerState->cxt);

	obj = palloc0(sizeof(SQLDropObject));
	obj->address = *object;
	obj->original = original;
	obj->normal = normal;

	/*
	 * Obtain schema names from the object's catalog tuple, if one exists;
	 * this lets us skip objects in temp schemas.  We trust that
	 * ObjectProperty contains all object classes that can be
	 * schema-qualified.
	 */
	if (is_objectclass_supported(object->classId))
	{
		Relation	catalog;
		HeapTuple	tuple;

		catalog = table_open(obj->address.classId, AccessShareLock);
		tuple = get_catalog_object_by_oid(catalog,
										  get_object_attnum_oid(object->classId),
										  obj->address.objectId);

		if (tuple)
		{
			AttrNumber	attnum;
			Datum		datum;
			bool		isnull;

			attnum = get_object_attnum_namespace(obj->address.classId);
			if (attnum != InvalidAttrNumber)
			{
				datum = heap_getattr(tuple, attnum,
									 RelationGetDescr(catalog), &isnull);
				if (!isnull)
				{
					Oid			namespaceId;

					namespaceId = DatumGetObjectId(datum);
					/* temp objects are only reported if they are my own */
					if (isTempNamespace(namespaceId))
					{
						obj->schemaname = "pg_temp";
						obj->istemp = true;
					}
					else if (isAnyTempNamespace(namespaceId))
					{
						pfree(obj);
						table_close(catalog, AccessShareLock);
						MemoryContextSwitchTo(oldcxt);
						return;
					}
					else
					{
						obj->schemaname = get_namespace_name(namespaceId);
						obj->istemp = false;
					}
				}
			}

			if (get_object_namensp_unique(obj->address.classId) &&
				obj->address.objectSubId == 0)
			{
				attnum = get_object_attnum_name(obj->address.classId);
				if (attnum != InvalidAttrNumber)
				{
					datum = heap_getattr(tuple, attnum,
										 RelationGetDescr(catalog), &isnull);
					if (!isnull)
						obj->objname = pstrdup(NameStr(*DatumGetName(datum)));
				}
			}
		}

		table_close(catalog, AccessShareLock);
	}
	else
	{
		if (object->classId == NamespaceRelationId &&
			isTempNamespace(object->objectId))
			obj->istemp = true;
	}

	/* object identity, objname and objargs */
	obj->objidentity =
		getObjectIdentityParts(&obj->address, &obj->addrnames, &obj->addrargs);

	/* object type */
	obj->objecttype = getObjectTypeDescription(&obj->address);

	slist_push_head(&(currentEventTriggerState->SQLDropList), &obj->next);

	MemoryContextSwitchTo(oldcxt);
}

/*
 * pg_event_trigger_dropped_objects
 *
 * Make the list of dropped objects available to the user function run by the
 * Event Trigger.
 */
Datum
pg_event_trigger_dropped_objects(PG_FUNCTION_ARGS)
{
	ReturnSetInfo *rsinfo = (ReturnSetInfo *) fcinfo->resultinfo;
	TupleDesc	tupdesc;
	Tuplestorestate *tupstore;
	MemoryContext per_query_ctx;
	MemoryContext oldcontext;
	slist_iter	iter;

	/*
	 * Protect this function from being called out of context
	 */
	if (!currentEventTriggerState ||
		!currentEventTriggerState->in_sql_drop)
		ereport(ERROR,
				(errcode(ERRCODE_E_R_I_E_EVENT_TRIGGER_PROTOCOL_VIOLATED),
				 errmsg("%s can only be called in a sql_drop event trigger function",
						"pg_event_trigger_dropped_objects()")));

	/* check to see if caller supports us returning a tuplestore */
	if (rsinfo == NULL || !IsA(rsinfo, ReturnSetInfo))
		ereport(ERROR,
				(errcode(ERRCODE_FEATURE_NOT_SUPPORTED),
				 errmsg("set-valued function called in context that cannot accept a set")));
	if (!(rsinfo->allowedModes & SFRM_Materialize))
		ereport(ERROR,
				(errcode(ERRCODE_FEATURE_NOT_SUPPORTED),
				 errmsg("materialize mode required, but it is not allowed in this context")));

	/* Build a tuple descriptor for our result type */
	if (get_call_result_type(fcinfo, NULL, &tupdesc) != TYPEFUNC_COMPOSITE)
		elog(ERROR, "return type must be a row type");

	/* Build tuplestore to hold the result rows */
	per_query_ctx = rsinfo->econtext->ecxt_per_query_memory;
	oldcontext = MemoryContextSwitchTo(per_query_ctx);

	tupstore = tuplestore_begin_heap(true, false, work_mem);
	rsinfo->returnMode = SFRM_Materialize;
	rsinfo->setResult = tupstore;
	rsinfo->setDesc = tupdesc;

	MemoryContextSwitchTo(oldcontext);

	slist_foreach(iter, &(currentEventTriggerState->SQLDropList))
	{
		SQLDropObject *obj;
		int			i = 0;
		Datum		values[12];
		bool		nulls[12];

		obj = slist_container(SQLDropObject, next, iter.cur);

		MemSet(values, 0, sizeof(values));
		MemSet(nulls, 0, sizeof(nulls));

		/* classid */
		values[i++] = ObjectIdGetDatum(obj->address.classId);

		/* objid */
		values[i++] = ObjectIdGetDatum(obj->address.objectId);

		/* objsubid */
		values[i++] = Int32GetDatum(obj->address.objectSubId);

		/* original */
		values[i++] = BoolGetDatum(obj->original);

		/* normal */
		values[i++] = BoolGetDatum(obj->normal);

		/* is_temporary */
		values[i++] = BoolGetDatum(obj->istemp);

		/* object_type */
		values[i++] = CStringGetTextDatum(obj->objecttype);

		/* schema_name */
		if (obj->schemaname)
			values[i++] = CStringGetTextDatum(obj->schemaname);
		else
			nulls[i++] = true;

		/* object_name */
		if (obj->objname)
			values[i++] = CStringGetTextDatum(obj->objname);
		else
			nulls[i++] = true;

		/* object_identity */
		if (obj->objidentity)
			values[i++] = CStringGetTextDatum(obj->objidentity);
		else
			nulls[i++] = true;

		/* address_names and address_args */
		if (obj->addrnames)
		{
			values[i++] = PointerGetDatum(strlist_to_textarray(obj->addrnames));

			if (obj->addrargs)
				values[i++] = PointerGetDatum(strlist_to_textarray(obj->addrargs));
			else
				values[i++] = PointerGetDatum(construct_empty_array(TEXTOID));
		}
		else
		{
			nulls[i++] = true;
			nulls[i++] = true;
		}

		tuplestore_putvalues(tupstore, tupdesc, values, nulls);
	}

	/* clean up and return the tuplestore */
	tuplestore_donestoring(tupstore);

	return (Datum) 0;
}

/*
 * pg_event_trigger_table_rewrite_oid
 *
 * Make the Oid of the table going to be rewritten available to the user
 * function run by the Event Trigger.
 */
Datum
pg_event_trigger_table_rewrite_oid(PG_FUNCTION_ARGS)
{
	/*
	 * Protect this function from being called out of context
	 */
	if (!currentEventTriggerState ||
		currentEventTriggerState->table_rewrite_oid == InvalidOid)
		ereport(ERROR,
				(errcode(ERRCODE_E_R_I_E_EVENT_TRIGGER_PROTOCOL_VIOLATED),
				 errmsg("%s can only be called in a table_rewrite event trigger function",
						"pg_event_trigger_table_rewrite_oid()")));

	PG_RETURN_OID(currentEventTriggerState->table_rewrite_oid);
}

/*
 * pg_event_trigger_table_rewrite_reason
 *
 * Make the rewrite reason available to the user.
 */
Datum
pg_event_trigger_table_rewrite_reason(PG_FUNCTION_ARGS)
{
	/*
	 * Protect this function from being called out of context
	 */
	if (!currentEventTriggerState ||
		currentEventTriggerState->table_rewrite_reason == 0)
		ereport(ERROR,
				(errcode(ERRCODE_E_R_I_E_EVENT_TRIGGER_PROTOCOL_VIOLATED),
				 errmsg("%s can only be called in a table_rewrite event trigger function",
						"pg_event_trigger_table_rewrite_reason()")));

	PG_RETURN_INT32(currentEventTriggerState->table_rewrite_reason);
}

/*-------------------------------------------------------------------------
 * Support for DDL command deparsing
 *
 * The routines below enable an event trigger function to obtain a list of
 * DDL commands as they are executed.  There are three main pieces to this
 * feature:
 *
 * 1) Within ProcessUtilitySlow, or some sub-routine thereof, each DDL command
 * adds a struct CollectedCommand representation of itself to the command list,
 * using the routines below.
 *
 * 2) Some time after that, ddl_command_end fires and the command list is made
 * available to the event trigger function via pg_event_trigger_ddl_commands();
 * the complete command details are exposed as a column of type pg_ddl_command.
 *
 * 3) An extension can install a function capable of taking a value of type
 * pg_ddl_command and transform it into some external, user-visible and/or
 * -modifiable representation.
 *-------------------------------------------------------------------------
 */

/*
 * Inhibit DDL command collection.
 */
void
EventTriggerInhibitCommandCollection(void)
{
	if (!currentEventTriggerState)
		return;

	currentEventTriggerState->commandCollectionInhibited = true;
}

/*
 * Re-establish DDL command collection.
 */
void
EventTriggerUndoInhibitCommandCollection(void)
{
	if (!currentEventTriggerState)
		return;

	currentEventTriggerState->commandCollectionInhibited = false;
}

/*
 * EventTriggerCollectSimpleCommand
 *		Save data about a simple DDL command that was just executed
 *
 * address identifies the object being operated on.  secondaryObject is an
 * object address that was related in some way to the executed command; its
 * meaning is command-specific.
 *
 * For instance, for an ALTER obj SET SCHEMA command, objtype is the type of
 * object being moved, objectId is its OID, and secondaryOid is the OID of the
 * old schema.  (The destination schema OID can be obtained by catalog lookup
 * of the object.)
 */
void
EventTriggerCollectSimpleCommand(ObjectAddress address,
								 ObjectAddress secondaryObject,
								 Node *parsetree)
{
	MemoryContext oldcxt;
	CollectedCommand *command;

	/* ignore if event trigger context not set, or collection disabled */
	if (!currentEventTriggerState ||
		currentEventTriggerState->commandCollectionInhibited)
		return;

	oldcxt = MemoryContextSwitchTo(currentEventTriggerState->cxt);

	command = palloc(sizeof(CollectedCommand));

	command->type = SCT_Simple;
	command->in_extension = creating_extension;

	command->d.simple.address = address;
	command->d.simple.secondaryObject = secondaryObject;
	command->parsetree = copyObject(parsetree);

	currentEventTriggerState->commandList = lappend(currentEventTriggerState->commandList,
													command);

	MemoryContextSwitchTo(oldcxt);
}

/*
 * EventTriggerAlterTableStart
 *		Prepare to receive data on an ALTER TABLE command about to be executed
 *
 * Note we don't collect the command immediately; instead we keep it in
 * currentCommand, and only when we're done processing the subcommands we will
 * add it to the command list.
 */
void
EventTriggerAlterTableStart(Node *parsetree)
{
	MemoryContext oldcxt;
	CollectedCommand *command;

	/* ignore if event trigger context not set, or collection disabled */
	if (!currentEventTriggerState ||
		currentEventTriggerState->commandCollectionInhibited)
		return;

	oldcxt = MemoryContextSwitchTo(currentEventTriggerState->cxt);

	command = palloc(sizeof(CollectedCommand));

	command->type = SCT_AlterTable;
	command->in_extension = creating_extension;

	command->d.alterTable.classId = RelationRelationId;
	command->d.alterTable.objectId = InvalidOid;
	command->d.alterTable.subcmds = NIL;
	command->parsetree = copyObject(parsetree);

	command->parent = currentEventTriggerState->currentCommand;
	currentEventTriggerState->currentCommand = command;

	MemoryContextSwitchTo(oldcxt);
}

/*
 * Remember the OID of the object being affected by an ALTER TABLE.
 *
 * This is needed because in some cases we don't know the OID until later.
 */
void
EventTriggerAlterTableRelid(Oid objectId)
{
	if (!currentEventTriggerState ||
		currentEventTriggerState->commandCollectionInhibited)
		return;

	currentEventTriggerState->currentCommand->d.alterTable.objectId = objectId;
}

/*
 * EventTriggerCollectAlterTableSubcmd
 *		Save data about a single part of an ALTER TABLE.
 *
 * Several different commands go through this path, but apart from ALTER TABLE
 * itself, they are all concerned with AlterTableCmd nodes that are generated
 * internally, so that's all that this code needs to handle at the moment.
 */
void
EventTriggerCollectAlterTableSubcmd(Node *subcmd, ObjectAddress address)
{
	MemoryContext oldcxt;
	CollectedATSubcmd *newsub;

	/* ignore if event trigger context not set, or collection disabled */
	if (!currentEventTriggerState ||
		currentEventTriggerState->commandCollectionInhibited)
		return;

	Assert(IsA(subcmd, AlterTableCmd));
	Assert(currentEventTriggerState->currentCommand != NULL);
	Assert(OidIsValid(currentEventTriggerState->currentCommand->d.alterTable.objectId));

	oldcxt = MemoryContextSwitchTo(currentEventTriggerState->cxt);

	newsub = palloc(sizeof(CollectedATSubcmd));
	newsub->address = address;
	newsub->parsetree = copyObject(subcmd);

	currentEventTriggerState->currentCommand->d.alterTable.subcmds =
		lappend(currentEventTriggerState->currentCommand->d.alterTable.subcmds, newsub);

	MemoryContextSwitchTo(oldcxt);
}

/*
 * EventTriggerAlterTableEnd
 *		Finish up saving an ALTER TABLE command, and add it to command list.
 *
 * FIXME this API isn't considering the possibility that an xact/subxact is
 * aborted partway through.  Probably it's best to add an
 * AtEOSubXact_EventTriggers() to fix this.
 */
void
EventTriggerAlterTableEnd(void)
{
	CollectedCommand *parent;

	/* ignore if event trigger context not set, or collection disabled */
	if (!currentEventTriggerState ||
		currentEventTriggerState->commandCollectionInhibited)
		return;

	parent = currentEventTriggerState->currentCommand->parent;

	/* If no subcommands, don't collect */
	if (list_length(currentEventTriggerState->currentCommand->d.alterTable.subcmds) != 0)
	{
		currentEventTriggerState->commandList =
			lappend(currentEventTriggerState->commandList,
					currentEventTriggerState->currentCommand);
	}
	else
		pfree(currentEventTriggerState->currentCommand);

	currentEventTriggerState->currentCommand = parent;
}

/*
 * EventTriggerCollectGrant
 *		Save data about a GRANT/REVOKE command being executed
 *
 * This function creates a copy of the InternalGrant, as the original might
 * not have the right lifetime.
 */
void
EventTriggerCollectGrant(InternalGrant *istmt)
{
	MemoryContext oldcxt;
	CollectedCommand *command;
	InternalGrant *icopy;
	ListCell   *cell;

	/* ignore if event trigger context not set, or collection disabled */
	if (!currentEventTriggerState ||
		currentEventTriggerState->commandCollectionInhibited)
		return;

	oldcxt = MemoryContextSwitchTo(currentEventTriggerState->cxt);

	/*
	 * This is tedious, but necessary.
	 */
	icopy = palloc(sizeof(InternalGrant));
	memcpy(icopy, istmt, sizeof(InternalGrant));
	icopy->objects = list_copy(istmt->objects);
	icopy->grantees = list_copy(istmt->grantees);
	icopy->col_privs = NIL;
	foreach(cell, istmt->col_privs)
		icopy->col_privs = lappend(icopy->col_privs, copyObject(lfirst(cell)));

	/* Now collect it, using the copied InternalGrant */
	command = palloc(sizeof(CollectedCommand));
	command->type = SCT_Grant;
	command->in_extension = creating_extension;
	command->d.grant.istmt = icopy;
	command->parsetree = NULL;

	currentEventTriggerState->commandList =
		lappend(currentEventTriggerState->commandList, command);

	MemoryContextSwitchTo(oldcxt);
}

/*
 * EventTriggerCollectAlterOpFam
 *		Save data about an ALTER OPERATOR FAMILY ADD/DROP command being
 *		executed
 */
void
EventTriggerCollectAlterOpFam(AlterOpFamilyStmt *stmt, Oid opfamoid,
							  List *operators, List *procedures)
{
	MemoryContext oldcxt;
	CollectedCommand *command;

	/* ignore if event trigger context not set, or collection disabled */
	if (!currentEventTriggerState ||
		currentEventTriggerState->commandCollectionInhibited)
		return;

	oldcxt = MemoryContextSwitchTo(currentEventTriggerState->cxt);

	command = palloc(sizeof(CollectedCommand));
	command->type = SCT_AlterOpFamily;
	command->in_extension = creating_extension;
	ObjectAddressSet(command->d.opfam.address,
					 OperatorFamilyRelationId, opfamoid);
	command->d.opfam.operators = operators;
	command->d.opfam.procedures = procedures;
	command->parsetree = (Node *) copyObject(stmt);

	currentEventTriggerState->commandList =
		lappend(currentEventTriggerState->commandList, command);

	MemoryContextSwitchTo(oldcxt);
}

/*
 * EventTriggerCollectCreateOpClass
 *		Save data about a CREATE OPERATOR CLASS command being executed
 */
void
EventTriggerCollectCreateOpClass(CreateOpClassStmt *stmt, Oid opcoid,
								 List *operators, List *procedures)
{
	MemoryContext oldcxt;
	CollectedCommand *command;

	/* ignore if event trigger context not set, or collection disabled */
	if (!currentEventTriggerState ||
		currentEventTriggerState->commandCollectionInhibited)
		return;

	oldcxt = MemoryContextSwitchTo(currentEventTriggerState->cxt);

	command = palloc0(sizeof(CollectedCommand));
	command->type = SCT_CreateOpClass;
	command->in_extension = creating_extension;
	ObjectAddressSet(command->d.createopc.address,
					 OperatorClassRelationId, opcoid);
	command->d.createopc.operators = operators;
	command->d.createopc.procedures = procedures;
	command->parsetree = (Node *) copyObject(stmt);

	currentEventTriggerState->commandList =
		lappend(currentEventTriggerState->commandList, command);

	MemoryContextSwitchTo(oldcxt);
}

/*
 * EventTriggerCollectAlterTSConfig
 *		Save data about an ALTER TEXT SEARCH CONFIGURATION command being
 *		executed
 */
void
EventTriggerCollectAlterTSConfig(AlterTSConfigurationStmt *stmt, Oid cfgId,
								 Oid *dictIds, int ndicts)
{
	MemoryContext oldcxt;
	CollectedCommand *command;

	/* ignore if event trigger context not set, or collection disabled */
	if (!currentEventTriggerState ||
		currentEventTriggerState->commandCollectionInhibited)
		return;

	oldcxt = MemoryContextSwitchTo(currentEventTriggerState->cxt);

	command = palloc0(sizeof(CollectedCommand));
	command->type = SCT_AlterTSConfig;
	command->in_extension = creating_extension;
	ObjectAddressSet(command->d.atscfg.address,
					 TSConfigRelationId, cfgId);
	command->d.atscfg.dictIds = palloc(sizeof(Oid) * ndicts);
	memcpy(command->d.atscfg.dictIds, dictIds, sizeof(Oid) * ndicts);
	command->d.atscfg.ndicts = ndicts;
	command->parsetree = (Node *) copyObject(stmt);

	currentEventTriggerState->commandList =
		lappend(currentEventTriggerState->commandList, command);

	MemoryContextSwitchTo(oldcxt);
}

/*
 * EventTriggerCollectAlterDefPrivs
 *		Save data about an ALTER DEFAULT PRIVILEGES command being
 *		executed
 */
void
EventTriggerCollectAlterDefPrivs(AlterDefaultPrivilegesStmt *stmt)
{
	MemoryContext oldcxt;
	CollectedCommand *command;

	/* ignore if event trigger context not set, or collection disabled */
	if (!currentEventTriggerState ||
		currentEventTriggerState->commandCollectionInhibited)
		return;

	oldcxt = MemoryContextSwitchTo(currentEventTriggerState->cxt);

	command = palloc0(sizeof(CollectedCommand));
	command->type = SCT_AlterDefaultPrivileges;
	command->d.defprivs.objtype = stmt->action->objtype;
	command->in_extension = creating_extension;
	command->parsetree = (Node *) copyObject(stmt);

	currentEventTriggerState->commandList =
		lappend(currentEventTriggerState->commandList, command);
	MemoryContextSwitchTo(oldcxt);
}

/*
 * In a ddl_command_end event trigger, this function reports the DDL commands
 * being run.
 */
Datum
pg_event_trigger_ddl_commands(PG_FUNCTION_ARGS)
{
	ReturnSetInfo *rsinfo = (ReturnSetInfo *) fcinfo->resultinfo;
	TupleDesc	tupdesc;
	Tuplestorestate *tupstore;
	MemoryContext per_query_ctx;
	MemoryContext oldcontext;
	ListCell   *lc;

	/*
	 * Protect this function from being called out of context
	 */
	if (!currentEventTriggerState)
		ereport(ERROR,
				(errcode(ERRCODE_E_R_I_E_EVENT_TRIGGER_PROTOCOL_VIOLATED),
				 errmsg("%s can only be called in an event trigger function",
						"pg_event_trigger_ddl_commands()")));

	/* check to see if caller supports us returning a tuplestore */
	if (rsinfo == NULL || !IsA(rsinfo, ReturnSetInfo))
		ereport(ERROR,
				(errcode(ERRCODE_FEATURE_NOT_SUPPORTED),
				 errmsg("set-valued function called in context that cannot accept a set")));
	if (!(rsinfo->allowedModes & SFRM_Materialize))
		ereport(ERROR,
				(errcode(ERRCODE_FEATURE_NOT_SUPPORTED),
				 errmsg("materialize mode required, but it is not allowed in this context")));

	/* Build a tuple descriptor for our result type */
	if (get_call_result_type(fcinfo, NULL, &tupdesc) != TYPEFUNC_COMPOSITE)
		elog(ERROR, "return type must be a row type");

	/* Build tuplestore to hold the result rows */
	per_query_ctx = rsinfo->econtext->ecxt_per_query_memory;
	oldcontext = MemoryContextSwitchTo(per_query_ctx);

	tupstore = tuplestore_begin_heap(true, false, work_mem);
	rsinfo->returnMode = SFRM_Materialize;
	rsinfo->setResult = tupstore;
	rsinfo->setDesc = tupdesc;

	MemoryContextSwitchTo(oldcontext);

	foreach(lc, currentEventTriggerState->commandList)
	{
		CollectedCommand *cmd = lfirst(lc);
		Datum		values[9];
		bool		nulls[9];
		ObjectAddress addr;
		int			i = 0;

		/*
		 * For IF NOT EXISTS commands that attempt to create an existing
		 * object, the returned OID is Invalid.  Don't return anything.
		 *
		 * One might think that a viable alternative would be to look up the
		 * Oid of the existing object and run the deparse with that.  But
		 * since the parse tree might be different from the one that created
		 * the object in the first place, we might not end up in a consistent
		 * state anyway.
		 */
		if (cmd->type == SCT_Simple &&
			!OidIsValid(cmd->d.simple.address.objectId))
			continue;

		MemSet(nulls, 0, sizeof(nulls));

		switch (cmd->type)
		{
			case SCT_Simple:
			case SCT_AlterTable:
			case SCT_AlterOpFamily:
			case SCT_CreateOpClass:
			case SCT_AlterTSConfig:
				{
					char	   *identity;
					char	   *type;
					char	   *schema = NULL;

					if (cmd->type == SCT_Simple)
						addr = cmd->d.simple.address;
					else if (cmd->type == SCT_AlterTable)
						ObjectAddressSet(addr,
										 cmd->d.alterTable.classId,
										 cmd->d.alterTable.objectId);
					else if (cmd->type == SCT_AlterOpFamily)
						addr = cmd->d.opfam.address;
					else if (cmd->type == SCT_CreateOpClass)
						addr = cmd->d.createopc.address;
					else if (cmd->type == SCT_AlterTSConfig)
						addr = cmd->d.atscfg.address;

					type = getObjectTypeDescription(&addr);
					identity = getObjectIdentity(&addr);

					/*
					 * Obtain schema name, if any ("pg_temp" if a temp
					 * object). If the object class is not in the supported
					 * list here, we assume it's a schema-less object type,
					 * and thus "schema" remains set to NULL.
					 */
					if (is_objectclass_supported(addr.classId))
					{
						AttrNumber	nspAttnum;

						nspAttnum = get_object_attnum_namespace(addr.classId);
						if (nspAttnum != InvalidAttrNumber)
						{
							Relation	catalog;
							HeapTuple	objtup;
							Oid			schema_oid;
							bool		isnull;

							catalog = table_open(addr.classId, AccessShareLock);
							objtup = get_catalog_object_by_oid(catalog,
															   get_object_attnum_oid(addr.classId),
															   addr.objectId);
							if (!HeapTupleIsValid(objtup))
								elog(ERROR, "cache lookup failed for object %u/%u",
									 addr.classId, addr.objectId);
							schema_oid =
								heap_getattr(objtup, nspAttnum,
											 RelationGetDescr(catalog), &isnull);
							if (isnull)
								elog(ERROR,
									 "invalid null namespace in object %u/%u/%d",
									 addr.classId, addr.objectId, addr.objectSubId);
							/* XXX not quite get_namespace_name_or_temp */
							if (isAnyTempNamespace(schema_oid))
								schema = pstrdup("pg_temp");
							else
								schema = get_namespace_name(schema_oid);

							table_close(catalog, AccessShareLock);
						}
					}

					/* classid */
					values[i++] = ObjectIdGetDatum(addr.classId);
					/* objid */
					values[i++] = ObjectIdGetDatum(addr.objectId);
					/* objsubid */
					values[i++] = Int32GetDatum(addr.objectSubId);
					/* command tag */
					values[i++] = CStringGetTextDatum(CreateCommandName(cmd->parsetree));
					/* object_type */
					values[i++] = CStringGetTextDatum(type);
					/* schema */
					if (schema == NULL)
						nulls[i++] = true;
					else
						values[i++] = CStringGetTextDatum(schema);
					/* identity */
					values[i++] = CStringGetTextDatum(identity);
					/* in_extension */
					values[i++] = BoolGetDatum(cmd->in_extension);
					/* command */
					values[i++] = PointerGetDatum(cmd);
				}
				break;

			case SCT_AlterDefaultPrivileges:
				/* classid */
				nulls[i++] = true;
				/* objid */
				nulls[i++] = true;
				/* objsubid */
				nulls[i++] = true;
				/* command tag */
				values[i++] = CStringGetTextDatum(CreateCommandName(cmd->parsetree));
				/* object_type */
				values[i++] = CStringGetTextDatum(stringify_adefprivs_objtype(cmd->d.defprivs.objtype));
				/* schema */
				nulls[i++] = true;
				/* identity */
				nulls[i++] = true;
				/* in_extension */
				values[i++] = BoolGetDatum(cmd->in_extension);
				/* command */
				values[i++] = PointerGetDatum(cmd);
				break;

			case SCT_Grant:
				/* classid */
				nulls[i++] = true;
				/* objid */
				nulls[i++] = true;
				/* objsubid */
				nulls[i++] = true;
				/* command tag */
				values[i++] = CStringGetTextDatum(cmd->d.grant.istmt->is_grant ?
												  "GRANT" : "REVOKE");
				/* object_type */
				values[i++] = CStringGetTextDatum(stringify_grant_objtype(cmd->d.grant.istmt->objtype));
				/* schema */
				nulls[i++] = true;
				/* identity */
				nulls[i++] = true;
				/* in_extension */
				values[i++] = BoolGetDatum(cmd->in_extension);
				/* command */
				values[i++] = PointerGetDatum(cmd);
				break;
		}

		tuplestore_putvalues(tupstore, tupdesc, values, nulls);
	}

	/* clean up and return the tuplestore */
	tuplestore_donestoring(tupstore);

	PG_RETURN_VOID();
}

/*
 * Return the ObjectType as a string, as it would appear in GRANT and
 * REVOKE commands.
 */
static const char *
stringify_grant_objtype(ObjectType objtype)
{
	switch (objtype)
	{
		case OBJECT_COLUMN:
			return "COLUMN";
		case OBJECT_TABLE:
			return "TABLE";
		case OBJECT_SEQUENCE:
			return "SEQUENCE";
		case OBJECT_DATABASE:
			return "DATABASE";
		case OBJECT_DOMAIN:
			return "DOMAIN";
		case OBJECT_FDW:
			return "FOREIGN DATA WRAPPER";
		case OBJECT_FOREIGN_SERVER:
			return "FOREIGN SERVER";
		case OBJECT_FUNCTION:
			return "FUNCTION";
		case OBJECT_LANGUAGE:
			return "LANGUAGE";
		case OBJECT_LARGEOBJECT:
			return "LARGE OBJECT";
		case OBJECT_SCHEMA:
			return "SCHEMA";
		case OBJECT_PROCEDURE:
			return "PROCEDURE";
		case OBJECT_ROUTINE:
			return "ROUTINE";
		case OBJECT_TABLESPACE:
			return "TABLESPACE";
		case OBJECT_TYPE:
			return "TYPE";
		case OBJECT_GRAPH:
			return "GRAPH";
		case OBJECT_PROPERTY_INDEX:
			return "GRAPH PROPERTY INDEX";
		case OBJECT_VLABEL:
			return "VERTEX LABEL";
		case OBJECT_ELABEL:
			return "EDGE LABEL";
			/* these currently aren't used */
		case OBJECT_ACCESS_METHOD:
		case OBJECT_AGGREGATE:
		case OBJECT_AMOP:
		case OBJECT_AMPROC:
		case OBJECT_ATTRIBUTE:
		case OBJECT_CAST:
		case OBJECT_COLLATION:
		case OBJECT_CONVERSION:
		case OBJECT_DEFAULT:
		case OBJECT_DEFACL:
		case OBJECT_DOMCONSTRAINT:
		case OBJECT_EVENT_TRIGGER:
		case OBJECT_EXTENSION:
		case OBJECT_FOREIGN_TABLE:
		case OBJECT_INDEX:
		case OBJECT_MATVIEW:
		case OBJECT_OPCLASS:
		case OBJECT_OPERATOR:
		case OBJECT_OPFAMILY:
		case OBJECT_POLICY:
		case OBJECT_PUBLICATION:
		case OBJECT_PUBLICATION_REL:
		case OBJECT_ROLE:
		case OBJECT_RULE:
		case OBJECT_STATISTIC_EXT:
		case OBJECT_SUBSCRIPTION:
		case OBJECT_TABCONSTRAINT:
		case OBJECT_TRANSFORM:
		case OBJECT_TRIGGER:
		case OBJECT_TSCONFIGURATION:
		case OBJECT_TSDICTIONARY:
		case OBJECT_TSPARSER:
		case OBJECT_TSTEMPLATE:
		case OBJECT_USER_MAPPING:
		case OBJECT_VIEW:
			elog(ERROR, "unsupported object type: %d", (int) objtype);
	}

	return "???";				/* keep compiler quiet */
}

/*
 * Return the ObjectType as a string; as above, but use the spelling
 * in ALTER DEFAULT PRIVILEGES commands instead.  Generally this is just
 * the plural.
 */
static const char *
stringify_adefprivs_objtype(ObjectType objtype)
{
	switch (objtype)
	{
		case OBJECT_COLUMN:
			return "COLUMNS";
		case OBJECT_TABLE:
			return "TABLES";
		case OBJECT_SEQUENCE:
			return "SEQUENCES";
		case OBJECT_DATABASE:
			return "DATABASES";
		case OBJECT_DOMAIN:
			return "DOMAINS";
		case OBJECT_FDW:
			return "FOREIGN DATA WRAPPERS";
		case OBJECT_FOREIGN_SERVER:
			return "FOREIGN SERVERS";
		case OBJECT_FUNCTION:
			return "FUNCTIONS";
		case OBJECT_LANGUAGE:
			return "LANGUAGES";
		case OBJECT_LARGEOBJECT:
			return "LARGE OBJECTS";
		case OBJECT_SCHEMA:
			return "SCHEMAS";
		case OBJECT_PROCEDURE:
			return "PROCEDURES";
		case OBJECT_ROUTINE:
			return "ROUTINES";
		case OBJECT_TABLESPACE:
			return "TABLESPACES";
		case OBJECT_TYPE:
			return "TYPES";
		case OBJECT_GRAPH:
			return "GRAPH";
		case OBJECT_PROPERTY_INDEX:
			return "GRAPH PROPERTY INDEX";
		case OBJECT_VLABEL:
			return "VERTEX LABEL";
		case OBJECT_ELABEL:
			return "EDGE LABEL";
			/* these currently aren't used */
		case OBJECT_ACCESS_METHOD:
		case OBJECT_AGGREGATE:
		case OBJECT_AMOP:
		case OBJECT_AMPROC:
		case OBJECT_ATTRIBUTE:
		case OBJECT_CAST:
		case OBJECT_COLLATION:
		case OBJECT_CONVERSION:
		case OBJECT_DEFAULT:
		case OBJECT_DEFACL:
		case OBJECT_DOMCONSTRAINT:
		case OBJECT_EVENT_TRIGGER:
		case OBJECT_EXTENSION:
		case OBJECT_FOREIGN_TABLE:
		case OBJECT_INDEX:
		case OBJECT_MATVIEW:
		case OBJECT_OPCLASS:
		case OBJECT_OPERATOR:
		case OBJECT_OPFAMILY:
		case OBJECT_POLICY:
		case OBJECT_PUBLICATION:
		case OBJECT_PUBLICATION_REL:
		case OBJECT_ROLE:
		case OBJECT_RULE:
		case OBJECT_STATISTIC_EXT:
		case OBJECT_SUBSCRIPTION:
		case OBJECT_TABCONSTRAINT:
		case OBJECT_TRANSFORM:
		case OBJECT_TRIGGER:
		case OBJECT_TSCONFIGURATION:
		case OBJECT_TSDICTIONARY:
		case OBJECT_TSPARSER:
		case OBJECT_TSTEMPLATE:
		case OBJECT_USER_MAPPING:
		case OBJECT_VIEW:
			elog(ERROR, "unsupported object type: %d", (int) objtype);
	}

	return "???";				/* keep compiler quiet */
}<|MERGE_RESOLUTION|>--- conflicted
+++ resolved
@@ -78,66 +78,6 @@
 	bool		supported;
 } event_trigger_support_data;
 
-<<<<<<< HEAD
-typedef enum
-{
-	EVENT_TRIGGER_COMMAND_TAG_OK,
-	EVENT_TRIGGER_COMMAND_TAG_NOT_SUPPORTED,
-	EVENT_TRIGGER_COMMAND_TAG_NOT_RECOGNIZED
-} event_trigger_command_tag_check_result;
-
-/* XXX merge this with ObjectTypeMap? */
-static const event_trigger_support_data event_trigger_support[] = {
-	{"ACCESS METHOD", true},
-	{"AGGREGATE", true},
-	{"CAST", true},
-	{"CONSTRAINT", true},
-	{"COLLATION", true},
-	{"CONVERSION", true},
-	{"DATABASE", false},
-	{"DOMAIN", true},
-	{"EXTENSION", true},
-	{"ELABEL", true},
-	{"EVENT TRIGGER", false},
-	{"FOREIGN DATA WRAPPER", true},
-	{"FOREIGN TABLE", true},
-	{"FUNCTION", true},
-	{"GRAPH", true},
-	{"INDEX", true},
-	{"LANGUAGE", true},
-	{"MATERIALIZED VIEW", true},
-	{"OPERATOR", true},
-	{"OPERATOR CLASS", true},
-	{"OPERATOR FAMILY", true},
-	{"POLICY", true},
-	{"PROCEDURE", true},
-	{"PUBLICATION", true},
-	{"PROPERTY INDEX", true},
-	{"ROLE", false},
-	{"ROUTINE", true},
-	{"RULE", true},
-	{"SCHEMA", true},
-	{"SEQUENCE", true},
-	{"SERVER", true},
-	{"STATISTICS", true},
-	{"SUBSCRIPTION", true},
-	{"TABLE", true},
-	{"TABLESPACE", false},
-	{"TRANSFORM", true},
-	{"TRIGGER", true},
-	{"TEXT SEARCH CONFIGURATION", true},
-	{"TEXT SEARCH DICTIONARY", true},
-	{"TEXT SEARCH PARSER", true},
-	{"TEXT SEARCH TEMPLATE", true},
-	{"TYPE", true},
-	{"USER MAPPING", true},
-	{"VIEW", true},
-	{"VLABEL", true},
-	{NULL, false}
-};
-
-=======
->>>>>>> 2f966131
 /* Support for dropped objects */
 typedef struct SQLDropObject
 {
@@ -303,21 +243,6 @@
 	}
 }
 
-<<<<<<< HEAD
-static event_trigger_command_tag_check_result
-check_table_rewrite_ddl_tag(const char *tag)
-{
-	if (pg_strcasecmp(tag, "ALTER TABLE") == 0 ||
-		pg_strcasecmp(tag, "ALTER TYPE") == 0 ||
-		pg_strcasecmp(tag, "ALTER VLABEL") == 0 ||
-		pg_strcasecmp(tag, "ALTER ELABEL") == 0)
-		return EVENT_TRIGGER_COMMAND_TAG_OK;
-
-	return EVENT_TRIGGER_COMMAND_TAG_NOT_SUPPORTED;
-}
-
-=======
->>>>>>> 2f966131
 /*
  * Complain about a duplicate filter variable.
  */
