/*-------------------------------------------------------------------------
 *
 * event_trigger.c
 *	  PostgreSQL EVENT TRIGGER support code.
 *
 * Portions Copyright (c) 1996-2018, PostgreSQL Global Development Group
 * Portions Copyright (c) 1994, Regents of the University of California
 *
 * IDENTIFICATION
 *	  src/backend/commands/event_trigger.c
 *
 *-------------------------------------------------------------------------
 */
#include "postgres.h"

#include "access/htup_details.h"
#include "access/xact.h"
#include "catalog/dependency.h"
#include "catalog/indexing.h"
#include "catalog/objectaccess.h"
#include "catalog/pg_event_trigger.h"
#include "catalog/pg_namespace.h"
#include "catalog/pg_opclass.h"
#include "catalog/pg_opfamily.h"
#include "catalog/pg_proc.h"
#include "catalog/pg_trigger.h"
#include "catalog/pg_ts_config.h"
#include "catalog/pg_type.h"
#include "commands/dbcommands.h"
#include "commands/event_trigger.h"
#include "commands/extension.h"
#include "commands/trigger.h"
#include "funcapi.h"
#include "parser/parse_func.h"
#include "pgstat.h"
#include "lib/ilist.h"
#include "miscadmin.h"
#include "tcop/deparse_utility.h"
#include "utils/acl.h"
#include "utils/builtins.h"
#include "utils/evtcache.h"
#include "utils/fmgroids.h"
#include "utils/lsyscache.h"
#include "utils/memutils.h"
#include "utils/rel.h"
#include "utils/tqual.h"
#include "utils/syscache.h"
#include "tcop/utility.h"

typedef struct EventTriggerQueryState
{
	/* memory context for this state's objects */
	MemoryContext cxt;

	/* sql_drop */
	slist_head	SQLDropList;
	bool		in_sql_drop;

	/* table_rewrite */
	Oid			table_rewrite_oid;	/* InvalidOid, or set for table_rewrite
									 * event */
	int			table_rewrite_reason;	/* AT_REWRITE reason */

	/* Support for command collection */
	bool		commandCollectionInhibited;
	CollectedCommand *currentCommand;
	List	   *commandList;	/* list of CollectedCommand; see
								 * deparse_utility.h */
	struct EventTriggerQueryState *previous;
} EventTriggerQueryState;

static EventTriggerQueryState *currentEventTriggerState = NULL;

typedef struct
{
	const char *obtypename;
	bool		supported;
} event_trigger_support_data;

typedef enum
{
	EVENT_TRIGGER_COMMAND_TAG_OK,
	EVENT_TRIGGER_COMMAND_TAG_NOT_SUPPORTED,
	EVENT_TRIGGER_COMMAND_TAG_NOT_RECOGNIZED
} event_trigger_command_tag_check_result;

/* XXX merge this with ObjectTypeMap? */
static event_trigger_support_data event_trigger_support[] = {
	{"ACCESS METHOD", true},
	{"AGGREGATE", true},
	{"CAST", true},
	{"CONSTRAINT", true},
	{"COLLATION", true},
	{"CONVERSION", true},
	{"DATABASE", false},
	{"DOMAIN", true},
	{"EXTENSION", true},
	{"ELABEL", true},
	{"EVENT TRIGGER", false},
	{"FOREIGN DATA WRAPPER", true},
	{"FOREIGN TABLE", true},
	{"FUNCTION", true},
	{"GRAPH", true},
	{"INDEX", true},
	{"LANGUAGE", true},
	{"MATERIALIZED VIEW", true},
	{"OPERATOR", true},
	{"OPERATOR CLASS", true},
	{"OPERATOR FAMILY", true},
	{"POLICY", true},
	{"PROCEDURE", true},
	{"PUBLICATION", true},
	{"PROPERTY INDEX", true},
	{"ROLE", false},
	{"ROUTINE", true},
	{"RULE", true},
	{"SCHEMA", true},
	{"SEQUENCE", true},
	{"SERVER", true},
	{"STATISTICS", true},
	{"SUBSCRIPTION", true},
	{"TABLE", true},
	{"TABLESPACE", false},
	{"TRANSFORM", true},
	{"TRIGGER", true},
	{"TEXT SEARCH CONFIGURATION", true},
	{"TEXT SEARCH DICTIONARY", true},
	{"TEXT SEARCH PARSER", true},
	{"TEXT SEARCH TEMPLATE", true},
	{"TYPE", true},
	{"USER MAPPING", true},
	{"VIEW", true},
	{"VLABEL", true},
	{NULL, false}
};

/* Support for dropped objects */
typedef struct SQLDropObject
{
	ObjectAddress address;
	const char *schemaname;
	const char *objname;
	const char *objidentity;
	const char *objecttype;
	List	   *addrnames;
	List	   *addrargs;
	bool		original;
	bool		normal;
	bool		istemp;
	slist_node	next;
} SQLDropObject;

static void AlterEventTriggerOwner_internal(Relation rel,
								HeapTuple tup,
								Oid newOwnerId);
static event_trigger_command_tag_check_result check_ddl_tag(const char *tag);
static event_trigger_command_tag_check_result check_table_rewrite_ddl_tag(
							const char *tag);
static void error_duplicate_filter_variable(const char *defname);
static Datum filter_list_to_array(List *filterlist);
static Oid insert_event_trigger_tuple(const char *trigname, const char *eventname,
						   Oid evtOwner, Oid funcoid, List *tags);
static void validate_ddl_tags(const char *filtervar, List *taglist);
static void validate_table_rewrite_tags(const char *filtervar, List *taglist);
static void EventTriggerInvoke(List *fn_oid_list, EventTriggerData *trigdata);
static const char *stringify_grant_objtype(ObjectType objtype);
static const char *stringify_adefprivs_objtype(ObjectType objtype);

/*
 * Create an event trigger.
 */
Oid
CreateEventTrigger(CreateEventTrigStmt *stmt)
{
	HeapTuple	tuple;
	Oid			funcoid;
	Oid			funcrettype;
	Oid			fargtypes[1];	/* dummy */
	Oid			evtowner = GetUserId();
	ListCell   *lc;
	List	   *tags = NULL;

	/*
	 * It would be nice to allow database owners or even regular users to do
	 * this, but there are obvious privilege escalation risks which would have
	 * to somehow be plugged first.
	 */
	if (!superuser())
		ereport(ERROR,
				(errcode(ERRCODE_INSUFFICIENT_PRIVILEGE),
				 errmsg("permission denied to create event trigger \"%s\"",
						stmt->trigname),
				 errhint("Must be superuser to create an event trigger.")));

	/* Validate event name. */
	if (strcmp(stmt->eventname, "ddl_command_start") != 0 &&
		strcmp(stmt->eventname, "ddl_command_end") != 0 &&
		strcmp(stmt->eventname, "sql_drop") != 0 &&
		strcmp(stmt->eventname, "table_rewrite") != 0)
		ereport(ERROR,
				(errcode(ERRCODE_SYNTAX_ERROR),
				 errmsg("unrecognized event name \"%s\"",
						stmt->eventname)));

	/* Validate filter conditions. */
	foreach(lc, stmt->whenclause)
	{
		DefElem    *def = (DefElem *) lfirst(lc);

		if (strcmp(def->defname, "tag") == 0)
		{
			if (tags != NULL)
				error_duplicate_filter_variable(def->defname);
			tags = (List *) def->arg;
		}
		else
			ereport(ERROR,
					(errcode(ERRCODE_SYNTAX_ERROR),
					 errmsg("unrecognized filter variable \"%s\"", def->defname)));
	}

	/* Validate tag list, if any. */
	if ((strcmp(stmt->eventname, "ddl_command_start") == 0 ||
		 strcmp(stmt->eventname, "ddl_command_end") == 0 ||
		 strcmp(stmt->eventname, "sql_drop") == 0)
		&& tags != NULL)
		validate_ddl_tags("tag", tags);
	else if (strcmp(stmt->eventname, "table_rewrite") == 0
			 && tags != NULL)
		validate_table_rewrite_tags("tag", tags);

	/*
	 * Give user a nice error message if an event trigger of the same name
	 * already exists.
	 */
	tuple = SearchSysCache1(EVENTTRIGGERNAME, CStringGetDatum(stmt->trigname));
	if (HeapTupleIsValid(tuple))
		ereport(ERROR,
				(errcode(ERRCODE_DUPLICATE_OBJECT),
				 errmsg("event trigger \"%s\" already exists",
						stmt->trigname)));

	/* Find and validate the trigger function. */
	funcoid = LookupFuncName(stmt->funcname, 0, fargtypes, false);
	funcrettype = get_func_rettype(funcoid);
	if (funcrettype != EVTTRIGGEROID)
		ereport(ERROR,
				(errcode(ERRCODE_INVALID_OBJECT_DEFINITION),
				 errmsg("function %s must return type %s",
						NameListToString(stmt->funcname), "event_trigger")));

	/* Insert catalog entries. */
	return insert_event_trigger_tuple(stmt->trigname, stmt->eventname,
									  evtowner, funcoid, tags);
}

/*
 * Validate DDL command tags.
 */
static void
validate_ddl_tags(const char *filtervar, List *taglist)
{
	ListCell   *lc;

	foreach(lc, taglist)
	{
		const char *tag = strVal(lfirst(lc));
		event_trigger_command_tag_check_result result;

		result = check_ddl_tag(tag);
		if (result == EVENT_TRIGGER_COMMAND_TAG_NOT_RECOGNIZED)
			ereport(ERROR,
					(errcode(ERRCODE_SYNTAX_ERROR),
					 errmsg("filter value \"%s\" not recognized for filter variable \"%s\"",
							tag, filtervar)));
		if (result == EVENT_TRIGGER_COMMAND_TAG_NOT_SUPPORTED)
			ereport(ERROR,
					(errcode(ERRCODE_FEATURE_NOT_SUPPORTED),
			/* translator: %s represents an SQL statement name */
					 errmsg("event triggers are not supported for %s",
							tag)));
	}
}

static event_trigger_command_tag_check_result
check_ddl_tag(const char *tag)
{
	const char *obtypename;
	event_trigger_support_data *etsd;

	/*
	 * Handle some idiosyncratic special cases.
	 */
	if (pg_strcasecmp(tag, "CREATE TABLE AS") == 0 ||
		pg_strcasecmp(tag, "SELECT INTO") == 0 ||
		pg_strcasecmp(tag, "REFRESH MATERIALIZED VIEW") == 0 ||
		pg_strcasecmp(tag, "ALTER DEFAULT PRIVILEGES") == 0 ||
		pg_strcasecmp(tag, "ALTER LARGE OBJECT") == 0 ||
		pg_strcasecmp(tag, "COMMENT") == 0 ||
		pg_strcasecmp(tag, "GRANT") == 0 ||
		pg_strcasecmp(tag, "REVOKE") == 0 ||
		pg_strcasecmp(tag, "DROP OWNED") == 0 ||
		pg_strcasecmp(tag, "IMPORT FOREIGN SCHEMA") == 0 ||
		pg_strcasecmp(tag, "SECURITY LABEL") == 0)
		return EVENT_TRIGGER_COMMAND_TAG_OK;

	/*
	 * Otherwise, command should be CREATE, ALTER, or DROP.
	 */
	if (pg_strncasecmp(tag, "CREATE ", 7) == 0)
		obtypename = tag + 7;
	else if (pg_strncasecmp(tag, "ALTER ", 6) == 0)
		obtypename = tag + 6;
	else if (pg_strncasecmp(tag, "DROP ", 5) == 0)
		obtypename = tag + 5;
	else
		return EVENT_TRIGGER_COMMAND_TAG_NOT_RECOGNIZED;

	/*
	 * ...and the object type should be something recognizable.
	 */
	for (etsd = event_trigger_support; etsd->obtypename != NULL; etsd++)
		if (pg_strcasecmp(etsd->obtypename, obtypename) == 0)
			break;
	if (etsd->obtypename == NULL)
		return EVENT_TRIGGER_COMMAND_TAG_NOT_RECOGNIZED;
	if (!etsd->supported)
		return EVENT_TRIGGER_COMMAND_TAG_NOT_SUPPORTED;
	return EVENT_TRIGGER_COMMAND_TAG_OK;
}

/*
 * Validate DDL command tags for event table_rewrite.
 */
static void
validate_table_rewrite_tags(const char *filtervar, List *taglist)
{
	ListCell   *lc;

	foreach(lc, taglist)
	{
		const char *tag = strVal(lfirst(lc));
		event_trigger_command_tag_check_result result;

		result = check_table_rewrite_ddl_tag(tag);
		if (result == EVENT_TRIGGER_COMMAND_TAG_NOT_SUPPORTED)
			ereport(ERROR,
					(errcode(ERRCODE_FEATURE_NOT_SUPPORTED),
			/* translator: %s represents an SQL statement name */
					 errmsg("event triggers are not supported for %s",
							tag)));
	}
}

static event_trigger_command_tag_check_result
check_table_rewrite_ddl_tag(const char *tag)
{
	if (pg_strcasecmp(tag, "ALTER TABLE") == 0 ||
		pg_strcasecmp(tag, "ALTER TYPE") == 0 ||
		pg_strcasecmp(tag, "ALTER VLABEL") == 0 ||
		pg_strcasecmp(tag, "ALTER ELABEL") == 0)
		return EVENT_TRIGGER_COMMAND_TAG_OK;

	return EVENT_TRIGGER_COMMAND_TAG_NOT_SUPPORTED;
}

/*
 * Complain about a duplicate filter variable.
 */
static void
error_duplicate_filter_variable(const char *defname)
{
	ereport(ERROR,
			(errcode(ERRCODE_SYNTAX_ERROR),
			 errmsg("filter variable \"%s\" specified more than once",
					defname)));
}

/*
 * Insert the new pg_event_trigger row and record dependencies.
 */
static Oid
insert_event_trigger_tuple(const char *trigname, const char *eventname, Oid evtOwner,
						   Oid funcoid, List *taglist)
{
	Relation	tgrel;
	Oid			trigoid;
	HeapTuple	tuple;
	Datum		values[Natts_pg_trigger];
	bool		nulls[Natts_pg_trigger];
	NameData	evtnamedata,
				evteventdata;
	ObjectAddress myself,
				referenced;

	/* Open pg_event_trigger. */
	tgrel = heap_open(EventTriggerRelationId, RowExclusiveLock);

	/* Build the new pg_trigger tuple. */
	memset(nulls, false, sizeof(nulls));
	namestrcpy(&evtnamedata, trigname);
	values[Anum_pg_event_trigger_evtname - 1] = NameGetDatum(&evtnamedata);
	namestrcpy(&evteventdata, eventname);
	values[Anum_pg_event_trigger_evtevent - 1] = NameGetDatum(&evteventdata);
	values[Anum_pg_event_trigger_evtowner - 1] = ObjectIdGetDatum(evtOwner);
	values[Anum_pg_event_trigger_evtfoid - 1] = ObjectIdGetDatum(funcoid);
	values[Anum_pg_event_trigger_evtenabled - 1] =
		CharGetDatum(TRIGGER_FIRES_ON_ORIGIN);
	if (taglist == NIL)
		nulls[Anum_pg_event_trigger_evttags - 1] = true;
	else
		values[Anum_pg_event_trigger_evttags - 1] =
			filter_list_to_array(taglist);

	/* Insert heap tuple. */
	tuple = heap_form_tuple(tgrel->rd_att, values, nulls);
	trigoid = CatalogTupleInsert(tgrel, tuple);
	heap_freetuple(tuple);

	/* Depend on owner. */
	recordDependencyOnOwner(EventTriggerRelationId, trigoid, evtOwner);

	/* Depend on event trigger function. */
	myself.classId = EventTriggerRelationId;
	myself.objectId = trigoid;
	myself.objectSubId = 0;
	referenced.classId = ProcedureRelationId;
	referenced.objectId = funcoid;
	referenced.objectSubId = 0;
	recordDependencyOn(&myself, &referenced, DEPENDENCY_NORMAL);

	/* Depend on extension, if any. */
	recordDependencyOnCurrentExtension(&myself, false);

	/* Post creation hook for new event trigger */
	InvokeObjectPostCreateHook(EventTriggerRelationId, trigoid, 0);

	/* Close pg_event_trigger. */
	heap_close(tgrel, RowExclusiveLock);

	return trigoid;
}

/*
 * In the parser, a clause like WHEN tag IN ('cmd1', 'cmd2') is represented
 * by a DefElem whose value is a List of String nodes; in the catalog, we
 * store the list of strings as a text array.  This function transforms the
 * former representation into the latter one.
 *
 * For cleanliness, we store command tags in the catalog as text.  It's
 * possible (although not currently anticipated) that we might have
 * a case-sensitive filter variable in the future, in which case this would
 * need some further adjustment.
 */
static Datum
filter_list_to_array(List *filterlist)
{
	ListCell   *lc;
	Datum	   *data;
	int			i = 0,
				l = list_length(filterlist);

	data = (Datum *) palloc(l * sizeof(Datum));

	foreach(lc, filterlist)
	{
		const char *value = strVal(lfirst(lc));
		char	   *result,
				   *p;

		result = pstrdup(value);
		for (p = result; *p; p++)
			*p = pg_ascii_toupper((unsigned char) *p);
		data[i++] = PointerGetDatum(cstring_to_text(result));
		pfree(result);
	}

	return PointerGetDatum(construct_array(data, l, TEXTOID, -1, false, 'i'));
}

/*
 * Guts of event trigger deletion.
 */
void
RemoveEventTriggerById(Oid trigOid)
{
	Relation	tgrel;
	HeapTuple	tup;

	tgrel = heap_open(EventTriggerRelationId, RowExclusiveLock);

	tup = SearchSysCache1(EVENTTRIGGEROID, ObjectIdGetDatum(trigOid));
	if (!HeapTupleIsValid(tup))
		elog(ERROR, "cache lookup failed for event trigger %u", trigOid);

	CatalogTupleDelete(tgrel, &tup->t_self);

	ReleaseSysCache(tup);

	heap_close(tgrel, RowExclusiveLock);
}

/*
 * ALTER EVENT TRIGGER foo ENABLE|DISABLE|ENABLE ALWAYS|REPLICA
 */
Oid
AlterEventTrigger(AlterEventTrigStmt *stmt)
{
	Relation	tgrel;
	HeapTuple	tup;
	Oid			trigoid;
	Form_pg_event_trigger evtForm;
	char		tgenabled = stmt->tgenabled;

	tgrel = heap_open(EventTriggerRelationId, RowExclusiveLock);

	tup = SearchSysCacheCopy1(EVENTTRIGGERNAME,
							  CStringGetDatum(stmt->trigname));
	if (!HeapTupleIsValid(tup))
		ereport(ERROR,
				(errcode(ERRCODE_UNDEFINED_OBJECT),
				 errmsg("event trigger \"%s\" does not exist",
						stmt->trigname)));

	trigoid = HeapTupleGetOid(tup);

	if (!pg_event_trigger_ownercheck(trigoid, GetUserId()))
		aclcheck_error(ACLCHECK_NOT_OWNER, OBJECT_EVENT_TRIGGER,
					   stmt->trigname);

	/* tuple is a copy, so we can modify it below */
	evtForm = (Form_pg_event_trigger) GETSTRUCT(tup);
	evtForm->evtenabled = tgenabled;

	CatalogTupleUpdate(tgrel, &tup->t_self, tup);

	InvokeObjectPostAlterHook(EventTriggerRelationId,
							  trigoid, 0);

	/* clean up */
	heap_freetuple(tup);
	heap_close(tgrel, RowExclusiveLock);

	return trigoid;
}

/*
 * Change event trigger's owner -- by name
 */
ObjectAddress
AlterEventTriggerOwner(const char *name, Oid newOwnerId)
{
	Oid			evtOid;
	HeapTuple	tup;
	Relation	rel;
	ObjectAddress address;

	rel = heap_open(EventTriggerRelationId, RowExclusiveLock);

	tup = SearchSysCacheCopy1(EVENTTRIGGERNAME, CStringGetDatum(name));

	if (!HeapTupleIsValid(tup))
		ereport(ERROR,
				(errcode(ERRCODE_UNDEFINED_OBJECT),
				 errmsg("event trigger \"%s\" does not exist", name)));

	evtOid = HeapTupleGetOid(tup);

	AlterEventTriggerOwner_internal(rel, tup, newOwnerId);

	ObjectAddressSet(address, EventTriggerRelationId, evtOid);

	heap_freetuple(tup);

	heap_close(rel, RowExclusiveLock);

	return address;
}

/*
 * Change event trigger owner, by OID
 */
void
AlterEventTriggerOwner_oid(Oid trigOid, Oid newOwnerId)
{
	HeapTuple	tup;
	Relation	rel;

	rel = heap_open(EventTriggerRelationId, RowExclusiveLock);

	tup = SearchSysCacheCopy1(EVENTTRIGGEROID, ObjectIdGetDatum(trigOid));

	if (!HeapTupleIsValid(tup))
		ereport(ERROR,
				(errcode(ERRCODE_UNDEFINED_OBJECT),
				 errmsg("event trigger with OID %u does not exist", trigOid)));

	AlterEventTriggerOwner_internal(rel, tup, newOwnerId);

	heap_freetuple(tup);

	heap_close(rel, RowExclusiveLock);
}

/*
 * Internal workhorse for changing an event trigger's owner
 */
static void
AlterEventTriggerOwner_internal(Relation rel, HeapTuple tup, Oid newOwnerId)
{
	Form_pg_event_trigger form;

	form = (Form_pg_event_trigger) GETSTRUCT(tup);

	if (form->evtowner == newOwnerId)
		return;

	if (!pg_event_trigger_ownercheck(HeapTupleGetOid(tup), GetUserId()))
		aclcheck_error(ACLCHECK_NOT_OWNER, OBJECT_EVENT_TRIGGER,
					   NameStr(form->evtname));

	/* New owner must be a superuser */
	if (!superuser_arg(newOwnerId))
		ereport(ERROR,
				(errcode(ERRCODE_INSUFFICIENT_PRIVILEGE),
				 errmsg("permission denied to change owner of event trigger \"%s\"",
						NameStr(form->evtname)),
				 errhint("The owner of an event trigger must be a superuser.")));

	form->evtowner = newOwnerId;
	CatalogTupleUpdate(rel, &tup->t_self, tup);

	/* Update owner dependency reference */
	changeDependencyOnOwner(EventTriggerRelationId,
							HeapTupleGetOid(tup),
							newOwnerId);

	InvokeObjectPostAlterHook(EventTriggerRelationId,
							  HeapTupleGetOid(tup), 0);
}

/*
 * get_event_trigger_oid - Look up an event trigger by name to find its OID.
 *
 * If missing_ok is false, throw an error if trigger not found.  If
 * true, just return InvalidOid.
 */
Oid
get_event_trigger_oid(const char *trigname, bool missing_ok)
{
	Oid			oid;

	oid = GetSysCacheOid1(EVENTTRIGGERNAME, CStringGetDatum(trigname));
	if (!OidIsValid(oid) && !missing_ok)
		ereport(ERROR,
				(errcode(ERRCODE_UNDEFINED_OBJECT),
				 errmsg("event trigger \"%s\" does not exist", trigname)));
	return oid;
}

/*
 * Return true when we want to fire given Event Trigger and false otherwise,
 * filtering on the session replication role and the event trigger registered
 * tags matching.
 */
static bool
filter_event_trigger(const char **tag, EventTriggerCacheItem *item)
{
	/*
	 * Filter by session replication role, knowing that we never see disabled
	 * items down here.
	 */
	if (SessionReplicationRole == SESSION_REPLICATION_ROLE_REPLICA)
	{
		if (item->enabled == TRIGGER_FIRES_ON_ORIGIN)
			return false;
	}
	else
	{
		if (item->enabled == TRIGGER_FIRES_ON_REPLICA)
			return false;
	}

	/* Filter by tags, if any were specified. */
	if (item->ntags != 0 && bsearch(tag, item->tag,
									item->ntags, sizeof(char *),
									pg_qsort_strcmp) == NULL)
		return false;

	/* if we reach that point, we're not filtering out this item */
	return true;
}

/*
 * Setup for running triggers for the given event.  Return value is an OID list
 * of functions to run; if there are any, trigdata is filled with an
 * appropriate EventTriggerData for them to receive.
 */
static List *
EventTriggerCommonSetup(Node *parsetree,
						EventTriggerEvent event, const char *eventstr,
						EventTriggerData *trigdata)
{
	const char *tag;
	List	   *cachelist;
	ListCell   *lc;
	List	   *runlist = NIL;

	/*
	 * We want the list of command tags for which this procedure is actually
	 * invoked to match up exactly with the list that CREATE EVENT TRIGGER
	 * accepts.  This debugging cross-check will throw an error if this
	 * function is invoked for a command tag that CREATE EVENT TRIGGER won't
	 * accept.  (Unfortunately, there doesn't seem to be any simple, automated
	 * way to verify that CREATE EVENT TRIGGER doesn't accept extra stuff that
	 * never reaches this control point.)
	 *
	 * If this cross-check fails for you, you probably need to either adjust
	 * standard_ProcessUtility() not to invoke event triggers for the command
	 * type in question, or you need to adjust check_ddl_tag to accept the
	 * relevant command tag.
	 */
#ifdef USE_ASSERT_CHECKING
	{
		const char *dbgtag;

		dbgtag = CreateCommandTag(parsetree);
		if (event == EVT_DDLCommandStart ||
			event == EVT_DDLCommandEnd ||
			event == EVT_SQLDrop)
		{
			if (check_ddl_tag(dbgtag) != EVENT_TRIGGER_COMMAND_TAG_OK)
				elog(ERROR, "unexpected command tag \"%s\"", dbgtag);
		}
		else if (event == EVT_TableRewrite)
		{
			if (check_table_rewrite_ddl_tag(dbgtag) != EVENT_TRIGGER_COMMAND_TAG_OK)
				elog(ERROR, "unexpected command tag \"%s\"", dbgtag);
		}
	}
#endif

	/* Use cache to find triggers for this event; fast exit if none. */
	cachelist = EventCacheLookup(event);
	if (cachelist == NIL)
		return NIL;

	/* Get the command tag. */
	tag = CreateCommandTag(parsetree);

	/*
	 * Filter list of event triggers by command tag, and copy them into our
	 * memory context.  Once we start running the command triggers, or indeed
	 * once we do anything at all that touches the catalogs, an invalidation
	 * might leave cachelist pointing at garbage, so we must do this before we
	 * can do much else.
	 */
	foreach(lc, cachelist)
	{
		EventTriggerCacheItem *item = lfirst(lc);

		if (filter_event_trigger(&tag, item))
		{
			/* We must plan to fire this trigger. */
			runlist = lappend_oid(runlist, item->fnoid);
		}
	}

	/* don't spend any more time on this if no functions to run */
	if (runlist == NIL)
		return NIL;

	trigdata->type = T_EventTriggerData;
	trigdata->event = eventstr;
	trigdata->parsetree = parsetree;
	trigdata->tag = tag;

	return runlist;
}

/*
 * Fire ddl_command_start triggers.
 */
void
EventTriggerDDLCommandStart(Node *parsetree)
{
	List	   *runlist;
	EventTriggerData trigdata;

	/*
	 * Event Triggers are completely disabled in standalone mode.  There are
	 * (at least) two reasons for this:
	 *
	 * 1. A sufficiently broken event trigger might not only render the
	 * database unusable, but prevent disabling itself to fix the situation.
	 * In this scenario, restarting in standalone mode provides an escape
	 * hatch.
	 *
	 * 2. BuildEventTriggerCache relies on systable_beginscan_ordered, and
	 * therefore will malfunction if pg_event_trigger's indexes are damaged.
	 * To allow recovery from a damaged index, we need some operating mode
	 * wherein event triggers are disabled.  (Or we could implement
	 * heapscan-and-sort logic for that case, but having disaster recovery
	 * scenarios depend on code that's otherwise untested isn't appetizing.)
	 */
	if (!IsUnderPostmaster)
		return;

	runlist = EventTriggerCommonSetup(parsetree,
									  EVT_DDLCommandStart,
									  "ddl_command_start",
									  &trigdata);
	if (runlist == NIL)
		return;

	/* Run the triggers. */
	EventTriggerInvoke(runlist, &trigdata);

	/* Cleanup. */
	list_free(runlist);

	/*
	 * Make sure anything the event triggers did will be visible to the main
	 * command.
	 */
	CommandCounterIncrement();
}

/*
 * Fire ddl_command_end triggers.
 */
void
EventTriggerDDLCommandEnd(Node *parsetree)
{
	List	   *runlist;
	EventTriggerData trigdata;

	/*
	 * See EventTriggerDDLCommandStart for a discussion about why event
	 * triggers are disabled in single user mode.
	 */
	if (!IsUnderPostmaster)
		return;

	runlist = EventTriggerCommonSetup(parsetree,
									  EVT_DDLCommandEnd, "ddl_command_end",
									  &trigdata);
	if (runlist == NIL)
		return;

	/*
	 * Make sure anything the main command did will be visible to the event
	 * triggers.
	 */
	CommandCounterIncrement();

	/* Run the triggers. */
	EventTriggerInvoke(runlist, &trigdata);

	/* Cleanup. */
	list_free(runlist);
}

/*
 * Fire sql_drop triggers.
 */
void
EventTriggerSQLDrop(Node *parsetree)
{
	List	   *runlist;
	EventTriggerData trigdata;

	/*
	 * See EventTriggerDDLCommandStart for a discussion about why event
	 * triggers are disabled in single user mode.
	 */
	if (!IsUnderPostmaster)
		return;

	/*
	 * Use current state to determine whether this event fires at all.  If
	 * there are no triggers for the sql_drop event, then we don't have
	 * anything to do here.  Note that dropped object collection is disabled
	 * if this is the case, so even if we were to try to run, the list would
	 * be empty.
	 */
	if (!currentEventTriggerState ||
		slist_is_empty(&currentEventTriggerState->SQLDropList))
		return;

	runlist = EventTriggerCommonSetup(parsetree,
									  EVT_SQLDrop, "sql_drop",
									  &trigdata);

	/*
	 * Nothing to do if run list is empty.  Note this shouldn't happen,
	 * because if there are no sql_drop events, then objects-to-drop wouldn't
	 * have been collected in the first place and we would have quit above.
	 */
	if (runlist == NIL)
		return;

	/*
	 * Make sure anything the main command did will be visible to the event
	 * triggers.
	 */
	CommandCounterIncrement();

	/*
	 * Make sure pg_event_trigger_dropped_objects only works when running
	 * these triggers.  Use PG_TRY to ensure in_sql_drop is reset even when
	 * one trigger fails.  (This is perhaps not necessary, as the currentState
	 * variable will be removed shortly by our caller, but it seems better to
	 * play safe.)
	 */
	currentEventTriggerState->in_sql_drop = true;

	/* Run the triggers. */
	PG_TRY();
	{
		EventTriggerInvoke(runlist, &trigdata);
	}
	PG_CATCH();
	{
		currentEventTriggerState->in_sql_drop = false;
		PG_RE_THROW();
	}
	PG_END_TRY();
	currentEventTriggerState->in_sql_drop = false;

	/* Cleanup. */
	list_free(runlist);
}


/*
 * Fire table_rewrite triggers.
 */
void
EventTriggerTableRewrite(Node *parsetree, Oid tableOid, int reason)
{
	List	   *runlist;
	EventTriggerData trigdata;

	elog(DEBUG1, "EventTriggerTableRewrite(%u)", tableOid);

	/*
	 * Event Triggers are completely disabled in standalone mode.  There are
	 * (at least) two reasons for this:
	 *
	 * 1. A sufficiently broken event trigger might not only render the
	 * database unusable, but prevent disabling itself to fix the situation.
	 * In this scenario, restarting in standalone mode provides an escape
	 * hatch.
	 *
	 * 2. BuildEventTriggerCache relies on systable_beginscan_ordered, and
	 * therefore will malfunction if pg_event_trigger's indexes are damaged.
	 * To allow recovery from a damaged index, we need some operating mode
	 * wherein event triggers are disabled.  (Or we could implement
	 * heapscan-and-sort logic for that case, but having disaster recovery
	 * scenarios depend on code that's otherwise untested isn't appetizing.)
	 */
	if (!IsUnderPostmaster)
		return;

	runlist = EventTriggerCommonSetup(parsetree,
									  EVT_TableRewrite,
									  "table_rewrite",
									  &trigdata);
	if (runlist == NIL)
		return;

	/*
	 * Make sure pg_event_trigger_table_rewrite_oid only works when running
	 * these triggers. Use PG_TRY to ensure table_rewrite_oid is reset even
	 * when one trigger fails. (This is perhaps not necessary, as the
	 * currentState variable will be removed shortly by our caller, but it
	 * seems better to play safe.)
	 */
	currentEventTriggerState->table_rewrite_oid = tableOid;
	currentEventTriggerState->table_rewrite_reason = reason;

	/* Run the triggers. */
	PG_TRY();
	{
		EventTriggerInvoke(runlist, &trigdata);
	}
	PG_CATCH();
	{
		currentEventTriggerState->table_rewrite_oid = InvalidOid;
		currentEventTriggerState->table_rewrite_reason = 0;
		PG_RE_THROW();
	}
	PG_END_TRY();

	currentEventTriggerState->table_rewrite_oid = InvalidOid;
	currentEventTriggerState->table_rewrite_reason = 0;

	/* Cleanup. */
	list_free(runlist);

	/*
	 * Make sure anything the event triggers did will be visible to the main
	 * command.
	 */
	CommandCounterIncrement();
}

/*
 * Invoke each event trigger in a list of event triggers.
 */
static void
EventTriggerInvoke(List *fn_oid_list, EventTriggerData *trigdata)
{
	MemoryContext context;
	MemoryContext oldcontext;
	ListCell   *lc;
	bool		first = true;

	/* Guard against stack overflow due to recursive event trigger */
	check_stack_depth();

	/*
	 * Let's evaluate event triggers in their own memory context, so that any
	 * leaks get cleaned up promptly.
	 */
	context = AllocSetContextCreate(CurrentMemoryContext,
									"event trigger context",
									ALLOCSET_DEFAULT_SIZES);
	oldcontext = MemoryContextSwitchTo(context);

	/* Call each event trigger. */
	foreach(lc, fn_oid_list)
	{
		Oid			fnoid = lfirst_oid(lc);
		FmgrInfo	flinfo;
		FunctionCallInfoData fcinfo;
		PgStat_FunctionCallUsage fcusage;

		elog(DEBUG1, "EventTriggerInvoke %u", fnoid);

		/*
		 * We want each event trigger to be able to see the results of the
		 * previous event trigger's action.  Caller is responsible for any
		 * command-counter increment that is needed between the event trigger
		 * and anything else in the transaction.
		 */
		if (first)
			first = false;
		else
			CommandCounterIncrement();

		/* Look up the function */
		fmgr_info(fnoid, &flinfo);

		/* Call the function, passing no arguments but setting a context. */
		InitFunctionCallInfoData(fcinfo, &flinfo, 0,
								 InvalidOid, (Node *) trigdata, NULL);
		pgstat_init_function_usage(&fcinfo, &fcusage);
		FunctionCallInvoke(&fcinfo);
		pgstat_end_function_usage(&fcusage, true);

		/* Reclaim memory. */
		MemoryContextReset(context);
	}

	/* Restore old memory context and delete the temporary one. */
	MemoryContextSwitchTo(oldcontext);
	MemoryContextDelete(context);
}

/*
 * Do event triggers support this object type?
 */
bool
EventTriggerSupportsObjectType(ObjectType obtype)
{
	switch (obtype)
	{
		case OBJECT_DATABASE:
		case OBJECT_TABLESPACE:
		case OBJECT_ROLE:
			/* no support for global objects */
			return false;
		case OBJECT_EVENT_TRIGGER:
			/* no support for event triggers on event triggers */
			return false;
		case OBJECT_PROPERTY_INDEX:
		case OBJECT_VLABEL:
		case OBJECT_GRAPH:
		case OBJECT_ELABEL:
			/* no support for event trigger on graph object */
			return false;

		case OBJECT_ACCESS_METHOD:
		case OBJECT_AGGREGATE:
		case OBJECT_AMOP:
		case OBJECT_AMPROC:
		case OBJECT_ATTRIBUTE:
		case OBJECT_CAST:
		case OBJECT_COLUMN:
		case OBJECT_COLLATION:
		case OBJECT_CONVERSION:
		case OBJECT_DEFACL:
		case OBJECT_DEFAULT:
		case OBJECT_DOMAIN:
		case OBJECT_DOMCONSTRAINT:
		case OBJECT_EXTENSION:
		case OBJECT_FDW:
		case OBJECT_FOREIGN_SERVER:
		case OBJECT_FOREIGN_TABLE:
		case OBJECT_FUNCTION:
		case OBJECT_INDEX:
		case OBJECT_LANGUAGE:
		case OBJECT_LARGEOBJECT:
		case OBJECT_MATVIEW:
		case OBJECT_OPCLASS:
		case OBJECT_OPERATOR:
		case OBJECT_OPFAMILY:
		case OBJECT_POLICY:
		case OBJECT_PROCEDURE:
		case OBJECT_PUBLICATION:
		case OBJECT_PUBLICATION_REL:
		case OBJECT_ROUTINE:
		case OBJECT_RULE:
		case OBJECT_SCHEMA:
		case OBJECT_SEQUENCE:
		case OBJECT_SUBSCRIPTION:
		case OBJECT_STATISTIC_EXT:
		case OBJECT_TABCONSTRAINT:
		case OBJECT_TABLE:
		case OBJECT_TRANSFORM:
		case OBJECT_TRIGGER:
		case OBJECT_TSCONFIGURATION:
		case OBJECT_TSDICTIONARY:
		case OBJECT_TSPARSER:
		case OBJECT_TSTEMPLATE:
		case OBJECT_TYPE:
		case OBJECT_USER_MAPPING:
		case OBJECT_VIEW:
			return true;

			/*
			 * There's intentionally no default: case here; we want the
			 * compiler to warn if a new ObjectType hasn't been handled above.
			 */
	}

	/* Shouldn't get here, but if we do, say "no support" */
	return false;
}

/*
 * Do event triggers support this object class?
 */
bool
EventTriggerSupportsObjectClass(ObjectClass objclass)
{
	switch (objclass)
	{
		case OCLASS_DATABASE:
		case OCLASS_TBLSPACE:
		case OCLASS_ROLE:
			/* no support for global objects */
			return false;
		case OCLASS_EVENT_TRIGGER:
			/* no support for event triggers on event triggers */
			return false;
		case OCLASS_CLASS:
		case OCLASS_PROC:
		case OCLASS_TYPE:
		case OCLASS_CAST:
		case OCLASS_COLLATION:
		case OCLASS_CONSTRAINT:
		case OCLASS_CONVERSION:
		case OCLASS_DEFAULT:
		case OCLASS_LANGUAGE:
		case OCLASS_LARGEOBJECT:
		case OCLASS_OPERATOR:
		case OCLASS_OPCLASS:
		case OCLASS_OPFAMILY:
		case OCLASS_AM:
		case OCLASS_AMOP:
		case OCLASS_AMPROC:
		case OCLASS_REWRITE:
		case OCLASS_TRIGGER:
		case OCLASS_SCHEMA:
		case OCLASS_STATISTIC_EXT:
		case OCLASS_TSPARSER:
		case OCLASS_TSDICT:
		case OCLASS_TSTEMPLATE:
		case OCLASS_TSCONFIG:
		case OCLASS_FDW:
		case OCLASS_FOREIGN_SERVER:
		case OCLASS_USER_MAPPING:
		case OCLASS_DEFACL:
		case OCLASS_EXTENSION:
		case OCLASS_POLICY:
		case OCLASS_PUBLICATION:
		case OCLASS_PUBLICATION_REL:
		case OCLASS_SUBSCRIPTION:
<<<<<<< HEAD
		case OCLASS_GRAPH:
		case OCLASS_LABEL:
=======
		case OCLASS_TRANSFORM:
>>>>>>> 5b570d77
			return true;

			/*
			 * There's intentionally no default: case here; we want the
			 * compiler to warn if a new OCLASS hasn't been handled above.
			 */
	}

	/* Shouldn't get here, but if we do, say "no support" */
	return false;
}

/*
 * Prepare event trigger state for a new complete query to run, if necessary;
 * returns whether this was done.  If it was, EventTriggerEndCompleteQuery must
 * be called when the query is done, regardless of whether it succeeds or fails
 * -- so use of a PG_TRY block is mandatory.
 */
bool
EventTriggerBeginCompleteQuery(void)
{
	EventTriggerQueryState *state;
	MemoryContext cxt;

	/*
	 * Currently, sql_drop, table_rewrite, ddl_command_end events are the only
	 * reason to have event trigger state at all; so if there are none, don't
	 * install one.
	 */
	if (!trackDroppedObjectsNeeded())
		return false;

	cxt = AllocSetContextCreate(TopMemoryContext,
								"event trigger state",
								ALLOCSET_DEFAULT_SIZES);
	state = MemoryContextAlloc(cxt, sizeof(EventTriggerQueryState));
	state->cxt = cxt;
	slist_init(&(state->SQLDropList));
	state->in_sql_drop = false;
	state->table_rewrite_oid = InvalidOid;

	state->commandCollectionInhibited = currentEventTriggerState ?
		currentEventTriggerState->commandCollectionInhibited : false;
	state->currentCommand = NULL;
	state->commandList = NIL;
	state->previous = currentEventTriggerState;
	currentEventTriggerState = state;

	return true;
}

/*
 * Query completed (or errored out) -- clean up local state, return to previous
 * one.
 *
 * Note: it's an error to call this routine if EventTriggerBeginCompleteQuery
 * returned false previously.
 *
 * Note: this might be called in the PG_CATCH block of a failing transaction,
 * so be wary of running anything unnecessary.  (In particular, it's probably
 * unwise to try to allocate memory.)
 */
void
EventTriggerEndCompleteQuery(void)
{
	EventTriggerQueryState *prevstate;

	prevstate = currentEventTriggerState->previous;

	/* this avoids the need for retail pfree of SQLDropList items: */
	MemoryContextDelete(currentEventTriggerState->cxt);

	currentEventTriggerState = prevstate;
}

/*
 * Do we need to keep close track of objects being dropped?
 *
 * This is useful because there is a cost to running with them enabled.
 */
bool
trackDroppedObjectsNeeded(void)
{
	/*
	 * true if any sql_drop, table_rewrite, ddl_command_end event trigger
	 * exists
	 */
	return list_length(EventCacheLookup(EVT_SQLDrop)) > 0 ||
		list_length(EventCacheLookup(EVT_TableRewrite)) > 0 ||
		list_length(EventCacheLookup(EVT_DDLCommandEnd)) > 0;
}

/*
 * Support for dropped objects information on event trigger functions.
 *
 * We keep the list of objects dropped by the current command in current
 * state's SQLDropList (comprising SQLDropObject items).  Each time a new
 * command is to start, a clean EventTriggerQueryState is created; commands
 * that drop objects do the dependency.c dance to drop objects, which
 * populates the current state's SQLDropList; when the event triggers are
 * invoked they can consume the list via pg_event_trigger_dropped_objects().
 * When the command finishes, the EventTriggerQueryState is cleared, and
 * the one from the previous command is restored (when no command is in
 * execution, the current state is NULL).
 *
 * All this lets us support the case that an event trigger function drops
 * objects "reentrantly".
 */

/*
 * Register one object as being dropped by the current command.
 */
void
EventTriggerSQLDropAddObject(const ObjectAddress *object, bool original, bool normal)
{
	SQLDropObject *obj;
	MemoryContext oldcxt;

	if (!currentEventTriggerState)
		return;

	Assert(EventTriggerSupportsObjectClass(getObjectClass(object)));

	/* don't report temp schemas except my own */
	if (object->classId == NamespaceRelationId &&
		(isAnyTempNamespace(object->objectId) &&
		 !isTempNamespace(object->objectId)))
		return;

	oldcxt = MemoryContextSwitchTo(currentEventTriggerState->cxt);

	obj = palloc0(sizeof(SQLDropObject));
	obj->address = *object;
	obj->original = original;
	obj->normal = normal;

	/*
	 * Obtain schema names from the object's catalog tuple, if one exists;
	 * this lets us skip objects in temp schemas.  We trust that
	 * ObjectProperty contains all object classes that can be
	 * schema-qualified.
	 */
	if (is_objectclass_supported(object->classId))
	{
		Relation	catalog;
		HeapTuple	tuple;

		catalog = heap_open(obj->address.classId, AccessShareLock);
		tuple = get_catalog_object_by_oid(catalog, obj->address.objectId);

		if (tuple)
		{
			AttrNumber	attnum;
			Datum		datum;
			bool		isnull;

			attnum = get_object_attnum_namespace(obj->address.classId);
			if (attnum != InvalidAttrNumber)
			{
				datum = heap_getattr(tuple, attnum,
									 RelationGetDescr(catalog), &isnull);
				if (!isnull)
				{
					Oid			namespaceId;

					namespaceId = DatumGetObjectId(datum);
					/* temp objects are only reported if they are my own */
					if (isTempNamespace(namespaceId))
					{
						obj->schemaname = "pg_temp";
						obj->istemp = true;
					}
					else if (isAnyTempNamespace(namespaceId))
					{
						pfree(obj);
						heap_close(catalog, AccessShareLock);
						MemoryContextSwitchTo(oldcxt);
						return;
					}
					else
					{
						obj->schemaname = get_namespace_name(namespaceId);
						obj->istemp = false;
					}
				}
			}

			if (get_object_namensp_unique(obj->address.classId) &&
				obj->address.objectSubId == 0)
			{
				attnum = get_object_attnum_name(obj->address.classId);
				if (attnum != InvalidAttrNumber)
				{
					datum = heap_getattr(tuple, attnum,
										 RelationGetDescr(catalog), &isnull);
					if (!isnull)
						obj->objname = pstrdup(NameStr(*DatumGetName(datum)));
				}
			}
		}

		heap_close(catalog, AccessShareLock);
	}
	else
	{
		if (object->classId == NamespaceRelationId &&
			isTempNamespace(object->objectId))
			obj->istemp = true;
	}

	/* object identity, objname and objargs */
	obj->objidentity =
		getObjectIdentityParts(&obj->address, &obj->addrnames, &obj->addrargs);

	/* object type */
	obj->objecttype = getObjectTypeDescription(&obj->address);

	slist_push_head(&(currentEventTriggerState->SQLDropList), &obj->next);

	MemoryContextSwitchTo(oldcxt);
}

/*
 * pg_event_trigger_dropped_objects
 *
 * Make the list of dropped objects available to the user function run by the
 * Event Trigger.
 */
Datum
pg_event_trigger_dropped_objects(PG_FUNCTION_ARGS)
{
	ReturnSetInfo *rsinfo = (ReturnSetInfo *) fcinfo->resultinfo;
	TupleDesc	tupdesc;
	Tuplestorestate *tupstore;
	MemoryContext per_query_ctx;
	MemoryContext oldcontext;
	slist_iter	iter;

	/*
	 * Protect this function from being called out of context
	 */
	if (!currentEventTriggerState ||
		!currentEventTriggerState->in_sql_drop)
		ereport(ERROR,
				(errcode(ERRCODE_E_R_I_E_EVENT_TRIGGER_PROTOCOL_VIOLATED),
				 errmsg("%s can only be called in a sql_drop event trigger function",
						"pg_event_trigger_dropped_objects()")));

	/* check to see if caller supports us returning a tuplestore */
	if (rsinfo == NULL || !IsA(rsinfo, ReturnSetInfo))
		ereport(ERROR,
				(errcode(ERRCODE_FEATURE_NOT_SUPPORTED),
				 errmsg("set-valued function called in context that cannot accept a set")));
	if (!(rsinfo->allowedModes & SFRM_Materialize))
		ereport(ERROR,
				(errcode(ERRCODE_FEATURE_NOT_SUPPORTED),
				 errmsg("materialize mode required, but it is not allowed in this context")));

	/* Build a tuple descriptor for our result type */
	if (get_call_result_type(fcinfo, NULL, &tupdesc) != TYPEFUNC_COMPOSITE)
		elog(ERROR, "return type must be a row type");

	/* Build tuplestore to hold the result rows */
	per_query_ctx = rsinfo->econtext->ecxt_per_query_memory;
	oldcontext = MemoryContextSwitchTo(per_query_ctx);

	tupstore = tuplestore_begin_heap(true, false, work_mem);
	rsinfo->returnMode = SFRM_Materialize;
	rsinfo->setResult = tupstore;
	rsinfo->setDesc = tupdesc;

	MemoryContextSwitchTo(oldcontext);

	slist_foreach(iter, &(currentEventTriggerState->SQLDropList))
	{
		SQLDropObject *obj;
		int			i = 0;
		Datum		values[12];
		bool		nulls[12];

		obj = slist_container(SQLDropObject, next, iter.cur);

		MemSet(values, 0, sizeof(values));
		MemSet(nulls, 0, sizeof(nulls));

		/* classid */
		values[i++] = ObjectIdGetDatum(obj->address.classId);

		/* objid */
		values[i++] = ObjectIdGetDatum(obj->address.objectId);

		/* objsubid */
		values[i++] = Int32GetDatum(obj->address.objectSubId);

		/* original */
		values[i++] = BoolGetDatum(obj->original);

		/* normal */
		values[i++] = BoolGetDatum(obj->normal);

		/* is_temporary */
		values[i++] = BoolGetDatum(obj->istemp);

		/* object_type */
		values[i++] = CStringGetTextDatum(obj->objecttype);

		/* schema_name */
		if (obj->schemaname)
			values[i++] = CStringGetTextDatum(obj->schemaname);
		else
			nulls[i++] = true;

		/* object_name */
		if (obj->objname)
			values[i++] = CStringGetTextDatum(obj->objname);
		else
			nulls[i++] = true;

		/* object_identity */
		if (obj->objidentity)
			values[i++] = CStringGetTextDatum(obj->objidentity);
		else
			nulls[i++] = true;

		/* address_names and address_args */
		if (obj->addrnames)
		{
			values[i++] = PointerGetDatum(strlist_to_textarray(obj->addrnames));

			if (obj->addrargs)
				values[i++] = PointerGetDatum(strlist_to_textarray(obj->addrargs));
			else
				values[i++] = PointerGetDatum(construct_empty_array(TEXTOID));
		}
		else
		{
			nulls[i++] = true;
			nulls[i++] = true;
		}

		tuplestore_putvalues(tupstore, tupdesc, values, nulls);
	}

	/* clean up and return the tuplestore */
	tuplestore_donestoring(tupstore);

	return (Datum) 0;
}

/*
 * pg_event_trigger_table_rewrite_oid
 *
 * Make the Oid of the table going to be rewritten available to the user
 * function run by the Event Trigger.
 */
Datum
pg_event_trigger_table_rewrite_oid(PG_FUNCTION_ARGS)
{
	/*
	 * Protect this function from being called out of context
	 */
	if (!currentEventTriggerState ||
		currentEventTriggerState->table_rewrite_oid == InvalidOid)
		ereport(ERROR,
				(errcode(ERRCODE_E_R_I_E_EVENT_TRIGGER_PROTOCOL_VIOLATED),
				 errmsg("%s can only be called in a table_rewrite event trigger function",
						"pg_event_trigger_table_rewrite_oid()")));

	PG_RETURN_OID(currentEventTriggerState->table_rewrite_oid);
}

/*
 * pg_event_trigger_table_rewrite_reason
 *
 * Make the rewrite reason available to the user.
 */
Datum
pg_event_trigger_table_rewrite_reason(PG_FUNCTION_ARGS)
{
	/*
	 * Protect this function from being called out of context
	 */
	if (!currentEventTriggerState ||
		currentEventTriggerState->table_rewrite_reason == 0)
		ereport(ERROR,
				(errcode(ERRCODE_E_R_I_E_EVENT_TRIGGER_PROTOCOL_VIOLATED),
				 errmsg("%s can only be called in a table_rewrite event trigger function",
						"pg_event_trigger_table_rewrite_reason()")));

	PG_RETURN_INT32(currentEventTriggerState->table_rewrite_reason);
}

/*-------------------------------------------------------------------------
 * Support for DDL command deparsing
 *
 * The routines below enable an event trigger function to obtain a list of
 * DDL commands as they are executed.  There are three main pieces to this
 * feature:
 *
 * 1) Within ProcessUtilitySlow, or some sub-routine thereof, each DDL command
 * adds a struct CollectedCommand representation of itself to the command list,
 * using the routines below.
 *
 * 2) Some time after that, ddl_command_end fires and the command list is made
 * available to the event trigger function via pg_event_trigger_ddl_commands();
 * the complete command details are exposed as a column of type pg_ddl_command.
 *
 * 3) An extension can install a function capable of taking a value of type
 * pg_ddl_command and transform it into some external, user-visible and/or
 * -modifiable representation.
 *-------------------------------------------------------------------------
 */

/*
 * Inhibit DDL command collection.
 */
void
EventTriggerInhibitCommandCollection(void)
{
	if (!currentEventTriggerState)
		return;

	currentEventTriggerState->commandCollectionInhibited = true;
}

/*
 * Re-establish DDL command collection.
 */
void
EventTriggerUndoInhibitCommandCollection(void)
{
	if (!currentEventTriggerState)
		return;

	currentEventTriggerState->commandCollectionInhibited = false;
}

/*
 * EventTriggerCollectSimpleCommand
 *		Save data about a simple DDL command that was just executed
 *
 * address identifies the object being operated on.  secondaryObject is an
 * object address that was related in some way to the executed command; its
 * meaning is command-specific.
 *
 * For instance, for an ALTER obj SET SCHEMA command, objtype is the type of
 * object being moved, objectId is its OID, and secondaryOid is the OID of the
 * old schema.  (The destination schema OID can be obtained by catalog lookup
 * of the object.)
 */
void
EventTriggerCollectSimpleCommand(ObjectAddress address,
								 ObjectAddress secondaryObject,
								 Node *parsetree)
{
	MemoryContext oldcxt;
	CollectedCommand *command;

	/* ignore if event trigger context not set, or collection disabled */
	if (!currentEventTriggerState ||
		currentEventTriggerState->commandCollectionInhibited)
		return;

	oldcxt = MemoryContextSwitchTo(currentEventTriggerState->cxt);

	command = palloc(sizeof(CollectedCommand));

	command->type = SCT_Simple;
	command->in_extension = creating_extension;

	command->d.simple.address = address;
	command->d.simple.secondaryObject = secondaryObject;
	command->parsetree = copyObject(parsetree);

	currentEventTriggerState->commandList = lappend(currentEventTriggerState->commandList,
													command);

	MemoryContextSwitchTo(oldcxt);
}

/*
 * EventTriggerAlterTableStart
 *		Prepare to receive data on an ALTER TABLE command about to be executed
 *
 * Note we don't collect the command immediately; instead we keep it in
 * currentCommand, and only when we're done processing the subcommands we will
 * add it to the command list.
 *
 * XXX -- this API isn't considering the possibility of an ALTER TABLE command
 * being called reentrantly by an event trigger function.  Do we need stackable
 * commands at this level?	Perhaps at least we should detect the condition and
 * raise an error.
 */
void
EventTriggerAlterTableStart(Node *parsetree)
{
	MemoryContext oldcxt;
	CollectedCommand *command;

	/* ignore if event trigger context not set, or collection disabled */
	if (!currentEventTriggerState ||
		currentEventTriggerState->commandCollectionInhibited)
		return;

	oldcxt = MemoryContextSwitchTo(currentEventTriggerState->cxt);

	command = palloc(sizeof(CollectedCommand));

	command->type = SCT_AlterTable;
	command->in_extension = creating_extension;

	command->d.alterTable.classId = RelationRelationId;
	command->d.alterTable.objectId = InvalidOid;
	command->d.alterTable.subcmds = NIL;
	command->parsetree = copyObject(parsetree);

	currentEventTriggerState->currentCommand = command;

	MemoryContextSwitchTo(oldcxt);
}

/*
 * Remember the OID of the object being affected by an ALTER TABLE.
 *
 * This is needed because in some cases we don't know the OID until later.
 */
void
EventTriggerAlterTableRelid(Oid objectId)
{
	if (!currentEventTriggerState ||
		currentEventTriggerState->commandCollectionInhibited)
		return;

	currentEventTriggerState->currentCommand->d.alterTable.objectId = objectId;
}

/*
 * EventTriggerCollectAlterTableSubcmd
 *		Save data about a single part of an ALTER TABLE.
 *
 * Several different commands go through this path, but apart from ALTER TABLE
 * itself, they are all concerned with AlterTableCmd nodes that are generated
 * internally, so that's all that this code needs to handle at the moment.
 */
void
EventTriggerCollectAlterTableSubcmd(Node *subcmd, ObjectAddress address)
{
	MemoryContext oldcxt;
	CollectedATSubcmd *newsub;

	/* ignore if event trigger context not set, or collection disabled */
	if (!currentEventTriggerState ||
		currentEventTriggerState->commandCollectionInhibited)
		return;

	Assert(IsA(subcmd, AlterTableCmd));
	Assert(OidIsValid(currentEventTriggerState->currentCommand->d.alterTable.objectId));

	oldcxt = MemoryContextSwitchTo(currentEventTriggerState->cxt);

	newsub = palloc(sizeof(CollectedATSubcmd));
	newsub->address = address;
	newsub->parsetree = copyObject(subcmd);

	currentEventTriggerState->currentCommand->d.alterTable.subcmds =
		lappend(currentEventTriggerState->currentCommand->d.alterTable.subcmds, newsub);

	MemoryContextSwitchTo(oldcxt);
}

/*
 * EventTriggerAlterTableEnd
 *		Finish up saving an ALTER TABLE command, and add it to command list.
 *
 * FIXME this API isn't considering the possibility that an xact/subxact is
 * aborted partway through.  Probably it's best to add an
 * AtEOSubXact_EventTriggers() to fix this.
 */
void
EventTriggerAlterTableEnd(void)
{
	/* ignore if event trigger context not set, or collection disabled */
	if (!currentEventTriggerState ||
		currentEventTriggerState->commandCollectionInhibited)
		return;

	/* If no subcommands, don't collect */
	if (list_length(currentEventTriggerState->currentCommand->d.alterTable.subcmds) != 0)
	{
		currentEventTriggerState->commandList =
			lappend(currentEventTriggerState->commandList,
					currentEventTriggerState->currentCommand);
	}
	else
		pfree(currentEventTriggerState->currentCommand);

	currentEventTriggerState->currentCommand = NULL;
}

/*
 * EventTriggerCollectGrant
 *		Save data about a GRANT/REVOKE command being executed
 *
 * This function creates a copy of the InternalGrant, as the original might
 * not have the right lifetime.
 */
void
EventTriggerCollectGrant(InternalGrant *istmt)
{
	MemoryContext oldcxt;
	CollectedCommand *command;
	InternalGrant *icopy;
	ListCell   *cell;

	/* ignore if event trigger context not set, or collection disabled */
	if (!currentEventTriggerState ||
		currentEventTriggerState->commandCollectionInhibited)
		return;

	oldcxt = MemoryContextSwitchTo(currentEventTriggerState->cxt);

	/*
	 * This is tedious, but necessary.
	 */
	icopy = palloc(sizeof(InternalGrant));
	memcpy(icopy, istmt, sizeof(InternalGrant));
	icopy->objects = list_copy(istmt->objects);
	icopy->grantees = list_copy(istmt->grantees);
	icopy->col_privs = NIL;
	foreach(cell, istmt->col_privs)
		icopy->col_privs = lappend(icopy->col_privs, copyObject(lfirst(cell)));

	/* Now collect it, using the copied InternalGrant */
	command = palloc(sizeof(CollectedCommand));
	command->type = SCT_Grant;
	command->in_extension = creating_extension;
	command->d.grant.istmt = icopy;
	command->parsetree = NULL;

	currentEventTriggerState->commandList =
		lappend(currentEventTriggerState->commandList, command);

	MemoryContextSwitchTo(oldcxt);
}

/*
 * EventTriggerCollectAlterOpFam
 *		Save data about an ALTER OPERATOR FAMILY ADD/DROP command being
 *		executed
 */
void
EventTriggerCollectAlterOpFam(AlterOpFamilyStmt *stmt, Oid opfamoid,
							  List *operators, List *procedures)
{
	MemoryContext oldcxt;
	CollectedCommand *command;

	/* ignore if event trigger context not set, or collection disabled */
	if (!currentEventTriggerState ||
		currentEventTriggerState->commandCollectionInhibited)
		return;

	oldcxt = MemoryContextSwitchTo(currentEventTriggerState->cxt);

	command = palloc(sizeof(CollectedCommand));
	command->type = SCT_AlterOpFamily;
	command->in_extension = creating_extension;
	ObjectAddressSet(command->d.opfam.address,
					 OperatorFamilyRelationId, opfamoid);
	command->d.opfam.operators = operators;
	command->d.opfam.procedures = procedures;
	command->parsetree = (Node *) copyObject(stmt);

	currentEventTriggerState->commandList =
		lappend(currentEventTriggerState->commandList, command);

	MemoryContextSwitchTo(oldcxt);
}

/*
 * EventTriggerCollectCreateOpClass
 *		Save data about a CREATE OPERATOR CLASS command being executed
 */
void
EventTriggerCollectCreateOpClass(CreateOpClassStmt *stmt, Oid opcoid,
								 List *operators, List *procedures)
{
	MemoryContext oldcxt;
	CollectedCommand *command;

	/* ignore if event trigger context not set, or collection disabled */
	if (!currentEventTriggerState ||
		currentEventTriggerState->commandCollectionInhibited)
		return;

	oldcxt = MemoryContextSwitchTo(currentEventTriggerState->cxt);

	command = palloc0(sizeof(CollectedCommand));
	command->type = SCT_CreateOpClass;
	command->in_extension = creating_extension;
	ObjectAddressSet(command->d.createopc.address,
					 OperatorClassRelationId, opcoid);
	command->d.createopc.operators = operators;
	command->d.createopc.procedures = procedures;
	command->parsetree = (Node *) copyObject(stmt);

	currentEventTriggerState->commandList =
		lappend(currentEventTriggerState->commandList, command);

	MemoryContextSwitchTo(oldcxt);
}

/*
 * EventTriggerCollectAlterTSConfig
 *		Save data about an ALTER TEXT SEARCH CONFIGURATION command being
 *		executed
 */
void
EventTriggerCollectAlterTSConfig(AlterTSConfigurationStmt *stmt, Oid cfgId,
								 Oid *dictIds, int ndicts)
{
	MemoryContext oldcxt;
	CollectedCommand *command;

	/* ignore if event trigger context not set, or collection disabled */
	if (!currentEventTriggerState ||
		currentEventTriggerState->commandCollectionInhibited)
		return;

	oldcxt = MemoryContextSwitchTo(currentEventTriggerState->cxt);

	command = palloc0(sizeof(CollectedCommand));
	command->type = SCT_AlterTSConfig;
	command->in_extension = creating_extension;
	ObjectAddressSet(command->d.atscfg.address,
					 TSConfigRelationId, cfgId);
	command->d.atscfg.dictIds = palloc(sizeof(Oid) * ndicts);
	memcpy(command->d.atscfg.dictIds, dictIds, sizeof(Oid) * ndicts);
	command->d.atscfg.ndicts = ndicts;
	command->parsetree = (Node *) copyObject(stmt);

	currentEventTriggerState->commandList =
		lappend(currentEventTriggerState->commandList, command);

	MemoryContextSwitchTo(oldcxt);
}

/*
 * EventTriggerCollectAlterDefPrivs
 *		Save data about an ALTER DEFAULT PRIVILEGES command being
 *		executed
 */
void
EventTriggerCollectAlterDefPrivs(AlterDefaultPrivilegesStmt *stmt)
{
	MemoryContext oldcxt;
	CollectedCommand *command;

	/* ignore if event trigger context not set, or collection disabled */
	if (!currentEventTriggerState ||
		currentEventTriggerState->commandCollectionInhibited)
		return;

	oldcxt = MemoryContextSwitchTo(currentEventTriggerState->cxt);

	command = palloc0(sizeof(CollectedCommand));
	command->type = SCT_AlterDefaultPrivileges;
	command->d.defprivs.objtype = stmt->action->objtype;
	command->in_extension = creating_extension;
	command->parsetree = (Node *) copyObject(stmt);

	currentEventTriggerState->commandList =
		lappend(currentEventTriggerState->commandList, command);
	MemoryContextSwitchTo(oldcxt);
}

/*
 * In a ddl_command_end event trigger, this function reports the DDL commands
 * being run.
 */
Datum
pg_event_trigger_ddl_commands(PG_FUNCTION_ARGS)
{
	ReturnSetInfo *rsinfo = (ReturnSetInfo *) fcinfo->resultinfo;
	TupleDesc	tupdesc;
	Tuplestorestate *tupstore;
	MemoryContext per_query_ctx;
	MemoryContext oldcontext;
	ListCell   *lc;

	/*
	 * Protect this function from being called out of context
	 */
	if (!currentEventTriggerState)
		ereport(ERROR,
				(errcode(ERRCODE_E_R_I_E_EVENT_TRIGGER_PROTOCOL_VIOLATED),
				 errmsg("%s can only be called in an event trigger function",
						"pg_event_trigger_ddl_commands()")));

	/* check to see if caller supports us returning a tuplestore */
	if (rsinfo == NULL || !IsA(rsinfo, ReturnSetInfo))
		ereport(ERROR,
				(errcode(ERRCODE_FEATURE_NOT_SUPPORTED),
				 errmsg("set-valued function called in context that cannot accept a set")));
	if (!(rsinfo->allowedModes & SFRM_Materialize))
		ereport(ERROR,
				(errcode(ERRCODE_FEATURE_NOT_SUPPORTED),
				 errmsg("materialize mode required, but it is not allowed in this context")));

	/* Build a tuple descriptor for our result type */
	if (get_call_result_type(fcinfo, NULL, &tupdesc) != TYPEFUNC_COMPOSITE)
		elog(ERROR, "return type must be a row type");

	/* Build tuplestore to hold the result rows */
	per_query_ctx = rsinfo->econtext->ecxt_per_query_memory;
	oldcontext = MemoryContextSwitchTo(per_query_ctx);

	tupstore = tuplestore_begin_heap(true, false, work_mem);
	rsinfo->returnMode = SFRM_Materialize;
	rsinfo->setResult = tupstore;
	rsinfo->setDesc = tupdesc;

	MemoryContextSwitchTo(oldcontext);

	foreach(lc, currentEventTriggerState->commandList)
	{
		CollectedCommand *cmd = lfirst(lc);
		Datum		values[9];
		bool		nulls[9];
		ObjectAddress addr;
		int			i = 0;

		/*
		 * For IF NOT EXISTS commands that attempt to create an existing
		 * object, the returned OID is Invalid.  Don't return anything.
		 *
		 * One might think that a viable alternative would be to look up the
		 * Oid of the existing object and run the deparse with that.  But
		 * since the parse tree might be different from the one that created
		 * the object in the first place, we might not end up in a consistent
		 * state anyway.
		 */
		if (cmd->type == SCT_Simple &&
			!OidIsValid(cmd->d.simple.address.objectId))
			continue;

		MemSet(nulls, 0, sizeof(nulls));

		switch (cmd->type)
		{
			case SCT_Simple:
			case SCT_AlterTable:
			case SCT_AlterOpFamily:
			case SCT_CreateOpClass:
			case SCT_AlterTSConfig:
				{
					char	   *identity;
					char	   *type;
					char	   *schema = NULL;

					if (cmd->type == SCT_Simple)
						addr = cmd->d.simple.address;
					else if (cmd->type == SCT_AlterTable)
						ObjectAddressSet(addr,
										 cmd->d.alterTable.classId,
										 cmd->d.alterTable.objectId);
					else if (cmd->type == SCT_AlterOpFamily)
						addr = cmd->d.opfam.address;
					else if (cmd->type == SCT_CreateOpClass)
						addr = cmd->d.createopc.address;
					else if (cmd->type == SCT_AlterTSConfig)
						addr = cmd->d.atscfg.address;

					type = getObjectTypeDescription(&addr);
					identity = getObjectIdentity(&addr);

					/*
					 * Obtain schema name, if any ("pg_temp" if a temp
					 * object). If the object class is not in the supported
					 * list here, we assume it's a schema-less object type,
					 * and thus "schema" remains set to NULL.
					 */
					if (is_objectclass_supported(addr.classId))
					{
						AttrNumber	nspAttnum;

						nspAttnum = get_object_attnum_namespace(addr.classId);
						if (nspAttnum != InvalidAttrNumber)
						{
							Relation	catalog;
							HeapTuple	objtup;
							Oid			schema_oid;
							bool		isnull;

							catalog = heap_open(addr.classId, AccessShareLock);
							objtup = get_catalog_object_by_oid(catalog,
															   addr.objectId);
							if (!HeapTupleIsValid(objtup))
								elog(ERROR, "cache lookup failed for object %u/%u",
									 addr.classId, addr.objectId);
							schema_oid =
								heap_getattr(objtup, nspAttnum,
											 RelationGetDescr(catalog), &isnull);
							if (isnull)
								elog(ERROR,
									 "invalid null namespace in object %u/%u/%d",
									 addr.classId, addr.objectId, addr.objectSubId);
							/* XXX not quite get_namespace_name_or_temp */
							if (isAnyTempNamespace(schema_oid))
								schema = pstrdup("pg_temp");
							else
								schema = get_namespace_name(schema_oid);

							heap_close(catalog, AccessShareLock);
						}
					}

					/* classid */
					values[i++] = ObjectIdGetDatum(addr.classId);
					/* objid */
					values[i++] = ObjectIdGetDatum(addr.objectId);
					/* objsubid */
					values[i++] = Int32GetDatum(addr.objectSubId);
					/* command tag */
					values[i++] = CStringGetTextDatum(CreateCommandTag(cmd->parsetree));
					/* object_type */
					values[i++] = CStringGetTextDatum(type);
					/* schema */
					if (schema == NULL)
						nulls[i++] = true;
					else
						values[i++] = CStringGetTextDatum(schema);
					/* identity */
					values[i++] = CStringGetTextDatum(identity);
					/* in_extension */
					values[i++] = BoolGetDatum(cmd->in_extension);
					/* command */
					values[i++] = PointerGetDatum(cmd);
				}
				break;

			case SCT_AlterDefaultPrivileges:
				/* classid */
				nulls[i++] = true;
				/* objid */
				nulls[i++] = true;
				/* objsubid */
				nulls[i++] = true;
				/* command tag */
				values[i++] = CStringGetTextDatum(CreateCommandTag(cmd->parsetree));
				/* object_type */
				values[i++] = CStringGetTextDatum(stringify_adefprivs_objtype(
																			  cmd->d.defprivs.objtype));
				/* schema */
				nulls[i++] = true;
				/* identity */
				nulls[i++] = true;
				/* in_extension */
				values[i++] = BoolGetDatum(cmd->in_extension);
				/* command */
				values[i++] = PointerGetDatum(cmd);
				break;

			case SCT_Grant:
				/* classid */
				nulls[i++] = true;
				/* objid */
				nulls[i++] = true;
				/* objsubid */
				nulls[i++] = true;
				/* command tag */
				values[i++] = CStringGetTextDatum(cmd->d.grant.istmt->is_grant ?
												  "GRANT" : "REVOKE");
				/* object_type */
				values[i++] = CStringGetTextDatum(stringify_grant_objtype(
																		 cmd->d.grant.istmt->objtype));
				/* schema */
				nulls[i++] = true;
				/* identity */
				nulls[i++] = true;
				/* in_extension */
				values[i++] = BoolGetDatum(cmd->in_extension);
				/* command */
				values[i++] = PointerGetDatum(cmd);
				break;
		}

		tuplestore_putvalues(tupstore, tupdesc, values, nulls);
	}

	/* clean up and return the tuplestore */
	tuplestore_donestoring(tupstore);

	PG_RETURN_VOID();
}

/*
 * Return the ObjectType as a string, as it would appear in GRANT and
 * REVOKE commands.
 */
static const char *
stringify_grant_objtype(ObjectType objtype)
{
	switch (objtype)
	{
		case OBJECT_COLUMN:
			return "COLUMN";
		case OBJECT_TABLE:
			return "TABLE";
		case OBJECT_SEQUENCE:
			return "SEQUENCE";
		case OBJECT_DATABASE:
			return "DATABASE";
		case OBJECT_DOMAIN:
			return "DOMAIN";
		case OBJECT_FDW:
			return "FOREIGN DATA WRAPPER";
		case OBJECT_FOREIGN_SERVER:
			return "FOREIGN SERVER";
		case OBJECT_FUNCTION:
			return "FUNCTION";
		case OBJECT_LANGUAGE:
			return "LANGUAGE";
		case OBJECT_LARGEOBJECT:
			return "LARGE OBJECT";
		case OBJECT_SCHEMA:
			return "SCHEMA";
		case OBJECT_PROCEDURE:
			return "PROCEDURE";
		case OBJECT_ROUTINE:
			return "ROUTINE";
		case OBJECT_TABLESPACE:
			return "TABLESPACE";
		case OBJECT_TYPE:
			return "TYPE";
		/* these currently aren't used */
		case OBJECT_ACCESS_METHOD:
		case OBJECT_AGGREGATE:
		case OBJECT_AMOP:
		case OBJECT_AMPROC:
		case OBJECT_ATTRIBUTE:
		case OBJECT_CAST:
		case OBJECT_COLLATION:
		case OBJECT_CONVERSION:
		case OBJECT_DEFAULT:
		case OBJECT_DEFACL:
		case OBJECT_DOMCONSTRAINT:
		case OBJECT_EVENT_TRIGGER:
		case OBJECT_EXTENSION:
		case OBJECT_FOREIGN_TABLE:
		case OBJECT_INDEX:
		case OBJECT_MATVIEW:
		case OBJECT_OPCLASS:
		case OBJECT_OPERATOR:
		case OBJECT_OPFAMILY:
		case OBJECT_POLICY:
		case OBJECT_PUBLICATION:
		case OBJECT_PUBLICATION_REL:
		case OBJECT_ROLE:
		case OBJECT_RULE:
		case OBJECT_STATISTIC_EXT:
		case OBJECT_SUBSCRIPTION:
		case OBJECT_TABCONSTRAINT:
		case OBJECT_TRANSFORM:
		case OBJECT_TRIGGER:
		case OBJECT_TSCONFIGURATION:
		case OBJECT_TSDICTIONARY:
		case OBJECT_TSPARSER:
		case OBJECT_TSTEMPLATE:
		case OBJECT_USER_MAPPING:
		case OBJECT_VIEW:
			elog(ERROR, "unsupported object type: %d", (int) objtype);
	}

	return "???";				/* keep compiler quiet */
}

/*
 * Return the ObjectType as a string; as above, but use the spelling
 * in ALTER DEFAULT PRIVILEGES commands instead.  Generally this is just
 * the plural.
 */
static const char *
stringify_adefprivs_objtype(ObjectType objtype)
{
	switch (objtype)
	{
		case OBJECT_COLUMN:
			return "COLUMNS";
		case OBJECT_TABLE:
			return "TABLES";
		case OBJECT_SEQUENCE:
			return "SEQUENCES";
		case OBJECT_DATABASE:
			return "DATABASES";
		case OBJECT_DOMAIN:
			return "DOMAINS";
		case OBJECT_FDW:
			return "FOREIGN DATA WRAPPERS";
		case OBJECT_FOREIGN_SERVER:
			return "FOREIGN SERVERS";
		case OBJECT_FUNCTION:
			return "FUNCTIONS";
		case OBJECT_LANGUAGE:
			return "LANGUAGES";
		case OBJECT_LARGEOBJECT:
			return "LARGE OBJECTS";
		case OBJECT_SCHEMA:
			return "SCHEMAS";
		case OBJECT_PROCEDURE:
			return "PROCEDURES";
		case OBJECT_ROUTINE:
			return "ROUTINES";
		case OBJECT_TABLESPACE:
			return "TABLESPACES";
		case OBJECT_TYPE:
			return "TYPES";
		/* these currently aren't used */
		case OBJECT_ACCESS_METHOD:
		case OBJECT_AGGREGATE:
		case OBJECT_AMOP:
		case OBJECT_AMPROC:
		case OBJECT_ATTRIBUTE:
		case OBJECT_CAST:
		case OBJECT_COLLATION:
		case OBJECT_CONVERSION:
		case OBJECT_DEFAULT:
		case OBJECT_DEFACL:
		case OBJECT_DOMCONSTRAINT:
		case OBJECT_EVENT_TRIGGER:
		case OBJECT_EXTENSION:
		case OBJECT_FOREIGN_TABLE:
		case OBJECT_INDEX:
		case OBJECT_MATVIEW:
		case OBJECT_OPCLASS:
		case OBJECT_OPERATOR:
		case OBJECT_OPFAMILY:
		case OBJECT_POLICY:
		case OBJECT_PUBLICATION:
		case OBJECT_PUBLICATION_REL:
		case OBJECT_ROLE:
		case OBJECT_RULE:
		case OBJECT_STATISTIC_EXT:
		case OBJECT_SUBSCRIPTION:
		case OBJECT_TABCONSTRAINT:
		case OBJECT_TRANSFORM:
		case OBJECT_TRIGGER:
		case OBJECT_TSCONFIGURATION:
		case OBJECT_TSDICTIONARY:
		case OBJECT_TSPARSER:
		case OBJECT_TSTEMPLATE:
		case OBJECT_USER_MAPPING:
		case OBJECT_VIEW:
			elog(ERROR, "unsupported object type: %d", (int) objtype);
	}

	return "???";				/* keep compiler quiet */
}<|MERGE_RESOLUTION|>--- conflicted
+++ resolved
@@ -1199,12 +1199,9 @@
 		case OCLASS_PUBLICATION:
 		case OCLASS_PUBLICATION_REL:
 		case OCLASS_SUBSCRIPTION:
-<<<<<<< HEAD
+		case OCLASS_TRANSFORM:
 		case OCLASS_GRAPH:
 		case OCLASS_LABEL:
-=======
-		case OCLASS_TRANSFORM:
->>>>>>> 5b570d77
 			return true;
 
 			/*
