--- conflicted
+++ resolved
@@ -1657,12 +1657,16 @@
 				GraphVLE   *graph_vle = (GraphVLE *) plan;
 				CypherRel  *cypher_rel = (CypherRel *) graph_vle->vle_rel;
 				A_Indices  *rel_indices = (A_Indices *) cypher_rel->varlen;
+				A_Const	   *lidx = (A_Const *) rel_indices->lidx;
 
 				appendStringInfo(es->str, " [%d..",
-								 ((A_Const *) rel_indices->lidx)->val.val.ival);
+								 intVal(&lidx->val));
 				if (rel_indices->uidx != NULL)
+				{
+					A_Const	   *uidx = (A_Const *) rel_indices->uidx;
 					appendStringInfo(es->str, "%d]",
-									 ((A_Const *) rel_indices->uidx)->val.val.ival);
+									 intVal(&uidx->val));
+				}
 				else
 					appendStringInfo(es->str, "]");
 			}
@@ -3220,7 +3224,6 @@
 }
 
 /*
-<<<<<<< HEAD
  * Show information on hash buckets/batches. ( AgensGraph feature )
  */
 static void
@@ -3280,10 +3283,7 @@
 }
 
 /*
- * Show information on result cache hits/misses/evictions and memory usage.
-=======
  * Show information on memoize hits/misses/evictions and memory usage.
->>>>>>> adadae45
  */
 static void
 show_memoize_info(MemoizeState *mstate, List *ancestors, ExplainState *es)
