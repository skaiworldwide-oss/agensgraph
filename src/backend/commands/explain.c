--- conflicted
+++ resolved
@@ -3203,7 +3203,6 @@
 }
 
 /*
-<<<<<<< HEAD
  * Show information on hash buckets/batches. ( AgensGraph feature )
  */
 static void
@@ -3263,10 +3262,7 @@
 }
 
 /*
- * Show information on result cache hits/misses/evictions and memory usage.
-=======
  * Show information on memoize hits/misses/evictions and memory usage.
->>>>>>> 86a4dc1e
  */
 static void
 show_memoize_info(MemoizeState *mstate, List *ancestors, ExplainState *es)
