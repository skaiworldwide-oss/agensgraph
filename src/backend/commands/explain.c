/*-------------------------------------------------------------------------
 *
 * explain.c
 *	  Explain query execution plans
 *
 * Portions Copyright (c) 1996-2021, PostgreSQL Global Development Group
 * Portions Copyright (c) 1994-5, Regents of the University of California
 *
 * IDENTIFICATION
 *	  src/backend/commands/explain.c
 *
 *-------------------------------------------------------------------------
 */
#include "postgres.h"

#include "access/xact.h"
#include "catalog/pg_type.h"
#include "commands/createas.h"
#include "commands/defrem.h"
#include "commands/prepare.h"
#include "executor/nodeHash.h"
#include "foreign/fdwapi.h"
#include "jit/jit.h"
#include "nodes/extensible.h"
#include "nodes/makefuncs.h"
#include "nodes/nodeFuncs.h"
#include "parser/analyze.h"
#include "parser/parsetree.h"
#include "rewrite/rewriteHandler.h"
#include "storage/bufmgr.h"
#include "tcop/tcopprot.h"
#include "utils/builtins.h"
#include "utils/guc_tables.h"
#include "utils/json.h"
#include "utils/lsyscache.h"
#include "utils/rel.h"
#include "utils/ruleutils.h"
#include "utils/snapmgr.h"
#include "utils/tuplesort.h"
#include "utils/typcache.h"
#include "utils/xml.h"
#include "executor/nodeHash2Side.h"


/* Hook for plugins to get control in ExplainOneQuery() */
ExplainOneQuery_hook_type ExplainOneQuery_hook = NULL;

/* Hook for plugins to get control in explain_get_index_name() */
explain_get_index_name_hook_type explain_get_index_name_hook = NULL;


/* OR-able flags for ExplainXMLTag() */
#define X_OPENING 0
#define X_CLOSING 1
#define X_CLOSE_IMMEDIATE 2
#define X_NOWHITESPACE 4

static void ExplainOneQuery(Query *query, int cursorOptions,
							IntoClause *into, ExplainState *es,
							const char *queryString, ParamListInfo params,
							QueryEnvironment *queryEnv);
static void ExplainPrintJIT(ExplainState *es, int jit_flags,
							JitInstrumentation *ji);
static void report_triggers(ResultRelInfo *rInfo, bool show_relname,
							ExplainState *es);
static double elapsed_time(instr_time *starttime);
static bool ExplainPreScanNode(PlanState *planstate, Bitmapset **rels_used);
static void ExplainNode(PlanState *planstate, List *ancestors,
						const char *relationship, const char *plan_name,
						ExplainState *es);
static void show_plan_tlist(PlanState *planstate, List *ancestors,
							ExplainState *es);
static void show_expression(Node *node, const char *qlabel,
							PlanState *planstate, List *ancestors,
							bool useprefix, ExplainState *es);
static void show_qual(List *qual, const char *qlabel,
					  PlanState *planstate, List *ancestors,
					  bool useprefix, ExplainState *es);
static void show_scan_qual(List *qual, const char *qlabel,
						   PlanState *planstate, List *ancestors,
						   ExplainState *es);
static void show_upper_qual(List *qual, const char *qlabel,
							PlanState *planstate, List *ancestors,
							ExplainState *es);
static void show_sort_keys(SortState *sortstate, List *ancestors,
						   ExplainState *es);
static void show_incremental_sort_keys(IncrementalSortState *incrsortstate,
									   List *ancestors, ExplainState *es);
static void show_merge_append_keys(MergeAppendState *mstate, List *ancestors,
								   ExplainState *es);
static void show_agg_keys(AggState *astate, List *ancestors,
						  ExplainState *es);
static void show_grouping_sets(PlanState *planstate, Agg *agg,
							   List *ancestors, ExplainState *es);
static void show_grouping_set_keys(PlanState *planstate,
								   Agg *aggnode, Sort *sortnode,
								   List *context, bool useprefix,
								   List *ancestors, ExplainState *es);
static void show_group_keys(GroupState *gstate, List *ancestors,
							ExplainState *es);
static void show_sort_group_keys(PlanState *planstate, const char *qlabel,
								 int nkeys, int nPresortedKeys, AttrNumber *keycols,
								 Oid *sortOperators, Oid *collations, bool *nullsFirst,
								 List *ancestors, ExplainState *es);
static void show_sortorder_options(StringInfo buf, Node *sortexpr,
								   Oid sortOperator, Oid collation, bool nullsFirst);
static void show_tablesample(TableSampleClause *tsc, PlanState *planstate,
							 List *ancestors, ExplainState *es);
static void show_sort_info(SortState *sortstate, ExplainState *es);
static void show_incremental_sort_info(IncrementalSortState *incrsortstate,
									   ExplainState *es);
static void show_hash_info(HashState *hashstate, ExplainState *es);
static void show_memoize_info(MemoizeState *mstate, List *ancestors,
							  ExplainState *es);
static void show_hashagg_info(AggState *hashstate, ExplainState *es);
static void show_tidbitmap_info(BitmapHeapScanState *planstate,
								ExplainState *es);
static void show_instrumentation_count(const char *qlabel, int which,
									   PlanState *planstate, ExplainState *es);
static void show_foreignscan_info(ForeignScanState *fsstate, ExplainState *es);
static void show_eval_params(Bitmapset *bms_params, ExplainState *es);
static const char *explain_get_index_name(Oid indexId);
static void show_buffer_usage(ExplainState *es, const BufferUsage *usage,
							  bool planning);
static void show_wal_usage(ExplainState *es, const WalUsage *usage);
static void ExplainIndexScanDetails(Oid indexid, ScanDirection indexorderdir,
									ExplainState *es);
static void ExplainScanTarget(Scan *plan, ExplainState *es);
static void ExplainModifyTarget(ModifyTable *plan, ExplainState *es);
static void ExplainTargetRel(Plan *plan, Index rti, ExplainState *es);
static void show_modifytable_info(ModifyTableState *mtstate, List *ancestors,
								  ExplainState *es);
static void ExplainMemberNodes(PlanState **planstates, int nplans,
							   List *ancestors, ExplainState *es);
static void ExplainMissingMembers(int nplans, int nchildren, ExplainState *es);
static void ExplainSubPlans(List *plans, List *ancestors,
							const char *relationship, ExplainState *es);
static void ExplainCustomChildren(CustomScanState *css,
								  List *ancestors, ExplainState *es);
static ExplainWorkersState *ExplainCreateWorkersState(int num_workers);
static void ExplainOpenWorker(int n, ExplainState *es);
static void ExplainCloseWorker(int n, ExplainState *es);
static void ExplainFlushWorkersState(ExplainState *es);
static void ExplainProperty(const char *qlabel, const char *unit,
							const char *value, bool numeric, ExplainState *es);
static void ExplainOpenSetAsideGroup(const char *objtype, const char *labelname,
									 bool labeled, int depth, ExplainState *es);
static void ExplainSaveGroup(ExplainState *es, int depth, int *state_save);
static void ExplainRestoreGroup(ExplainState *es, int depth, int *state_save);
static void ExplainDummyGroup(const char *objtype, const char *labelname,
							  ExplainState *es);
static void ExplainXMLTag(const char *tagname, int flags, ExplainState *es);
static void ExplainIndentText(ExplainState *es);
static void ExplainJSONLineEnding(ExplainState *es);
static void ExplainYAMLLineStarting(ExplainState *es);
static void escape_yaml(StringInfo buf, const char *str);

/* AgensGraph join types */
static void show_hash2side_info(Hash2SideState *hashstate, ExplainState *es);


/*
 * ExplainQuery -
 *	  execute an EXPLAIN command
 */
void
ExplainQuery(ParseState *pstate, ExplainStmt *stmt,
			 ParamListInfo params, DestReceiver *dest)
{
	ExplainState *es = NewExplainState();
	TupOutputState *tstate;
	JumbleState *jstate = NULL;
	Query	   *query;
	List	   *rewritten;
	ListCell   *lc;
	bool		timing_set = false;
	bool		summary_set = false;

	/* Parse options list. */
	foreach(lc, stmt->options)
	{
		DefElem    *opt = (DefElem *) lfirst(lc);

		if (strcmp(opt->defname, "analyze") == 0)
			es->analyze = defGetBoolean(opt);
		else if (strcmp(opt->defname, "verbose") == 0)
			es->verbose = defGetBoolean(opt);
		else if (strcmp(opt->defname, "costs") == 0)
			es->costs = defGetBoolean(opt);
		else if (strcmp(opt->defname, "buffers") == 0)
			es->buffers = defGetBoolean(opt);
		else if (strcmp(opt->defname, "wal") == 0)
			es->wal = defGetBoolean(opt);
		else if (strcmp(opt->defname, "settings") == 0)
			es->settings = defGetBoolean(opt);
		else if (strcmp(opt->defname, "timing") == 0)
		{
			timing_set = true;
			es->timing = defGetBoolean(opt);
		}
		else if (strcmp(opt->defname, "summary") == 0)
		{
			summary_set = true;
			es->summary = defGetBoolean(opt);
		}
		else if (strcmp(opt->defname, "format") == 0)
		{
			char	   *p = defGetString(opt);

			if (strcmp(p, "text") == 0)
				es->format = EXPLAIN_FORMAT_TEXT;
			else if (strcmp(p, "xml") == 0)
				es->format = EXPLAIN_FORMAT_XML;
			else if (strcmp(p, "json") == 0)
				es->format = EXPLAIN_FORMAT_JSON;
			else if (strcmp(p, "yaml") == 0)
				es->format = EXPLAIN_FORMAT_YAML;
			else
				ereport(ERROR,
						(errcode(ERRCODE_INVALID_PARAMETER_VALUE),
						 errmsg("unrecognized value for EXPLAIN option \"%s\": \"%s\"",
								opt->defname, p),
						 parser_errposition(pstate, opt->location)));
		}
		else
			ereport(ERROR,
					(errcode(ERRCODE_SYNTAX_ERROR),
					 errmsg("unrecognized EXPLAIN option \"%s\"",
							opt->defname),
					 parser_errposition(pstate, opt->location)));
	}

	if (es->wal && !es->analyze)
		ereport(ERROR,
				(errcode(ERRCODE_INVALID_PARAMETER_VALUE),
				 errmsg("EXPLAIN option WAL requires ANALYZE")));

	/* if the timing was not set explicitly, set default value */
	es->timing = (timing_set) ? es->timing : es->analyze;

	/* check that timing is used with EXPLAIN ANALYZE */
	if (es->timing && !es->analyze)
		ereport(ERROR,
				(errcode(ERRCODE_INVALID_PARAMETER_VALUE),
				 errmsg("EXPLAIN option TIMING requires ANALYZE")));

	/* if the summary was not set explicitly, set default value */
	es->summary = (summary_set) ? es->summary : es->analyze;

	query = castNode(Query, stmt->query);
	if (IsQueryIdEnabled())
		jstate = JumbleQuery(query, pstate->p_sourcetext);

	if (post_parse_analyze_hook)
		(*post_parse_analyze_hook) (pstate, query, jstate);

	/*
	 * Parse analysis was done already, but we still have to run the rule
	 * rewriter.  We do not do AcquireRewriteLocks: we assume the query either
	 * came straight from the parser, or suitable locks were acquired by
	 * plancache.c.
	 */
	rewritten = QueryRewrite(castNode(Query, stmt->query));

	/* emit opening boilerplate */
	ExplainBeginOutput(es);

	if (rewritten == NIL)
	{
		/*
		 * In the case of an INSTEAD NOTHING, tell at least that.  But in
		 * non-text format, the output is delimited, so this isn't necessary.
		 */
		if (es->format == EXPLAIN_FORMAT_TEXT)
			appendStringInfoString(es->str, "Query rewrites to nothing\n");
	}
	else
	{
		ListCell   *l;

		/* Explain every plan */
		foreach(l, rewritten)
		{
			ExplainOneQuery(lfirst_node(Query, l),
							CURSOR_OPT_PARALLEL_OK, NULL, es,
							pstate->p_sourcetext, params, pstate->p_queryEnv);

			/* Separate plans with an appropriate separator */
			if (lnext(rewritten, l) != NULL)
				ExplainSeparatePlans(es);
		}
	}

	/* emit closing boilerplate */
	ExplainEndOutput(es);
	Assert(es->indent == 0);

	/* output tuples */
	tstate = begin_tup_output_tupdesc(dest, ExplainResultDesc(stmt),
									  &TTSOpsVirtual);
	if (es->format == EXPLAIN_FORMAT_TEXT)
		do_text_output_multiline(tstate, es->str->data);
	else
		do_text_output_oneline(tstate, es->str->data);
	end_tup_output(tstate);

	pfree(es->str->data);
}

/*
 * Create a new ExplainState struct initialized with default options.
 */
ExplainState *
NewExplainState(void)
{
	ExplainState *es = (ExplainState *) palloc0(sizeof(ExplainState));

	/* Set default options (most fields can be left as zeroes). */
	es->costs = true;
	/* Prepare output buffer. */
	es->str = makeStringInfo();

	return es;
}

/*
 * ExplainResultDesc -
 *	  construct the result tupledesc for an EXPLAIN
 */
TupleDesc
ExplainResultDesc(ExplainStmt *stmt)
{
	TupleDesc	tupdesc;
	ListCell   *lc;
	Oid			result_type = TEXTOID;

	/* Check for XML format option */
	foreach(lc, stmt->options)
	{
		DefElem    *opt = (DefElem *) lfirst(lc);

		if (strcmp(opt->defname, "format") == 0)
		{
			char	   *p = defGetString(opt);

			if (strcmp(p, "xml") == 0)
				result_type = XMLOID;
			else if (strcmp(p, "json") == 0)
				result_type = JSONOID;
			else
				result_type = TEXTOID;
			/* don't "break", as ExplainQuery will use the last value */
		}
	}

	/* Need a tuple descriptor representing a single TEXT or XML column */
	tupdesc = CreateTemplateTupleDesc(1);
	TupleDescInitEntry(tupdesc, (AttrNumber) 1, "QUERY PLAN",
					   result_type, -1, 0);
	return tupdesc;
}

/*
 * ExplainOneQuery -
 *	  print out the execution plan for one Query
 *
 * "into" is NULL unless we are explaining the contents of a CreateTableAsStmt.
 */
static void
ExplainOneQuery(Query *query, int cursorOptions,
				IntoClause *into, ExplainState *es,
				const char *queryString, ParamListInfo params,
				QueryEnvironment *queryEnv)
{
	/* planner will not cope with utility statements */
	if (query->commandType == CMD_UTILITY)
	{
		ExplainOneUtility(query->utilityStmt, into, es, queryString, params,
						  queryEnv);
		return;
	}

	/* if an advisor plugin is present, let it manage things */
	if (ExplainOneQuery_hook)
		(*ExplainOneQuery_hook) (query, cursorOptions, into, es,
								 queryString, params, queryEnv);
	else
	{
		PlannedStmt *plan;
		instr_time	planstart,
					planduration;
		BufferUsage bufusage_start,
					bufusage;

		if (es->buffers)
			bufusage_start = pgBufferUsage;
		INSTR_TIME_SET_CURRENT(planstart);

		/* plan the query */
		plan = pg_plan_query(query, queryString, cursorOptions, params);

		INSTR_TIME_SET_CURRENT(planduration);
		INSTR_TIME_SUBTRACT(planduration, planstart);

		/* calc differences of buffer counters. */
		if (es->buffers)
		{
			memset(&bufusage, 0, sizeof(BufferUsage));
			BufferUsageAccumDiff(&bufusage, &pgBufferUsage, &bufusage_start);
		}

		/* run it (if needed) and produce output */
		ExplainOnePlan(plan, into, es, queryString, params, queryEnv,
					   &planduration, (es->buffers ? &bufusage : NULL));
	}
}

/*
 * ExplainOneUtility -
 *	  print out the execution plan for one utility statement
 *	  (In general, utility statements don't have plans, but there are some
 *	  we treat as special cases)
 *
 * "into" is NULL unless we are explaining the contents of a CreateTableAsStmt.
 *
 * This is exported because it's called back from prepare.c in the
 * EXPLAIN EXECUTE case.  In that case, we'll be dealing with a statement
 * that's in the plan cache, so we have to ensure we don't modify it.
 */
void
ExplainOneUtility(Node *utilityStmt, IntoClause *into, ExplainState *es,
				  const char *queryString, ParamListInfo params,
				  QueryEnvironment *queryEnv)
{
	if (utilityStmt == NULL)
		return;

	if (IsA(utilityStmt, CreateTableAsStmt))
	{
		/*
		 * We have to rewrite the contained SELECT and then pass it back to
		 * ExplainOneQuery.  Copy to be safe in the EXPLAIN EXECUTE case.
		 */
		CreateTableAsStmt *ctas = (CreateTableAsStmt *) utilityStmt;
		List	   *rewritten;

		/*
		 * Check if the relation exists or not.  This is done at this stage to
		 * avoid query planning or execution.
		 */
		if (CreateTableAsRelExists(ctas))
		{
			if (ctas->objtype == OBJECT_TABLE)
				ExplainDummyGroup("CREATE TABLE AS", NULL, es);
			else if (ctas->objtype == OBJECT_MATVIEW)
				ExplainDummyGroup("CREATE MATERIALIZED VIEW", NULL, es);
			else
				elog(ERROR, "unexpected object type: %d",
					 (int) ctas->objtype);
			return;
		}

		rewritten = QueryRewrite(castNode(Query, copyObject(ctas->query)));
		Assert(list_length(rewritten) == 1);
		ExplainOneQuery(linitial_node(Query, rewritten),
						CURSOR_OPT_PARALLEL_OK, ctas->into, es,
						queryString, params, queryEnv);
	}
	else if (IsA(utilityStmt, DeclareCursorStmt))
	{
		/*
		 * Likewise for DECLARE CURSOR.
		 *
		 * Notice that if you say EXPLAIN ANALYZE DECLARE CURSOR then we'll
		 * actually run the query.  This is different from pre-8.3 behavior
		 * but seems more useful than not running the query.  No cursor will
		 * be created, however.
		 */
		DeclareCursorStmt *dcs = (DeclareCursorStmt *) utilityStmt;
		List	   *rewritten;

		rewritten = QueryRewrite(castNode(Query, copyObject(dcs->query)));
		Assert(list_length(rewritten) == 1);
		ExplainOneQuery(linitial_node(Query, rewritten),
						dcs->options, NULL, es,
						queryString, params, queryEnv);
	}
	else if (IsA(utilityStmt, ExecuteStmt))
		ExplainExecuteQuery((ExecuteStmt *) utilityStmt, into, es,
							queryString, params, queryEnv);
	else if (IsA(utilityStmt, NotifyStmt))
	{
		if (es->format == EXPLAIN_FORMAT_TEXT)
			appendStringInfoString(es->str, "NOTIFY\n");
		else
			ExplainDummyGroup("Notify", NULL, es);
	}
	else
	{
		if (es->format == EXPLAIN_FORMAT_TEXT)
			appendStringInfoString(es->str,
								   "Utility statements have no plan structure\n");
		else
			ExplainDummyGroup("Utility Statement", NULL, es);
	}
}

/*
 * ExplainOnePlan -
 *		given a planned query, execute it if needed, and then print
 *		EXPLAIN output
 *
 * "into" is NULL unless we are explaining the contents of a CreateTableAsStmt,
 * in which case executing the query should result in creating that table.
 *
 * This is exported because it's called back from prepare.c in the
 * EXPLAIN EXECUTE case, and because an index advisor plugin would need
 * to call it.
 */
void
ExplainOnePlan(PlannedStmt *plannedstmt, IntoClause *into, ExplainState *es,
			   const char *queryString, ParamListInfo params,
			   QueryEnvironment *queryEnv, const instr_time *planduration,
			   const BufferUsage *bufusage)
{
	DestReceiver *dest;
	QueryDesc  *queryDesc;
	instr_time	starttime;
	double		totaltime = 0;
	int			eflags;
	int			instrument_option = 0;

	Assert(plannedstmt->commandType != CMD_UTILITY);

	if (es->analyze && es->timing)
		instrument_option |= INSTRUMENT_TIMER;
	else if (es->analyze)
		instrument_option |= INSTRUMENT_ROWS;

	if (es->buffers)
		instrument_option |= INSTRUMENT_BUFFERS;
	if (es->wal)
		instrument_option |= INSTRUMENT_WAL;

	/*
	 * We always collect timing for the entire statement, even when node-level
	 * timing is off, so we don't look at es->timing here.  (We could skip
	 * this if !es->summary, but it's hardly worth the complication.)
	 */
	INSTR_TIME_SET_CURRENT(starttime);

	/*
	 * Use a snapshot with an updated command ID to ensure this query sees
	 * results of any previously executed queries.
	 */
	PushCopiedSnapshot(GetActiveSnapshot());
	UpdateActiveSnapshotCommandId();

	/*
	 * Normally we discard the query's output, but if explaining CREATE TABLE
	 * AS, we'd better use the appropriate tuple receiver.
	 */
	if (into)
		dest = CreateIntoRelDestReceiver(into);
	else
		dest = None_Receiver;

	/* Create a QueryDesc for the query */
	queryDesc = CreateQueryDesc(plannedstmt, queryString,
								GetActiveSnapshot(), InvalidSnapshot,
								dest, params, queryEnv, instrument_option);

	/* Select execution options */
	if (es->analyze)
		eflags = 0;				/* default run-to-completion flags */
	else
		eflags = EXEC_FLAG_EXPLAIN_ONLY;
	if (into)
		eflags |= GetIntoRelEFlags(into);

	/* call ExecutorStart to prepare the plan for execution */
	ExecutorStart(queryDesc, eflags);

	/* Execute the plan for statistics if asked for */
	if (es->analyze)
	{
		ScanDirection dir;

		/* EXPLAIN ANALYZE CREATE TABLE AS WITH NO DATA is weird */
		if (into && into->skipData)
			dir = NoMovementScanDirection;
		else
			dir = ForwardScanDirection;

		/* run the plan */
		ExecutorRun(queryDesc, dir, 0L, true);

		/* run cleanup too */
		ExecutorFinish(queryDesc);

		/* We can't run ExecutorEnd 'till we're done printing the stats... */
		totaltime += elapsed_time(&starttime);
	}

	ExplainOpenGroup("Query", NULL, true, es);

	/* Create textual dump of plan tree */
	ExplainPrintPlan(es, queryDesc);

	/*
	 * COMPUTE_QUERY_ID_REGRESS means COMPUTE_QUERY_ID_AUTO, but we don't show
	 * the queryid in any of the EXPLAIN plans to keep stable the results
	 * generated by regression test suites.
	 */
	if (es->verbose && plannedstmt->queryId != UINT64CONST(0) &&
		compute_query_id != COMPUTE_QUERY_ID_REGRESS)
	{
		/*
		 * Output the queryid as an int64 rather than a uint64 so we match
		 * what would be seen in the BIGINT pg_stat_statements.queryid column.
		 */
		ExplainPropertyInteger("Query Identifier", NULL, (int64)
							   plannedstmt->queryId, es);
	}

	/* Show buffer usage in planning */
	if (bufusage)
	{
		ExplainOpenGroup("Planning", "Planning", true, es);
		show_buffer_usage(es, bufusage, true);
		ExplainCloseGroup("Planning", "Planning", true, es);
	}

	if (es->summary && planduration)
	{
		double		plantime = INSTR_TIME_GET_DOUBLE(*planduration);

		ExplainPropertyFloat("Planning Time", "ms", 1000.0 * plantime, 3, es);
	}

	/* Print info about runtime of triggers */
	if (es->analyze)
		ExplainPrintTriggers(es, queryDesc);

	/*
	 * Print info about JITing. Tied to es->costs because we don't want to
	 * display this in regression tests, as it'd cause output differences
	 * depending on build options.  Might want to separate that out from COSTS
	 * at a later stage.
	 */
	if (es->costs)
		ExplainPrintJITSummary(es, queryDesc);

	/*
	 * Close down the query and free resources.  Include time for this in the
	 * total execution time (although it should be pretty minimal).
	 */
	INSTR_TIME_SET_CURRENT(starttime);

	ExecutorEnd(queryDesc);

	FreeQueryDesc(queryDesc);

	PopActiveSnapshot();

	/* We need a CCI just in case query expanded to multiple plans */
	if (es->analyze)
		CommandCounterIncrement();

	totaltime += elapsed_time(&starttime);

	/*
	 * We only report execution time if we actually ran the query (that is,
	 * the user specified ANALYZE), and if summary reporting is enabled (the
	 * user can set SUMMARY OFF to not have the timing information included in
	 * the output).  By default, ANALYZE sets SUMMARY to true.
	 */
	if (es->summary && es->analyze)
		ExplainPropertyFloat("Execution Time", "ms", 1000.0 * totaltime, 3,
							 es);

	ExplainCloseGroup("Query", NULL, true, es);
}

/*
 * ExplainPrintSettings -
 *    Print summary of modified settings affecting query planning.
 */
static void
ExplainPrintSettings(ExplainState *es)
{
	int			num;
	struct config_generic **gucs;

	/* bail out if information about settings not requested */
	if (!es->settings)
		return;

	/* request an array of relevant settings */
	gucs = get_explain_guc_options(&num);

	if (es->format != EXPLAIN_FORMAT_TEXT)
	{
		ExplainOpenGroup("Settings", "Settings", true, es);

		for (int i = 0; i < num; i++)
		{
			char	   *setting;
			struct config_generic *conf = gucs[i];

			setting = GetConfigOptionByName(conf->name, NULL, true);

			ExplainPropertyText(conf->name, setting, es);
		}

		ExplainCloseGroup("Settings", "Settings", true, es);
	}
	else
	{
		StringInfoData str;

		/* In TEXT mode, print nothing if there are no options */
		if (num <= 0)
			return;

		initStringInfo(&str);

		for (int i = 0; i < num; i++)
		{
			char	   *setting;
			struct config_generic *conf = gucs[i];

			if (i > 0)
				appendStringInfoString(&str, ", ");

			setting = GetConfigOptionByName(conf->name, NULL, true);

			if (setting)
				appendStringInfo(&str, "%s = '%s'", conf->name, setting);
			else
				appendStringInfo(&str, "%s = NULL", conf->name);
		}

		ExplainPropertyText("Settings", str.data, es);
	}
}

/*
 * ExplainPrintPlan -
 *	  convert a QueryDesc's plan tree to text and append it to es->str
 *
 * The caller should have set up the options fields of *es, as well as
 * initializing the output buffer es->str.  Also, output formatting state
 * such as the indent level is assumed valid.  Plan-tree-specific fields
 * in *es are initialized here.
 *
 * NB: will not work on utility statements
 */
void
ExplainPrintPlan(ExplainState *es, QueryDesc *queryDesc)
{
	Bitmapset  *rels_used = NULL;
	PlanState  *ps;

	/* Set up ExplainState fields associated with this plan tree */
	Assert(queryDesc->plannedstmt != NULL);
	es->pstmt = queryDesc->plannedstmt;
	es->rtable = queryDesc->plannedstmt->rtable;
	ExplainPreScanNode(queryDesc->planstate, &rels_used);
	es->rtable_names = select_rtable_names_for_explain(es->rtable, rels_used);
	es->deparse_cxt = deparse_context_for_plan_tree(queryDesc->plannedstmt,
													es->rtable_names);
	es->printed_subplans = NULL;

	/*
	 * Sometimes we mark a Gather node as "invisible", which means that it's
	 * not to be displayed in EXPLAIN output.  The purpose of this is to allow
	 * running regression tests with force_parallel_mode=regress to get the
	 * same results as running the same tests with force_parallel_mode=off.
	 * Such marking is currently only supported on a Gather at the top of the
	 * plan.  We skip that node, and we must also hide per-worker detail data
	 * further down in the plan tree.
	 */
	ps = queryDesc->planstate;
	if (IsA(ps, GatherState) && ((Gather *) ps->plan)->invisible)
	{
		ps = outerPlanState(ps);
		es->hide_workers = true;
	}
	ExplainNode(ps, NIL, NULL, NULL, es);

	/*
	 * If requested, include information about GUC parameters with values that
	 * don't match the built-in defaults.
	 */
	ExplainPrintSettings(es);
}

/*
 * ExplainPrintTriggers -
 *	  convert a QueryDesc's trigger statistics to text and append it to
 *	  es->str
 *
 * The caller should have set up the options fields of *es, as well as
 * initializing the output buffer es->str.  Other fields in *es are
 * initialized here.
 */
void
ExplainPrintTriggers(ExplainState *es, QueryDesc *queryDesc)
{
	ResultRelInfo *rInfo;
	bool		show_relname;
	List	   *resultrels;
	List	   *routerels;
	List	   *targrels;
	ListCell   *l;

	resultrels = queryDesc->estate->es_opened_result_relations;
	routerels = queryDesc->estate->es_tuple_routing_result_relations;
	targrels = queryDesc->estate->es_trig_target_relations;

	ExplainOpenGroup("Triggers", "Triggers", false, es);

	show_relname = (list_length(resultrels) > 1 ||
					routerels != NIL || targrels != NIL);
	foreach(l, resultrels)
	{
		rInfo = (ResultRelInfo *) lfirst(l);
		report_triggers(rInfo, show_relname, es);
	}

	foreach(l, routerels)
	{
		rInfo = (ResultRelInfo *) lfirst(l);
		report_triggers(rInfo, show_relname, es);
	}

	foreach(l, targrels)
	{
		rInfo = (ResultRelInfo *) lfirst(l);
		report_triggers(rInfo, show_relname, es);
	}

	ExplainCloseGroup("Triggers", "Triggers", false, es);
}

/*
 * ExplainPrintJITSummary -
 *    Print summarized JIT instrumentation from leader and workers
 */
void
ExplainPrintJITSummary(ExplainState *es, QueryDesc *queryDesc)
{
	JitInstrumentation ji = {0};

	if (!(queryDesc->estate->es_jit_flags & PGJIT_PERFORM))
		return;

	/*
	 * Work with a copy instead of modifying the leader state, since this
	 * function may be called twice
	 */
	if (queryDesc->estate->es_jit)
		InstrJitAgg(&ji, &queryDesc->estate->es_jit->instr);

	/* If this process has done JIT in parallel workers, merge stats */
	if (queryDesc->estate->es_jit_worker_instr)
		InstrJitAgg(&ji, queryDesc->estate->es_jit_worker_instr);

	ExplainPrintJIT(es, queryDesc->estate->es_jit_flags, &ji);
}

/*
 * ExplainPrintJIT -
 *	  Append information about JITing to es->str.
 */
static void
ExplainPrintJIT(ExplainState *es, int jit_flags, JitInstrumentation *ji)
{
	instr_time	total_time;

	/* don't print information if no JITing happened */
	if (!ji || ji->created_functions == 0)
		return;

	/* calculate total time */
	INSTR_TIME_SET_ZERO(total_time);
	INSTR_TIME_ADD(total_time, ji->generation_counter);
	INSTR_TIME_ADD(total_time, ji->inlining_counter);
	INSTR_TIME_ADD(total_time, ji->optimization_counter);
	INSTR_TIME_ADD(total_time, ji->emission_counter);

	ExplainOpenGroup("JIT", "JIT", true, es);

	/* for higher density, open code the text output format */
	if (es->format == EXPLAIN_FORMAT_TEXT)
	{
		ExplainIndentText(es);
		appendStringInfoString(es->str, "JIT:\n");
		es->indent++;

		ExplainPropertyInteger("Functions", NULL, ji->created_functions, es);

		ExplainIndentText(es);
		appendStringInfo(es->str, "Options: %s %s, %s %s, %s %s, %s %s\n",
						 "Inlining", jit_flags & PGJIT_INLINE ? "true" : "false",
						 "Optimization", jit_flags & PGJIT_OPT3 ? "true" : "false",
						 "Expressions", jit_flags & PGJIT_EXPR ? "true" : "false",
						 "Deforming", jit_flags & PGJIT_DEFORM ? "true" : "false");

		if (es->analyze && es->timing)
		{
			ExplainIndentText(es);
			appendStringInfo(es->str,
							 "Timing: %s %.3f ms, %s %.3f ms, %s %.3f ms, %s %.3f ms, %s %.3f ms\n",
							 "Generation", 1000.0 * INSTR_TIME_GET_DOUBLE(ji->generation_counter),
							 "Inlining", 1000.0 * INSTR_TIME_GET_DOUBLE(ji->inlining_counter),
							 "Optimization", 1000.0 * INSTR_TIME_GET_DOUBLE(ji->optimization_counter),
							 "Emission", 1000.0 * INSTR_TIME_GET_DOUBLE(ji->emission_counter),
							 "Total", 1000.0 * INSTR_TIME_GET_DOUBLE(total_time));
		}

		es->indent--;
	}
	else
	{
		ExplainPropertyInteger("Functions", NULL, ji->created_functions, es);

		ExplainOpenGroup("Options", "Options", true, es);
		ExplainPropertyBool("Inlining", jit_flags & PGJIT_INLINE, es);
		ExplainPropertyBool("Optimization", jit_flags & PGJIT_OPT3, es);
		ExplainPropertyBool("Expressions", jit_flags & PGJIT_EXPR, es);
		ExplainPropertyBool("Deforming", jit_flags & PGJIT_DEFORM, es);
		ExplainCloseGroup("Options", "Options", true, es);

		if (es->analyze && es->timing)
		{
			ExplainOpenGroup("Timing", "Timing", true, es);

			ExplainPropertyFloat("Generation", "ms",
								 1000.0 * INSTR_TIME_GET_DOUBLE(ji->generation_counter),
								 3, es);
			ExplainPropertyFloat("Inlining", "ms",
								 1000.0 * INSTR_TIME_GET_DOUBLE(ji->inlining_counter),
								 3, es);
			ExplainPropertyFloat("Optimization", "ms",
								 1000.0 * INSTR_TIME_GET_DOUBLE(ji->optimization_counter),
								 3, es);
			ExplainPropertyFloat("Emission", "ms",
								 1000.0 * INSTR_TIME_GET_DOUBLE(ji->emission_counter),
								 3, es);
			ExplainPropertyFloat("Total", "ms",
								 1000.0 * INSTR_TIME_GET_DOUBLE(total_time),
								 3, es);

			ExplainCloseGroup("Timing", "Timing", true, es);
		}
	}

	ExplainCloseGroup("JIT", "JIT", true, es);
}

/*
 * ExplainQueryText -
 *	  add a "Query Text" node that contains the actual text of the query
 *
 * The caller should have set up the options fields of *es, as well as
 * initializing the output buffer es->str.
 *
 */
void
ExplainQueryText(ExplainState *es, QueryDesc *queryDesc)
{
	if (queryDesc->sourceText)
		ExplainPropertyText("Query Text", queryDesc->sourceText, es);
}

/*
 * report_triggers -
 *		report execution stats for a single relation's triggers
 */
static void
report_triggers(ResultRelInfo *rInfo, bool show_relname, ExplainState *es)
{
	int			nt;

	if (!rInfo->ri_TrigDesc || !rInfo->ri_TrigInstrument)
		return;
	for (nt = 0; nt < rInfo->ri_TrigDesc->numtriggers; nt++)
	{
		Trigger    *trig = rInfo->ri_TrigDesc->triggers + nt;
		Instrumentation *instr = rInfo->ri_TrigInstrument + nt;
		char	   *relname;
		char	   *conname = NULL;

		/* Must clean up instrumentation state */
		InstrEndLoop(instr);

		/*
		 * We ignore triggers that were never invoked; they likely aren't
		 * relevant to the current query type.
		 */
		if (instr->ntuples == 0)
			continue;

		ExplainOpenGroup("Trigger", NULL, true, es);

		relname = RelationGetRelationName(rInfo->ri_RelationDesc);
		if (OidIsValid(trig->tgconstraint))
			conname = get_constraint_name(trig->tgconstraint);

		/*
		 * In text format, we avoid printing both the trigger name and the
		 * constraint name unless VERBOSE is specified.  In non-text formats
		 * we just print everything.
		 */
		if (es->format == EXPLAIN_FORMAT_TEXT)
		{
			if (es->verbose || conname == NULL)
				appendStringInfo(es->str, "Trigger %s", trig->tgname);
			else
				appendStringInfoString(es->str, "Trigger");
			if (conname)
				appendStringInfo(es->str, " for constraint %s", conname);
			if (show_relname)
				appendStringInfo(es->str, " on %s", relname);
			if (es->timing)
				appendStringInfo(es->str, ": time=%.3f calls=%.0f\n",
								 1000.0 * instr->total, instr->ntuples);
			else
				appendStringInfo(es->str, ": calls=%.0f\n", instr->ntuples);
		}
		else
		{
			ExplainPropertyText("Trigger Name", trig->tgname, es);
			if (conname)
				ExplainPropertyText("Constraint Name", conname, es);
			ExplainPropertyText("Relation", relname, es);
			if (es->timing)
				ExplainPropertyFloat("Time", "ms", 1000.0 * instr->total, 3,
									 es);
			ExplainPropertyFloat("Calls", NULL, instr->ntuples, 0, es);
		}

		if (conname)
			pfree(conname);

		ExplainCloseGroup("Trigger", NULL, true, es);
	}
}

/* Compute elapsed time in seconds since given timestamp */
static double
elapsed_time(instr_time *starttime)
{
	instr_time	endtime;

	INSTR_TIME_SET_CURRENT(endtime);
	INSTR_TIME_SUBTRACT(endtime, *starttime);
	return INSTR_TIME_GET_DOUBLE(endtime);
}

/*
 * ExplainPreScanNode -
 *	  Prescan the planstate tree to identify which RTEs are referenced
 *
 * Adds the relid of each referenced RTE to *rels_used.  The result controls
 * which RTEs are assigned aliases by select_rtable_names_for_explain.
 * This ensures that we don't confusingly assign un-suffixed aliases to RTEs
 * that never appear in the EXPLAIN output (such as inheritance parents).
 */
static bool
ExplainPreScanNode(PlanState *planstate, Bitmapset **rels_used)
{
	Plan	   *plan = planstate->plan;

	switch (nodeTag(plan))
	{
		case T_SeqScan:
		case T_SampleScan:
		case T_IndexScan:
		case T_IndexOnlyScan:
		case T_BitmapHeapScan:
		case T_TidScan:
		case T_TidRangeScan:
		case T_SubqueryScan:
		case T_FunctionScan:
		case T_TableFuncScan:
		case T_ValuesScan:
		case T_CteScan:
		case T_NamedTuplestoreScan:
		case T_WorkTableScan:
			*rels_used = bms_add_member(*rels_used,
										((Scan *) plan)->scanrelid);
			break;
		case T_ForeignScan:
			*rels_used = bms_add_members(*rels_used,
										 ((ForeignScan *) plan)->fs_relids);
			break;
		case T_CustomScan:
			*rels_used = bms_add_members(*rels_used,
										 ((CustomScan *) plan)->custom_relids);
			break;
		case T_ModifyTable:
			*rels_used = bms_add_member(*rels_used,
										((ModifyTable *) plan)->nominalRelation);
			if (((ModifyTable *) plan)->exclRelRTI)
				*rels_used = bms_add_member(*rels_used,
											((ModifyTable *) plan)->exclRelRTI);
			break;
		case T_Append:
			*rels_used = bms_add_members(*rels_used,
										 ((Append *) plan)->apprelids);
			break;
		case T_MergeAppend:
			*rels_used = bms_add_members(*rels_used,
										 ((MergeAppend *) plan)->apprelids);
			break;
		default:
			break;
	}

	return planstate_tree_walker(planstate, ExplainPreScanNode, rels_used);
}

/*
 * ExplainNode -
 *	  Appends a description of a plan tree to es->str
 *
 * planstate points to the executor state node for the current plan node.
 * We need to work from a PlanState node, not just a Plan node, in order to
 * get at the instrumentation data (if any) as well as the list of subplans.
 *
 * ancestors is a list of parent Plan and SubPlan nodes, most-closely-nested
 * first.  These are needed in order to interpret PARAM_EXEC Params.
 *
 * relationship describes the relationship of this plan node to its parent
 * (eg, "Outer", "Inner"); it can be null at top level.  plan_name is an
 * optional name to be attached to the node.
 *
 * In text format, es->indent is controlled in this function since we only
 * want it to change at plan-node boundaries (but a few subroutines will
 * transiently increment it).  In non-text formats, es->indent corresponds
 * to the nesting depth of logical output groups, and therefore is controlled
 * by ExplainOpenGroup/ExplainCloseGroup.
 */
static void
ExplainNode(PlanState *planstate, List *ancestors,
			const char *relationship, const char *plan_name,
			ExplainState *es)
{
	Plan	   *plan = planstate->plan;
	const char *pname;			/* node type name for text output */
	const char *sname;			/* node type name for non-text output */
	const char *strategy = NULL;
	const char *partialmode = NULL;
	const char *operation = NULL;
	const char *custom_name = NULL;
	ExplainWorkersState *save_workers_state = es->workers_state;
	int			save_indent = es->indent;
	bool		haschildren;

	/*
	 * Prepare per-worker output buffers, if needed.  We'll append the data in
	 * these to the main output string further down.
	 */
	if (planstate->worker_instrument && es->analyze && !es->hide_workers)
		es->workers_state = ExplainCreateWorkersState(planstate->worker_instrument->num_workers);
	else
		es->workers_state = NULL;

	/* Identify plan node type, and print generic details */
	switch (nodeTag(plan))
	{
		case T_Result:
			pname = sname = "Result";
			break;
		case T_ProjectSet:
			pname = sname = "ProjectSet";
			break;
		case T_ModifyTable:
			sname = "ModifyTable";
			switch (((ModifyTable *) plan)->operation)
			{
				case CMD_INSERT:
					pname = operation = "Insert";
					break;
				case CMD_UPDATE:
					pname = operation = "Update";
					break;
				case CMD_DELETE:
					pname = operation = "Delete";
					break;
				default:
					pname = "???";
					break;
			}
			break;
		case T_Append:
			pname = sname = "Append";
			break;
		case T_MergeAppend:
			pname = sname = "Merge Append";
			break;
		case T_RecursiveUnion:
			pname = sname = "Recursive Union";
			break;
		case T_BitmapAnd:
			pname = sname = "BitmapAnd";
			break;
		case T_BitmapOr:
			pname = sname = "BitmapOr";
			break;
		case T_NestLoop:
		case T_NestLoopVLE:
			pname = sname = "Nested Loop";
			break;
		case T_MergeJoin:
			pname = "Merge";	/* "Join" gets added by jointype switch */
			sname = "Merge Join";
			break;
		case T_HashJoin:
			pname = "Hash";		/* "Join" gets added by jointype switch */
			sname = "Hash Join";
			break;
		case T_SeqScan:
			pname = sname = "Seq Scan";
			break;
		case T_SampleScan:
			pname = sname = "Sample Scan";
			break;
		case T_Gather:
			pname = sname = "Gather";
			break;
		case T_GatherMerge:
			pname = sname = "Gather Merge";
			break;
		case T_IndexScan:
			pname = sname = "Index Scan";
			break;
		case T_IndexOnlyScan:
			pname = sname = "Index Only Scan";
			break;
		case T_BitmapIndexScan:
			pname = sname = "Bitmap Index Scan";
			break;
		case T_BitmapHeapScan:
			pname = sname = "Bitmap Heap Scan";
			break;
		case T_TidScan:
			pname = sname = "Tid Scan";
			break;
		case T_TidRangeScan:
			pname = sname = "Tid Range Scan";
			break;
		case T_SubqueryScan:
			pname = sname = "Subquery Scan";
			break;
		case T_FunctionScan:
			pname = sname = "Function Scan";
			break;
		case T_TableFuncScan:
			pname = sname = "Table Function Scan";
			break;
		case T_ValuesScan:
			pname = sname = "Values Scan";
			break;
		case T_CteScan:
			pname = sname = "CTE Scan";
			break;
		case T_NamedTuplestoreScan:
			pname = sname = "Named Tuplestore Scan";
			break;
		case T_WorkTableScan:
			pname = sname = "WorkTable Scan";
			break;
		case T_ForeignScan:
			sname = "Foreign Scan";
			switch (((ForeignScan *) plan)->operation)
			{
				case CMD_SELECT:
					pname = "Foreign Scan";
					operation = "Select";
					break;
				case CMD_INSERT:
					pname = "Foreign Insert";
					operation = "Insert";
					break;
				case CMD_UPDATE:
					pname = "Foreign Update";
					operation = "Update";
					break;
				case CMD_DELETE:
					pname = "Foreign Delete";
					operation = "Delete";
					break;
				default:
					pname = "???";
					break;
			}
			break;
		case T_CustomScan:
			sname = "Custom Scan";
			custom_name = ((CustomScan *) plan)->methods->CustomName;
			if (custom_name)
				pname = psprintf("Custom Scan (%s)", custom_name);
			else
				pname = sname;
			break;
		case T_Material:
			pname = sname = "Materialize";
			break;
		case T_Memoize:
			pname = sname = "Memoize";
			break;
		case T_Sort:
			pname = sname = "Sort";
			break;
		case T_IncrementalSort:
			pname = sname = "Incremental Sort";
			break;
		case T_Group:
			pname = sname = "Group";
			break;
		case T_Agg:
			{
				Agg		   *agg = (Agg *) plan;

				sname = "Aggregate";
				switch (agg->aggstrategy)
				{
					case AGG_PLAIN:
						pname = "Aggregate";
						strategy = "Plain";
						break;
					case AGG_SORTED:
						pname = "GroupAggregate";
						strategy = "Sorted";
						break;
					case AGG_HASHED:
						pname = "HashAggregate";
						strategy = "Hashed";
						break;
					case AGG_MIXED:
						pname = "MixedAggregate";
						strategy = "Mixed";
						break;
					default:
						pname = "Aggregate ???";
						strategy = "???";
						break;
				}

				if (DO_AGGSPLIT_SKIPFINAL(agg->aggsplit))
				{
					partialmode = "Partial";
					pname = psprintf("%s %s", partialmode, pname);
				}
				else if (DO_AGGSPLIT_COMBINE(agg->aggsplit))
				{
					partialmode = "Finalize";
					pname = psprintf("%s %s", partialmode, pname);
				}
				else
					partialmode = "Simple";
			}
			break;
		case T_WindowAgg:
			pname = sname = "WindowAgg";
			break;
		case T_Unique:
			pname = sname = "Unique";
			break;
		case T_SetOp:
			sname = "SetOp";
			switch (((SetOp *) plan)->strategy)
			{
				case SETOP_SORTED:
					pname = "SetOp";
					strategy = "Sorted";
					break;
				case SETOP_HASHED:
					pname = "HashSetOp";
					strategy = "Hashed";
					break;
				default:
					pname = "SetOp ???";
					strategy = "???";
					break;
			}
			break;
		case T_LockRows:
			pname = sname = "LockRows";
			break;
		case T_Limit:
			pname = sname = "Limit";
			break;
		case T_Hash:
			pname = sname = "Hash";
			break;
		case T_ModifyGraph:
			sname = "ModifyGraph";
			switch (((ModifyGraph *) plan)->operation)
			{
				case GWROP_CREATE:
					pname = "Graph Create";
					operation = "Create";
					break;
				case GWROP_DELETE:
					pname = "Graph Delete";
					operation = "Delete";
					break;
				case GWROP_SET:
					pname = "Graph Set";
					operation = "Set";
					break;
				case GWROP_MERGE:
					pname = "Graph Merge";
					operation = "Merge";
					break;
				default:
					pname = "Graph ???";
					operation = "???";
					break;
			}
			break;
		case T_Shortestpath:
			if (((Shortestpath *) plan)->limit == LONG_MAX)
			{
				pname = sname = "All Shortestpaths";
			}
			else
			{
				pname = sname = "Shortestpath";
			}
			break;
		case T_Hash2Side:
			pname = sname = "Hash2Side";
			break;
		case T_Dijkstra:
			pname = sname = "Dijkstra";
			break;
		default:
			pname = sname = "???";
			break;
	}

	ExplainOpenGroup("Plan",
					 relationship ? NULL : "Plan",
					 true, es);

	if (es->format == EXPLAIN_FORMAT_TEXT)
	{
		if (plan_name)
		{
			ExplainIndentText(es);
			appendStringInfo(es->str, "%s\n", plan_name);
			es->indent++;
		}
		if (es->indent)
		{
			ExplainIndentText(es);
			appendStringInfoString(es->str, "->  ");
			es->indent += 2;
		}
		if (plan->parallel_aware)
			appendStringInfoString(es->str, "Parallel ");
		if (plan->async_capable)
			appendStringInfoString(es->str, "Async ");
		appendStringInfoString(es->str, pname);
		es->indent++;
	}
	else
	{
		ExplainPropertyText("Node Type", sname, es);
		if (strategy)
			ExplainPropertyText("Strategy", strategy, es);
		if (partialmode)
			ExplainPropertyText("Partial Mode", partialmode, es);
		if (operation)
			ExplainPropertyText("Operation", operation, es);
		if (relationship)
			ExplainPropertyText("Parent Relationship", relationship, es);
		if (plan_name)
			ExplainPropertyText("Subplan Name", plan_name, es);
		if (custom_name)
			ExplainPropertyText("Custom Plan Provider", custom_name, es);
		ExplainPropertyBool("Parallel Aware", plan->parallel_aware, es);
		ExplainPropertyBool("Async Capable", plan->async_capable, es);
	}

	switch (nodeTag(plan))
	{
		case T_SeqScan:
		case T_SampleScan:
		case T_BitmapHeapScan:
		case T_TidScan:
		case T_TidRangeScan:
		case T_SubqueryScan:
		case T_FunctionScan:
		case T_TableFuncScan:
		case T_ValuesScan:
		case T_CteScan:
		case T_WorkTableScan:
			ExplainScanTarget((Scan *) plan, es);
			break;
		case T_ForeignScan:
		case T_CustomScan:
			if (((Scan *) plan)->scanrelid > 0)
				ExplainScanTarget((Scan *) plan, es);
			break;
		case T_IndexScan:
			{
				IndexScan  *indexscan = (IndexScan *) plan;

				ExplainIndexScanDetails(indexscan->indexid,
										indexscan->indexorderdir,
										es);
				ExplainScanTarget((Scan *) indexscan, es);
			}
			break;
		case T_IndexOnlyScan:
			{
				IndexOnlyScan *indexonlyscan = (IndexOnlyScan *) plan;

				ExplainIndexScanDetails(indexonlyscan->indexid,
										indexonlyscan->indexorderdir,
										es);
				ExplainScanTarget((Scan *) indexonlyscan, es);
			}
			break;
		case T_BitmapIndexScan:
			{
				BitmapIndexScan *bitmapindexscan = (BitmapIndexScan *) plan;
				const char *indexname =
				explain_get_index_name(bitmapindexscan->indexid);

				if (es->format == EXPLAIN_FORMAT_TEXT)
					appendStringInfo(es->str, " on %s",
									 quote_identifier(indexname));
				else
					ExplainPropertyText("Index Name", indexname, es);
			}
			break;
		case T_ModifyTable:
			ExplainModifyTarget((ModifyTable *) plan, es);
			break;
		case T_ModifyGraph:
			{
				ModifyGraph *modifygraph = (ModifyGraph *) plan;

				if (modifygraph->eagerness == true)
					appendStringInfoString(es->str, " eager");
			}
			break;
		case T_Shortestpath:
			{
				Shortestpath *shortestpath = (Shortestpath *) plan;

				appendStringInfo(es->str, " VLE [%ld..", shortestpath->minhops);
				if (shortestpath->maxhops != LONG_MAX)
					appendStringInfo(es->str, "%ld]", shortestpath->maxhops);
				else
					appendStringInfo(es->str, "]");
			}
			break;
		case T_NestLoop:
		case T_NestLoopVLE:
		case T_MergeJoin:
		case T_HashJoin:
			{
				const char *jointype;

				switch (((Join *) plan)->jointype)
				{
					case JOIN_INNER:
						jointype = "Inner";
						break;
					case JOIN_LEFT:
						jointype = "Left";
						break;
					case JOIN_FULL:
						jointype = "Full";
						break;
					case JOIN_RIGHT:
						jointype = "Right";
						break;
					case JOIN_SEMI:
						jointype = "Semi";
						break;
					case JOIN_ANTI:
						jointype = "Anti";
						break;
					case JOIN_CYPHER_MERGE:
						jointype = "CypherMerge";
						break;
					case JOIN_CYPHER_DELETE:
						jointype = "CypherDelete";
						break;
					case JOIN_VLE:
						jointype = "VLE";
						break;
					default:
						jointype = "???";
						break;
				}
				if (es->format == EXPLAIN_FORMAT_TEXT)
				{
					/*
					 * For historical reasons, the join type is interpolated
					 * into the node type name...
					 */
					if (((Join *) plan)->jointype == JOIN_VLE)
					{
						NestLoopVLE *nlvPlan = (NestLoopVLE *) plan;

						appendStringInfo(es->str, " %s [%d..",
										 jointype, nlvPlan->minHops);
						if (nlvPlan->maxHops != -1)
							appendStringInfo(es->str, "%d]", nlvPlan->maxHops);
						else
							appendStringInfo(es->str, "]");
					}
					else if (((Join *) plan)->jointype != JOIN_INNER)
					{
						appendStringInfo(es->str, " %s Join", jointype);
					}
					else if (!IsA(plan, NestLoop))
					{
						appendStringInfoString(es->str, " Join");
					}
				}
				else
					ExplainPropertyText("Join Type", jointype, es);
			}
			break;
		case T_SetOp:
			{
				const char *setopcmd;

				switch (((SetOp *) plan)->cmd)
				{
					case SETOPCMD_INTERSECT:
						setopcmd = "Intersect";
						break;
					case SETOPCMD_INTERSECT_ALL:
						setopcmd = "Intersect All";
						break;
					case SETOPCMD_EXCEPT:
						setopcmd = "Except";
						break;
					case SETOPCMD_EXCEPT_ALL:
						setopcmd = "Except All";
						break;
					default:
						setopcmd = "???";
						break;
				}
				if (es->format == EXPLAIN_FORMAT_TEXT)
					appendStringInfo(es->str, " %s", setopcmd);
				else
					ExplainPropertyText("Command", setopcmd, es);
			}
			break;
		default:
			break;
	}

	if (es->costs)
	{
		if (es->format == EXPLAIN_FORMAT_TEXT)
		{
			appendStringInfo(es->str, "  (cost=%.2f..%.2f rows=%.0f width=%d)",
							 plan->startup_cost, plan->total_cost,
							 plan->plan_rows, plan->plan_width);
		}
		else
		{
			ExplainPropertyFloat("Startup Cost", NULL, plan->startup_cost,
								 2, es);
			ExplainPropertyFloat("Total Cost", NULL, plan->total_cost,
								 2, es);
			ExplainPropertyFloat("Plan Rows", NULL, plan->plan_rows,
								 0, es);
			ExplainPropertyInteger("Plan Width", NULL, plan->plan_width,
								   es);
		}
	}

	/*
	 * We have to forcibly clean up the instrumentation state because we
	 * haven't done ExecutorEnd yet.  This is pretty grotty ...
	 *
	 * Note: contrib/auto_explain could cause instrumentation to be set up
	 * even though we didn't ask for it here.  Be careful not to print any
	 * instrumentation results the user didn't ask for.  But we do the
	 * InstrEndLoop call anyway, if possible, to reduce the number of cases
	 * auto_explain has to contend with.
	 */
	if (planstate->instrument)
		InstrEndLoop(planstate->instrument);

	if (es->analyze &&
		planstate->instrument && planstate->instrument->nloops > 0)
	{
		double		nloops = planstate->instrument->nloops;
		double		startup_ms = 1000.0 * planstate->instrument->startup / nloops;
		double		total_ms = 1000.0 * planstate->instrument->total / nloops;
		double		rows = planstate->instrument->ntuples / nloops;

		if (es->format == EXPLAIN_FORMAT_TEXT)
		{
			if (es->timing)
				appendStringInfo(es->str,
								 " (actual time=%.3f..%.3f rows=%.0f loops=%.0f)",
								 startup_ms, total_ms, rows, nloops);
			else
				appendStringInfo(es->str,
								 " (actual rows=%.0f loops=%.0f)",
								 rows, nloops);
		}
		else
		{
			if (es->timing)
			{
				ExplainPropertyFloat("Actual Startup Time", "ms", startup_ms,
									 3, es);
				ExplainPropertyFloat("Actual Total Time", "ms", total_ms,
									 3, es);
			}
			ExplainPropertyFloat("Actual Rows", NULL, rows, 0, es);
			ExplainPropertyFloat("Actual Loops", NULL, nloops, 0, es);
		}
	}
	else if (es->analyze)
	{
		if (es->format == EXPLAIN_FORMAT_TEXT)
			appendStringInfoString(es->str, " (never executed)");
		else
		{
			if (es->timing)
			{
				ExplainPropertyFloat("Actual Startup Time", "ms", 0.0, 3, es);
				ExplainPropertyFloat("Actual Total Time", "ms", 0.0, 3, es);
			}
			ExplainPropertyFloat("Actual Rows", NULL, 0.0, 0, es);
			ExplainPropertyFloat("Actual Loops", NULL, 0.0, 0, es);
		}
	}

	/* in text format, first line ends here */
	if (es->format == EXPLAIN_FORMAT_TEXT)
		appendStringInfoChar(es->str, '\n');

	/* prepare per-worker general execution details */
	if (es->workers_state && es->verbose)
	{
		WorkerInstrumentation *w = planstate->worker_instrument;

		for (int n = 0; n < w->num_workers; n++)
		{
			Instrumentation *instrument = &w->instrument[n];
			double		nloops = instrument->nloops;
			double		startup_ms;
			double		total_ms;
			double		rows;

			if (nloops <= 0)
				continue;
			startup_ms = 1000.0 * instrument->startup / nloops;
			total_ms = 1000.0 * instrument->total / nloops;
			rows = instrument->ntuples / nloops;

			ExplainOpenWorker(n, es);

			if (es->format == EXPLAIN_FORMAT_TEXT)
			{
				ExplainIndentText(es);
				if (es->timing)
					appendStringInfo(es->str,
									 "actual time=%.3f..%.3f rows=%.0f loops=%.0f\n",
									 startup_ms, total_ms, rows, nloops);
				else
					appendStringInfo(es->str,
									 "actual rows=%.0f loops=%.0f\n",
									 rows, nloops);
			}
			else
			{
				if (es->timing)
				{
					ExplainPropertyFloat("Actual Startup Time", "ms",
										 startup_ms, 3, es);
					ExplainPropertyFloat("Actual Total Time", "ms",
										 total_ms, 3, es);
				}
				ExplainPropertyFloat("Actual Rows", NULL, rows, 0, es);
				ExplainPropertyFloat("Actual Loops", NULL, nloops, 0, es);
			}

			ExplainCloseWorker(n, es);
		}
	}

	/* target list */
	if (es->verbose)
		show_plan_tlist(planstate, ancestors, es);

	/* unique join */
	switch (nodeTag(plan))
	{
		case T_NestLoop:
		case T_MergeJoin:
		case T_HashJoin:
			/* try not to be too chatty about this in text mode */
			if (es->format != EXPLAIN_FORMAT_TEXT ||
				(es->verbose && ((Join *) plan)->inner_unique))
				ExplainPropertyBool("Inner Unique",
									((Join *) plan)->inner_unique,
									es);
			break;
		default:
			break;
	}

	/* quals, sort keys, etc */
	switch (nodeTag(plan))
	{
		case T_IndexScan:
			show_scan_qual(((IndexScan *) plan)->indexqualorig,
						   "Index Cond", planstate, ancestors, es);
			if (((IndexScan *) plan)->indexqualorig)
				show_instrumentation_count("Rows Removed by Index Recheck", 2,
										   planstate, es);
			show_scan_qual(((IndexScan *) plan)->indexorderbyorig,
						   "Order By", planstate, ancestors, es);
			show_scan_qual(plan->qual, "Filter", planstate, ancestors, es);
			if (plan->qual)
				show_instrumentation_count("Rows Removed by Filter", 1,
										   planstate, es);
			break;
		case T_IndexOnlyScan:
			show_scan_qual(((IndexOnlyScan *) plan)->indexqual,
						   "Index Cond", planstate, ancestors, es);
			if (((IndexOnlyScan *) plan)->recheckqual)
				show_instrumentation_count("Rows Removed by Index Recheck", 2,
										   planstate, es);
			show_scan_qual(((IndexOnlyScan *) plan)->indexorderby,
						   "Order By", planstate, ancestors, es);
			show_scan_qual(plan->qual, "Filter", planstate, ancestors, es);
			if (plan->qual)
				show_instrumentation_count("Rows Removed by Filter", 1,
										   planstate, es);
			if (es->analyze)
				ExplainPropertyFloat("Heap Fetches", NULL,
									 planstate->instrument->ntuples2, 0, es);
			break;
		case T_BitmapIndexScan:
			show_scan_qual(((BitmapIndexScan *) plan)->indexqualorig,
						   "Index Cond", planstate, ancestors, es);
			break;
		case T_BitmapHeapScan:
			show_scan_qual(((BitmapHeapScan *) plan)->bitmapqualorig,
						   "Recheck Cond", planstate, ancestors, es);
			if (((BitmapHeapScan *) plan)->bitmapqualorig)
				show_instrumentation_count("Rows Removed by Index Recheck", 2,
										   planstate, es);
			show_scan_qual(plan->qual, "Filter", planstate, ancestors, es);
			if (plan->qual)
				show_instrumentation_count("Rows Removed by Filter", 1,
										   planstate, es);
			if (es->analyze)
				show_tidbitmap_info((BitmapHeapScanState *) planstate, es);
			break;
		case T_SampleScan:
			show_tablesample(((SampleScan *) plan)->tablesample,
							 planstate, ancestors, es);
			/* fall through to print additional fields the same as SeqScan */
			/* FALLTHROUGH */
		case T_SeqScan:
		case T_ValuesScan:
		case T_CteScan:
		case T_NamedTuplestoreScan:
		case T_WorkTableScan:
		case T_SubqueryScan:
			show_scan_qual(plan->qual, "Filter", planstate, ancestors, es);
			if (plan->qual)
				show_instrumentation_count("Rows Removed by Filter", 1,
										   planstate, es);
			break;
		case T_Gather:
			{
				Gather	   *gather = (Gather *) plan;

				show_scan_qual(plan->qual, "Filter", planstate, ancestors, es);
				if (plan->qual)
					show_instrumentation_count("Rows Removed by Filter", 1,
											   planstate, es);
				ExplainPropertyInteger("Workers Planned", NULL,
									   gather->num_workers, es);

				/* Show params evaluated at gather node */
				if (gather->initParam)
					show_eval_params(gather->initParam, es);

				if (es->analyze)
				{
					int			nworkers;

					nworkers = ((GatherState *) planstate)->nworkers_launched;
					ExplainPropertyInteger("Workers Launched", NULL,
										   nworkers, es);
				}

				if (gather->single_copy || es->format != EXPLAIN_FORMAT_TEXT)
					ExplainPropertyBool("Single Copy", gather->single_copy, es);
			}
			break;
		case T_GatherMerge:
			{
				GatherMerge *gm = (GatherMerge *) plan;

				show_scan_qual(plan->qual, "Filter", planstate, ancestors, es);
				if (plan->qual)
					show_instrumentation_count("Rows Removed by Filter", 1,
											   planstate, es);
				ExplainPropertyInteger("Workers Planned", NULL,
									   gm->num_workers, es);

				/* Show params evaluated at gather-merge node */
				if (gm->initParam)
					show_eval_params(gm->initParam, es);

				if (es->analyze)
				{
					int			nworkers;

					nworkers = ((GatherMergeState *) planstate)->nworkers_launched;
					ExplainPropertyInteger("Workers Launched", NULL,
										   nworkers, es);
				}
			}
			break;
		case T_FunctionScan:
			if (es->verbose)
			{
				List	   *fexprs = NIL;
				ListCell   *lc;

				foreach(lc, ((FunctionScan *) plan)->functions)
				{
					RangeTblFunction *rtfunc = (RangeTblFunction *) lfirst(lc);

					fexprs = lappend(fexprs, rtfunc->funcexpr);
				}
				/* We rely on show_expression to insert commas as needed */
				show_expression((Node *) fexprs,
								"Function Call", planstate, ancestors,
								es->verbose, es);
			}
			show_scan_qual(plan->qual, "Filter", planstate, ancestors, es);
			if (plan->qual)
				show_instrumentation_count("Rows Removed by Filter", 1,
										   planstate, es);
			break;
		case T_TableFuncScan:
			if (es->verbose)
			{
				TableFunc  *tablefunc = ((TableFuncScan *) plan)->tablefunc;

				show_expression((Node *) tablefunc,
								"Table Function Call", planstate, ancestors,
								es->verbose, es);
			}
			show_scan_qual(plan->qual, "Filter", planstate, ancestors, es);
			if (plan->qual)
				show_instrumentation_count("Rows Removed by Filter", 1,
										   planstate, es);
			break;
		case T_TidScan:
			{
				/*
				 * The tidquals list has OR semantics, so be sure to show it
				 * as an OR condition.
				 */
				List	   *tidquals = ((TidScan *) plan)->tidquals;

				if (list_length(tidquals) > 1)
					tidquals = list_make1(make_orclause(tidquals));
				show_scan_qual(tidquals, "TID Cond", planstate, ancestors, es);
				show_scan_qual(plan->qual, "Filter", planstate, ancestors, es);
				if (plan->qual)
					show_instrumentation_count("Rows Removed by Filter", 1,
											   planstate, es);
			}
			break;
		case T_TidRangeScan:
			{
				/*
				 * The tidrangequals list has AND semantics, so be sure to
				 * show it as an AND condition.
				 */
				List	   *tidquals = ((TidRangeScan *) plan)->tidrangequals;

				if (list_length(tidquals) > 1)
					tidquals = list_make1(make_andclause(tidquals));
				show_scan_qual(tidquals, "TID Cond", planstate, ancestors, es);
				show_scan_qual(plan->qual, "Filter", planstate, ancestors, es);
				if (plan->qual)
					show_instrumentation_count("Rows Removed by Filter", 1,
											   planstate, es);
			}
			break;
		case T_ForeignScan:
			show_scan_qual(plan->qual, "Filter", planstate, ancestors, es);
			if (plan->qual)
				show_instrumentation_count("Rows Removed by Filter", 1,
										   planstate, es);
			show_foreignscan_info((ForeignScanState *) planstate, es);
			break;
		case T_CustomScan:
			{
				CustomScanState *css = (CustomScanState *) planstate;

				show_scan_qual(plan->qual, "Filter", planstate, ancestors, es);
				if (plan->qual)
					show_instrumentation_count("Rows Removed by Filter", 1,
											   planstate, es);
				if (css->methods->ExplainCustomScan)
					css->methods->ExplainCustomScan(css, ancestors, es);
			}
			break;
		case T_NestLoop:
			show_upper_qual(((NestLoop *) plan)->join.joinqual,
							"Join Filter", planstate, ancestors, es);
			if (((NestLoop *) plan)->join.joinqual)
				show_instrumentation_count("Rows Removed by Join Filter", 1,
										   planstate, es);
			show_upper_qual(plan->qual, "Filter", planstate, ancestors, es);
			if (plan->qual)
				show_instrumentation_count("Rows Removed by Filter", 2,
										   planstate, es);
			break;
		case T_NestLoopVLE:
			show_upper_qual(((NestLoopVLE *) plan)->nl.join.joinqual,
							"Join Filter", planstate, ancestors, es);
			if (((NestLoopVLE *) plan)->nl.join.joinqual)
				show_instrumentation_count("Rows Removed by Join Filter", 1,
										   planstate, es);
			show_upper_qual(plan->qual, "Filter", planstate, ancestors, es);
			if (plan->qual)
				show_instrumentation_count("Rows Removed by Filter", 2,
										   planstate, es);
			break;
		case T_MergeJoin:
			show_upper_qual(((MergeJoin *) plan)->mergeclauses,
							"Merge Cond", planstate, ancestors, es);
			show_upper_qual(((MergeJoin *) plan)->join.joinqual,
							"Join Filter", planstate, ancestors, es);
			if (((MergeJoin *) plan)->join.joinqual)
				show_instrumentation_count("Rows Removed by Join Filter", 1,
										   planstate, es);
			show_upper_qual(plan->qual, "Filter", planstate, ancestors, es);
			if (plan->qual)
				show_instrumentation_count("Rows Removed by Filter", 2,
										   planstate, es);
			break;
		case T_HashJoin:
			show_upper_qual(((HashJoin *) plan)->hashclauses,
							"Hash Cond", planstate, ancestors, es);
			show_upper_qual(((HashJoin *) plan)->join.joinqual,
							"Join Filter", planstate, ancestors, es);
			if (((HashJoin *) plan)->join.joinqual)
				show_instrumentation_count("Rows Removed by Join Filter", 1,
										   planstate, es);
			show_upper_qual(plan->qual, "Filter", planstate, ancestors, es);
			if (plan->qual)
				show_instrumentation_count("Rows Removed by Filter", 2,
										   planstate, es);
			break;
		case T_Shortestpath:
			show_upper_qual(((Shortestpath *) plan)->hashclauses,
							"Hash Cond", planstate, ancestors, es);
			show_upper_qual(((Shortestpath *) plan)->join.joinqual,
							"Join Filter", planstate, ancestors, es);
			if (((Shortestpath *) plan)->join.joinqual)
				show_instrumentation_count("Rows Removed by Join Filter", 1,
										   planstate, es);
			show_upper_qual(plan->qual, "Filter", planstate, ancestors, es);
			if (plan->qual)
				show_instrumentation_count("Rows Removed by Filter", 2,
										   planstate, es);
			break;
		case T_Agg:
			show_agg_keys(castNode(AggState, planstate), ancestors, es);
			show_upper_qual(plan->qual, "Filter", planstate, ancestors, es);
			show_hashagg_info((AggState *) planstate, es);
			if (plan->qual)
				show_instrumentation_count("Rows Removed by Filter", 1,
										   planstate, es);
			break;
		case T_Group:
			show_group_keys(castNode(GroupState, planstate), ancestors, es);
			show_upper_qual(plan->qual, "Filter", planstate, ancestors, es);
			if (plan->qual)
				show_instrumentation_count("Rows Removed by Filter", 1,
										   planstate, es);
			break;
		case T_Sort:
			show_sort_keys(castNode(SortState, planstate), ancestors, es);
			show_sort_info(castNode(SortState, planstate), es);
			break;
		case T_IncrementalSort:
			show_incremental_sort_keys(castNode(IncrementalSortState, planstate),
									   ancestors, es);
			show_incremental_sort_info(castNode(IncrementalSortState, planstate),
									   es);
			break;
		case T_MergeAppend:
			show_merge_append_keys(castNode(MergeAppendState, planstate),
								   ancestors, es);
			break;
		case T_Result:
			show_upper_qual((List *) ((Result *) plan)->resconstantqual,
							"One-Time Filter", planstate, ancestors, es);
			show_upper_qual(plan->qual, "Filter", planstate, ancestors, es);
			if (plan->qual)
				show_instrumentation_count("Rows Removed by Filter", 1,
										   planstate, es);
			break;
		case T_ModifyTable:
			show_modifytable_info(castNode(ModifyTableState, planstate), ancestors,
								  es);
			break;
		case T_Hash:
			show_hash_info(castNode(HashState, planstate), es);
			break;
		case T_Memoize:
			show_memoize_info(castNode(MemoizeState, planstate), ancestors,
							  es);
			break;
		case T_Hash2Side:
			show_hash2side_info((Hash2SideState *) planstate, es);
			break;
		default:
			break;
	}

	/*
	 * Prepare per-worker JIT instrumentation.  As with the overall JIT
	 * summary, this is printed only if printing costs is enabled.
	 */
	if (es->workers_state && es->costs && es->verbose)
	{
		SharedJitInstrumentation *w = planstate->worker_jit_instrument;

		if (w)
		{
			for (int n = 0; n < w->num_workers; n++)
			{
				ExplainOpenWorker(n, es);
				ExplainPrintJIT(es, planstate->state->es_jit_flags,
								&w->jit_instr[n]);
				ExplainCloseWorker(n, es);
			}
		}
	}

	/* Show buffer/WAL usage */
	if (es->buffers && planstate->instrument)
		show_buffer_usage(es, &planstate->instrument->bufusage, false);
	if (es->wal && planstate->instrument)
		show_wal_usage(es, &planstate->instrument->walusage);

	/* Prepare per-worker buffer/WAL usage */
	if (es->workers_state && (es->buffers || es->wal) && es->verbose)
	{
		WorkerInstrumentation *w = planstate->worker_instrument;

		for (int n = 0; n < w->num_workers; n++)
		{
			Instrumentation *instrument = &w->instrument[n];
			double		nloops = instrument->nloops;

			if (nloops <= 0)
				continue;

			ExplainOpenWorker(n, es);
			if (es->buffers)
				show_buffer_usage(es, &instrument->bufusage, false);
			if (es->wal)
				show_wal_usage(es, &instrument->walusage);
			ExplainCloseWorker(n, es);
		}
	}

	/* Show per-worker details for this plan node, then pop that stack */
	if (es->workers_state)
		ExplainFlushWorkersState(es);
	es->workers_state = save_workers_state;

	/*
	 * If partition pruning was done during executor initialization, the
	 * number of child plans we'll display below will be less than the number
	 * of subplans that was specified in the plan.  To make this a bit less
	 * mysterious, emit an indication that this happened.  Note that this
	 * field is emitted now because we want it to be a property of the parent
	 * node; it *cannot* be emitted within the Plans sub-node we'll open next.
	 */
	switch (nodeTag(plan))
	{
		case T_Append:
			ExplainMissingMembers(((AppendState *) planstate)->as_nplans,
								  list_length(((Append *) plan)->appendplans),
								  es);
			break;
		case T_MergeAppend:
			ExplainMissingMembers(((MergeAppendState *) planstate)->ms_nplans,
								  list_length(((MergeAppend *) plan)->mergeplans),
								  es);
			break;
		default:
			break;
	}

	/* Get ready to display the child plans */
	haschildren = planstate->initPlan ||
		outerPlanState(planstate) ||
		innerPlanState(planstate) ||
		IsA(plan, Append) ||
		IsA(plan, MergeAppend) ||
		IsA(plan, BitmapAnd) ||
		IsA(plan, BitmapOr) ||
		IsA(plan, SubqueryScan) ||
		(IsA(planstate, CustomScanState) &&
		 ((CustomScanState *) planstate)->custom_ps != NIL) ||
		IsA(plan, ModifyGraph) ||
		planstate->subPlan;
	if (haschildren)
	{
		ExplainOpenGroup("Plans", "Plans", false, es);
		/* Pass current Plan as head of ancestors list for children */
		ancestors = lcons(plan, ancestors);
	}

	/* initPlan-s */
	if (planstate->initPlan)
		ExplainSubPlans(planstate->initPlan, ancestors, "InitPlan", es);

	/* lefttree */
	if (outerPlanState(planstate))
		ExplainNode(outerPlanState(planstate), ancestors,
					"Outer", NULL, es);

	/* righttree */
	if (innerPlanState(planstate))
		ExplainNode(innerPlanState(planstate), ancestors,
					"Inner", NULL, es);

	/* special child plans */
	switch (nodeTag(plan))
	{
		case T_Append:
			ExplainMemberNodes(((AppendState *) planstate)->appendplans,
							   ((AppendState *) planstate)->as_nplans,
							   ancestors, es);
			break;
		case T_MergeAppend:
			ExplainMemberNodes(((MergeAppendState *) planstate)->mergeplans,
							   ((MergeAppendState *) planstate)->ms_nplans,
							   ancestors, es);
			break;
		case T_BitmapAnd:
			ExplainMemberNodes(((BitmapAndState *) planstate)->bitmapplans,
							   ((BitmapAndState *) planstate)->nplans,
							   ancestors, es);
			break;
		case T_BitmapOr:
			ExplainMemberNodes(((BitmapOrState *) planstate)->bitmapplans,
							   ((BitmapOrState *) planstate)->nplans,
							   ancestors, es);
			break;
		case T_SubqueryScan:
			ExplainNode(((SubqueryScanState *) planstate)->subplan, ancestors,
						"Subquery", NULL, es);
			break;
		case T_CustomScan:
			ExplainCustomChildren((CustomScanState *) planstate,
								  ancestors, es);
			break;
		case T_ModifyGraph:
			ExplainNode(((ModifyGraphState *) planstate)->subplan, ancestors,
						"Subquery", NULL, es);
			break;
		default:
			break;
	}

	/* subPlan-s */
	if (planstate->subPlan)
		ExplainSubPlans(planstate->subPlan, ancestors, "SubPlan", es);

	/* end of child plans */
	if (haschildren)
	{
		ancestors = list_delete_first(ancestors);
		ExplainCloseGroup("Plans", "Plans", false, es);
	}

	/* in text format, undo whatever indentation we added */
	if (es->format == EXPLAIN_FORMAT_TEXT)
		es->indent = save_indent;

	ExplainCloseGroup("Plan",
					  relationship ? NULL : "Plan",
					  true, es);
}

/*
 * Show the targetlist of a plan node
 */
static void
show_plan_tlist(PlanState *planstate, List *ancestors, ExplainState *es)
{
	Plan	   *plan = planstate->plan;
	List	   *context;
	List	   *result = NIL;
	bool		useprefix;
	ListCell   *lc;

	/* No work if empty tlist (this occurs eg in bitmap indexscans) */
	if (plan->targetlist == NIL)
		return;
	/* The tlist of an Append isn't real helpful, so suppress it */
	if (IsA(plan, Append))
		return;
	/* Likewise for MergeAppend and RecursiveUnion */
	if (IsA(plan, MergeAppend))
		return;
	if (IsA(plan, RecursiveUnion))
		return;

	/*
	 * Likewise for ForeignScan that executes a direct INSERT/UPDATE/DELETE
	 *
	 * Note: the tlist for a ForeignScan that executes a direct INSERT/UPDATE
	 * might contain subplan output expressions that are confusing in this
	 * context.  The tlist for a ForeignScan that executes a direct UPDATE/
	 * DELETE always contains "junk" target columns to identify the exact row
	 * to update or delete, which would be confusing in this context.  So, we
	 * suppress it in all the cases.
	 */
	if (IsA(plan, ForeignScan) &&
		((ForeignScan *) plan)->operation != CMD_SELECT)
		return;

	/* Set up deparsing context */
	context = set_deparse_context_plan(es->deparse_cxt,
									   plan,
									   ancestors);
	useprefix = list_length(es->rtable) > 1;

	/* Deparse each result column (we now include resjunk ones) */
	foreach(lc, plan->targetlist)
	{
		TargetEntry *tle = (TargetEntry *) lfirst(lc);

		result = lappend(result,
						 deparse_expression((Node *) tle->expr, context,
											useprefix, false));
	}

	/* Print results */
	ExplainPropertyList("Output", result, es);
}

/*
 * Show a generic expression
 */
static void
show_expression(Node *node, const char *qlabel,
				PlanState *planstate, List *ancestors,
				bool useprefix, ExplainState *es)
{
	List	   *context;
	char	   *exprstr;

	/* Set up deparsing context */
	context = set_deparse_context_plan(es->deparse_cxt,
									   planstate->plan,
									   ancestors);

	/* Deparse the expression */
	exprstr = deparse_expression(node, context, useprefix, false);

	/* And add to es->str */
	ExplainPropertyText(qlabel, exprstr, es);
}

/*
 * Show a qualifier expression (which is a List with implicit AND semantics)
 */
static void
show_qual(List *qual, const char *qlabel,
		  PlanState *planstate, List *ancestors,
		  bool useprefix, ExplainState *es)
{
	Node	   *node;

	/* No work if empty qual */
	if (qual == NIL)
		return;

	/* Convert AND list to explicit AND */
	node = (Node *) make_ands_explicit(qual);

	/* And show it */
	show_expression(node, qlabel, planstate, ancestors, useprefix, es);
}

/*
 * Show a qualifier expression for a scan plan node
 */
static void
show_scan_qual(List *qual, const char *qlabel,
			   PlanState *planstate, List *ancestors,
			   ExplainState *es)
{
	bool		useprefix;

	useprefix = (IsA(planstate->plan, SubqueryScan) || es->verbose);
	show_qual(qual, qlabel, planstate, ancestors, useprefix, es);
}

/*
 * Show a qualifier expression for an upper-level plan node
 */
static void
show_upper_qual(List *qual, const char *qlabel,
				PlanState *planstate, List *ancestors,
				ExplainState *es)
{
	bool		useprefix;

	useprefix = (list_length(es->rtable) > 1 || es->verbose);
	show_qual(qual, qlabel, planstate, ancestors, useprefix, es);
}

/*
 * Show the sort keys for a Sort node.
 */
static void
show_sort_keys(SortState *sortstate, List *ancestors, ExplainState *es)
{
	Sort	   *plan = (Sort *) sortstate->ss.ps.plan;

	show_sort_group_keys((PlanState *) sortstate, "Sort Key",
						 plan->numCols, 0, plan->sortColIdx,
						 plan->sortOperators, plan->collations,
						 plan->nullsFirst,
						 ancestors, es);
}

/*
 * Show the sort keys for a IncrementalSort node.
 */
static void
show_incremental_sort_keys(IncrementalSortState *incrsortstate,
						   List *ancestors, ExplainState *es)
{
	IncrementalSort *plan = (IncrementalSort *) incrsortstate->ss.ps.plan;

	show_sort_group_keys((PlanState *) incrsortstate, "Sort Key",
						 plan->sort.numCols, plan->nPresortedCols,
						 plan->sort.sortColIdx,
						 plan->sort.sortOperators, plan->sort.collations,
						 plan->sort.nullsFirst,
						 ancestors, es);
}

/*
 * Likewise, for a MergeAppend node.
 */
static void
show_merge_append_keys(MergeAppendState *mstate, List *ancestors,
					   ExplainState *es)
{
	MergeAppend *plan = (MergeAppend *) mstate->ps.plan;

	show_sort_group_keys((PlanState *) mstate, "Sort Key",
						 plan->numCols, 0, plan->sortColIdx,
						 plan->sortOperators, plan->collations,
						 plan->nullsFirst,
						 ancestors, es);
}

/*
 * Show the grouping keys for an Agg node.
 */
static void
show_agg_keys(AggState *astate, List *ancestors,
			  ExplainState *es)
{
	Agg		   *plan = (Agg *) astate->ss.ps.plan;

	if (plan->numCols > 0 || plan->groupingSets)
	{
		/* The key columns refer to the tlist of the child plan */
		ancestors = lcons(plan, ancestors);

		if (plan->groupingSets)
			show_grouping_sets(outerPlanState(astate), plan, ancestors, es);
		else
			show_sort_group_keys(outerPlanState(astate), "Group Key",
								 plan->numCols, 0, plan->grpColIdx,
								 NULL, NULL, NULL,
								 ancestors, es);

		ancestors = list_delete_first(ancestors);
	}
}

static void
show_grouping_sets(PlanState *planstate, Agg *agg,
				   List *ancestors, ExplainState *es)
{
	List	   *context;
	bool		useprefix;
	ListCell   *lc;

	/* Set up deparsing context */
	context = set_deparse_context_plan(es->deparse_cxt,
									   planstate->plan,
									   ancestors);
	useprefix = (list_length(es->rtable) > 1 || es->verbose);

	ExplainOpenGroup("Grouping Sets", "Grouping Sets", false, es);

	show_grouping_set_keys(planstate, agg, NULL,
						   context, useprefix, ancestors, es);

	foreach(lc, agg->chain)
	{
		Agg		   *aggnode = lfirst(lc);
		Sort	   *sortnode = (Sort *) aggnode->plan.lefttree;

		show_grouping_set_keys(planstate, aggnode, sortnode,
							   context, useprefix, ancestors, es);
	}

	ExplainCloseGroup("Grouping Sets", "Grouping Sets", false, es);
}

static void
show_grouping_set_keys(PlanState *planstate,
					   Agg *aggnode, Sort *sortnode,
					   List *context, bool useprefix,
					   List *ancestors, ExplainState *es)
{
	Plan	   *plan = planstate->plan;
	char	   *exprstr;
	ListCell   *lc;
	List	   *gsets = aggnode->groupingSets;
	AttrNumber *keycols = aggnode->grpColIdx;
	const char *keyname;
	const char *keysetname;

	if (aggnode->aggstrategy == AGG_HASHED || aggnode->aggstrategy == AGG_MIXED)
	{
		keyname = "Hash Key";
		keysetname = "Hash Keys";
	}
	else
	{
		keyname = "Group Key";
		keysetname = "Group Keys";
	}

	ExplainOpenGroup("Grouping Set", NULL, true, es);

	if (sortnode)
	{
		show_sort_group_keys(planstate, "Sort Key",
							 sortnode->numCols, 0, sortnode->sortColIdx,
							 sortnode->sortOperators, sortnode->collations,
							 sortnode->nullsFirst,
							 ancestors, es);
		if (es->format == EXPLAIN_FORMAT_TEXT)
			es->indent++;
	}

	ExplainOpenGroup(keysetname, keysetname, false, es);

	foreach(lc, gsets)
	{
		List	   *result = NIL;
		ListCell   *lc2;

		foreach(lc2, (List *) lfirst(lc))
		{
			Index		i = lfirst_int(lc2);
			AttrNumber	keyresno = keycols[i];
			TargetEntry *target = get_tle_by_resno(plan->targetlist,
												   keyresno);

			if (!target)
				elog(ERROR, "no tlist entry for key %d", keyresno);
			/* Deparse the expression, showing any top-level cast */
			exprstr = deparse_expression((Node *) target->expr, context,
										 useprefix, true);

			result = lappend(result, exprstr);
		}

		if (!result && es->format == EXPLAIN_FORMAT_TEXT)
			ExplainPropertyText(keyname, "()", es);
		else
			ExplainPropertyListNested(keyname, result, es);
	}

	ExplainCloseGroup(keysetname, keysetname, false, es);

	if (sortnode && es->format == EXPLAIN_FORMAT_TEXT)
		es->indent--;

	ExplainCloseGroup("Grouping Set", NULL, true, es);
}

/*
 * Show the grouping keys for a Group node.
 */
static void
show_group_keys(GroupState *gstate, List *ancestors,
				ExplainState *es)
{
	Group	   *plan = (Group *) gstate->ss.ps.plan;

	/* The key columns refer to the tlist of the child plan */
	ancestors = lcons(plan, ancestors);
	show_sort_group_keys(outerPlanState(gstate), "Group Key",
						 plan->numCols, 0, plan->grpColIdx,
						 NULL, NULL, NULL,
						 ancestors, es);
	ancestors = list_delete_first(ancestors);
}

/*
 * Common code to show sort/group keys, which are represented in plan nodes
 * as arrays of targetlist indexes.  If it's a sort key rather than a group
 * key, also pass sort operators/collations/nullsFirst arrays.
 */
static void
show_sort_group_keys(PlanState *planstate, const char *qlabel,
					 int nkeys, int nPresortedKeys, AttrNumber *keycols,
					 Oid *sortOperators, Oid *collations, bool *nullsFirst,
					 List *ancestors, ExplainState *es)
{
	Plan	   *plan = planstate->plan;
	List	   *context;
	List	   *result = NIL;
	List	   *resultPresorted = NIL;
	StringInfoData sortkeybuf;
	bool		useprefix;
	int			keyno;

	if (nkeys <= 0)
		return;

	initStringInfo(&sortkeybuf);

	/* Set up deparsing context */
	context = set_deparse_context_plan(es->deparse_cxt,
									   plan,
									   ancestors);
	useprefix = (list_length(es->rtable) > 1 || es->verbose);

	for (keyno = 0; keyno < nkeys; keyno++)
	{
		/* find key expression in tlist */
		AttrNumber	keyresno = keycols[keyno];
		TargetEntry *target = get_tle_by_resno(plan->targetlist,
											   keyresno);
		char	   *exprstr;

		if (!target)
			elog(ERROR, "no tlist entry for key %d", keyresno);
		/* Deparse the expression, showing any top-level cast */
		exprstr = deparse_expression((Node *) target->expr, context,
									 useprefix, true);
		resetStringInfo(&sortkeybuf);
		appendStringInfoString(&sortkeybuf, exprstr);
		/* Append sort order information, if relevant */
		if (sortOperators != NULL)
			show_sortorder_options(&sortkeybuf,
								   (Node *) target->expr,
								   sortOperators[keyno],
								   collations[keyno],
								   nullsFirst[keyno]);
		/* Emit one property-list item per sort key */
		result = lappend(result, pstrdup(sortkeybuf.data));
		if (keyno < nPresortedKeys)
			resultPresorted = lappend(resultPresorted, exprstr);
	}

	ExplainPropertyList(qlabel, result, es);
	if (nPresortedKeys > 0)
		ExplainPropertyList("Presorted Key", resultPresorted, es);
}

/*
 * Append nondefault characteristics of the sort ordering of a column to buf
 * (collation, direction, NULLS FIRST/LAST)
 */
static void
show_sortorder_options(StringInfo buf, Node *sortexpr,
					   Oid sortOperator, Oid collation, bool nullsFirst)
{
	Oid			sortcoltype = exprType(sortexpr);
	bool		reverse = false;
	TypeCacheEntry *typentry;

	typentry = lookup_type_cache(sortcoltype,
								 TYPECACHE_LT_OPR | TYPECACHE_GT_OPR);

	/*
	 * Print COLLATE if it's not default for the column's type.  There are
	 * some cases where this is redundant, eg if expression is a column whose
	 * declared collation is that collation, but it's hard to distinguish that
	 * here (and arguably, printing COLLATE explicitly is a good idea anyway
	 * in such cases).
	 */
	if (OidIsValid(collation) && collation != get_typcollation(sortcoltype))
	{
		char	   *collname = get_collation_name(collation);

		if (collname == NULL)
			elog(ERROR, "cache lookup failed for collation %u", collation);
		appendStringInfo(buf, " COLLATE %s", quote_identifier(collname));
	}

	/* Print direction if not ASC, or USING if non-default sort operator */
	if (sortOperator == typentry->gt_opr)
	{
		appendStringInfoString(buf, " DESC");
		reverse = true;
	}
	else if (sortOperator != typentry->lt_opr)
	{
		char	   *opname = get_opname(sortOperator);

		if (opname == NULL)
			elog(ERROR, "cache lookup failed for operator %u", sortOperator);
		appendStringInfo(buf, " USING %s", opname);
		/* Determine whether operator would be considered ASC or DESC */
		(void) get_equality_op_for_ordering_op(sortOperator, &reverse);
	}

	/* Add NULLS FIRST/LAST only if it wouldn't be default */
	if (nullsFirst && !reverse)
	{
		appendStringInfoString(buf, " NULLS FIRST");
	}
	else if (!nullsFirst && reverse)
	{
		appendStringInfoString(buf, " NULLS LAST");
	}
}

/*
 * Show TABLESAMPLE properties
 */
static void
show_tablesample(TableSampleClause *tsc, PlanState *planstate,
				 List *ancestors, ExplainState *es)
{
	List	   *context;
	bool		useprefix;
	char	   *method_name;
	List	   *params = NIL;
	char	   *repeatable;
	ListCell   *lc;

	/* Set up deparsing context */
	context = set_deparse_context_plan(es->deparse_cxt,
									   planstate->plan,
									   ancestors);
	useprefix = list_length(es->rtable) > 1;

	/* Get the tablesample method name */
	method_name = get_func_name(tsc->tsmhandler);

	/* Deparse parameter expressions */
	foreach(lc, tsc->args)
	{
		Node	   *arg = (Node *) lfirst(lc);

		params = lappend(params,
						 deparse_expression(arg, context,
											useprefix, false));
	}
	if (tsc->repeatable)
		repeatable = deparse_expression((Node *) tsc->repeatable, context,
										useprefix, false);
	else
		repeatable = NULL;

	/* Print results */
	if (es->format == EXPLAIN_FORMAT_TEXT)
	{
		bool		first = true;

		ExplainIndentText(es);
		appendStringInfo(es->str, "Sampling: %s (", method_name);
		foreach(lc, params)
		{
			if (!first)
				appendStringInfoString(es->str, ", ");
			appendStringInfoString(es->str, (const char *) lfirst(lc));
			first = false;
		}
		appendStringInfoChar(es->str, ')');
		if (repeatable)
			appendStringInfo(es->str, " REPEATABLE (%s)", repeatable);
		appendStringInfoChar(es->str, '\n');
	}
	else
	{
		ExplainPropertyText("Sampling Method", method_name, es);
		ExplainPropertyList("Sampling Parameters", params, es);
		if (repeatable)
			ExplainPropertyText("Repeatable Seed", repeatable, es);
	}
}

/*
 * If it's EXPLAIN ANALYZE, show tuplesort stats for a sort node
 */
static void
show_sort_info(SortState *sortstate, ExplainState *es)
{
	if (!es->analyze)
		return;

	if (sortstate->sort_Done && sortstate->tuplesortstate != NULL)
	{
		Tuplesortstate *state = (Tuplesortstate *) sortstate->tuplesortstate;
		TuplesortInstrumentation stats;
		const char *sortMethod;
		const char *spaceType;
		int64		spaceUsed;

		tuplesort_get_stats(state, &stats);
		sortMethod = tuplesort_method_name(stats.sortMethod);
		spaceType = tuplesort_space_type_name(stats.spaceType);
		spaceUsed = stats.spaceUsed;

		if (es->format == EXPLAIN_FORMAT_TEXT)
		{
			ExplainIndentText(es);
			appendStringInfo(es->str, "Sort Method: %s  %s: " INT64_FORMAT "kB\n",
							 sortMethod, spaceType, spaceUsed);
		}
		else
		{
			ExplainPropertyText("Sort Method", sortMethod, es);
			ExplainPropertyInteger("Sort Space Used", "kB", spaceUsed, es);
			ExplainPropertyText("Sort Space Type", spaceType, es);
		}
	}

	/*
	 * You might think we should just skip this stanza entirely when
	 * es->hide_workers is true, but then we'd get no sort-method output at
	 * all.  We have to make it look like worker 0's data is top-level data.
	 * This is easily done by just skipping the OpenWorker/CloseWorker calls.
	 * Currently, we don't worry about the possibility that there are multiple
	 * workers in such a case; if there are, duplicate output fields will be
	 * emitted.
	 */
	if (sortstate->shared_info != NULL)
	{
		int			n;

		for (n = 0; n < sortstate->shared_info->num_workers; n++)
		{
			TuplesortInstrumentation *sinstrument;
			const char *sortMethod;
			const char *spaceType;
			int64		spaceUsed;

			sinstrument = &sortstate->shared_info->sinstrument[n];
			if (sinstrument->sortMethod == SORT_TYPE_STILL_IN_PROGRESS)
				continue;		/* ignore any unfilled slots */
			sortMethod = tuplesort_method_name(sinstrument->sortMethod);
			spaceType = tuplesort_space_type_name(sinstrument->spaceType);
			spaceUsed = sinstrument->spaceUsed;

			if (es->workers_state)
				ExplainOpenWorker(n, es);

			if (es->format == EXPLAIN_FORMAT_TEXT)
			{
				ExplainIndentText(es);
				appendStringInfo(es->str,
								 "Sort Method: %s  %s: " INT64_FORMAT "kB\n",
								 sortMethod, spaceType, spaceUsed);
			}
			else
			{
				ExplainPropertyText("Sort Method", sortMethod, es);
				ExplainPropertyInteger("Sort Space Used", "kB", spaceUsed, es);
				ExplainPropertyText("Sort Space Type", spaceType, es);
			}

			if (es->workers_state)
				ExplainCloseWorker(n, es);
		}
	}
}

/*
 * Incremental sort nodes sort in (a potentially very large number of) batches,
 * so EXPLAIN ANALYZE needs to roll up the tuplesort stats from each batch into
 * an intelligible summary.
 *
 * This function is used for both a non-parallel node and each worker in a
 * parallel incremental sort node.
 */
static void
show_incremental_sort_group_info(IncrementalSortGroupInfo *groupInfo,
								 const char *groupLabel, bool indent, ExplainState *es)
{
	ListCell   *methodCell;
	List	   *methodNames = NIL;

	/* Generate a list of sort methods used across all groups. */
	for (int bit = 0; bit < NUM_TUPLESORTMETHODS; bit++)
	{
		TuplesortMethod sortMethod = (1 << bit);

		if (groupInfo->sortMethods & sortMethod)
		{
			const char *methodName = tuplesort_method_name(sortMethod);

			methodNames = lappend(methodNames, unconstify(char *, methodName));
		}
	}

	if (es->format == EXPLAIN_FORMAT_TEXT)
	{
		if (indent)
			appendStringInfoSpaces(es->str, es->indent * 2);
		appendStringInfo(es->str, "%s Groups: " INT64_FORMAT "  Sort Method", groupLabel,
						 groupInfo->groupCount);
		/* plural/singular based on methodNames size */
		if (list_length(methodNames) > 1)
			appendStringInfoString(es->str, "s: ");
		else
			appendStringInfoString(es->str, ": ");
		foreach(methodCell, methodNames)
		{
			appendStringInfoString(es->str, (char *) methodCell->ptr_value);
			if (foreach_current_index(methodCell) < list_length(methodNames) - 1)
				appendStringInfoString(es->str, ", ");
		}

		if (groupInfo->maxMemorySpaceUsed > 0)
		{
			int64		avgSpace = groupInfo->totalMemorySpaceUsed / groupInfo->groupCount;
			const char *spaceTypeName;

			spaceTypeName = tuplesort_space_type_name(SORT_SPACE_TYPE_MEMORY);
			appendStringInfo(es->str, "  Average %s: " INT64_FORMAT "kB  Peak %s: " INT64_FORMAT "kB",
							 spaceTypeName, avgSpace,
							 spaceTypeName, groupInfo->maxMemorySpaceUsed);
		}

		if (groupInfo->maxDiskSpaceUsed > 0)
		{
			int64		avgSpace = groupInfo->totalDiskSpaceUsed / groupInfo->groupCount;

			const char *spaceTypeName;

			spaceTypeName = tuplesort_space_type_name(SORT_SPACE_TYPE_DISK);
			appendStringInfo(es->str, "  Average %s: " INT64_FORMAT "kB  Peak %s: " INT64_FORMAT "kB",
							 spaceTypeName, avgSpace,
							 spaceTypeName, groupInfo->maxDiskSpaceUsed);
		}
	}
	else
	{
		StringInfoData groupName;

		initStringInfo(&groupName);
		appendStringInfo(&groupName, "%s Groups", groupLabel);
		ExplainOpenGroup("Incremental Sort Groups", groupName.data, true, es);
		ExplainPropertyInteger("Group Count", NULL, groupInfo->groupCount, es);

		ExplainPropertyList("Sort Methods Used", methodNames, es);

		if (groupInfo->maxMemorySpaceUsed > 0)
		{
			int64		avgSpace = groupInfo->totalMemorySpaceUsed / groupInfo->groupCount;
			const char *spaceTypeName;
			StringInfoData memoryName;

			spaceTypeName = tuplesort_space_type_name(SORT_SPACE_TYPE_MEMORY);
			initStringInfo(&memoryName);
			appendStringInfo(&memoryName, "Sort Space %s", spaceTypeName);
			ExplainOpenGroup("Sort Space", memoryName.data, true, es);

			ExplainPropertyInteger("Average Sort Space Used", "kB", avgSpace, es);
			ExplainPropertyInteger("Peak Sort Space Used", "kB",
								   groupInfo->maxMemorySpaceUsed, es);

			ExplainCloseGroup("Sort Space", memoryName.data, true, es);
		}
		if (groupInfo->maxDiskSpaceUsed > 0)
		{
			int64		avgSpace = groupInfo->totalDiskSpaceUsed / groupInfo->groupCount;
			const char *spaceTypeName;
			StringInfoData diskName;

			spaceTypeName = tuplesort_space_type_name(SORT_SPACE_TYPE_DISK);
			initStringInfo(&diskName);
			appendStringInfo(&diskName, "Sort Space %s", spaceTypeName);
			ExplainOpenGroup("Sort Space", diskName.data, true, es);

			ExplainPropertyInteger("Average Sort Space Used", "kB", avgSpace, es);
			ExplainPropertyInteger("Peak Sort Space Used", "kB",
								   groupInfo->maxDiskSpaceUsed, es);

			ExplainCloseGroup("Sort Space", diskName.data, true, es);
		}

		ExplainCloseGroup("Incremental Sort Groups", groupName.data, true, es);
	}
}

/*
 * If it's EXPLAIN ANALYZE, show tuplesort stats for an incremental sort node
 */
static void
show_incremental_sort_info(IncrementalSortState *incrsortstate,
						   ExplainState *es)
{
	IncrementalSortGroupInfo *fullsortGroupInfo;
	IncrementalSortGroupInfo *prefixsortGroupInfo;

	fullsortGroupInfo = &incrsortstate->incsort_info.fullsortGroupInfo;

	if (!es->analyze)
		return;

	/*
	 * Since we never have any prefix groups unless we've first sorted a full
	 * groups and transitioned modes (copying the tuples into a prefix group),
	 * we don't need to do anything if there were 0 full groups.
	 *
	 * We still have to continue after this block if there are no full groups,
	 * though, since it's possible that we have workers that did real work
	 * even if the leader didn't participate.
	 */
	if (fullsortGroupInfo->groupCount > 0)
	{
		show_incremental_sort_group_info(fullsortGroupInfo, "Full-sort", true, es);
		prefixsortGroupInfo = &incrsortstate->incsort_info.prefixsortGroupInfo;
		if (prefixsortGroupInfo->groupCount > 0)
		{
			if (es->format == EXPLAIN_FORMAT_TEXT)
				appendStringInfoChar(es->str, '\n');
			show_incremental_sort_group_info(prefixsortGroupInfo, "Pre-sorted", true, es);
		}
		if (es->format == EXPLAIN_FORMAT_TEXT)
			appendStringInfoChar(es->str, '\n');
	}

	if (incrsortstate->shared_info != NULL)
	{
		int			n;
		bool		indent_first_line;

		for (n = 0; n < incrsortstate->shared_info->num_workers; n++)
		{
			IncrementalSortInfo *incsort_info =
			&incrsortstate->shared_info->sinfo[n];

			/*
			 * If a worker hasn't processed any sort groups at all, then
			 * exclude it from output since it either didn't launch or didn't
			 * contribute anything meaningful.
			 */
			fullsortGroupInfo = &incsort_info->fullsortGroupInfo;

			/*
			 * Since we never have any prefix groups unless we've first sorted
			 * a full groups and transitioned modes (copying the tuples into a
			 * prefix group), we don't need to do anything if there were 0
			 * full groups.
			 */
			if (fullsortGroupInfo->groupCount == 0)
				continue;

			if (es->workers_state)
				ExplainOpenWorker(n, es);

			indent_first_line = es->workers_state == NULL || es->verbose;
			show_incremental_sort_group_info(fullsortGroupInfo, "Full-sort",
											 indent_first_line, es);
			prefixsortGroupInfo = &incsort_info->prefixsortGroupInfo;
			if (prefixsortGroupInfo->groupCount > 0)
			{
				if (es->format == EXPLAIN_FORMAT_TEXT)
					appendStringInfoChar(es->str, '\n');
				show_incremental_sort_group_info(prefixsortGroupInfo, "Pre-sorted", true, es);
			}
			if (es->format == EXPLAIN_FORMAT_TEXT)
				appendStringInfoChar(es->str, '\n');

			if (es->workers_state)
				ExplainCloseWorker(n, es);
		}
	}
}

/*
 * Show information on hash buckets/batches.
 */
static void
show_hash_info(HashState *hashstate, ExplainState *es)
{
	HashInstrumentation hinstrument = {0};

	/*
	 * Collect stats from the local process, even when it's a parallel query.
	 * In a parallel query, the leader process may or may not have run the
	 * hash join, and even if it did it may not have built a hash table due to
	 * timing (if it started late it might have seen no tuples in the outer
	 * relation and skipped building the hash table).  Therefore we have to be
	 * prepared to get instrumentation data from all participants.
	 */
	if (hashstate->hinstrument)
		memcpy(&hinstrument, hashstate->hinstrument,
			   sizeof(HashInstrumentation));

	/*
	 * Merge results from workers.  In the parallel-oblivious case, the
	 * results from all participants should be identical, except where
	 * participants didn't run the join at all so have no data.  In the
	 * parallel-aware case, we need to consider all the results.  Each worker
	 * may have seen a different subset of batches and we want to report the
	 * highest memory usage across all batches.  We take the maxima of other
	 * values too, for the same reasons as in ExecHashAccumInstrumentation.
	 */
	if (hashstate->shared_info)
	{
		SharedHashInfo *shared_info = hashstate->shared_info;
		int			i;

		for (i = 0; i < shared_info->num_workers; ++i)
		{
			HashInstrumentation *worker_hi = &shared_info->hinstrument[i];

			hinstrument.nbuckets = Max(hinstrument.nbuckets,
									   worker_hi->nbuckets);
			hinstrument.nbuckets_original = Max(hinstrument.nbuckets_original,
												worker_hi->nbuckets_original);
			hinstrument.nbatch = Max(hinstrument.nbatch,
									 worker_hi->nbatch);
			hinstrument.nbatch_original = Max(hinstrument.nbatch_original,
											  worker_hi->nbatch_original);
			hinstrument.space_peak = Max(hinstrument.space_peak,
										 worker_hi->space_peak);
		}
	}

	if (hinstrument.nbatch > 0)
	{
		long		spacePeakKb = (hinstrument.space_peak + 1023) / 1024;

		if (es->format != EXPLAIN_FORMAT_TEXT)
		{
			ExplainPropertyInteger("Hash Buckets", NULL,
								   hinstrument.nbuckets, es);
			ExplainPropertyInteger("Original Hash Buckets", NULL,
								   hinstrument.nbuckets_original, es);
			ExplainPropertyInteger("Hash Batches", NULL,
								   hinstrument.nbatch, es);
			ExplainPropertyInteger("Original Hash Batches", NULL,
								   hinstrument.nbatch_original, es);
			ExplainPropertyInteger("Peak Memory Usage", "kB",
								   spacePeakKb, es);
		}
		else if (hinstrument.nbatch_original != hinstrument.nbatch ||
				 hinstrument.nbuckets_original != hinstrument.nbuckets)
		{
			ExplainIndentText(es);
			appendStringInfo(es->str,
							 "Buckets: %d (originally %d)  Batches: %d (originally %d)  Memory Usage: %ldkB\n",
							 hinstrument.nbuckets,
							 hinstrument.nbuckets_original,
							 hinstrument.nbatch,
							 hinstrument.nbatch_original,
							 spacePeakKb);
		}
		else
		{
			ExplainIndentText(es);
			appendStringInfo(es->str,
							 "Buckets: %d  Batches: %d  Memory Usage: %ldkB\n",
							 hinstrument.nbuckets, hinstrument.nbatch,
							 spacePeakKb);
		}
	}
}

/*
<<<<<<< HEAD
 * Show information on hash buckets/batches. ( AgensGraph feature )
 */
static void
show_hash2side_info(Hash2SideState *hashstate, ExplainState *es)
{
	HashInstrumentation hinstrument = {0};

	/*
	 * Collect stats from the local process, even when it's a parallel query.
	 * In a parallel query, the leader process may or may not have run the
	 * hash join, and even if it did it may not have built a hash table due to
	 * timing (if it started late it might have seen no tuples in the outer
	 * relation and skipped building the hash table).  Therefore we have to be
	 * prepared to get instrumentation data from all participants.
	 */
	if (hashstate->hashtable)
		ExecHash2SideGetInstrumentation(&hinstrument, hashstate->hashtable);

	if (hinstrument.nbatch > 0)
	{
		long		spacePeakKb = (hinstrument.space_peak + 1023) / 1024;

		if (es->format != EXPLAIN_FORMAT_TEXT)
		{
			ExplainPropertyInteger("Hash Buckets", NULL,
								   hinstrument.nbuckets, es);
			ExplainPropertyInteger("Original Hash Buckets", NULL,
								   hinstrument.nbuckets_original, es);
			ExplainPropertyInteger("Hash Batches", NULL,
								   hinstrument.nbatch, es);
			ExplainPropertyInteger("Original Hash Batches", NULL,
								   hinstrument.nbatch_original, es);
			ExplainPropertyInteger("Peak Memory Usage", "kB",
								   spacePeakKb, es);
		}
		else if (hinstrument.nbatch_original != hinstrument.nbatch ||
				 hinstrument.nbuckets_original != hinstrument.nbuckets)
		{
			appendStringInfoSpaces(es->str, es->indent * 2);
			appendStringInfo(es->str,
							 "Buckets: %d (originally %d)  Batches: %d (originally %d)  Memory Usage: %ldkB\n",
							 hinstrument.nbuckets,
							 hinstrument.nbuckets_original,
							 hinstrument.nbatch,
							 hinstrument.nbatch_original,
							 spacePeakKb);
		}
		else
		{
			ExplainIndentText(es);
			appendStringInfo(es->str,
							 "Buckets: %d  Batches: %d  Memory Usage: %ldkB\n",
							 hinstrument.nbuckets, hinstrument.nbatch,
							 spacePeakKb);
		}
	}
}

/*
 * Show information on result cache hits/misses/evictions and memory usage.
=======
 * Show information on memoize hits/misses/evictions and memory usage.
>>>>>>> 164d174b
 */
static void
show_memoize_info(MemoizeState *mstate, List *ancestors, ExplainState *es)
{
	Plan	   *plan = ((PlanState *) mstate)->plan;
	ListCell   *lc;
	List	   *context;
	StringInfoData keystr;
	char	   *seperator = "";
	bool		useprefix;
	int64		memPeakKb;

	initStringInfo(&keystr);

	/*
	 * It's hard to imagine having a memoize node with fewer than 2 RTEs, but
	 * let's just keep the same useprefix logic as elsewhere in this file.
	 */
	useprefix = list_length(es->rtable) > 1 || es->verbose;

	/* Set up deparsing context */
	context = set_deparse_context_plan(es->deparse_cxt,
									   plan,
									   ancestors);

	foreach(lc, ((Memoize *) plan)->param_exprs)
	{
		Node	   *expr = (Node *) lfirst(lc);

		appendStringInfoString(&keystr, seperator);

		appendStringInfoString(&keystr, deparse_expression(expr, context,
														   useprefix, false));
		seperator = ", ";
	}

	if (es->format != EXPLAIN_FORMAT_TEXT)
	{
		ExplainPropertyText("Cache Key", keystr.data, es);
		ExplainPropertyText("Cache Mode", mstate->binary_mode ? "binary" : "logical", es);
	}
	else
	{
		ExplainIndentText(es);
		appendStringInfo(es->str, "Cache Key: %s\n", keystr.data);
		ExplainIndentText(es);
		appendStringInfo(es->str, "Cache Mode: %s\n", mstate->binary_mode ? "binary" : "logical");
	}

	pfree(keystr.data);

	if (!es->analyze)
		return;

	if (mstate->stats.cache_misses > 0)
	{
		/*
		 * mem_peak is only set when we freed memory, so we must use mem_used
		 * when mem_peak is 0.
		 */
		if (mstate->stats.mem_peak > 0)
			memPeakKb = (mstate->stats.mem_peak + 1023) / 1024;
		else
			memPeakKb = (mstate->mem_used + 1023) / 1024;

		if (es->format != EXPLAIN_FORMAT_TEXT)
		{
			ExplainPropertyInteger("Cache Hits", NULL, mstate->stats.cache_hits, es);
			ExplainPropertyInteger("Cache Misses", NULL, mstate->stats.cache_misses, es);
			ExplainPropertyInteger("Cache Evictions", NULL, mstate->stats.cache_evictions, es);
			ExplainPropertyInteger("Cache Overflows", NULL, mstate->stats.cache_overflows, es);
			ExplainPropertyInteger("Peak Memory Usage", "kB", memPeakKb, es);
		}
		else
		{
			ExplainIndentText(es);
			appendStringInfo(es->str,
							 "Hits: " UINT64_FORMAT "  Misses: " UINT64_FORMAT "  Evictions: " UINT64_FORMAT "  Overflows: " UINT64_FORMAT "  Memory Usage: " INT64_FORMAT "kB\n",
							 mstate->stats.cache_hits,
							 mstate->stats.cache_misses,
							 mstate->stats.cache_evictions,
							 mstate->stats.cache_overflows,
							 memPeakKb);
		}
	}

	if (mstate->shared_info == NULL)
		return;

	/* Show details from parallel workers */
	for (int n = 0; n < mstate->shared_info->num_workers; n++)
	{
		MemoizeInstrumentation *si;

		si = &mstate->shared_info->sinstrument[n];

		/*
		 * Skip workers that didn't do any work.  We needn't bother checking
		 * for cache hits as a miss will always occur before a cache hit.
		 */
		if (si->cache_misses == 0)
			continue;

		if (es->workers_state)
			ExplainOpenWorker(n, es);

		/*
		 * Since the worker's MemoizeState.mem_used field is unavailable to
		 * us, ExecEndMemoize will have set the
		 * MemoizeInstrumentation.mem_peak field for us.  No need to do the
		 * zero checks like we did for the serial case above.
		 */
		memPeakKb = (si->mem_peak + 1023) / 1024;

		if (es->format == EXPLAIN_FORMAT_TEXT)
		{
			ExplainIndentText(es);
			appendStringInfo(es->str,
							 "Hits: " UINT64_FORMAT "  Misses: " UINT64_FORMAT "  Evictions: " UINT64_FORMAT "  Overflows: " UINT64_FORMAT "  Memory Usage: " INT64_FORMAT "kB\n",
							 si->cache_hits, si->cache_misses,
							 si->cache_evictions, si->cache_overflows,
							 memPeakKb);
		}
		else
		{
			ExplainPropertyInteger("Cache Hits", NULL,
								   si->cache_hits, es);
			ExplainPropertyInteger("Cache Misses", NULL,
								   si->cache_misses, es);
			ExplainPropertyInteger("Cache Evictions", NULL,
								   si->cache_evictions, es);
			ExplainPropertyInteger("Cache Overflows", NULL,
								   si->cache_overflows, es);
			ExplainPropertyInteger("Peak Memory Usage", "kB", memPeakKb,
								   es);
		}

		if (es->workers_state)
			ExplainCloseWorker(n, es);
	}
}

/*
 * Show information on hash aggregate memory usage and batches.
 */
static void
show_hashagg_info(AggState *aggstate, ExplainState *es)
{
	Agg		   *agg = (Agg *) aggstate->ss.ps.plan;
	int64		memPeakKb = (aggstate->hash_mem_peak + 1023) / 1024;

	if (agg->aggstrategy != AGG_HASHED &&
		agg->aggstrategy != AGG_MIXED)
		return;

	if (es->format != EXPLAIN_FORMAT_TEXT)
	{

		if (es->costs)
			ExplainPropertyInteger("Planned Partitions", NULL,
								   aggstate->hash_planned_partitions, es);

		/*
		 * During parallel query the leader may have not helped out.  We
		 * detect this by checking how much memory it used.  If we find it
		 * didn't do any work then we don't show its properties.
		 */
		if (es->analyze && aggstate->hash_mem_peak > 0)
		{
			ExplainPropertyInteger("HashAgg Batches", NULL,
								   aggstate->hash_batches_used, es);
			ExplainPropertyInteger("Peak Memory Usage", "kB", memPeakKb, es);
			ExplainPropertyInteger("Disk Usage", "kB",
								   aggstate->hash_disk_used, es);
		}
	}
	else
	{
		bool		gotone = false;

		if (es->costs && aggstate->hash_planned_partitions > 0)
		{
			ExplainIndentText(es);
			appendStringInfo(es->str, "Planned Partitions: %d",
							 aggstate->hash_planned_partitions);
			gotone = true;
		}

		/*
		 * During parallel query the leader may have not helped out.  We
		 * detect this by checking how much memory it used.  If we find it
		 * didn't do any work then we don't show its properties.
		 */
		if (es->analyze && aggstate->hash_mem_peak > 0)
		{
			if (!gotone)
				ExplainIndentText(es);
			else
				appendStringInfoString(es->str, "  ");

			appendStringInfo(es->str, "Batches: %d  Memory Usage: " INT64_FORMAT "kB",
							 aggstate->hash_batches_used, memPeakKb);
			gotone = true;

			/* Only display disk usage if we spilled to disk */
			if (aggstate->hash_batches_used > 1)
			{
				appendStringInfo(es->str, "  Disk Usage: " UINT64_FORMAT "kB",
								 aggstate->hash_disk_used);
			}
		}

		if (gotone)
			appendStringInfoChar(es->str, '\n');
	}

	/* Display stats for each parallel worker */
	if (es->analyze && aggstate->shared_info != NULL)
	{
		for (int n = 0; n < aggstate->shared_info->num_workers; n++)
		{
			AggregateInstrumentation *sinstrument;
			uint64		hash_disk_used;
			int			hash_batches_used;

			sinstrument = &aggstate->shared_info->sinstrument[n];
			/* Skip workers that didn't do anything */
			if (sinstrument->hash_mem_peak == 0)
				continue;
			hash_disk_used = sinstrument->hash_disk_used;
			hash_batches_used = sinstrument->hash_batches_used;
			memPeakKb = (sinstrument->hash_mem_peak + 1023) / 1024;

			if (es->workers_state)
				ExplainOpenWorker(n, es);

			if (es->format == EXPLAIN_FORMAT_TEXT)
			{
				ExplainIndentText(es);

				appendStringInfo(es->str, "Batches: %d  Memory Usage: " INT64_FORMAT "kB",
								 hash_batches_used, memPeakKb);

				/* Only display disk usage if we spilled to disk */
				if (hash_batches_used > 1)
					appendStringInfo(es->str, "  Disk Usage: " UINT64_FORMAT "kB",
									 hash_disk_used);
				appendStringInfoChar(es->str, '\n');
			}
			else
			{
				ExplainPropertyInteger("HashAgg Batches", NULL,
									   hash_batches_used, es);
				ExplainPropertyInteger("Peak Memory Usage", "kB", memPeakKb,
									   es);
				ExplainPropertyInteger("Disk Usage", "kB", hash_disk_used, es);
			}

			if (es->workers_state)
				ExplainCloseWorker(n, es);
		}
	}
}

/*
 * If it's EXPLAIN ANALYZE, show exact/lossy pages for a BitmapHeapScan node
 */
static void
show_tidbitmap_info(BitmapHeapScanState *planstate, ExplainState *es)
{
	if (es->format != EXPLAIN_FORMAT_TEXT)
	{
		ExplainPropertyInteger("Exact Heap Blocks", NULL,
							   planstate->exact_pages, es);
		ExplainPropertyInteger("Lossy Heap Blocks", NULL,
							   planstate->lossy_pages, es);
	}
	else
	{
		if (planstate->exact_pages > 0 || planstate->lossy_pages > 0)
		{
			ExplainIndentText(es);
			appendStringInfoString(es->str, "Heap Blocks:");
			if (planstate->exact_pages > 0)
				appendStringInfo(es->str, " exact=%ld", planstate->exact_pages);
			if (planstate->lossy_pages > 0)
				appendStringInfo(es->str, " lossy=%ld", planstate->lossy_pages);
			appendStringInfoChar(es->str, '\n');
		}
	}
}

/*
 * If it's EXPLAIN ANALYZE, show instrumentation information for a plan node
 *
 * "which" identifies which instrumentation counter to print
 */
static void
show_instrumentation_count(const char *qlabel, int which,
						   PlanState *planstate, ExplainState *es)
{
	double		nfiltered;
	double		nloops;

	if (!es->analyze || !planstate->instrument)
		return;

	if (which == 2)
		nfiltered = planstate->instrument->nfiltered2;
	else
		nfiltered = planstate->instrument->nfiltered1;
	nloops = planstate->instrument->nloops;

	/* In text mode, suppress zero counts; they're not interesting enough */
	if (nfiltered > 0 || es->format != EXPLAIN_FORMAT_TEXT)
	{
		if (nloops > 0)
			ExplainPropertyFloat(qlabel, NULL, nfiltered / nloops, 0, es);
		else
			ExplainPropertyFloat(qlabel, NULL, 0.0, 0, es);
	}
}

/*
 * Show extra information for a ForeignScan node.
 */
static void
show_foreignscan_info(ForeignScanState *fsstate, ExplainState *es)
{
	FdwRoutine *fdwroutine = fsstate->fdwroutine;

	/* Let the FDW emit whatever fields it wants */
	if (((ForeignScan *) fsstate->ss.ps.plan)->operation != CMD_SELECT)
	{
		if (fdwroutine->ExplainDirectModify != NULL)
			fdwroutine->ExplainDirectModify(fsstate, es);
	}
	else
	{
		if (fdwroutine->ExplainForeignScan != NULL)
			fdwroutine->ExplainForeignScan(fsstate, es);
	}
}

/*
 * Show initplan params evaluated at Gather or Gather Merge node.
 */
static void
show_eval_params(Bitmapset *bms_params, ExplainState *es)
{
	int			paramid = -1;
	List	   *params = NIL;

	Assert(bms_params);

	while ((paramid = bms_next_member(bms_params, paramid)) >= 0)
	{
		char		param[32];

		snprintf(param, sizeof(param), "$%d", paramid);
		params = lappend(params, pstrdup(param));
	}

	if (params)
		ExplainPropertyList("Params Evaluated", params, es);
}

/*
 * Fetch the name of an index in an EXPLAIN
 *
 * We allow plugins to get control here so that plans involving hypothetical
 * indexes can be explained.
 *
 * Note: names returned by this function should be "raw"; the caller will
 * apply quoting if needed.  Formerly the convention was to do quoting here,
 * but we don't want that in non-text output formats.
 */
static const char *
explain_get_index_name(Oid indexId)
{
	const char *result;

	if (explain_get_index_name_hook)
		result = (*explain_get_index_name_hook) (indexId);
	else
		result = NULL;
	if (result == NULL)
	{
		/* default behavior: look it up in the catalogs */
		result = get_rel_name(indexId);
		if (result == NULL)
			elog(ERROR, "cache lookup failed for index %u", indexId);
	}
	return result;
}

/*
 * Show buffer usage details.
 */
static void
show_buffer_usage(ExplainState *es, const BufferUsage *usage, bool planning)
{
	if (es->format == EXPLAIN_FORMAT_TEXT)
	{
		bool		has_shared = (usage->shared_blks_hit > 0 ||
								  usage->shared_blks_read > 0 ||
								  usage->shared_blks_dirtied > 0 ||
								  usage->shared_blks_written > 0);
		bool		has_local = (usage->local_blks_hit > 0 ||
								 usage->local_blks_read > 0 ||
								 usage->local_blks_dirtied > 0 ||
								 usage->local_blks_written > 0);
		bool		has_temp = (usage->temp_blks_read > 0 ||
								usage->temp_blks_written > 0);
		bool		has_timing = (!INSTR_TIME_IS_ZERO(usage->blk_read_time) ||
								  !INSTR_TIME_IS_ZERO(usage->blk_write_time));
		bool		show_planning = (planning && (has_shared ||
												  has_local || has_temp || has_timing));

		if (show_planning)
		{
			ExplainIndentText(es);
			appendStringInfoString(es->str, "Planning:\n");
			es->indent++;
		}

		/* Show only positive counter values. */
		if (has_shared || has_local || has_temp)
		{
			ExplainIndentText(es);
			appendStringInfoString(es->str, "Buffers:");

			if (has_shared)
			{
				appendStringInfoString(es->str, " shared");
				if (usage->shared_blks_hit > 0)
					appendStringInfo(es->str, " hit=%lld",
									 (long long) usage->shared_blks_hit);
				if (usage->shared_blks_read > 0)
					appendStringInfo(es->str, " read=%lld",
									 (long long) usage->shared_blks_read);
				if (usage->shared_blks_dirtied > 0)
					appendStringInfo(es->str, " dirtied=%lld",
									 (long long) usage->shared_blks_dirtied);
				if (usage->shared_blks_written > 0)
					appendStringInfo(es->str, " written=%lld",
									 (long long) usage->shared_blks_written);
				if (has_local || has_temp)
					appendStringInfoChar(es->str, ',');
			}
			if (has_local)
			{
				appendStringInfoString(es->str, " local");
				if (usage->local_blks_hit > 0)
					appendStringInfo(es->str, " hit=%lld",
									 (long long) usage->local_blks_hit);
				if (usage->local_blks_read > 0)
					appendStringInfo(es->str, " read=%lld",
									 (long long) usage->local_blks_read);
				if (usage->local_blks_dirtied > 0)
					appendStringInfo(es->str, " dirtied=%lld",
									 (long long) usage->local_blks_dirtied);
				if (usage->local_blks_written > 0)
					appendStringInfo(es->str, " written=%lld",
									 (long long) usage->local_blks_written);
				if (has_temp)
					appendStringInfoChar(es->str, ',');
			}
			if (has_temp)
			{
				appendStringInfoString(es->str, " temp");
				if (usage->temp_blks_read > 0)
					appendStringInfo(es->str, " read=%lld",
									 (long long) usage->temp_blks_read);
				if (usage->temp_blks_written > 0)
					appendStringInfo(es->str, " written=%lld",
									 (long long) usage->temp_blks_written);
			}
			appendStringInfoChar(es->str, '\n');
		}

		/* As above, show only positive counter values. */
		if (has_timing)
		{
			ExplainIndentText(es);
			appendStringInfoString(es->str, "I/O Timings:");
			if (!INSTR_TIME_IS_ZERO(usage->blk_read_time))
				appendStringInfo(es->str, " read=%0.3f",
								 INSTR_TIME_GET_MILLISEC(usage->blk_read_time));
			if (!INSTR_TIME_IS_ZERO(usage->blk_write_time))
				appendStringInfo(es->str, " write=%0.3f",
								 INSTR_TIME_GET_MILLISEC(usage->blk_write_time));
			appendStringInfoChar(es->str, '\n');
		}

		if (show_planning)
			es->indent--;
	}
	else
	{
		ExplainPropertyInteger("Shared Hit Blocks", NULL,
							   usage->shared_blks_hit, es);
		ExplainPropertyInteger("Shared Read Blocks", NULL,
							   usage->shared_blks_read, es);
		ExplainPropertyInteger("Shared Dirtied Blocks", NULL,
							   usage->shared_blks_dirtied, es);
		ExplainPropertyInteger("Shared Written Blocks", NULL,
							   usage->shared_blks_written, es);
		ExplainPropertyInteger("Local Hit Blocks", NULL,
							   usage->local_blks_hit, es);
		ExplainPropertyInteger("Local Read Blocks", NULL,
							   usage->local_blks_read, es);
		ExplainPropertyInteger("Local Dirtied Blocks", NULL,
							   usage->local_blks_dirtied, es);
		ExplainPropertyInteger("Local Written Blocks", NULL,
							   usage->local_blks_written, es);
		ExplainPropertyInteger("Temp Read Blocks", NULL,
							   usage->temp_blks_read, es);
		ExplainPropertyInteger("Temp Written Blocks", NULL,
							   usage->temp_blks_written, es);
		if (track_io_timing)
		{
			ExplainPropertyFloat("I/O Read Time", "ms",
								 INSTR_TIME_GET_MILLISEC(usage->blk_read_time),
								 3, es);
			ExplainPropertyFloat("I/O Write Time", "ms",
								 INSTR_TIME_GET_MILLISEC(usage->blk_write_time),
								 3, es);
		}
	}
}

/*
 * Show WAL usage details.
 */
static void
show_wal_usage(ExplainState *es, const WalUsage *usage)
{
	if (es->format == EXPLAIN_FORMAT_TEXT)
	{
		/* Show only positive counter values. */
		if ((usage->wal_records > 0) || (usage->wal_fpi > 0) ||
			(usage->wal_bytes > 0))
		{
			ExplainIndentText(es);
			appendStringInfoString(es->str, "WAL:");

			if (usage->wal_records > 0)
				appendStringInfo(es->str, " records=%lld",
								 (long long) usage->wal_records);
			if (usage->wal_fpi > 0)
				appendStringInfo(es->str, " fpi=%lld",
								 (long long) usage->wal_fpi);
			if (usage->wal_bytes > 0)
				appendStringInfo(es->str, " bytes=" UINT64_FORMAT,
								 usage->wal_bytes);
			appendStringInfoChar(es->str, '\n');
		}
	}
	else
	{
		ExplainPropertyInteger("WAL Records", NULL,
							   usage->wal_records, es);
		ExplainPropertyInteger("WAL FPI", NULL,
							   usage->wal_fpi, es);
		ExplainPropertyUInteger("WAL Bytes", NULL,
								usage->wal_bytes, es);
	}
}

/*
 * Add some additional details about an IndexScan or IndexOnlyScan
 */
static void
ExplainIndexScanDetails(Oid indexid, ScanDirection indexorderdir,
						ExplainState *es)
{
	const char *indexname = explain_get_index_name(indexid);

	if (es->format == EXPLAIN_FORMAT_TEXT)
	{
		if (ScanDirectionIsBackward(indexorderdir))
			appendStringInfoString(es->str, " Backward");
		appendStringInfo(es->str, " using %s", quote_identifier(indexname));
	}
	else
	{
		const char *scandir;

		switch (indexorderdir)
		{
			case BackwardScanDirection:
				scandir = "Backward";
				break;
			case NoMovementScanDirection:
				scandir = "NoMovement";
				break;
			case ForwardScanDirection:
				scandir = "Forward";
				break;
			default:
				scandir = "???";
				break;
		}
		ExplainPropertyText("Scan Direction", scandir, es);
		ExplainPropertyText("Index Name", indexname, es);
	}
}

/*
 * Show the target of a Scan node
 */
static void
ExplainScanTarget(Scan *plan, ExplainState *es)
{
	ExplainTargetRel((Plan *) plan, plan->scanrelid, es);
}

/*
 * Show the target of a ModifyTable node
 *
 * Here we show the nominal target (ie, the relation that was named in the
 * original query).  If the actual target(s) is/are different, we'll show them
 * in show_modifytable_info().
 */
static void
ExplainModifyTarget(ModifyTable *plan, ExplainState *es)
{
	ExplainTargetRel((Plan *) plan, plan->nominalRelation, es);
}

/*
 * Show the target relation of a scan or modify node
 */
static void
ExplainTargetRel(Plan *plan, Index rti, ExplainState *es)
{
	char	   *objectname = NULL;
	char	   *namespace = NULL;
	const char *objecttag = NULL;
	RangeTblEntry *rte;
	char	   *refname;

	rte = rt_fetch(rti, es->rtable);
	refname = (char *) list_nth(es->rtable_names, rti - 1);
	if (refname == NULL)
		refname = rte->eref->aliasname;

	switch (nodeTag(plan))
	{
		case T_SeqScan:
		case T_SampleScan:
		case T_IndexScan:
		case T_IndexOnlyScan:
		case T_BitmapHeapScan:
		case T_TidScan:
		case T_TidRangeScan:
		case T_ForeignScan:
		case T_CustomScan:
		case T_ModifyTable:
			/* Assert it's on a real relation */
			Assert(rte->rtekind == RTE_RELATION);
			objectname = get_rel_name(rte->relid);
			if (es->verbose)
				namespace = get_namespace_name(get_rel_namespace(rte->relid));
			objecttag = "Relation Name";
			break;
		case T_FunctionScan:
			{
				FunctionScan *fscan = (FunctionScan *) plan;

				/* Assert it's on a RangeFunction */
				Assert(rte->rtekind == RTE_FUNCTION);

				/*
				 * If the expression is still a function call of a single
				 * function, we can get the real name of the function.
				 * Otherwise, punt.  (Even if it was a single function call
				 * originally, the optimizer could have simplified it away.)
				 */
				if (list_length(fscan->functions) == 1)
				{
					RangeTblFunction *rtfunc = (RangeTblFunction *) linitial(fscan->functions);

					if (IsA(rtfunc->funcexpr, FuncExpr))
					{
						FuncExpr   *funcexpr = (FuncExpr *) rtfunc->funcexpr;
						Oid			funcid = funcexpr->funcid;

						objectname = get_func_name(funcid);
						if (es->verbose)
							namespace =
								get_namespace_name(get_func_namespace(funcid));
					}
				}
				objecttag = "Function Name";
			}
			break;
		case T_TableFuncScan:
			Assert(rte->rtekind == RTE_TABLEFUNC);
			objectname = "xmltable";
			objecttag = "Table Function Name";
			break;
		case T_ValuesScan:
			Assert(rte->rtekind == RTE_VALUES);
			break;
		case T_CteScan:
			/* Assert it's on a non-self-reference CTE */
			Assert(rte->rtekind == RTE_CTE);
			Assert(!rte->self_reference);
			objectname = rte->ctename;
			objecttag = "CTE Name";
			break;
		case T_NamedTuplestoreScan:
			Assert(rte->rtekind == RTE_NAMEDTUPLESTORE);
			objectname = rte->enrname;
			objecttag = "Tuplestore Name";
			break;
		case T_WorkTableScan:
			/* Assert it's on a self-reference CTE */
			Assert(rte->rtekind == RTE_CTE);
			Assert(rte->self_reference);
			objectname = rte->ctename;
			objecttag = "CTE Name";
			break;
		default:
			break;
	}

	if (es->format == EXPLAIN_FORMAT_TEXT)
	{
		appendStringInfoString(es->str, " on");
		if (namespace != NULL)
			appendStringInfo(es->str, " %s.%s", quote_identifier(namespace),
							 quote_identifier(objectname));
		else if (objectname != NULL)
			appendStringInfo(es->str, " %s", quote_identifier(objectname));
		if (objectname == NULL || strcmp(refname, objectname) != 0)
			appendStringInfo(es->str, " %s", quote_identifier(refname));
	}
	else
	{
		if (objecttag != NULL && objectname != NULL)
			ExplainPropertyText(objecttag, objectname, es);
		if (namespace != NULL)
			ExplainPropertyText("Schema", namespace, es);
		ExplainPropertyText("Alias", refname, es);
	}
}

/*
 * Show extra information for a ModifyTable node
 *
 * We have three objectives here.  First, if there's more than one target
 * table or it's different from the nominal target, identify the actual
 * target(s).  Second, give FDWs a chance to display extra info about foreign
 * targets.  Third, show information about ON CONFLICT.
 */
static void
show_modifytable_info(ModifyTableState *mtstate, List *ancestors,
					  ExplainState *es)
{
	ModifyTable *node = (ModifyTable *) mtstate->ps.plan;
	const char *operation;
	const char *foperation;
	bool		labeltargets;
	int			j;
	List	   *idxNames = NIL;
	ListCell   *lst;

	switch (node->operation)
	{
		case CMD_INSERT:
			operation = "Insert";
			foperation = "Foreign Insert";
			break;
		case CMD_UPDATE:
			operation = "Update";
			foperation = "Foreign Update";
			break;
		case CMD_DELETE:
			operation = "Delete";
			foperation = "Foreign Delete";
			break;
		default:
			operation = "???";
			foperation = "Foreign ???";
			break;
	}

	/* Should we explicitly label target relations? */
	labeltargets = (mtstate->mt_nrels > 1 ||
					(mtstate->mt_nrels == 1 &&
					 mtstate->resultRelInfo[0].ri_RangeTableIndex != node->nominalRelation));

	if (labeltargets)
		ExplainOpenGroup("Target Tables", "Target Tables", false, es);

	for (j = 0; j < mtstate->mt_nrels; j++)
	{
		ResultRelInfo *resultRelInfo = mtstate->resultRelInfo + j;
		FdwRoutine *fdwroutine = resultRelInfo->ri_FdwRoutine;

		if (labeltargets)
		{
			/* Open a group for this target */
			ExplainOpenGroup("Target Table", NULL, true, es);

			/*
			 * In text mode, decorate each target with operation type, so that
			 * ExplainTargetRel's output of " on foo" will read nicely.
			 */
			if (es->format == EXPLAIN_FORMAT_TEXT)
			{
				ExplainIndentText(es);
				appendStringInfoString(es->str,
									   fdwroutine ? foperation : operation);
			}

			/* Identify target */
			ExplainTargetRel((Plan *) node,
							 resultRelInfo->ri_RangeTableIndex,
							 es);

			if (es->format == EXPLAIN_FORMAT_TEXT)
			{
				appendStringInfoChar(es->str, '\n');
				es->indent++;
			}
		}

		/* Give FDW a chance if needed */
		if (!resultRelInfo->ri_usesFdwDirectModify &&
			fdwroutine != NULL &&
			fdwroutine->ExplainForeignModify != NULL)
		{
			List	   *fdw_private = (List *) list_nth(node->fdwPrivLists, j);

			fdwroutine->ExplainForeignModify(mtstate,
											 resultRelInfo,
											 fdw_private,
											 j,
											 es);
		}

		if (labeltargets)
		{
			/* Undo the indentation we added in text format */
			if (es->format == EXPLAIN_FORMAT_TEXT)
				es->indent--;

			/* Close the group */
			ExplainCloseGroup("Target Table", NULL, true, es);
		}
	}

	/* Gather names of ON CONFLICT arbiter indexes */
	foreach(lst, node->arbiterIndexes)
	{
		char	   *indexname = get_rel_name(lfirst_oid(lst));

		idxNames = lappend(idxNames, indexname);
	}

	if (node->onConflictAction != ONCONFLICT_NONE)
	{
		ExplainPropertyText("Conflict Resolution",
							node->onConflictAction == ONCONFLICT_NOTHING ?
							"NOTHING" : "UPDATE",
							es);

		/*
		 * Don't display arbiter indexes at all when DO NOTHING variant
		 * implicitly ignores all conflicts
		 */
		if (idxNames)
			ExplainPropertyList("Conflict Arbiter Indexes", idxNames, es);

		/* ON CONFLICT DO UPDATE WHERE qual is specially displayed */
		if (node->onConflictWhere)
		{
			show_upper_qual((List *) node->onConflictWhere, "Conflict Filter",
							&mtstate->ps, ancestors, es);
			show_instrumentation_count("Rows Removed by Conflict Filter", 1, &mtstate->ps, es);
		}

		/* EXPLAIN ANALYZE display of actual outcome for each tuple proposed */
		if (es->analyze && mtstate->ps.instrument)
		{
			double		total;
			double		insert_path;
			double		other_path;

			InstrEndLoop(outerPlanState(mtstate)->instrument);

			/* count the number of source rows */
			total = outerPlanState(mtstate)->instrument->ntuples;
			other_path = mtstate->ps.instrument->ntuples2;
			insert_path = total - other_path;

			ExplainPropertyFloat("Tuples Inserted", NULL,
								 insert_path, 0, es);
			ExplainPropertyFloat("Conflicting Tuples", NULL,
								 other_path, 0, es);
		}
	}

	if (labeltargets)
		ExplainCloseGroup("Target Tables", "Target Tables", false, es);
}

/*
 * Explain the constituent plans of an Append, MergeAppend,
 * BitmapAnd, or BitmapOr node.
 *
 * The ancestors list should already contain the immediate parent of these
 * plans.
 */
static void
ExplainMemberNodes(PlanState **planstates, int nplans,
				   List *ancestors, ExplainState *es)
{
	int			j;

	for (j = 0; j < nplans; j++)
		ExplainNode(planstates[j], ancestors,
					"Member", NULL, es);
}

/*
 * Report about any pruned subnodes of an Append or MergeAppend node.
 *
 * nplans indicates the number of live subplans.
 * nchildren indicates the original number of subnodes in the Plan;
 * some of these may have been pruned by the run-time pruning code.
 */
static void
ExplainMissingMembers(int nplans, int nchildren, ExplainState *es)
{
	if (nplans < nchildren || es->format != EXPLAIN_FORMAT_TEXT)
		ExplainPropertyInteger("Subplans Removed", NULL,
							   nchildren - nplans, es);
}

/*
 * Explain a list of SubPlans (or initPlans, which also use SubPlan nodes).
 *
 * The ancestors list should already contain the immediate parent of these
 * SubPlans.
 */
static void
ExplainSubPlans(List *plans, List *ancestors,
				const char *relationship, ExplainState *es)
{
	ListCell   *lst;

	foreach(lst, plans)
	{
		SubPlanState *sps = (SubPlanState *) lfirst(lst);
		SubPlan    *sp = sps->subplan;

		/*
		 * There can be multiple SubPlan nodes referencing the same physical
		 * subplan (same plan_id, which is its index in PlannedStmt.subplans).
		 * We should print a subplan only once, so track which ones we already
		 * printed.  This state must be global across the plan tree, since the
		 * duplicate nodes could be in different plan nodes, eg both a bitmap
		 * indexscan's indexqual and its parent heapscan's recheck qual.  (We
		 * do not worry too much about which plan node we show the subplan as
		 * attached to in such cases.)
		 */
		if (bms_is_member(sp->plan_id, es->printed_subplans))
			continue;
		es->printed_subplans = bms_add_member(es->printed_subplans,
											  sp->plan_id);

		/*
		 * Treat the SubPlan node as an ancestor of the plan node(s) within
		 * it, so that ruleutils.c can find the referents of subplan
		 * parameters.
		 */
		ancestors = lcons(sp, ancestors);

		ExplainNode(sps->planstate, ancestors,
					relationship, sp->plan_name, es);

		ancestors = list_delete_first(ancestors);
	}
}

/*
 * Explain a list of children of a CustomScan.
 */
static void
ExplainCustomChildren(CustomScanState *css, List *ancestors, ExplainState *es)
{
	ListCell   *cell;
	const char *label =
	(list_length(css->custom_ps) != 1 ? "children" : "child");

	foreach(cell, css->custom_ps)
		ExplainNode((PlanState *) lfirst(cell), ancestors, label, NULL, es);
}

/*
 * Create a per-plan-node workspace for collecting per-worker data.
 *
 * Output related to each worker will be temporarily "set aside" into a
 * separate buffer, which we'll merge into the main output stream once
 * we've processed all data for the plan node.  This makes it feasible to
 * generate a coherent sub-group of fields for each worker, even though the
 * code that produces the fields is in several different places in this file.
 * Formatting of such a set-aside field group is managed by
 * ExplainOpenSetAsideGroup and ExplainSaveGroup/ExplainRestoreGroup.
 */
static ExplainWorkersState *
ExplainCreateWorkersState(int num_workers)
{
	ExplainWorkersState *wstate;

	wstate = (ExplainWorkersState *) palloc(sizeof(ExplainWorkersState));
	wstate->num_workers = num_workers;
	wstate->worker_inited = (bool *) palloc0(num_workers * sizeof(bool));
	wstate->worker_str = (StringInfoData *)
		palloc0(num_workers * sizeof(StringInfoData));
	wstate->worker_state_save = (int *) palloc(num_workers * sizeof(int));
	return wstate;
}

/*
 * Begin or resume output into the set-aside group for worker N.
 */
static void
ExplainOpenWorker(int n, ExplainState *es)
{
	ExplainWorkersState *wstate = es->workers_state;

	Assert(wstate);
	Assert(n >= 0 && n < wstate->num_workers);

	/* Save prior output buffer pointer */
	wstate->prev_str = es->str;

	if (!wstate->worker_inited[n])
	{
		/* First time through, so create the buffer for this worker */
		initStringInfo(&wstate->worker_str[n]);
		es->str = &wstate->worker_str[n];

		/*
		 * Push suitable initial formatting state for this worker's field
		 * group.  We allow one extra logical nesting level, since this group
		 * will eventually be wrapped in an outer "Workers" group.
		 */
		ExplainOpenSetAsideGroup("Worker", NULL, true, 2, es);

		/*
		 * In non-TEXT formats we always emit a "Worker Number" field, even if
		 * there's no other data for this worker.
		 */
		if (es->format != EXPLAIN_FORMAT_TEXT)
			ExplainPropertyInteger("Worker Number", NULL, n, es);

		wstate->worker_inited[n] = true;
	}
	else
	{
		/* Resuming output for a worker we've already emitted some data for */
		es->str = &wstate->worker_str[n];

		/* Restore formatting state saved by last ExplainCloseWorker() */
		ExplainRestoreGroup(es, 2, &wstate->worker_state_save[n]);
	}

	/*
	 * In TEXT format, prefix the first output line for this worker with
	 * "Worker N:".  Then, any additional lines should be indented one more
	 * stop than the "Worker N" line is.
	 */
	if (es->format == EXPLAIN_FORMAT_TEXT)
	{
		if (es->str->len == 0)
		{
			ExplainIndentText(es);
			appendStringInfo(es->str, "Worker %d:  ", n);
		}

		es->indent++;
	}
}

/*
 * End output for worker N --- must pair with previous ExplainOpenWorker call
 */
static void
ExplainCloseWorker(int n, ExplainState *es)
{
	ExplainWorkersState *wstate = es->workers_state;

	Assert(wstate);
	Assert(n >= 0 && n < wstate->num_workers);
	Assert(wstate->worker_inited[n]);

	/*
	 * Save formatting state in case we do another ExplainOpenWorker(), then
	 * pop the formatting stack.
	 */
	ExplainSaveGroup(es, 2, &wstate->worker_state_save[n]);

	/*
	 * In TEXT format, if we didn't actually produce any output line(s) then
	 * truncate off the partial line emitted by ExplainOpenWorker.  (This is
	 * to avoid bogus output if, say, show_buffer_usage chooses not to print
	 * anything for the worker.)  Also fix up the indent level.
	 */
	if (es->format == EXPLAIN_FORMAT_TEXT)
	{
		while (es->str->len > 0 && es->str->data[es->str->len - 1] != '\n')
			es->str->data[--(es->str->len)] = '\0';

		es->indent--;
	}

	/* Restore prior output buffer pointer */
	es->str = wstate->prev_str;
}

/*
 * Print per-worker info for current node, then free the ExplainWorkersState.
 */
static void
ExplainFlushWorkersState(ExplainState *es)
{
	ExplainWorkersState *wstate = es->workers_state;

	ExplainOpenGroup("Workers", "Workers", false, es);
	for (int i = 0; i < wstate->num_workers; i++)
	{
		if (wstate->worker_inited[i])
		{
			/* This must match previous ExplainOpenSetAsideGroup call */
			ExplainOpenGroup("Worker", NULL, true, es);
			appendStringInfoString(es->str, wstate->worker_str[i].data);
			ExplainCloseGroup("Worker", NULL, true, es);

			pfree(wstate->worker_str[i].data);
		}
	}
	ExplainCloseGroup("Workers", "Workers", false, es);

	pfree(wstate->worker_inited);
	pfree(wstate->worker_str);
	pfree(wstate->worker_state_save);
	pfree(wstate);
}

/*
 * Explain a property, such as sort keys or targets, that takes the form of
 * a list of unlabeled items.  "data" is a list of C strings.
 */
void
ExplainPropertyList(const char *qlabel, List *data, ExplainState *es)
{
	ListCell   *lc;
	bool		first = true;

	switch (es->format)
	{
		case EXPLAIN_FORMAT_TEXT:
			ExplainIndentText(es);
			appendStringInfo(es->str, "%s: ", qlabel);
			foreach(lc, data)
			{
				if (!first)
					appendStringInfoString(es->str, ", ");
				appendStringInfoString(es->str, (const char *) lfirst(lc));
				first = false;
			}
			appendStringInfoChar(es->str, '\n');
			break;

		case EXPLAIN_FORMAT_XML:
			ExplainXMLTag(qlabel, X_OPENING, es);
			foreach(lc, data)
			{
				char	   *str;

				appendStringInfoSpaces(es->str, es->indent * 2 + 2);
				appendStringInfoString(es->str, "<Item>");
				str = escape_xml((const char *) lfirst(lc));
				appendStringInfoString(es->str, str);
				pfree(str);
				appendStringInfoString(es->str, "</Item>\n");
			}
			ExplainXMLTag(qlabel, X_CLOSING, es);
			break;

		case EXPLAIN_FORMAT_JSON:
			ExplainJSONLineEnding(es);
			appendStringInfoSpaces(es->str, es->indent * 2);
			escape_json(es->str, qlabel);
			appendStringInfoString(es->str, ": [");
			foreach(lc, data)
			{
				if (!first)
					appendStringInfoString(es->str, ", ");
				escape_json(es->str, (const char *) lfirst(lc));
				first = false;
			}
			appendStringInfoChar(es->str, ']');
			break;

		case EXPLAIN_FORMAT_YAML:
			ExplainYAMLLineStarting(es);
			appendStringInfo(es->str, "%s: ", qlabel);
			foreach(lc, data)
			{
				appendStringInfoChar(es->str, '\n');
				appendStringInfoSpaces(es->str, es->indent * 2 + 2);
				appendStringInfoString(es->str, "- ");
				escape_yaml(es->str, (const char *) lfirst(lc));
			}
			break;
	}
}

/*
 * Explain a property that takes the form of a list of unlabeled items within
 * another list.  "data" is a list of C strings.
 */
void
ExplainPropertyListNested(const char *qlabel, List *data, ExplainState *es)
{
	ListCell   *lc;
	bool		first = true;

	switch (es->format)
	{
		case EXPLAIN_FORMAT_TEXT:
		case EXPLAIN_FORMAT_XML:
			ExplainPropertyList(qlabel, data, es);
			return;

		case EXPLAIN_FORMAT_JSON:
			ExplainJSONLineEnding(es);
			appendStringInfoSpaces(es->str, es->indent * 2);
			appendStringInfoChar(es->str, '[');
			foreach(lc, data)
			{
				if (!first)
					appendStringInfoString(es->str, ", ");
				escape_json(es->str, (const char *) lfirst(lc));
				first = false;
			}
			appendStringInfoChar(es->str, ']');
			break;

		case EXPLAIN_FORMAT_YAML:
			ExplainYAMLLineStarting(es);
			appendStringInfoString(es->str, "- [");
			foreach(lc, data)
			{
				if (!first)
					appendStringInfoString(es->str, ", ");
				escape_yaml(es->str, (const char *) lfirst(lc));
				first = false;
			}
			appendStringInfoChar(es->str, ']');
			break;
	}
}

/*
 * Explain a simple property.
 *
 * If "numeric" is true, the value is a number (or other value that
 * doesn't need quoting in JSON).
 *
 * If unit is non-NULL the text format will display it after the value.
 *
 * This usually should not be invoked directly, but via one of the datatype
 * specific routines ExplainPropertyText, ExplainPropertyInteger, etc.
 */
static void
ExplainProperty(const char *qlabel, const char *unit, const char *value,
				bool numeric, ExplainState *es)
{
	switch (es->format)
	{
		case EXPLAIN_FORMAT_TEXT:
			ExplainIndentText(es);
			if (unit)
				appendStringInfo(es->str, "%s: %s %s\n", qlabel, value, unit);
			else
				appendStringInfo(es->str, "%s: %s\n", qlabel, value);
			break;

		case EXPLAIN_FORMAT_XML:
			{
				char	   *str;

				appendStringInfoSpaces(es->str, es->indent * 2);
				ExplainXMLTag(qlabel, X_OPENING | X_NOWHITESPACE, es);
				str = escape_xml(value);
				appendStringInfoString(es->str, str);
				pfree(str);
				ExplainXMLTag(qlabel, X_CLOSING | X_NOWHITESPACE, es);
				appendStringInfoChar(es->str, '\n');
			}
			break;

		case EXPLAIN_FORMAT_JSON:
			ExplainJSONLineEnding(es);
			appendStringInfoSpaces(es->str, es->indent * 2);
			escape_json(es->str, qlabel);
			appendStringInfoString(es->str, ": ");
			if (numeric)
				appendStringInfoString(es->str, value);
			else
				escape_json(es->str, value);
			break;

		case EXPLAIN_FORMAT_YAML:
			ExplainYAMLLineStarting(es);
			appendStringInfo(es->str, "%s: ", qlabel);
			if (numeric)
				appendStringInfoString(es->str, value);
			else
				escape_yaml(es->str, value);
			break;
	}
}

/*
 * Explain a string-valued property.
 */
void
ExplainPropertyText(const char *qlabel, const char *value, ExplainState *es)
{
	ExplainProperty(qlabel, NULL, value, false, es);
}

/*
 * Explain an integer-valued property.
 */
void
ExplainPropertyInteger(const char *qlabel, const char *unit, int64 value,
					   ExplainState *es)
{
	char		buf[32];

	snprintf(buf, sizeof(buf), INT64_FORMAT, value);
	ExplainProperty(qlabel, unit, buf, true, es);
}

/*
 * Explain an unsigned integer-valued property.
 */
void
ExplainPropertyUInteger(const char *qlabel, const char *unit, uint64 value,
						ExplainState *es)
{
	char		buf[32];

	snprintf(buf, sizeof(buf), UINT64_FORMAT, value);
	ExplainProperty(qlabel, unit, buf, true, es);
}

/*
 * Explain a float-valued property, using the specified number of
 * fractional digits.
 */
void
ExplainPropertyFloat(const char *qlabel, const char *unit, double value,
					 int ndigits, ExplainState *es)
{
	char	   *buf;

	buf = psprintf("%.*f", ndigits, value);
	ExplainProperty(qlabel, unit, buf, true, es);
	pfree(buf);
}

/*
 * Explain a bool-valued property.
 */
void
ExplainPropertyBool(const char *qlabel, bool value, ExplainState *es)
{
	ExplainProperty(qlabel, NULL, value ? "true" : "false", true, es);
}

/*
 * Open a group of related objects.
 *
 * objtype is the type of the group object, labelname is its label within
 * a containing object (if any).
 *
 * If labeled is true, the group members will be labeled properties,
 * while if it's false, they'll be unlabeled objects.
 */
void
ExplainOpenGroup(const char *objtype, const char *labelname,
				 bool labeled, ExplainState *es)
{
	switch (es->format)
	{
		case EXPLAIN_FORMAT_TEXT:
			/* nothing to do */
			break;

		case EXPLAIN_FORMAT_XML:
			ExplainXMLTag(objtype, X_OPENING, es);
			es->indent++;
			break;

		case EXPLAIN_FORMAT_JSON:
			ExplainJSONLineEnding(es);
			appendStringInfoSpaces(es->str, 2 * es->indent);
			if (labelname)
			{
				escape_json(es->str, labelname);
				appendStringInfoString(es->str, ": ");
			}
			appendStringInfoChar(es->str, labeled ? '{' : '[');

			/*
			 * In JSON format, the grouping_stack is an integer list.  0 means
			 * we've emitted nothing at this grouping level, 1 means we've
			 * emitted something (and so the next item needs a comma). See
			 * ExplainJSONLineEnding().
			 */
			es->grouping_stack = lcons_int(0, es->grouping_stack);
			es->indent++;
			break;

		case EXPLAIN_FORMAT_YAML:

			/*
			 * In YAML format, the grouping stack is an integer list.  0 means
			 * we've emitted nothing at this grouping level AND this grouping
			 * level is unlabeled and must be marked with "- ".  See
			 * ExplainYAMLLineStarting().
			 */
			ExplainYAMLLineStarting(es);
			if (labelname)
			{
				appendStringInfo(es->str, "%s: ", labelname);
				es->grouping_stack = lcons_int(1, es->grouping_stack);
			}
			else
			{
				appendStringInfoString(es->str, "- ");
				es->grouping_stack = lcons_int(0, es->grouping_stack);
			}
			es->indent++;
			break;
	}
}

/*
 * Close a group of related objects.
 * Parameters must match the corresponding ExplainOpenGroup call.
 */
void
ExplainCloseGroup(const char *objtype, const char *labelname,
				  bool labeled, ExplainState *es)
{
	switch (es->format)
	{
		case EXPLAIN_FORMAT_TEXT:
			/* nothing to do */
			break;

		case EXPLAIN_FORMAT_XML:
			es->indent--;
			ExplainXMLTag(objtype, X_CLOSING, es);
			break;

		case EXPLAIN_FORMAT_JSON:
			es->indent--;
			appendStringInfoChar(es->str, '\n');
			appendStringInfoSpaces(es->str, 2 * es->indent);
			appendStringInfoChar(es->str, labeled ? '}' : ']');
			es->grouping_stack = list_delete_first(es->grouping_stack);
			break;

		case EXPLAIN_FORMAT_YAML:
			es->indent--;
			es->grouping_stack = list_delete_first(es->grouping_stack);
			break;
	}
}

/*
 * Open a group of related objects, without emitting actual data.
 *
 * Prepare the formatting state as though we were beginning a group with
 * the identified properties, but don't actually emit anything.  Output
 * subsequent to this call can be redirected into a separate output buffer,
 * and then eventually appended to the main output buffer after doing a
 * regular ExplainOpenGroup call (with the same parameters).
 *
 * The extra "depth" parameter is the new group's depth compared to current.
 * It could be more than one, in case the eventual output will be enclosed
 * in additional nesting group levels.  We assume we don't need to track
 * formatting state for those levels while preparing this group's output.
 *
 * There is no ExplainCloseSetAsideGroup --- in current usage, we always
 * pop this state with ExplainSaveGroup.
 */
static void
ExplainOpenSetAsideGroup(const char *objtype, const char *labelname,
						 bool labeled, int depth, ExplainState *es)
{
	switch (es->format)
	{
		case EXPLAIN_FORMAT_TEXT:
			/* nothing to do */
			break;

		case EXPLAIN_FORMAT_XML:
			es->indent += depth;
			break;

		case EXPLAIN_FORMAT_JSON:
			es->grouping_stack = lcons_int(0, es->grouping_stack);
			es->indent += depth;
			break;

		case EXPLAIN_FORMAT_YAML:
			if (labelname)
				es->grouping_stack = lcons_int(1, es->grouping_stack);
			else
				es->grouping_stack = lcons_int(0, es->grouping_stack);
			es->indent += depth;
			break;
	}
}

/*
 * Pop one level of grouping state, allowing for a re-push later.
 *
 * This is typically used after ExplainOpenSetAsideGroup; pass the
 * same "depth" used for that.
 *
 * This should not emit any output.  If state needs to be saved,
 * save it at *state_save.  Currently, an integer save area is sufficient
 * for all formats, but we might need to revisit that someday.
 */
static void
ExplainSaveGroup(ExplainState *es, int depth, int *state_save)
{
	switch (es->format)
	{
		case EXPLAIN_FORMAT_TEXT:
			/* nothing to do */
			break;

		case EXPLAIN_FORMAT_XML:
			es->indent -= depth;
			break;

		case EXPLAIN_FORMAT_JSON:
			es->indent -= depth;
			*state_save = linitial_int(es->grouping_stack);
			es->grouping_stack = list_delete_first(es->grouping_stack);
			break;

		case EXPLAIN_FORMAT_YAML:
			es->indent -= depth;
			*state_save = linitial_int(es->grouping_stack);
			es->grouping_stack = list_delete_first(es->grouping_stack);
			break;
	}
}

/*
 * Re-push one level of grouping state, undoing the effects of ExplainSaveGroup.
 */
static void
ExplainRestoreGroup(ExplainState *es, int depth, int *state_save)
{
	switch (es->format)
	{
		case EXPLAIN_FORMAT_TEXT:
			/* nothing to do */
			break;

		case EXPLAIN_FORMAT_XML:
			es->indent += depth;
			break;

		case EXPLAIN_FORMAT_JSON:
			es->grouping_stack = lcons_int(*state_save, es->grouping_stack);
			es->indent += depth;
			break;

		case EXPLAIN_FORMAT_YAML:
			es->grouping_stack = lcons_int(*state_save, es->grouping_stack);
			es->indent += depth;
			break;
	}
}

/*
 * Emit a "dummy" group that never has any members.
 *
 * objtype is the type of the group object, labelname is its label within
 * a containing object (if any).
 */
static void
ExplainDummyGroup(const char *objtype, const char *labelname, ExplainState *es)
{
	switch (es->format)
	{
		case EXPLAIN_FORMAT_TEXT:
			/* nothing to do */
			break;

		case EXPLAIN_FORMAT_XML:
			ExplainXMLTag(objtype, X_CLOSE_IMMEDIATE, es);
			break;

		case EXPLAIN_FORMAT_JSON:
			ExplainJSONLineEnding(es);
			appendStringInfoSpaces(es->str, 2 * es->indent);
			if (labelname)
			{
				escape_json(es->str, labelname);
				appendStringInfoString(es->str, ": ");
			}
			escape_json(es->str, objtype);
			break;

		case EXPLAIN_FORMAT_YAML:
			ExplainYAMLLineStarting(es);
			if (labelname)
			{
				escape_yaml(es->str, labelname);
				appendStringInfoString(es->str, ": ");
			}
			else
			{
				appendStringInfoString(es->str, "- ");
			}
			escape_yaml(es->str, objtype);
			break;
	}
}

/*
 * Emit the start-of-output boilerplate.
 *
 * This is just enough different from processing a subgroup that we need
 * a separate pair of subroutines.
 */
void
ExplainBeginOutput(ExplainState *es)
{
	switch (es->format)
	{
		case EXPLAIN_FORMAT_TEXT:
			/* nothing to do */
			break;

		case EXPLAIN_FORMAT_XML:
			appendStringInfoString(es->str,
								   "<explain xmlns=\"http://www.postgresql.org/2009/explain\">\n");
			es->indent++;
			break;

		case EXPLAIN_FORMAT_JSON:
			/* top-level structure is an array of plans */
			appendStringInfoChar(es->str, '[');
			es->grouping_stack = lcons_int(0, es->grouping_stack);
			es->indent++;
			break;

		case EXPLAIN_FORMAT_YAML:
			es->grouping_stack = lcons_int(0, es->grouping_stack);
			break;
	}
}

/*
 * Emit the end-of-output boilerplate.
 */
void
ExplainEndOutput(ExplainState *es)
{
	switch (es->format)
	{
		case EXPLAIN_FORMAT_TEXT:
			/* nothing to do */
			break;

		case EXPLAIN_FORMAT_XML:
			es->indent--;
			appendStringInfoString(es->str, "</explain>");
			break;

		case EXPLAIN_FORMAT_JSON:
			es->indent--;
			appendStringInfoString(es->str, "\n]");
			es->grouping_stack = list_delete_first(es->grouping_stack);
			break;

		case EXPLAIN_FORMAT_YAML:
			es->grouping_stack = list_delete_first(es->grouping_stack);
			break;
	}
}

/*
 * Put an appropriate separator between multiple plans
 */
void
ExplainSeparatePlans(ExplainState *es)
{
	switch (es->format)
	{
		case EXPLAIN_FORMAT_TEXT:
			/* add a blank line */
			appendStringInfoChar(es->str, '\n');
			break;

		case EXPLAIN_FORMAT_XML:
		case EXPLAIN_FORMAT_JSON:
		case EXPLAIN_FORMAT_YAML:
			/* nothing to do */
			break;
	}
}

/*
 * Emit opening or closing XML tag.
 *
 * "flags" must contain X_OPENING, X_CLOSING, or X_CLOSE_IMMEDIATE.
 * Optionally, OR in X_NOWHITESPACE to suppress the whitespace we'd normally
 * add.
 *
 * XML restricts tag names more than our other output formats, eg they can't
 * contain white space or slashes.  Replace invalid characters with dashes,
 * so that for example "I/O Read Time" becomes "I-O-Read-Time".
 */
static void
ExplainXMLTag(const char *tagname, int flags, ExplainState *es)
{
	const char *s;
	const char *valid = "ABCDEFGHIJKLMNOPQRSTUVWXYZabcdefghijklmnopqrstuvwxyz0123456789-_.";

	if ((flags & X_NOWHITESPACE) == 0)
		appendStringInfoSpaces(es->str, 2 * es->indent);
	appendStringInfoCharMacro(es->str, '<');
	if ((flags & X_CLOSING) != 0)
		appendStringInfoCharMacro(es->str, '/');
	for (s = tagname; *s; s++)
		appendStringInfoChar(es->str, strchr(valid, *s) ? *s : '-');
	if ((flags & X_CLOSE_IMMEDIATE) != 0)
		appendStringInfoString(es->str, " /");
	appendStringInfoCharMacro(es->str, '>');
	if ((flags & X_NOWHITESPACE) == 0)
		appendStringInfoCharMacro(es->str, '\n');
}

/*
 * Indent a text-format line.
 *
 * We indent by two spaces per indentation level.  However, when emitting
 * data for a parallel worker there might already be data on the current line
 * (cf. ExplainOpenWorker); in that case, don't indent any more.
 */
static void
ExplainIndentText(ExplainState *es)
{
	Assert(es->format == EXPLAIN_FORMAT_TEXT);
	if (es->str->len == 0 || es->str->data[es->str->len - 1] == '\n')
		appendStringInfoSpaces(es->str, es->indent * 2);
}

/*
 * Emit a JSON line ending.
 *
 * JSON requires a comma after each property but the last.  To facilitate this,
 * in JSON format, the text emitted for each property begins just prior to the
 * preceding line-break (and comma, if applicable).
 */
static void
ExplainJSONLineEnding(ExplainState *es)
{
	Assert(es->format == EXPLAIN_FORMAT_JSON);
	if (linitial_int(es->grouping_stack) != 0)
		appendStringInfoChar(es->str, ',');
	else
		linitial_int(es->grouping_stack) = 1;
	appendStringInfoChar(es->str, '\n');
}

/*
 * Indent a YAML line.
 *
 * YAML lines are ordinarily indented by two spaces per indentation level.
 * The text emitted for each property begins just prior to the preceding
 * line-break, except for the first property in an unlabeled group, for which
 * it begins immediately after the "- " that introduces the group.  The first
 * property of the group appears on the same line as the opening "- ".
 */
static void
ExplainYAMLLineStarting(ExplainState *es)
{
	Assert(es->format == EXPLAIN_FORMAT_YAML);
	if (linitial_int(es->grouping_stack) == 0)
	{
		linitial_int(es->grouping_stack) = 1;
	}
	else
	{
		appendStringInfoChar(es->str, '\n');
		appendStringInfoSpaces(es->str, es->indent * 2);
	}
}

/*
 * YAML is a superset of JSON; unfortunately, the YAML quoting rules are
 * ridiculously complicated -- as documented in sections 5.3 and 7.3.3 of
 * http://yaml.org/spec/1.2/spec.html -- so we chose to just quote everything.
 * Empty strings, strings with leading or trailing whitespace, and strings
 * containing a variety of special characters must certainly be quoted or the
 * output is invalid; and other seemingly harmless strings like "0xa" or
 * "true" must be quoted, lest they be interpreted as a hexadecimal or Boolean
 * constant rather than a string.
 */
static void
escape_yaml(StringInfo buf, const char *str)
{
	escape_json(buf, str);
}<|MERGE_RESOLUTION|>--- conflicted
+++ resolved
@@ -3215,7 +3215,6 @@
 }
 
 /*
-<<<<<<< HEAD
  * Show information on hash buckets/batches. ( AgensGraph feature )
  */
 static void
@@ -3275,10 +3274,7 @@
 }
 
 /*
- * Show information on result cache hits/misses/evictions and memory usage.
-=======
  * Show information on memoize hits/misses/evictions and memory usage.
->>>>>>> 164d174b
  */
 static void
 show_memoize_info(MemoizeState *mstate, List *ancestors, ExplainState *es)
