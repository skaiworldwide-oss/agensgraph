--- conflicted
+++ resolved
@@ -116,49 +116,8 @@
 	 * information about unknown parameters to be deduced from context.
 	 * Rewrite the query. The result could be 0, 1, or many queries.
 	 */
-<<<<<<< HEAD
-	query = parse_analyze_varparams(rawstmt, pstate->p_sourcetext,
-									&argtypes, &nargs);
-
-	/*
-	 * Check that all parameter types were determined.
-	 */
-	for (i = 0; i < nargs; i++)
-	{
-		Oid			argtype = argtypes[i];
-
-		if (argtype == InvalidOid || argtype == UNKNOWNOID)
-			ereport(ERROR,
-					(errcode(ERRCODE_INDETERMINATE_DATATYPE),
-					 errmsg("could not determine data type of parameter $%d",
-							i + 1)));
-	}
-
-	/*
-	 * grammar only allows PreparableStmt, so this check should be redundant
-	 */
-	switch (query->commandType)
-	{
-		case CMD_SELECT:
-		case CMD_INSERT:
-		case CMD_UPDATE:
-		case CMD_DELETE:
-		case CMD_GRAPHWRITE:
-			/* OK */
-			break;
-		default:
-			ereport(ERROR,
-					(errcode(ERRCODE_INVALID_PSTATEMENT_DEFINITION),
-					 errmsg("utility statements cannot be prepared")));
-			break;
-	}
-
-	/* Rewrite the query. The result could be 0, 1, or many queries. */
-	query_list = QueryRewrite(query);
-=======
 	query_list = pg_analyze_and_rewrite_varparams(rawstmt, pstate->p_sourcetext,
 												  &argtypes, &nargs, NULL);
->>>>>>> adadae45
 
 	/* Finish filling in the CachedPlanSource */
 	CompleteCachedPlan(plansource,
