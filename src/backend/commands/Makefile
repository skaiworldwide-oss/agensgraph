#-------------------------------------------------------------------------
#
# Makefile--
#    Makefile for backend/commands
#
# IDENTIFICATION
#    src/backend/commands/Makefile
#
#-------------------------------------------------------------------------

subdir = src/backend/commands
top_builddir = ../../..
include $(top_builddir)/src/Makefile.global

OBJS = amcmds.o aggregatecmds.o alter.o analyze.o async.o cluster.o comment.o \
	collationcmds.o constraint.o conversioncmds.o copy.o createas.o \
	dbcommands.o define.o discard.o dropcmds.o \
	event_trigger.o explain.o extension.o foreigncmds.o functioncmds.o \
	indexcmds.o lockcmds.o matview.o operatorcmds.o opclasscmds.o \
	policy.o portalcmds.o prepare.o proclang.o publicationcmds.o \
	schemacmds.o seclabel.o sequence.o statscmds.o subscriptioncmds.o \
	tablecmds.o tablespace.o trigger.o tsearchcmds.o typecmds.o user.o \
<<<<<<< HEAD
	vacuum.o vacuumlazy.o variable.o view.o \
	graphcmds.o
=======
	vacuum.o variable.o view.o
>>>>>>> 9e1c9f95

include $(top_srcdir)/src/backend/common.mk<|MERGE_RESOLUTION|>--- conflicted
+++ resolved
@@ -20,11 +20,7 @@
 	policy.o portalcmds.o prepare.o proclang.o publicationcmds.o \
 	schemacmds.o seclabel.o sequence.o statscmds.o subscriptioncmds.o \
 	tablecmds.o tablespace.o trigger.o tsearchcmds.o typecmds.o user.o \
-<<<<<<< HEAD
-	vacuum.o vacuumlazy.o variable.o view.o \
+	vacuum.o variable.o view.o \
 	graphcmds.o
-=======
-	vacuum.o variable.o view.o
->>>>>>> 9e1c9f95
 
 include $(top_srcdir)/src/backend/common.mk