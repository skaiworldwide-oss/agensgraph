/*-------------------------------------------------------------------------
 *
 * xact.c
 *	  top level transaction system support routines
 *
 * See src/backend/access/transam/README for more information.
 *
 * Portions Copyright (c) 1996-2019, PostgreSQL Global Development Group
 * Portions Copyright (c) 1994, Regents of the University of California
 *
 *
 * IDENTIFICATION
 *	  src/backend/access/transam/xact.c
 *
 *-------------------------------------------------------------------------
 */

#include "postgres.h"

#include <time.h>
#include <unistd.h>

#include "access/commit_ts.h"
#include "access/multixact.h"
#include "access/parallel.h"
#include "access/subtrans.h"
#include "access/transam.h"
#include "access/twophase.h"
#include "access/xact.h"
#include "access/xlog.h"
#include "access/xloginsert.h"
#include "access/xlogutils.h"
#include "catalog/namespace.h"
#include "catalog/pg_enum.h"
#include "catalog/storage.h"
#include "commands/async.h"
#include "commands/tablecmds.h"
#include "commands/trigger.h"
#include "executor/spi.h"
#include "libpq/be-fsstubs.h"
#include "libpq/pqsignal.h"
#include "miscadmin.h"
#include "pgstat.h"
#include "replication/logical.h"
#include "replication/logicallauncher.h"
#include "replication/origin.h"
#include "replication/syncrep.h"
#include "replication/walsender.h"
#include "storage/condition_variable.h"
#include "storage/fd.h"
#include "storage/lmgr.h"
#include "storage/md.h"
#include "storage/predicate.h"
#include "storage/proc.h"
#include "storage/procarray.h"
#include "storage/sinvaladt.h"
#include "storage/smgr.h"
#include "utils/builtins.h"
#include "utils/catcache.h"
#include "utils/combocid.h"
#include "utils/guc.h"
#include "utils/inval.h"
#include "utils/memutils.h"
#include "utils/relmapper.h"
#include "utils/snapmgr.h"
#include "utils/timeout.h"
#include "utils/timestamp.h"
#include "pg_trace.h"


/*
 *	User-tweakable parameters
 */
int			DefaultXactIsoLevel = XACT_READ_COMMITTED;
int			XactIsoLevel;

bool		DefaultXactReadOnly = false;
bool		XactReadOnly;

bool		DefaultXactDeferrable = false;
bool		XactDeferrable;

int			synchronous_commit = SYNCHRONOUS_COMMIT_ON;

/*
 * When running as a parallel worker, we place only a single
 * TransactionStateData on the parallel worker's state stack, and the XID
 * reflected there will be that of the *innermost* currently-active
 * subtransaction in the backend that initiated parallelism.  However,
 * GetTopTransactionId() and TransactionIdIsCurrentTransactionId()
 * need to return the same answers in the parallel worker as they would have
 * in the user backend, so we need some additional bookkeeping.
 *
 * XactTopFullTransactionId stores the XID of our toplevel transaction, which
 * will be the same as TopTransactionState.fullTransactionId in an ordinary
 * backend; but in a parallel backend, which does not have the entire
 * transaction state, it will instead be copied from the backend that started
 * the parallel operation.
 *
 * nParallelCurrentXids will be 0 and ParallelCurrentXids NULL in an ordinary
 * backend, but in a parallel backend, nParallelCurrentXids will contain the
 * number of XIDs that need to be considered current, and ParallelCurrentXids
 * will contain the XIDs themselves.  This includes all XIDs that were current
 * or sub-committed in the parent at the time the parallel operation began.
 * The XIDs are stored sorted in numerical order (not logical order) to make
 * lookups as fast as possible.
 */
FullTransactionId XactTopFullTransactionId = {InvalidTransactionId};
int			nParallelCurrentXids = 0;
TransactionId *ParallelCurrentXids;

/*
 * Miscellaneous flag bits to record events which occur on the top level
 * transaction. These flags are only persisted in MyXactFlags and are intended
 * so we remember to do certain things later on in the transaction. This is
 * globally accessible, so can be set from anywhere in the code that requires
 * recording flags.
 */
int			MyXactFlags;

/*
 *	transaction states - transaction state from server perspective
 */
typedef enum TransState
{
	TRANS_DEFAULT,				/* idle */
	TRANS_START,				/* transaction starting */
	TRANS_INPROGRESS,			/* inside a valid transaction */
	TRANS_COMMIT,				/* commit in progress */
	TRANS_ABORT,				/* abort in progress */
	TRANS_PREPARE				/* prepare in progress */
} TransState;

/*
 *	transaction block states - transaction state of client queries
 *
 * Note: the subtransaction states are used only for non-topmost
 * transactions; the others appear only in the topmost transaction.
 */
typedef enum TBlockState
{
	/* not-in-transaction-block states */
	TBLOCK_DEFAULT,				/* idle */
	TBLOCK_STARTED,				/* running single-query transaction */

	/* transaction block states */
	TBLOCK_BEGIN,				/* starting transaction block */
	TBLOCK_INPROGRESS,			/* live transaction */
	TBLOCK_IMPLICIT_INPROGRESS, /* live transaction after implicit BEGIN */
	TBLOCK_PARALLEL_INPROGRESS, /* live transaction inside parallel worker */
	TBLOCK_END,					/* COMMIT received */
	TBLOCK_ABORT,				/* failed xact, awaiting ROLLBACK */
	TBLOCK_ABORT_END,			/* failed xact, ROLLBACK received */
	TBLOCK_ABORT_PENDING,		/* live xact, ROLLBACK received */
	TBLOCK_PREPARE,				/* live xact, PREPARE received */

	/* subtransaction states */
	TBLOCK_SUBBEGIN,			/* starting a subtransaction */
	TBLOCK_SUBINPROGRESS,		/* live subtransaction */
	TBLOCK_SUBRELEASE,			/* RELEASE received */
	TBLOCK_SUBCOMMIT,			/* COMMIT received while TBLOCK_SUBINPROGRESS */
	TBLOCK_SUBABORT,			/* failed subxact, awaiting ROLLBACK */
	TBLOCK_SUBABORT_END,		/* failed subxact, ROLLBACK received */
	TBLOCK_SUBABORT_PENDING,	/* live subxact, ROLLBACK received */
	TBLOCK_SUBRESTART,			/* live subxact, ROLLBACK TO received */
	TBLOCK_SUBABORT_RESTART		/* failed subxact, ROLLBACK TO received */
} TBlockState;

/*
 *	transaction state structure
 */
typedef struct TransactionStateData
{
	FullTransactionId fullTransactionId;	/* my FullTransactionId */
	SubTransactionId subTransactionId;	/* my subxact ID */
	char	   *name;			/* savepoint name, if any */
	int			savepointLevel; /* savepoint level */
	TransState	state;			/* low-level state */
	TBlockState blockState;		/* high-level state */
	int			nestingLevel;	/* transaction nesting depth */
	int			gucNestLevel;	/* GUC context nesting depth */
	MemoryContext curTransactionContext;	/* my xact-lifetime context */
	ResourceOwner curTransactionOwner;	/* my query resources */
	TransactionId *childXids;	/* subcommitted child XIDs, in XID order */
	int			nChildXids;		/* # of subcommitted child XIDs */
	int			maxChildXids;	/* allocated size of childXids[] */
	Oid			prevUser;		/* previous CurrentUserId setting */
	int			prevSecContext; /* previous SecurityRestrictionContext */
	bool		prevXactReadOnly;	/* entry-time xact r/o state */
	bool		startedInRecovery;	/* did we start in recovery? */
	bool		didLogXid;		/* has xid been included in WAL record? */
	int			parallelModeLevel;	/* Enter/ExitParallelMode counter */
	bool		chain;			/* start a new block after this one */
	struct TransactionStateData *parent;	/* back link to parent */
} TransactionStateData;

typedef TransactionStateData *TransactionState;

/*
 * Serialized representation used to transmit transaction state to parallel
 * workers through shared memory.
 */
typedef struct SerializedTransactionState
{
	int			xactIsoLevel;
	bool		xactDeferrable;
	FullTransactionId topFullTransactionId;
	FullTransactionId currentFullTransactionId;
	CommandId	currentCommandId;
	int			nParallelCurrentXids;
	TransactionId parallelCurrentXids[FLEXIBLE_ARRAY_MEMBER];
} SerializedTransactionState;

/* The size of SerializedTransactionState, not including the final array. */
#define SerializedTransactionStateHeaderSize \
	offsetof(SerializedTransactionState, parallelCurrentXids)

/*
 * CurrentTransactionState always points to the current transaction state
 * block.  It will point to TopTransactionStateData when not in a
 * transaction at all, or when in a top-level transaction.
 */
static TransactionStateData TopTransactionStateData = {
	.state = TRANS_DEFAULT,
	.blockState = TBLOCK_DEFAULT,
};

/*
 * unreportedXids holds XIDs of all subtransactions that have not yet been
 * reported in an XLOG_XACT_ASSIGNMENT record.
 */
static int	nUnreportedXids;
static TransactionId unreportedXids[PGPROC_MAX_CACHED_SUBXIDS];

static TransactionState CurrentTransactionState = &TopTransactionStateData;

/*
 * The subtransaction ID and command ID assignment counters are global
 * to a whole transaction, so we do not keep them in the state stack.
 */
static SubTransactionId currentSubTransactionId;
static CommandId currentCommandId;
static bool currentCommandIdUsed;

/*
 * xactStartTimestamp is the value of transaction_timestamp().
 * stmtStartTimestamp is the value of statement_timestamp().
 * xactStopTimestamp is the time at which we log a commit or abort WAL record.
 * These do not change as we enter and exit subtransactions, so we don't
 * keep them inside the TransactionState stack.
 */
static TimestampTz xactStartTimestamp;
static TimestampTz stmtStartTimestamp;
static TimestampTz xactStopTimestamp;

/*
 * GID to be used for preparing the current transaction.  This is also
 * global to a whole transaction, so we don't keep it in the state stack.
 */
static char *prepareGID;

/*
 * Some commands want to force synchronous commit.
 */
static bool forceSyncCommit = false;

/* Flag for logging statements in a transaction. */
bool		xact_is_sampled = false;

/*
 * Private context for transaction-abort work --- we reserve space for this
 * at startup to ensure that AbortTransaction and AbortSubTransaction can work
 * when we've run out of memory.
 */
static MemoryContext TransactionAbortContext = NULL;

/*
 * List of add-on start- and end-of-xact callbacks
 */
typedef struct XactCallbackItem
{
	struct XactCallbackItem *next;
	XactCallback callback;
	void	   *arg;
} XactCallbackItem;

static XactCallbackItem *Xact_callbacks = NULL;

/*
 * List of add-on start- and end-of-subxact callbacks
 */
typedef struct SubXactCallbackItem
{
	struct SubXactCallbackItem *next;
	SubXactCallback callback;
	void	   *arg;
} SubXactCallbackItem;

static SubXactCallbackItem *SubXact_callbacks = NULL;


/* local function prototypes */
static void AssignTransactionId(TransactionState s);
static void AbortTransaction(void);
static void AtAbort_Memory(void);
static void AtCleanup_Memory(void);
static void AtAbort_ResourceOwner(void);
static void AtCCI_LocalCache(void);
static void AtCommit_Memory(void);
static void AtStart_Cache(void);
static void AtStart_Memory(void);
static void AtStart_ResourceOwner(void);
static void CallXactCallbacks(XactEvent event);
static void CallSubXactCallbacks(SubXactEvent event,
								 SubTransactionId mySubid,
								 SubTransactionId parentSubid);
static void CleanupTransaction(void);
static void CheckTransactionBlock(bool isTopLevel, bool throwError,
								  const char *stmtType);
static void CommitTransaction(void);
static TransactionId RecordTransactionAbort(bool isSubXact);
static void StartTransaction(void);

static void StartSubTransaction(void);
static void CommitSubTransaction(void);
static void AbortSubTransaction(void);
static void CleanupSubTransaction(void);
static void PushTransaction(void);
static void PopTransaction(void);

static void AtSubAbort_Memory(void);
static void AtSubCleanup_Memory(void);
static void AtSubAbort_ResourceOwner(void);
static void AtSubCommit_Memory(void);
static void AtSubStart_Memory(void);
static void AtSubStart_ResourceOwner(void);

static void ShowTransactionState(const char *str);
static void ShowTransactionStateRec(const char *str, TransactionState state);
static const char *BlockStateAsString(TBlockState blockState);
static const char *TransStateAsString(TransState state);


/* ----------------------------------------------------------------
 *	transaction state accessors
 * ----------------------------------------------------------------
 */

/*
 *	IsTransactionState
 *
 *	This returns true if we are inside a valid transaction; that is,
 *	it is safe to initiate database access, take heavyweight locks, etc.
 */
bool
IsTransactionState(void)
{
	TransactionState s = CurrentTransactionState;

	/*
	 * TRANS_DEFAULT and TRANS_ABORT are obviously unsafe states.  However, we
	 * also reject the startup/shutdown states TRANS_START, TRANS_COMMIT,
	 * TRANS_PREPARE since it might be too soon or too late within those
	 * transition states to do anything interesting.  Hence, the only "valid"
	 * state is TRANS_INPROGRESS.
	 */
	return (s->state == TRANS_INPROGRESS);
}

/*
 *	IsAbortedTransactionBlockState
 *
 *	This returns true if we are within an aborted transaction block.
 */
bool
IsAbortedTransactionBlockState(void)
{
	TransactionState s = CurrentTransactionState;

	if (s->blockState == TBLOCK_ABORT ||
		s->blockState == TBLOCK_SUBABORT)
		return true;

	return false;
}


/*
 *	GetTopTransactionId
 *
 * This will return the XID of the main transaction, assigning one if
 * it's not yet set.  Be careful to call this only inside a valid xact.
 */
TransactionId
GetTopTransactionId(void)
{
	if (!FullTransactionIdIsValid(XactTopFullTransactionId))
		AssignTransactionId(&TopTransactionStateData);
	return XidFromFullTransactionId(XactTopFullTransactionId);
}

/*
 *	GetTopTransactionIdIfAny
 *
 * This will return the XID of the main transaction, if one is assigned.
 * It will return InvalidTransactionId if we are not currently inside a
 * transaction, or inside a transaction that hasn't yet been assigned an XID.
 */
TransactionId
GetTopTransactionIdIfAny(void)
{
	return XidFromFullTransactionId(XactTopFullTransactionId);
}

/*
 *	GetCurrentTransactionId
 *
 * This will return the XID of the current transaction (main or sub
 * transaction), assigning one if it's not yet set.  Be careful to call this
 * only inside a valid xact.
 */
TransactionId
GetCurrentTransactionId(void)
{
	TransactionState s = CurrentTransactionState;

	if (!FullTransactionIdIsValid(s->fullTransactionId))
		AssignTransactionId(s);
	return XidFromFullTransactionId(s->fullTransactionId);
}

/*
 *	GetCurrentTransactionIdIfAny
 *
 * This will return the XID of the current sub xact, if one is assigned.
 * It will return InvalidTransactionId if we are not currently inside a
 * transaction, or inside a transaction that hasn't been assigned an XID yet.
 */
TransactionId
GetCurrentTransactionIdIfAny(void)
{
	return XidFromFullTransactionId(CurrentTransactionState->fullTransactionId);
}

/*
 *	GetTopFullTransactionId
 *
 * This will return the FullTransactionId of the main transaction, assigning
 * one if it's not yet set.  Be careful to call this only inside a valid xact.
 */
FullTransactionId
GetTopFullTransactionId(void)
{
	if (!FullTransactionIdIsValid(XactTopFullTransactionId))
		AssignTransactionId(&TopTransactionStateData);
	return XactTopFullTransactionId;
}

/*
 *	GetTopFullTransactionIdIfAny
 *
 * This will return the FullTransactionId of the main transaction, if one is
 * assigned.  It will return InvalidFullTransactionId if we are not currently
 * inside a transaction, or inside a transaction that hasn't yet been assigned
 * one.
 */
FullTransactionId
GetTopFullTransactionIdIfAny(void)
{
	return XactTopFullTransactionId;
}

/*
 *	GetCurrentFullTransactionId
 *
 * This will return the FullTransactionId of the current transaction (main or
 * sub transaction), assigning one if it's not yet set.  Be careful to call
 * this only inside a valid xact.
 */
FullTransactionId
GetCurrentFullTransactionId(void)
{
	TransactionState s = CurrentTransactionState;

	if (!FullTransactionIdIsValid(s->fullTransactionId))
		AssignTransactionId(s);
	return s->fullTransactionId;
}

/*
 *	GetCurrentFullTransactionIdIfAny
 *
 * This will return the FullTransactionId of the current sub xact, if one is
 * assigned.  It will return InvalidFullTransactionId if we are not currently
 * inside a transaction, or inside a transaction that hasn't been assigned one
 * yet.
 */
FullTransactionId
GetCurrentFullTransactionIdIfAny(void)
{
	return CurrentTransactionState->fullTransactionId;
}

/*
 *	MarkCurrentTransactionIdLoggedIfAny
 *
 * Remember that the current xid - if it is assigned - now has been wal logged.
 */
void
MarkCurrentTransactionIdLoggedIfAny(void)
{
	if (FullTransactionIdIsValid(CurrentTransactionState->fullTransactionId))
		CurrentTransactionState->didLogXid = true;
}


/*
 *	GetStableLatestTransactionId
 *
 * Get the transaction's XID if it has one, else read the next-to-be-assigned
 * XID.  Once we have a value, return that same value for the remainder of the
 * current transaction.  This is meant to provide the reference point for the
 * age(xid) function, but might be useful for other maintenance tasks as well.
 */
TransactionId
GetStableLatestTransactionId(void)
{
	static LocalTransactionId lxid = InvalidLocalTransactionId;
	static TransactionId stablexid = InvalidTransactionId;

	if (lxid != MyProc->lxid)
	{
		lxid = MyProc->lxid;
		stablexid = GetTopTransactionIdIfAny();
		if (!TransactionIdIsValid(stablexid))
			stablexid = ReadNewTransactionId();
	}

	Assert(TransactionIdIsValid(stablexid));

	return stablexid;
}

/*
 * AssignTransactionId
 *
 * Assigns a new permanent FullTransactionId to the given TransactionState.
 * We do not assign XIDs to transactions until/unless this is called.
 * Also, any parent TransactionStates that don't yet have XIDs are assigned
 * one; this maintains the invariant that a child transaction has an XID
 * following its parent's.
 */
static void
AssignTransactionId(TransactionState s)
{
	bool		isSubXact = (s->parent != NULL);
	ResourceOwner currentOwner;
	bool		log_unknown_top = false;

	/* Assert that caller didn't screw up */
	Assert(!FullTransactionIdIsValid(s->fullTransactionId));
	Assert(s->state == TRANS_INPROGRESS);

	/*
	 * Workers synchronize transaction state at the beginning of each parallel
	 * operation, so we can't account for new XIDs at this point.
	 */
	if (IsInParallelMode() || IsParallelWorker())
		elog(ERROR, "cannot assign XIDs during a parallel operation");

	/*
	 * Ensure parent(s) have XIDs, so that a child always has an XID later
	 * than its parent.  Mustn't recurse here, or we might get a stack
	 * overflow if we're at the bottom of a huge stack of subtransactions none
	 * of which have XIDs yet.
	 */
	if (isSubXact && !FullTransactionIdIsValid(s->parent->fullTransactionId))
	{
		TransactionState p = s->parent;
		TransactionState *parents;
		size_t		parentOffset = 0;

		parents = palloc(sizeof(TransactionState) * s->nestingLevel);
		while (p != NULL && !FullTransactionIdIsValid(p->fullTransactionId))
		{
			parents[parentOffset++] = p;
			p = p->parent;
		}

		/*
		 * This is technically a recursive call, but the recursion will never
		 * be more than one layer deep.
		 */
		while (parentOffset != 0)
			AssignTransactionId(parents[--parentOffset]);

		pfree(parents);
	}

	/*
	 * When wal_level=logical, guarantee that a subtransaction's xid can only
	 * be seen in the WAL stream if its toplevel xid has been logged before.
	 * If necessary we log an xact_assignment record with fewer than
	 * PGPROC_MAX_CACHED_SUBXIDS. Note that it is fine if didLogXid isn't set
	 * for a transaction even though it appears in a WAL record, we just might
	 * superfluously log something. That can happen when an xid is included
	 * somewhere inside a wal record, but not in XLogRecord->xl_xid, like in
	 * xl_standby_locks.
	 */
	if (isSubXact && XLogLogicalInfoActive() &&
		!TopTransactionStateData.didLogXid)
		log_unknown_top = true;

	/*
	 * Generate a new FullTransactionId and record its xid in PG_PROC and
	 * pg_subtrans.
	 *
	 * NB: we must make the subtrans entry BEFORE the Xid appears anywhere in
	 * shared storage other than PG_PROC; because if there's no room for it in
	 * PG_PROC, the subtrans entry is needed to ensure that other backends see
	 * the Xid as "running".  See GetNewTransactionId.
	 */
	s->fullTransactionId = GetNewTransactionId(isSubXact);
	if (!isSubXact)
		XactTopFullTransactionId = s->fullTransactionId;

	if (isSubXact)
		SubTransSetParent(XidFromFullTransactionId(s->fullTransactionId),
						  XidFromFullTransactionId(s->parent->fullTransactionId));

	/*
	 * If it's a top-level transaction, the predicate locking system needs to
	 * be told about it too.
	 */
	if (!isSubXact)
		RegisterPredicateLockingXid(XidFromFullTransactionId(s->fullTransactionId));

	/*
	 * Acquire lock on the transaction XID.  (We assume this cannot block.) We
	 * have to ensure that the lock is assigned to the transaction's own
	 * ResourceOwner.
	 */
	currentOwner = CurrentResourceOwner;
	CurrentResourceOwner = s->curTransactionOwner;

	XactLockTableInsert(XidFromFullTransactionId(s->fullTransactionId));

	CurrentResourceOwner = currentOwner;

	/*
	 * Every PGPROC_MAX_CACHED_SUBXIDS assigned transaction ids within each
	 * top-level transaction we issue a WAL record for the assignment. We
	 * include the top-level xid and all the subxids that have not yet been
	 * reported using XLOG_XACT_ASSIGNMENT records.
	 *
	 * This is required to limit the amount of shared memory required in a hot
	 * standby server to keep track of in-progress XIDs. See notes for
	 * RecordKnownAssignedTransactionIds().
	 *
	 * We don't keep track of the immediate parent of each subxid, only the
	 * top-level transaction that each subxact belongs to. This is correct in
	 * recovery only because aborted subtransactions are separately WAL
	 * logged.
	 *
	 * This is correct even for the case where several levels above us didn't
	 * have an xid assigned as we recursed up to them beforehand.
	 */
	if (isSubXact && XLogStandbyInfoActive())
	{
		unreportedXids[nUnreportedXids] = XidFromFullTransactionId(s->fullTransactionId);
		nUnreportedXids++;

		/*
		 * ensure this test matches similar one in
		 * RecoverPreparedTransactions()
		 */
		if (nUnreportedXids >= PGPROC_MAX_CACHED_SUBXIDS ||
			log_unknown_top)
		{
			xl_xact_assignment xlrec;

			/*
			 * xtop is always set by now because we recurse up transaction
			 * stack to the highest unassigned xid and then come back down
			 */
			xlrec.xtop = GetTopTransactionId();
			Assert(TransactionIdIsValid(xlrec.xtop));
			xlrec.nsubxacts = nUnreportedXids;

			XLogBeginInsert();
			XLogRegisterData((char *) &xlrec, MinSizeOfXactAssignment);
			XLogRegisterData((char *) unreportedXids,
							 nUnreportedXids * sizeof(TransactionId));

			(void) XLogInsert(RM_XACT_ID, XLOG_XACT_ASSIGNMENT);

			nUnreportedXids = 0;
			/* mark top, not current xact as having been logged */
			TopTransactionStateData.didLogXid = true;
		}
	}
}

/*
 *	GetCurrentSubTransactionId
 */
SubTransactionId
GetCurrentSubTransactionId(void)
{
	TransactionState s = CurrentTransactionState;

	return s->subTransactionId;
}

/*
 *	SubTransactionIsActive
 *
 * Test if the specified subxact ID is still active.  Note caller is
 * responsible for checking whether this ID is relevant to the current xact.
 */
bool
SubTransactionIsActive(SubTransactionId subxid)
{
	TransactionState s;

	for (s = CurrentTransactionState; s != NULL; s = s->parent)
	{
		if (s->state == TRANS_ABORT)
			continue;
		if (s->subTransactionId == subxid)
			return true;
	}
	return false;
}


/*
 *	GetCurrentCommandId
 *
 * "used" must be true if the caller intends to use the command ID to mark
 * inserted/updated/deleted tuples.  false means the ID is being fetched
 * for read-only purposes (ie, as a snapshot validity cutoff).  See
 * CommandCounterIncrement() for discussion.
 */
CommandId
GetCurrentCommandId(bool used)
{
	/* this is global to a transaction, not subtransaction-local */
	if (used)
	{
		/*
		 * Forbid setting currentCommandIdUsed in a parallel worker, because
		 * we have no provision for communicating this back to the master.  We
		 * could relax this restriction when currentCommandIdUsed was already
		 * true at the start of the parallel operation.
		 */
		Assert(!IsParallelWorker());
		currentCommandIdUsed = true;
	}
	return currentCommandId;
}

/*
 *	SetParallelStartTimestamps
 *
 * In a parallel worker, we should inherit the parent transaction's
 * timestamps rather than setting our own.  The parallel worker
 * infrastructure must call this to provide those values before
 * calling StartTransaction() or SetCurrentStatementStartTimestamp().
 */
void
SetParallelStartTimestamps(TimestampTz xact_ts, TimestampTz stmt_ts)
{
	Assert(IsParallelWorker());
	xactStartTimestamp = xact_ts;
	stmtStartTimestamp = stmt_ts;
}

/*
 *	GetCurrentTransactionStartTimestamp
 */
TimestampTz
GetCurrentTransactionStartTimestamp(void)
{
	return xactStartTimestamp;
}

/*
 *	GetCurrentStatementStartTimestamp
 */
TimestampTz
GetCurrentStatementStartTimestamp(void)
{
	return stmtStartTimestamp;
}

/*
 *	GetCurrentTransactionStopTimestamp
 *
 * We return current time if the transaction stop time hasn't been set
 * (which can happen if we decide we don't need to log an XLOG record).
 */
TimestampTz
GetCurrentTransactionStopTimestamp(void)
{
	if (xactStopTimestamp != 0)
		return xactStopTimestamp;
	return GetCurrentTimestamp();
}

/*
 *	SetCurrentStatementStartTimestamp
 *
 * In a parallel worker, this should already have been provided by a call
 * to SetParallelStartTimestamps().
 */
void
SetCurrentStatementStartTimestamp(void)
{
	if (!IsParallelWorker())
		stmtStartTimestamp = GetCurrentTimestamp();
	else
		Assert(stmtStartTimestamp != 0);
}

/*
 *	SetCurrentTransactionStopTimestamp
 */
static inline void
SetCurrentTransactionStopTimestamp(void)
{
	xactStopTimestamp = GetCurrentTimestamp();
}

/*
 *	GetCurrentTransactionNestLevel
 *
 * Note: this will return zero when not inside any transaction, one when
 * inside a top-level transaction, etc.
 */
int
GetCurrentTransactionNestLevel(void)
{
	TransactionState s = CurrentTransactionState;

	return s->nestingLevel;
}


/*
 *	TransactionIdIsCurrentTransactionId
 */
bool
TransactionIdIsCurrentTransactionId(TransactionId xid)
{
	TransactionState s;

	/*
	 * We always say that BootstrapTransactionId is "not my transaction ID"
	 * even when it is (ie, during bootstrap).  Along with the fact that
	 * transam.c always treats BootstrapTransactionId as already committed,
	 * this causes the heapam_visibility.c routines to see all tuples as
	 * committed, which is what we need during bootstrap.  (Bootstrap mode
	 * only inserts tuples, it never updates or deletes them, so all tuples
	 * can be presumed good immediately.)
	 *
	 * Likewise, InvalidTransactionId and FrozenTransactionId are certainly
	 * not my transaction ID, so we can just return "false" immediately for
	 * any non-normal XID.
	 */
	if (!TransactionIdIsNormal(xid))
		return false;

	/*
	 * In parallel workers, the XIDs we must consider as current are stored in
	 * ParallelCurrentXids rather than the transaction-state stack.  Note that
	 * the XIDs in this array are sorted numerically rather than according to
	 * transactionIdPrecedes order.
	 */
	if (nParallelCurrentXids > 0)
	{
		int			low,
					high;

		low = 0;
		high = nParallelCurrentXids - 1;
		while (low <= high)
		{
			int			middle;
			TransactionId probe;

			middle = low + (high - low) / 2;
			probe = ParallelCurrentXids[middle];
			if (probe == xid)
				return true;
			else if (probe < xid)
				low = middle + 1;
			else
				high = middle - 1;
		}
		return false;
	}

	/*
	 * We will return true for the Xid of the current subtransaction, any of
	 * its subcommitted children, any of its parents, or any of their
	 * previously subcommitted children.  However, a transaction being aborted
	 * is no longer "current", even though it may still have an entry on the
	 * state stack.
	 */
	for (s = CurrentTransactionState; s != NULL; s = s->parent)
	{
		int			low,
					high;

		if (s->state == TRANS_ABORT)
			continue;
		if (!FullTransactionIdIsValid(s->fullTransactionId))
			continue;			/* it can't have any child XIDs either */
		if (TransactionIdEquals(xid, XidFromFullTransactionId(s->fullTransactionId)))
			return true;
		/* As the childXids array is ordered, we can use binary search */
		low = 0;
		high = s->nChildXids - 1;
		while (low <= high)
		{
			int			middle;
			TransactionId probe;

			middle = low + (high - low) / 2;
			probe = s->childXids[middle];
			if (TransactionIdEquals(probe, xid))
				return true;
			else if (TransactionIdPrecedes(probe, xid))
				low = middle + 1;
			else
				high = middle - 1;
		}
	}

	return false;
}

/*
 *	TransactionStartedDuringRecovery
 *
 * Returns true if the current transaction started while recovery was still
 * in progress. Recovery might have ended since so RecoveryInProgress() might
 * return false already.
 */
bool
TransactionStartedDuringRecovery(void)
{
	return CurrentTransactionState->startedInRecovery;
}

/*
 *	EnterParallelMode
 */
void
EnterParallelMode(void)
{
	TransactionState s = CurrentTransactionState;

	Assert(s->parallelModeLevel >= 0);

	++s->parallelModeLevel;
}

/*
 *	ExitParallelMode
 */
void
ExitParallelMode(void)
{
	TransactionState s = CurrentTransactionState;

	Assert(s->parallelModeLevel > 0);
	Assert(s->parallelModeLevel > 1 || !ParallelContextActive());

	--s->parallelModeLevel;
}

/*
 *	IsInParallelMode
 *
 * Are we in a parallel operation, as either the master or a worker?  Check
 * this to prohibit operations that change backend-local state expected to
 * match across all workers.  Mere caches usually don't require such a
 * restriction.  State modified in a strict push/pop fashion, such as the
 * active snapshot stack, is often fine.
 */
bool
IsInParallelMode(void)
{
	return CurrentTransactionState->parallelModeLevel != 0;
}

/*
 *	CommandCounterIncrement
 */
void
CommandCounterIncrement(void)
{
	/*
	 * If the current value of the command counter hasn't been "used" to mark
	 * tuples, we need not increment it, since there's no need to distinguish
	 * a read-only command from others.  This helps postpone command counter
	 * overflow, and keeps no-op CommandCounterIncrement operations cheap.
	 */
	if (currentCommandIdUsed)
	{
		/*
		 * Workers synchronize transaction state at the beginning of each
		 * parallel operation, so we can't account for new commands after that
		 * point.
		 */
		if (IsInParallelMode() || IsParallelWorker())
			elog(ERROR, "cannot start commands during a parallel operation");

		currentCommandId += 1;
		if (currentCommandId == InvalidCommandId)
		{
			currentCommandId -= 1;
			ereport(ERROR,
					(errcode(ERRCODE_PROGRAM_LIMIT_EXCEEDED),
					 errmsg("cannot have more than 2^32-2 commands in a transaction")));
		}
		currentCommandIdUsed = false;

		/* Propagate new command ID into static snapshots */
		SnapshotSetCommandId(currentCommandId);

		/*
		 * Make any catalog changes done by the just-completed command visible
		 * in the local syscache.  We obviously don't need to do this after a
		 * read-only command.  (But see hacks in inval.c to make real sure we
		 * don't think a command that queued inval messages was read-only.)
		 */
		AtCCI_LocalCache();
	}
}

/*
 * ForceSyncCommit
 *
 * Interface routine to allow commands to force a synchronous commit of the
 * current top-level transaction
 */
void
ForceSyncCommit(void)
{
	forceSyncCommit = true;
}


/* ----------------------------------------------------------------
 *						StartTransaction stuff
 * ----------------------------------------------------------------
 */

/*
 *	AtStart_Cache
 */
static void
AtStart_Cache(void)
{
	AcceptInvalidationMessages();
}

/*
 *	AtStart_Memory
 */
static void
AtStart_Memory(void)
{
	TransactionState s = CurrentTransactionState;

	/*
	 * If this is the first time through, create a private context for
	 * AbortTransaction to work in.  By reserving some space now, we can
	 * insulate AbortTransaction from out-of-memory scenarios.  Like
	 * ErrorContext, we set it up with slow growth rate and a nonzero minimum
	 * size, so that space will be reserved immediately.
	 */
	if (TransactionAbortContext == NULL)
		TransactionAbortContext =
			AllocSetContextCreate(TopMemoryContext,
								  "TransactionAbortContext",
								  32 * 1024,
								  32 * 1024,
								  32 * 1024);

	/*
	 * We shouldn't have a transaction context already.
	 */
	Assert(TopTransactionContext == NULL);

	/*
	 * Create a toplevel context for the transaction.
	 */
	TopTransactionContext =
		AllocSetContextCreate(TopMemoryContext,
							  "TopTransactionContext",
							  ALLOCSET_DEFAULT_SIZES);

	/*
	 * In a top-level transaction, CurTransactionContext is the same as
	 * TopTransactionContext.
	 */
	CurTransactionContext = TopTransactionContext;
	s->curTransactionContext = CurTransactionContext;

	/* Make the CurTransactionContext active. */
	MemoryContextSwitchTo(CurTransactionContext);
}

/*
 *	AtStart_ResourceOwner
 */
static void
AtStart_ResourceOwner(void)
{
	TransactionState s = CurrentTransactionState;

	/*
	 * We shouldn't have a transaction resource owner already.
	 */
	Assert(TopTransactionResourceOwner == NULL);

	/*
	 * Create a toplevel resource owner for the transaction.
	 */
	s->curTransactionOwner = ResourceOwnerCreate(NULL, "TopTransaction");

	TopTransactionResourceOwner = s->curTransactionOwner;
	CurTransactionResourceOwner = s->curTransactionOwner;
	CurrentResourceOwner = s->curTransactionOwner;
}

/* ----------------------------------------------------------------
 *						StartSubTransaction stuff
 * ----------------------------------------------------------------
 */

/*
 * AtSubStart_Memory
 */
static void
AtSubStart_Memory(void)
{
	TransactionState s = CurrentTransactionState;

	Assert(CurTransactionContext != NULL);

	/*
	 * Create a CurTransactionContext, which will be used to hold data that
	 * survives subtransaction commit but disappears on subtransaction abort.
	 * We make it a child of the immediate parent's CurTransactionContext.
	 */
	CurTransactionContext = AllocSetContextCreate(CurTransactionContext,
												  "CurTransactionContext",
												  ALLOCSET_DEFAULT_SIZES);
	s->curTransactionContext = CurTransactionContext;

	/* Make the CurTransactionContext active. */
	MemoryContextSwitchTo(CurTransactionContext);
}

/*
 * AtSubStart_ResourceOwner
 */
static void
AtSubStart_ResourceOwner(void)
{
	TransactionState s = CurrentTransactionState;

	Assert(s->parent != NULL);

	/*
	 * Create a resource owner for the subtransaction.  We make it a child of
	 * the immediate parent's resource owner.
	 */
	s->curTransactionOwner =
		ResourceOwnerCreate(s->parent->curTransactionOwner,
							"SubTransaction");

	CurTransactionResourceOwner = s->curTransactionOwner;
	CurrentResourceOwner = s->curTransactionOwner;
}

/* ----------------------------------------------------------------
 *						CommitTransaction stuff
 * ----------------------------------------------------------------
 */

/*
 *	RecordTransactionCommit
 *
 * Returns latest XID among xact and its children, or InvalidTransactionId
 * if the xact has no XID.  (We compute that here just because it's easier.)
 *
 * If you change this function, see RecordTransactionCommitPrepared also.
 */
static TransactionId
RecordTransactionCommit(void)
{
	TransactionId xid = GetTopTransactionIdIfAny();
	bool		markXidCommitted = TransactionIdIsValid(xid);
	TransactionId latestXid = InvalidTransactionId;
	int			nrels;
	RelFileNode *rels;
	int			nchildren;
	TransactionId *children;
	int			nmsgs = 0;
	SharedInvalidationMessage *invalMessages = NULL;
	bool		RelcacheInitFileInval = false;
	bool		wrote_xlog;

	/* Get data needed for commit record */
	nrels = smgrGetPendingDeletes(true, &rels);
	nchildren = xactGetCommittedChildren(&children);
	if (XLogStandbyInfoActive())
		nmsgs = xactGetCommittedInvalidationMessages(&invalMessages,
													 &RelcacheInitFileInval);
	wrote_xlog = (XactLastRecEnd != 0);

	/*
	 * If we haven't been assigned an XID yet, we neither can, nor do we want
	 * to write a COMMIT record.
	 */
	if (!markXidCommitted)
	{
		/*
		 * We expect that every smgrscheduleunlink is followed by a catalog
		 * update, and hence XID assignment, so we shouldn't get here with any
		 * pending deletes.  Use a real test not just an Assert to check this,
		 * since it's a bit fragile.
		 */
		if (nrels != 0)
			elog(ERROR, "cannot commit a transaction that deleted files but has no xid");

		/* Can't have child XIDs either; AssignTransactionId enforces this */
		Assert(nchildren == 0);

		/*
		 * Transactions without an assigned xid can contain invalidation
		 * messages (e.g. explicit relcache invalidations or catcache
		 * invalidations for inplace updates); standbys need to process those.
		 * We can't emit a commit record without an xid, and we don't want to
		 * force assigning an xid, because that'd be problematic for e.g.
		 * vacuum.  Hence we emit a bespoke record for the invalidations. We
		 * don't want to use that in case a commit record is emitted, so they
		 * happen synchronously with commits (besides not wanting to emit more
		 * WAL records).
		 */
		if (nmsgs != 0)
		{
			LogStandbyInvalidations(nmsgs, invalMessages,
									RelcacheInitFileInval);
			wrote_xlog = true;	/* not strictly necessary */
		}

		/*
		 * If we didn't create XLOG entries, we're done here; otherwise we
		 * should trigger flushing those entries the same as a commit record
		 * would.  This will primarily happen for HOT pruning and the like; we
		 * want these to be flushed to disk in due time.
		 */
		if (!wrote_xlog)
			goto cleanup;
	}
	else
	{
		bool		replorigin;

		/*
		 * Are we using the replication origins feature?  Or, in other words,
		 * are we replaying remote actions?
		 */
		replorigin = (replorigin_session_origin != InvalidRepOriginId &&
					  replorigin_session_origin != DoNotReplicateId);

		/*
		 * Begin commit critical section and insert the commit XLOG record.
		 */
		/* Tell bufmgr and smgr to prepare for commit */
		BufmgrCommit();

		/*
		 * Mark ourselves as within our "commit critical section".  This
		 * forces any concurrent checkpoint to wait until we've updated
		 * pg_xact.  Without this, it is possible for the checkpoint to set
		 * REDO after the XLOG record but fail to flush the pg_xact update to
		 * disk, leading to loss of the transaction commit if the system
		 * crashes a little later.
		 *
		 * Note: we could, but don't bother to, set this flag in
		 * RecordTransactionAbort.  That's because loss of a transaction abort
		 * is noncritical; the presumption would be that it aborted, anyway.
		 *
		 * It's safe to change the delayChkpt flag of our own backend without
		 * holding the ProcArrayLock, since we're the only one modifying it.
		 * This makes checkpoint's determination of which xacts are delayChkpt
		 * a bit fuzzy, but it doesn't matter.
		 */
		START_CRIT_SECTION();
		MyPgXact->delayChkpt = true;

		SetCurrentTransactionStopTimestamp();

		XactLogCommitRecord(xactStopTimestamp,
							nchildren, children, nrels, rels,
							nmsgs, invalMessages,
							RelcacheInitFileInval, forceSyncCommit,
							MyXactFlags,
							InvalidTransactionId, NULL /* plain commit */ );

		if (replorigin)
			/* Move LSNs forward for this replication origin */
			replorigin_session_advance(replorigin_session_origin_lsn,
									   XactLastRecEnd);

		/*
		 * Record commit timestamp.  The value comes from plain commit
		 * timestamp if there's no replication origin; otherwise, the
		 * timestamp was already set in replorigin_session_origin_timestamp by
		 * replication.
		 *
		 * We don't need to WAL-log anything here, as the commit record
		 * written above already contains the data.
		 */

		if (!replorigin || replorigin_session_origin_timestamp == 0)
			replorigin_session_origin_timestamp = xactStopTimestamp;

		TransactionTreeSetCommitTsData(xid, nchildren, children,
									   replorigin_session_origin_timestamp,
									   replorigin_session_origin, false);
	}

	/*
	 * Check if we want to commit asynchronously.  We can allow the XLOG flush
	 * to happen asynchronously if synchronous_commit=off, or if the current
	 * transaction has not performed any WAL-logged operation or didn't assign
	 * an xid.  The transaction can end up not writing any WAL, even if it has
	 * an xid, if it only wrote to temporary and/or unlogged tables.  It can
	 * end up having written WAL without an xid if it did HOT pruning.  In
	 * case of a crash, the loss of such a transaction will be irrelevant;
	 * temp tables will be lost anyway, unlogged tables will be truncated and
	 * HOT pruning will be done again later. (Given the foregoing, you might
	 * think that it would be unnecessary to emit the XLOG record at all in
	 * this case, but we don't currently try to do that.  It would certainly
	 * cause problems at least in Hot Standby mode, where the
	 * KnownAssignedXids machinery requires tracking every XID assignment.  It
	 * might be OK to skip it only when wal_level < replica, but for now we
	 * don't.)
	 *
	 * However, if we're doing cleanup of any non-temp rels or committing any
	 * command that wanted to force sync commit, then we must flush XLOG
	 * immediately.  (We must not allow asynchronous commit if there are any
	 * non-temp tables to be deleted, because we might delete the files before
	 * the COMMIT record is flushed to disk.  We do allow asynchronous commit
	 * if all to-be-deleted tables are temporary though, since they are lost
	 * anyway if we crash.)
	 */
	if ((wrote_xlog && markXidCommitted &&
		 synchronous_commit > SYNCHRONOUS_COMMIT_OFF) ||
		forceSyncCommit || nrels > 0)
	{
		XLogFlush(XactLastRecEnd);

		/*
		 * Now we may update the CLOG, if we wrote a COMMIT record above
		 */
		if (markXidCommitted)
			TransactionIdCommitTree(xid, nchildren, children);
	}
	else
	{
		/*
		 * Asynchronous commit case:
		 *
		 * This enables possible committed transaction loss in the case of a
		 * postmaster crash because WAL buffers are left unwritten. Ideally we
		 * could issue the WAL write without the fsync, but some
		 * wal_sync_methods do not allow separate write/fsync.
		 *
		 * Report the latest async commit LSN, so that the WAL writer knows to
		 * flush this commit.
		 */
		XLogSetAsyncXactLSN(XactLastRecEnd);

		/*
		 * We must not immediately update the CLOG, since we didn't flush the
		 * XLOG. Instead, we store the LSN up to which the XLOG must be
		 * flushed before the CLOG may be updated.
		 */
		if (markXidCommitted)
			TransactionIdAsyncCommitTree(xid, nchildren, children, XactLastRecEnd);
	}

	/*
	 * If we entered a commit critical section, leave it now, and let
	 * checkpoints proceed.
	 */
	if (markXidCommitted)
	{
		MyPgXact->delayChkpt = false;
		END_CRIT_SECTION();
	}

	/* Compute latestXid while we have the child XIDs handy */
	latestXid = TransactionIdLatest(xid, nchildren, children);

	/*
	 * Wait for synchronous replication, if required. Similar to the decision
	 * above about using committing asynchronously we only want to wait if
	 * this backend assigned an xid and wrote WAL.  No need to wait if an xid
	 * was assigned due to temporary/unlogged tables or due to HOT pruning.
	 *
	 * Note that at this stage we have marked clog, but still show as running
	 * in the procarray and continue to hold locks.
	 */
	if (wrote_xlog && markXidCommitted)
		SyncRepWaitForLSN(XactLastRecEnd, true);

	/* remember end of last commit record */
	XactLastCommitEnd = XactLastRecEnd;

	/* Reset XactLastRecEnd until the next transaction writes something */
	XactLastRecEnd = 0;
cleanup:
	/* Clean up local data */
	if (rels)
		pfree(rels);

	return latestXid;
}


/*
 *	AtCCI_LocalCache
 */
static void
AtCCI_LocalCache(void)
{
	/*
	 * Make any pending relation map changes visible.  We must do this before
	 * processing local sinval messages, so that the map changes will get
	 * reflected into the relcache when relcache invals are processed.
	 */
	AtCCI_RelationMap();

	/*
	 * Make catalog changes visible to me for the next command.
	 */
	CommandEndInvalidationMessages();
}

/*
 *	AtCommit_Memory
 */
static void
AtCommit_Memory(void)
{
	/*
	 * Now that we're "out" of a transaction, have the system allocate things
	 * in the top memory context instead of per-transaction contexts.
	 */
	MemoryContextSwitchTo(TopMemoryContext);

	/*
	 * Release all transaction-local memory.
	 */
	Assert(TopTransactionContext != NULL);
	MemoryContextDelete(TopTransactionContext);
	TopTransactionContext = NULL;
	CurTransactionContext = NULL;
	CurrentTransactionState->curTransactionContext = NULL;
}

/* ----------------------------------------------------------------
 *						CommitSubTransaction stuff
 * ----------------------------------------------------------------
 */

/*
 * AtSubCommit_Memory
 */
static void
AtSubCommit_Memory(void)
{
	TransactionState s = CurrentTransactionState;

	Assert(s->parent != NULL);

	/* Return to parent transaction level's memory context. */
	CurTransactionContext = s->parent->curTransactionContext;
	MemoryContextSwitchTo(CurTransactionContext);

	/*
	 * Ordinarily we cannot throw away the child's CurTransactionContext,
	 * since the data it contains will be needed at upper commit.  However, if
	 * there isn't actually anything in it, we can throw it away.  This avoids
	 * a small memory leak in the common case of "trivial" subxacts.
	 */
	if (MemoryContextIsEmpty(s->curTransactionContext))
	{
		MemoryContextDelete(s->curTransactionContext);
		s->curTransactionContext = NULL;
	}
}

/*
 * AtSubCommit_childXids
 *
 * Pass my own XID and my child XIDs up to my parent as committed children.
 */
static void
AtSubCommit_childXids(void)
{
	TransactionState s = CurrentTransactionState;
	int			new_nChildXids;

	Assert(s->parent != NULL);

	/*
	 * The parent childXids array will need to hold my XID and all my
	 * childXids, in addition to the XIDs already there.
	 */
	new_nChildXids = s->parent->nChildXids + s->nChildXids + 1;

	/* Allocate or enlarge the parent array if necessary */
	if (s->parent->maxChildXids < new_nChildXids)
	{
		int			new_maxChildXids;
		TransactionId *new_childXids;

		/*
		 * Make it 2x what's needed right now, to avoid having to enlarge it
		 * repeatedly. But we can't go above MaxAllocSize.  (The latter limit
		 * is what ensures that we don't need to worry about integer overflow
		 * here or in the calculation of new_nChildXids.)
		 */
		new_maxChildXids = Min(new_nChildXids * 2,
							   (int) (MaxAllocSize / sizeof(TransactionId)));

		if (new_maxChildXids < new_nChildXids)
			ereport(ERROR,
					(errcode(ERRCODE_PROGRAM_LIMIT_EXCEEDED),
					 errmsg("maximum number of committed subtransactions (%d) exceeded",
							(int) (MaxAllocSize / sizeof(TransactionId)))));

		/*
		 * We keep the child-XID arrays in TopTransactionContext; this avoids
		 * setting up child-transaction contexts for what might be just a few
		 * bytes of grandchild XIDs.
		 */
		if (s->parent->childXids == NULL)
			new_childXids =
				MemoryContextAlloc(TopTransactionContext,
								   new_maxChildXids * sizeof(TransactionId));
		else
			new_childXids = repalloc(s->parent->childXids,
									 new_maxChildXids * sizeof(TransactionId));

		s->parent->childXids = new_childXids;
		s->parent->maxChildXids = new_maxChildXids;
	}

	/*
	 * Copy all my XIDs to parent's array.
	 *
	 * Note: We rely on the fact that the XID of a child always follows that
	 * of its parent.  By copying the XID of this subtransaction before the
	 * XIDs of its children, we ensure that the array stays ordered. Likewise,
	 * all XIDs already in the array belong to subtransactions started and
	 * subcommitted before us, so their XIDs must precede ours.
	 */
	s->parent->childXids[s->parent->nChildXids] = XidFromFullTransactionId(s->fullTransactionId);

	if (s->nChildXids > 0)
		memcpy(&s->parent->childXids[s->parent->nChildXids + 1],
			   s->childXids,
			   s->nChildXids * sizeof(TransactionId));

	s->parent->nChildXids = new_nChildXids;

	/* Release child's array to avoid leakage */
	if (s->childXids != NULL)
		pfree(s->childXids);
	/* We must reset these to avoid double-free if fail later in commit */
	s->childXids = NULL;
	s->nChildXids = 0;
	s->maxChildXids = 0;
}

/* ----------------------------------------------------------------
 *						AbortTransaction stuff
 * ----------------------------------------------------------------
 */

/*
 *	RecordTransactionAbort
 *
 * Returns latest XID among xact and its children, or InvalidTransactionId
 * if the xact has no XID.  (We compute that here just because it's easier.)
 */
static TransactionId
RecordTransactionAbort(bool isSubXact)
{
	TransactionId xid = GetCurrentTransactionIdIfAny();
	TransactionId latestXid;
	int			nrels;
	RelFileNode *rels;
	int			nchildren;
	TransactionId *children;
	TimestampTz xact_time;

	/*
	 * If we haven't been assigned an XID, nobody will care whether we aborted
	 * or not.  Hence, we're done in that case.  It does not matter if we have
	 * rels to delete (note that this routine is not responsible for actually
	 * deleting 'em).  We cannot have any child XIDs, either.
	 */
	if (!TransactionIdIsValid(xid))
	{
		/* Reset XactLastRecEnd until the next transaction writes something */
		if (!isSubXact)
			XactLastRecEnd = 0;
		return InvalidTransactionId;
	}

	/*
	 * We have a valid XID, so we should write an ABORT record for it.
	 *
	 * We do not flush XLOG to disk here, since the default assumption after a
	 * crash would be that we aborted, anyway.  For the same reason, we don't
	 * need to worry about interlocking against checkpoint start.
	 */

	/*
	 * Check that we haven't aborted halfway through RecordTransactionCommit.
	 */
	if (TransactionIdDidCommit(xid))
		elog(PANIC, "cannot abort transaction %u, it was already committed",
			 xid);

	/* Fetch the data we need for the abort record */
	nrels = smgrGetPendingDeletes(false, &rels);
	nchildren = xactGetCommittedChildren(&children);

	/* XXX do we really need a critical section here? */
	START_CRIT_SECTION();

	/* Write the ABORT record */
	if (isSubXact)
		xact_time = GetCurrentTimestamp();
	else
	{
		SetCurrentTransactionStopTimestamp();
		xact_time = xactStopTimestamp;
	}

	XactLogAbortRecord(xact_time,
					   nchildren, children,
					   nrels, rels,
					   MyXactFlags, InvalidTransactionId,
					   NULL);

	/*
	 * Report the latest async abort LSN, so that the WAL writer knows to
	 * flush this abort. There's nothing to be gained by delaying this, since
	 * WALWriter may as well do this when it can. This is important with
	 * streaming replication because if we don't flush WAL regularly we will
	 * find that large aborts leave us with a long backlog for when commits
	 * occur after the abort, increasing our window of data loss should
	 * problems occur at that point.
	 */
	if (!isSubXact)
		XLogSetAsyncXactLSN(XactLastRecEnd);

	/*
	 * Mark the transaction aborted in clog.  This is not absolutely necessary
	 * but we may as well do it while we are here; also, in the subxact case
	 * it is helpful because XactLockTableWait makes use of it to avoid
	 * waiting for already-aborted subtransactions.  It is OK to do it without
	 * having flushed the ABORT record to disk, because in event of a crash
	 * we'd be assumed to have aborted anyway.
	 */
	TransactionIdAbortTree(xid, nchildren, children);

	END_CRIT_SECTION();

	/* Compute latestXid while we have the child XIDs handy */
	latestXid = TransactionIdLatest(xid, nchildren, children);

	/*
	 * If we're aborting a subtransaction, we can immediately remove failed
	 * XIDs from PGPROC's cache of running child XIDs.  We do that here for
	 * subxacts, because we already have the child XID array at hand.  For
	 * main xacts, the equivalent happens just after this function returns.
	 */
	if (isSubXact)
		XidCacheRemoveRunningXids(xid, nchildren, children, latestXid);

	/* Reset XactLastRecEnd until the next transaction writes something */
	if (!isSubXact)
		XactLastRecEnd = 0;

	/* And clean up local data */
	if (rels)
		pfree(rels);

	return latestXid;
}

/*
 *	AtAbort_Memory
 */
static void
AtAbort_Memory(void)
{
	/*
	 * Switch into TransactionAbortContext, which should have some free space
	 * even if nothing else does.  We'll work in this context until we've
	 * finished cleaning up.
	 *
	 * It is barely possible to get here when we've not been able to create
	 * TransactionAbortContext yet; if so use TopMemoryContext.
	 */
	if (TransactionAbortContext != NULL)
		MemoryContextSwitchTo(TransactionAbortContext);
	else
		MemoryContextSwitchTo(TopMemoryContext);
}

/*
 * AtSubAbort_Memory
 */
static void
AtSubAbort_Memory(void)
{
	Assert(TransactionAbortContext != NULL);

	MemoryContextSwitchTo(TransactionAbortContext);
}


/*
 *	AtAbort_ResourceOwner
 */
static void
AtAbort_ResourceOwner(void)
{
	/*
	 * Make sure we have a valid ResourceOwner, if possible (else it will be
	 * NULL, which is OK)
	 */
	CurrentResourceOwner = TopTransactionResourceOwner;
}

/*
 * AtSubAbort_ResourceOwner
 */
static void
AtSubAbort_ResourceOwner(void)
{
	TransactionState s = CurrentTransactionState;

	/* Make sure we have a valid ResourceOwner */
	CurrentResourceOwner = s->curTransactionOwner;
}


/*
 * AtSubAbort_childXids
 */
static void
AtSubAbort_childXids(void)
{
	TransactionState s = CurrentTransactionState;

	/*
	 * We keep the child-XID arrays in TopTransactionContext (see
	 * AtSubCommit_childXids).  This means we'd better free the array
	 * explicitly at abort to avoid leakage.
	 */
	if (s->childXids != NULL)
		pfree(s->childXids);
	s->childXids = NULL;
	s->nChildXids = 0;
	s->maxChildXids = 0;

	/*
	 * We could prune the unreportedXids array here. But we don't bother. That
	 * would potentially reduce number of XLOG_XACT_ASSIGNMENT records but it
	 * would likely introduce more CPU time into the more common paths, so we
	 * choose not to do that.
	 */
}

/* ----------------------------------------------------------------
 *						CleanupTransaction stuff
 * ----------------------------------------------------------------
 */

/*
 *	AtCleanup_Memory
 */
static void
AtCleanup_Memory(void)
{
	Assert(CurrentTransactionState->parent == NULL);

	/*
	 * Now that we're "out" of a transaction, have the system allocate things
	 * in the top memory context instead of per-transaction contexts.
	 */
	MemoryContextSwitchTo(TopMemoryContext);

	/*
	 * Clear the special abort context for next time.
	 */
	if (TransactionAbortContext != NULL)
		MemoryContextResetAndDeleteChildren(TransactionAbortContext);

	/*
	 * Release all transaction-local memory.
	 */
	if (TopTransactionContext != NULL)
		MemoryContextDelete(TopTransactionContext);
	TopTransactionContext = NULL;
	CurTransactionContext = NULL;
	CurrentTransactionState->curTransactionContext = NULL;
}


/* ----------------------------------------------------------------
 *						CleanupSubTransaction stuff
 * ----------------------------------------------------------------
 */

/*
 * AtSubCleanup_Memory
 */
static void
AtSubCleanup_Memory(void)
{
	TransactionState s = CurrentTransactionState;

	Assert(s->parent != NULL);

	/* Make sure we're not in an about-to-be-deleted context */
	MemoryContextSwitchTo(s->parent->curTransactionContext);
	CurTransactionContext = s->parent->curTransactionContext;

	/*
	 * Clear the special abort context for next time.
	 */
	if (TransactionAbortContext != NULL)
		MemoryContextResetAndDeleteChildren(TransactionAbortContext);

	/*
	 * Delete the subxact local memory contexts. Its CurTransactionContext can
	 * go too (note this also kills CurTransactionContexts from any children
	 * of the subxact).
	 */
	if (s->curTransactionContext)
		MemoryContextDelete(s->curTransactionContext);
	s->curTransactionContext = NULL;
}

/* ----------------------------------------------------------------
 *						interface routines
 * ----------------------------------------------------------------
 */

/*
 *	StartTransaction
 */
static void
StartTransaction(void)
{
	TransactionState s;
	VirtualTransactionId vxid;

	/*
	 * Let's just make sure the state stack is empty
	 */
	s = &TopTransactionStateData;
	CurrentTransactionState = s;

	Assert(!FullTransactionIdIsValid(XactTopFullTransactionId));

	/* check the current transaction state */
	Assert(s->state == TRANS_DEFAULT);

	/*
	 * Set the current transaction state information appropriately during
	 * start processing.  Note that once the transaction status is switched
	 * this process cannot fail until the user ID and the security context
	 * flags are fetched below.
	 */
	s->state = TRANS_START;
	s->fullTransactionId = InvalidFullTransactionId;	/* until assigned */

	/* Determine if statements are logged in this transaction */
	xact_is_sampled = log_xact_sample_rate != 0 &&
		(log_xact_sample_rate == 1 ||
		 random() <= log_xact_sample_rate * MAX_RANDOM_VALUE);

	/*
	 * initialize current transaction state fields
	 *
	 * note: prevXactReadOnly is not used at the outermost level
	 */
	s->nestingLevel = 1;
	s->gucNestLevel = 1;
	s->childXids = NULL;
	s->nChildXids = 0;
	s->maxChildXids = 0;

	/*
	 * Once the current user ID and the security context flags are fetched,
	 * both will be properly reset even if transaction startup fails.
	 */
	GetUserIdAndSecContext(&s->prevUser, &s->prevSecContext);

	/* SecurityRestrictionContext should never be set outside a transaction */
	Assert(s->prevSecContext == 0);

	/*
	 * Make sure we've reset xact state variables
	 *
	 * If recovery is still in progress, mark this transaction as read-only.
	 * We have lower level defences in XLogInsert and elsewhere to stop us
	 * from modifying data during recovery, but this gives the normal
	 * indication to the user that the transaction is read-only.
	 */
	if (RecoveryInProgress())
	{
		s->startedInRecovery = true;
		XactReadOnly = true;
	}
	else
	{
		s->startedInRecovery = false;
		XactReadOnly = DefaultXactReadOnly;
	}
	XactDeferrable = DefaultXactDeferrable;
	XactIsoLevel = DefaultXactIsoLevel;
	forceSyncCommit = false;
	MyXactFlags = 0;

	/*
	 * reinitialize within-transaction counters
	 */
	s->subTransactionId = TopSubTransactionId;
	currentSubTransactionId = TopSubTransactionId;
	currentCommandId = FirstCommandId;
	currentCommandIdUsed = false;

	/*
	 * initialize reported xid accounting
	 */
	nUnreportedXids = 0;
	s->didLogXid = false;

	/*
	 * must initialize resource-management stuff first
	 */
	AtStart_Memory();
	AtStart_ResourceOwner();

	/*
	 * Assign a new LocalTransactionId, and combine it with the backendId to
	 * form a virtual transaction id.
	 */
	vxid.backendId = MyBackendId;
	vxid.localTransactionId = GetNextLocalTransactionId();

	/*
	 * Lock the virtual transaction id before we announce it in the proc array
	 */
	VirtualXactLockTableInsert(vxid);

	/*
	 * Advertise it in the proc array.  We assume assignment of
	 * LocalTransactionID is atomic, and the backendId should be set already.
	 */
	Assert(MyProc->backendId == vxid.backendId);
	MyProc->lxid = vxid.localTransactionId;

	TRACE_POSTGRESQL_TRANSACTION_START(vxid.localTransactionId);

	/*
	 * set transaction_timestamp() (a/k/a now()).  Normally, we want this to
	 * be the same as the first command's statement_timestamp(), so don't do a
	 * fresh GetCurrentTimestamp() call (which'd be expensive anyway).  But
	 * for transactions started inside procedures (i.e., nonatomic SPI
	 * contexts), we do need to advance the timestamp.  Also, in a parallel
	 * worker, the timestamp should already have been provided by a call to
	 * SetParallelStartTimestamps().
	 */
	if (!IsParallelWorker())
	{
		if (!SPI_inside_nonatomic_context())
			xactStartTimestamp = stmtStartTimestamp;
		else
			xactStartTimestamp = GetCurrentTimestamp();
	}
	else
		Assert(xactStartTimestamp != 0);
	pgstat_report_xact_timestamp(xactStartTimestamp);
	/* Mark xactStopTimestamp as unset. */
	xactStopTimestamp = 0;

	/*
	 * initialize other subsystems for new transaction
	 */
	AtStart_GUC();
	AtStart_Cache();
	AfterTriggerBeginXact();

	/*
	 * done with start processing, set current transaction state to "in
	 * progress"
	 */
	s->state = TRANS_INPROGRESS;

	ShowTransactionState("StartTransaction");
}


/*
 *	CommitTransaction
 *
 * NB: if you change this routine, better look at PrepareTransaction too!
 */
static void
CommitTransaction(void)
{
	TransactionState s = CurrentTransactionState;
	TransactionId latestXid;
	bool		is_parallel_worker;

	is_parallel_worker = (s->blockState == TBLOCK_PARALLEL_INPROGRESS);

	/* Enforce parallel mode restrictions during parallel worker commit. */
	if (is_parallel_worker)
		EnterParallelMode();

	ShowTransactionState("CommitTransaction");

	/*
	 * check the current transaction state
	 */
	if (s->state != TRANS_INPROGRESS)
		elog(WARNING, "CommitTransaction while in %s state",
			 TransStateAsString(s->state));
	Assert(s->parent == NULL);

	/*
	 * Do pre-commit processing that involves calling user-defined code, such
	 * as triggers.  Since closing cursors could queue trigger actions,
	 * triggers could open cursors, etc, we have to keep looping until there's
	 * nothing left to do.
	 */
	for (;;)
	{
		/*
		 * Fire all currently pending deferred triggers.
		 */
		AfterTriggerFireDeferred();

		/*
		 * Close open portals (converting holdable ones into static portals).
		 * If there weren't any, we are done ... otherwise loop back to check
		 * if they queued deferred triggers.  Lather, rinse, repeat.
		 */
		if (!PreCommit_Portals(false))
			break;
	}

	CallXactCallbacks(is_parallel_worker ? XACT_EVENT_PARALLEL_PRE_COMMIT
					  : XACT_EVENT_PRE_COMMIT);

	/*
	 * The remaining actions cannot call any user-defined code, so it's safe
	 * to start shutting down within-transaction services.  But note that most
	 * of this stuff could still throw an error, which would switch us into
	 * the transaction-abort path.
	 */

	/* If we might have parallel workers, clean them up now. */
	if (IsInParallelMode())
		AtEOXact_Parallel(true);

	/* Shut down the deferred-trigger manager */
	AfterTriggerEndXact(true);

	/*
	 * Let ON COMMIT management do its thing (must happen after closing
	 * cursors, to avoid dangling-reference problems)
	 */
	PreCommit_on_commit_actions();

	/* The catalog ag_graphmeta is opened and modified during commit AgStat.
	 * In the commit phase, any relation must not be opened.
	 * So AgStat must be processed during the PreCommit phase */
	if (auto_gather_graphmeta)
		AtEOXact_AgStat(true);

	/* close large objects before lower-level cleanup */
	AtEOXact_LargeObject(true);

	/*
	 * Mark serializable transaction as complete for predicate locking
	 * purposes.  This should be done as late as we can put it and still allow
	 * errors to be raised for failure patterns found at commit.  This is not
	 * appropriate in a parallel worker however, because we aren't committing
	 * the leader's transaction and its serializable state will live on.
	 */
	if (!is_parallel_worker)
		PreCommit_CheckForSerializationFailure();

	/*
	 * Insert notifications sent by NOTIFY commands into the queue.  This
	 * should be late in the pre-commit sequence to minimize time spent
	 * holding the notify-insertion lock.
	 */
	PreCommit_Notify();

	/* Prevent cancel/die interrupt while cleaning up */
	HOLD_INTERRUPTS();

	/* Commit updates to the relation map --- do this as late as possible */
	AtEOXact_RelationMap(true, is_parallel_worker);

	/*
	 * set the current transaction state information appropriately during
	 * commit processing
	 */
	s->state = TRANS_COMMIT;
	s->parallelModeLevel = 0;

	if (!is_parallel_worker)
	{
		/*
		 * We need to mark our XIDs as committed in pg_xact.  This is where we
		 * durably commit.
		 */
		latestXid = RecordTransactionCommit();
	}
	else
	{
		/*
		 * We must not mark our XID committed; the parallel master is
		 * responsible for that.
		 */
		latestXid = InvalidTransactionId;

		/*
		 * Make sure the master will know about any WAL we wrote before it
		 * commits.
		 */
		ParallelWorkerReportLastRecEnd(XactLastRecEnd);
	}

	TRACE_POSTGRESQL_TRANSACTION_COMMIT(MyProc->lxid);

	/*
	 * Let others know about no transaction in progress by me. Note that this
	 * must be done _before_ releasing locks we hold and _after_
	 * RecordTransactionCommit.
	 */
	ProcArrayEndTransaction(MyProc, latestXid);

	/*
	 * This is all post-commit cleanup.  Note that if an error is raised here,
	 * it's too late to abort the transaction.  This should be just
	 * noncritical resource releasing.
	 *
	 * The ordering of operations is not entirely random.  The idea is:
	 * release resources visible to other backends (eg, files, buffer pins);
	 * then release locks; then release backend-local resources. We want to
	 * release locks at the point where any backend waiting for us will see
	 * our transaction as being fully cleaned up.
	 *
	 * Resources that can be associated with individual queries are handled by
	 * the ResourceOwner mechanism.  The other calls here are for backend-wide
	 * state.
	 */

	CallXactCallbacks(is_parallel_worker ? XACT_EVENT_PARALLEL_COMMIT
					  : XACT_EVENT_COMMIT);

	ResourceOwnerRelease(TopTransactionResourceOwner,
						 RESOURCE_RELEASE_BEFORE_LOCKS,
						 true, true);

	/* Check we've released all buffer pins */
	AtEOXact_Buffers(true);

	/* Clean up the relation cache */
	AtEOXact_RelationCache(true);

	/*
	 * Make catalog changes visible to all backends.  This has to happen after
	 * relcache references are dropped (see comments for
	 * AtEOXact_RelationCache), but before locks are released (if anyone is
	 * waiting for lock on a relation we've modified, we want them to know
	 * about the catalog change before they start using the relation).
	 */
	AtEOXact_Inval(true);

	AtEOXact_MultiXact();

	ResourceOwnerRelease(TopTransactionResourceOwner,
						 RESOURCE_RELEASE_LOCKS,
						 true, true);
	ResourceOwnerRelease(TopTransactionResourceOwner,
						 RESOURCE_RELEASE_AFTER_LOCKS,
						 true, true);

	/*
	 * Likewise, dropping of files deleted during the transaction is best done
	 * after releasing relcache and buffer pins.  (This is not strictly
	 * necessary during commit, since such pins should have been released
	 * already, but this ordering is definitely critical during abort.)  Since
	 * this may take many seconds, also delay until after releasing locks.
	 * Other backends will observe the attendant catalog changes and not
	 * attempt to access affected files.
	 */
	smgrDoPendingDeletes(true);

	AtCommit_Notify();
	AtEOXact_GUC(true, 1);
	AtEOXact_SPI(true);
	AtEOXact_Enum();
	AtEOXact_on_commit_actions(true);
	AtEOXact_Namespace(true, is_parallel_worker);
	AtEOXact_SMgr();
	AtEOXact_Files(true);
	AtEOXact_ComboCid();
	AtEOXact_HashTables(true);
	AtEOXact_PgStat(true, is_parallel_worker);
	AtEOXact_Snapshot(true, false);
	AtEOXact_ApplyLauncher(true);
	pgstat_report_xact_timestamp(0);

	CurrentResourceOwner = NULL;
	ResourceOwnerDelete(TopTransactionResourceOwner);
	s->curTransactionOwner = NULL;
	CurTransactionResourceOwner = NULL;
	TopTransactionResourceOwner = NULL;

	AtCommit_Memory();

	s->fullTransactionId = InvalidFullTransactionId;
	s->subTransactionId = InvalidSubTransactionId;
	s->nestingLevel = 0;
	s->gucNestLevel = 0;
	s->childXids = NULL;
	s->nChildXids = 0;
	s->maxChildXids = 0;

	XactTopFullTransactionId = InvalidFullTransactionId;
	nParallelCurrentXids = 0;

	/*
	 * done with commit processing, set current transaction state back to
	 * default
	 */
	s->state = TRANS_DEFAULT;

	RESUME_INTERRUPTS();
}


/*
 *	PrepareTransaction
 *
 * NB: if you change this routine, better look at CommitTransaction too!
 */
static void
PrepareTransaction(void)
{
	TransactionState s = CurrentTransactionState;
	TransactionId xid = GetCurrentTransactionId();
	GlobalTransaction gxact;
	TimestampTz prepared_at;

	Assert(!IsInParallelMode());

	ShowTransactionState("PrepareTransaction");

	/*
	 * check the current transaction state
	 */
	if (s->state != TRANS_INPROGRESS)
		elog(WARNING, "PrepareTransaction while in %s state",
			 TransStateAsString(s->state));
	Assert(s->parent == NULL);

	/*
	 * Do pre-commit processing that involves calling user-defined code, such
	 * as triggers.  Since closing cursors could queue trigger actions,
	 * triggers could open cursors, etc, we have to keep looping until there's
	 * nothing left to do.
	 */
	for (;;)
	{
		/*
		 * Fire all currently pending deferred triggers.
		 */
		AfterTriggerFireDeferred();

		/*
		 * Close open portals (converting holdable ones into static portals).
		 * If there weren't any, we are done ... otherwise loop back to check
		 * if they queued deferred triggers.  Lather, rinse, repeat.
		 */
		if (!PreCommit_Portals(true))
			break;
	}

	CallXactCallbacks(XACT_EVENT_PRE_PREPARE);

	/*
	 * The remaining actions cannot call any user-defined code, so it's safe
	 * to start shutting down within-transaction services.  But note that most
	 * of this stuff could still throw an error, which would switch us into
	 * the transaction-abort path.
	 */

	/* Shut down the deferred-trigger manager */
	AfterTriggerEndXact(true);

	/*
	 * Let ON COMMIT management do its thing (must happen after closing
	 * cursors, to avoid dangling-reference problems)
	 */
	PreCommit_on_commit_actions();

	/* close large objects before lower-level cleanup */
	AtEOXact_LargeObject(true);

	/*
	 * Mark serializable transaction as complete for predicate locking
	 * purposes.  This should be done as late as we can put it and still allow
	 * errors to be raised for failure patterns found at commit.
	 */
	PreCommit_CheckForSerializationFailure();

	/* NOTIFY will be handled below */

	/*
	 * Don't allow PREPARE TRANSACTION if we've accessed a temporary table in
	 * this transaction.  Having the prepared xact hold locks on another
	 * backend's temp table seems a bad idea --- for instance it would prevent
	 * the backend from exiting.  There are other problems too, such as how to
	 * clean up the source backend's local buffers and ON COMMIT state if the
	 * prepared xact includes a DROP of a temp table.
	 *
	 * Other objects types, like functions, operators or extensions, share the
	 * same restriction as they should not be created, locked or dropped as
	 * this can mess up with this session or even a follow-up session trying
	 * to use the same temporary namespace.
	 *
	 * We must check this after executing any ON COMMIT actions, because they
	 * might still access a temp relation.
	 *
	 * XXX In principle this could be relaxed to allow some useful special
	 * cases, such as a temp table created and dropped all within the
	 * transaction.  That seems to require much more bookkeeping though.
	 */
	if ((MyXactFlags & XACT_FLAGS_ACCESSEDTEMPNAMESPACE))
		ereport(ERROR,
				(errcode(ERRCODE_FEATURE_NOT_SUPPORTED),
				 errmsg("cannot PREPARE a transaction that has operated on temporary objects")));

	/*
	 * Likewise, don't allow PREPARE after pg_export_snapshot.  This could be
	 * supported if we added cleanup logic to twophase.c, but for now it
	 * doesn't seem worth the trouble.
	 */
	if (XactHasExportedSnapshots())
		ereport(ERROR,
				(errcode(ERRCODE_FEATURE_NOT_SUPPORTED),
				 errmsg("cannot PREPARE a transaction that has exported snapshots")));

	/*
	 * Don't allow PREPARE but for transaction that has/might kill logical
	 * replication workers.
	 */
	if (XactManipulatesLogicalReplicationWorkers())
		ereport(ERROR,
				(errcode(ERRCODE_FEATURE_NOT_SUPPORTED),
				 errmsg("cannot PREPARE a transaction that has manipulated logical replication workers")));

	/* Prevent cancel/die interrupt while cleaning up */
	HOLD_INTERRUPTS();

	/*
	 * set the current transaction state information appropriately during
	 * prepare processing
	 */
	s->state = TRANS_PREPARE;

	prepared_at = GetCurrentTimestamp();

	/* Tell bufmgr and smgr to prepare for commit */
	BufmgrCommit();

	/*
	 * Reserve the GID for this transaction. This could fail if the requested
	 * GID is invalid or already in use.
	 */
	gxact = MarkAsPreparing(xid, prepareGID, prepared_at,
							GetUserId(), MyDatabaseId);
	prepareGID = NULL;

	/*
	 * Collect data for the 2PC state file.  Note that in general, no actual
	 * state change should happen in the called modules during this step,
	 * since it's still possible to fail before commit, and in that case we
	 * want transaction abort to be able to clean up.  (In particular, the
	 * AtPrepare routines may error out if they find cases they cannot
	 * handle.)  State cleanup should happen in the PostPrepare routines
	 * below.  However, some modules can go ahead and clear state here because
	 * they wouldn't do anything with it during abort anyway.
	 *
	 * Note: because the 2PC state file records will be replayed in the same
	 * order they are made, the order of these calls has to match the order in
	 * which we want things to happen during COMMIT PREPARED or ROLLBACK
	 * PREPARED; in particular, pay attention to whether things should happen
	 * before or after releasing the transaction's locks.
	 */
	StartPrepare(gxact);

	AtPrepare_Notify();
	AtPrepare_Locks();
	AtPrepare_PredicateLocks();
	AtPrepare_PgStat();
	AtPrepare_MultiXact();
	AtPrepare_RelationMap();

	/*
	 * Here is where we really truly prepare.
	 *
	 * We have to record transaction prepares even if we didn't make any
	 * updates, because the transaction manager might get confused if we lose
	 * a global transaction.
	 */
	EndPrepare(gxact);

	/*
	 * Now we clean up backend-internal state and release internal resources.
	 */

	/* Reset XactLastRecEnd until the next transaction writes something */
	XactLastRecEnd = 0;

	/*
	 * Let others know about no transaction in progress by me.  This has to be
	 * done *after* the prepared transaction has been marked valid, else
	 * someone may think it is unlocked and recyclable.
	 */
	ProcArrayClearTransaction(MyProc);

	/*
	 * In normal commit-processing, this is all non-critical post-transaction
	 * cleanup.  When the transaction is prepared, however, it's important
	 * that the locks and other per-backend resources are transferred to the
	 * prepared transaction's PGPROC entry.  Note that if an error is raised
	 * here, it's too late to abort the transaction. XXX: This probably should
	 * be in a critical section, to force a PANIC if any of this fails, but
	 * that cure could be worse than the disease.
	 */

	CallXactCallbacks(XACT_EVENT_PREPARE);

	ResourceOwnerRelease(TopTransactionResourceOwner,
						 RESOURCE_RELEASE_BEFORE_LOCKS,
						 true, true);

	/* Check we've released all buffer pins */
	AtEOXact_Buffers(true);

	/* Clean up the relation cache */
	AtEOXact_RelationCache(true);

	/* notify doesn't need a postprepare call */

	PostPrepare_PgStat();

	PostPrepare_Inval();

	PostPrepare_smgr();

	PostPrepare_MultiXact(xid);

	PostPrepare_Locks(xid);
	PostPrepare_PredicateLocks(xid);

	ResourceOwnerRelease(TopTransactionResourceOwner,
						 RESOURCE_RELEASE_LOCKS,
						 true, true);
	ResourceOwnerRelease(TopTransactionResourceOwner,
						 RESOURCE_RELEASE_AFTER_LOCKS,
						 true, true);

	/*
	 * Allow another backend to finish the transaction.  After
	 * PostPrepare_Twophase(), the transaction is completely detached from our
	 * backend.  The rest is just non-critical cleanup of backend-local state.
	 */
	PostPrepare_Twophase();

	/* PREPARE acts the same as COMMIT as far as GUC is concerned */
	AtEOXact_GUC(true, 1);
	AtEOXact_SPI(true);
	AtEOXact_Enum();
	AtEOXact_on_commit_actions(true);
	AtEOXact_Namespace(true, false);
	AtEOXact_SMgr();
	AtEOXact_Files(true);
	AtEOXact_ComboCid();
	AtEOXact_HashTables(true);
	/* don't call AtEOXact_PgStat here; we fixed pgstat state above */
	AtEOXact_Snapshot(true, true);
	pgstat_report_xact_timestamp(0);

	CurrentResourceOwner = NULL;
	ResourceOwnerDelete(TopTransactionResourceOwner);
	s->curTransactionOwner = NULL;
	CurTransactionResourceOwner = NULL;
	TopTransactionResourceOwner = NULL;

	AtCommit_Memory();

	s->fullTransactionId = InvalidFullTransactionId;
	s->subTransactionId = InvalidSubTransactionId;
	s->nestingLevel = 0;
	s->gucNestLevel = 0;
	s->childXids = NULL;
	s->nChildXids = 0;
	s->maxChildXids = 0;

	XactTopFullTransactionId = InvalidFullTransactionId;
	nParallelCurrentXids = 0;

	/*
	 * done with 1st phase commit processing, set current transaction state
	 * back to default
	 */
	s->state = TRANS_DEFAULT;

	RESUME_INTERRUPTS();
}


/*
 *	AbortTransaction
 */
static void
AbortTransaction(void)
{
	TransactionState s = CurrentTransactionState;
	TransactionId latestXid;
	bool		is_parallel_worker;

	/* Prevent cancel/die interrupt while cleaning up */
	HOLD_INTERRUPTS();

	/* Make sure we have a valid memory context and resource owner */
	AtAbort_Memory();
	AtAbort_ResourceOwner();

	/*
	 * Release any LW locks we might be holding as quickly as possible.
	 * (Regular locks, however, must be held till we finish aborting.)
	 * Releasing LW locks is critical since we might try to grab them again
	 * while cleaning up!
	 */
	LWLockReleaseAll();

	/* Clear wait information and command progress indicator */
	pgstat_report_wait_end();
	pgstat_progress_end_command();

	/* Clean up buffer I/O and buffer context locks, too */
	AbortBufferIO();
	UnlockBuffers();

	/* Reset WAL record construction state */
	XLogResetInsertion();

	/* Cancel condition variable sleep */
	ConditionVariableCancelSleep();

	/*
	 * Also clean up any open wait for lock, since the lock manager will choke
	 * if we try to wait for another lock before doing this.
	 */
	LockErrorCleanup();

	/*
	 * If any timeout events are still active, make sure the timeout interrupt
	 * is scheduled.  This covers possible loss of a timeout interrupt due to
	 * longjmp'ing out of the SIGINT handler (see notes in handle_sig_alarm).
	 * We delay this till after LockErrorCleanup so that we don't uselessly
	 * reschedule lock or deadlock check timeouts.
	 */
	reschedule_timeouts();

	/*
	 * Re-enable signals, in case we got here by longjmp'ing out of a signal
	 * handler.  We do this fairly early in the sequence so that the timeout
	 * infrastructure will be functional if needed while aborting.
	 */
	PG_SETMASK(&UnBlockSig);

	/*
	 * check the current transaction state
	 */
	is_parallel_worker = (s->blockState == TBLOCK_PARALLEL_INPROGRESS);
	if (s->state != TRANS_INPROGRESS && s->state != TRANS_PREPARE)
		elog(WARNING, "AbortTransaction while in %s state",
			 TransStateAsString(s->state));
	Assert(s->parent == NULL);

	/*
	 * set the current transaction state information appropriately during the
	 * abort processing
	 */
	s->state = TRANS_ABORT;

	/*
	 * Reset user ID which might have been changed transiently.  We need this
	 * to clean up in case control escaped out of a SECURITY DEFINER function
	 * or other local change of CurrentUserId; therefore, the prior value of
	 * SecurityRestrictionContext also needs to be restored.
	 *
	 * (Note: it is not necessary to restore session authorization or role
	 * settings here because those can only be changed via GUC, and GUC will
	 * take care of rolling them back if need be.)
	 */
	SetUserIdAndSecContext(s->prevUser, s->prevSecContext);

	/* If in parallel mode, clean up workers and exit parallel mode. */
	if (IsInParallelMode())
	{
		AtEOXact_Parallel(false);
		s->parallelModeLevel = 0;
	}

	/*
	 * do abort processing
	 */
	AfterTriggerEndXact(false); /* 'false' means it's abort */
	AtAbort_Portals();
	AtEOXact_LargeObject(false);
	AtAbort_Notify();
	AtEOXact_RelationMap(false, is_parallel_worker);
	AtAbort_Twophase();

	/*
	 * Advertise the fact that we aborted in pg_xact (assuming that we got as
	 * far as assigning an XID to advertise).  But if we're inside a parallel
	 * worker, skip this; the user backend must be the one to write the abort
	 * record.
	 */
	if (!is_parallel_worker)
		latestXid = RecordTransactionAbort(false);
	else
	{
		latestXid = InvalidTransactionId;

		/*
		 * Since the parallel master won't get our value of XactLastRecEnd in
		 * this case, we nudge WAL-writer ourselves in this case.  See related
		 * comments in RecordTransactionAbort for why this matters.
		 */
		XLogSetAsyncXactLSN(XactLastRecEnd);
	}

	TRACE_POSTGRESQL_TRANSACTION_ABORT(MyProc->lxid);

	/*
	 * Let others know about no transaction in progress by me. Note that this
	 * must be done _before_ releasing locks we hold and _after_
	 * RecordTransactionAbort.
	 */
	ProcArrayEndTransaction(MyProc, latestXid);

	/*
	 * Post-abort cleanup.  See notes in CommitTransaction() concerning
	 * ordering.  We can skip all of it if the transaction failed before
	 * creating a resource owner.
	 */
	if (TopTransactionResourceOwner != NULL)
	{
		if (is_parallel_worker)
			CallXactCallbacks(XACT_EVENT_PARALLEL_ABORT);
		else
			CallXactCallbacks(XACT_EVENT_ABORT);

		ResourceOwnerRelease(TopTransactionResourceOwner,
							 RESOURCE_RELEASE_BEFORE_LOCKS,
							 false, true);
		AtEOXact_Buffers(false);
		AtEOXact_RelationCache(false);
		AtEOXact_Inval(false);
		AtEOXact_MultiXact();
		ResourceOwnerRelease(TopTransactionResourceOwner,
							 RESOURCE_RELEASE_LOCKS,
							 false, true);
		ResourceOwnerRelease(TopTransactionResourceOwner,
							 RESOURCE_RELEASE_AFTER_LOCKS,
							 false, true);
		smgrDoPendingDeletes(false);

		AtEOXact_GUC(false, 1);
		AtEOXact_SPI(false);
		AtEOXact_Enum();
		AtEOXact_on_commit_actions(false);
		AtEOXact_Namespace(false, is_parallel_worker);
		AtEOXact_SMgr();
		AtEOXact_Files(false);
		AtEOXact_ComboCid();
		AtEOXact_HashTables(false);
<<<<<<< HEAD
		if (auto_gather_graphmeta)
			AtEOXact_AgStat(false);
		AtEOXact_PgStat(false);
=======
		AtEOXact_PgStat(false, is_parallel_worker);
>>>>>>> 9e1c9f95
		AtEOXact_ApplyLauncher(false);
		pgstat_report_xact_timestamp(0);
	}

	/*
	 * State remains TRANS_ABORT until CleanupTransaction().
	 */
	RESUME_INTERRUPTS();
}

/*
 *	CleanupTransaction
 */
static void
CleanupTransaction(void)
{
	TransactionState s = CurrentTransactionState;

	/*
	 * State should still be TRANS_ABORT from AbortTransaction().
	 */
	if (s->state != TRANS_ABORT)
		elog(FATAL, "CleanupTransaction: unexpected state %s",
			 TransStateAsString(s->state));

	/*
	 * do abort cleanup processing
	 */
	AtCleanup_Portals();		/* now safe to release portal memory */
	AtEOXact_Snapshot(false, true); /* and release the transaction's snapshots */

	CurrentResourceOwner = NULL;	/* and resource owner */
	if (TopTransactionResourceOwner)
		ResourceOwnerDelete(TopTransactionResourceOwner);
	s->curTransactionOwner = NULL;
	CurTransactionResourceOwner = NULL;
	TopTransactionResourceOwner = NULL;

	AtCleanup_Memory();			/* and transaction memory */

	s->fullTransactionId = InvalidFullTransactionId;
	s->subTransactionId = InvalidSubTransactionId;
	s->nestingLevel = 0;
	s->gucNestLevel = 0;
	s->childXids = NULL;
	s->nChildXids = 0;
	s->maxChildXids = 0;
	s->parallelModeLevel = 0;

	XactTopFullTransactionId = InvalidFullTransactionId;
	nParallelCurrentXids = 0;

	/*
	 * done with abort processing, set current transaction state back to
	 * default
	 */
	s->state = TRANS_DEFAULT;
}

/*
 *	StartTransactionCommand
 */
void
StartTransactionCommand(void)
{
	TransactionState s = CurrentTransactionState;

	switch (s->blockState)
	{
			/*
			 * if we aren't in a transaction block, we just do our usual start
			 * transaction.
			 */
		case TBLOCK_DEFAULT:
			StartTransaction();
			s->blockState = TBLOCK_STARTED;
			break;

			/*
			 * We are somewhere in a transaction block or subtransaction and
			 * about to start a new command.  For now we do nothing, but
			 * someday we may do command-local resource initialization. (Note
			 * that any needed CommandCounterIncrement was done by the
			 * previous CommitTransactionCommand.)
			 */
		case TBLOCK_INPROGRESS:
		case TBLOCK_IMPLICIT_INPROGRESS:
		case TBLOCK_SUBINPROGRESS:
			break;

			/*
			 * Here we are in a failed transaction block (one of the commands
			 * caused an abort) so we do nothing but remain in the abort
			 * state.  Eventually we will get a ROLLBACK command which will
			 * get us out of this state.  (It is up to other code to ensure
			 * that no commands other than ROLLBACK will be processed in these
			 * states.)
			 */
		case TBLOCK_ABORT:
		case TBLOCK_SUBABORT:
			break;

			/* These cases are invalid. */
		case TBLOCK_STARTED:
		case TBLOCK_BEGIN:
		case TBLOCK_PARALLEL_INPROGRESS:
		case TBLOCK_SUBBEGIN:
		case TBLOCK_END:
		case TBLOCK_SUBRELEASE:
		case TBLOCK_SUBCOMMIT:
		case TBLOCK_ABORT_END:
		case TBLOCK_SUBABORT_END:
		case TBLOCK_ABORT_PENDING:
		case TBLOCK_SUBABORT_PENDING:
		case TBLOCK_SUBRESTART:
		case TBLOCK_SUBABORT_RESTART:
		case TBLOCK_PREPARE:
			elog(ERROR, "StartTransactionCommand: unexpected state %s",
				 BlockStateAsString(s->blockState));
			break;
	}

	/*
	 * We must switch to CurTransactionContext before returning. This is
	 * already done if we called StartTransaction, otherwise not.
	 */
	Assert(CurTransactionContext != NULL);
	MemoryContextSwitchTo(CurTransactionContext);
}


/*
 * Simple system for saving and restoring transaction characteristics
 * (isolation level, read only, deferrable).  We need this for transaction
 * chaining, so that we can set the characteristics of the new transaction to
 * be the same as the previous one.  (We need something like this because the
 * GUC system resets the characteristics at transaction end, so for example
 * just skipping the reset in StartTransaction() won't work.)
 */
static int	save_XactIsoLevel;
static bool save_XactReadOnly;
static bool save_XactDeferrable;

void
SaveTransactionCharacteristics(void)
{
	save_XactIsoLevel = XactIsoLevel;
	save_XactReadOnly = XactReadOnly;
	save_XactDeferrable = XactDeferrable;
}

void
RestoreTransactionCharacteristics(void)
{
	XactIsoLevel = save_XactIsoLevel;
	XactReadOnly = save_XactReadOnly;
	XactDeferrable = save_XactDeferrable;
}


/*
 *	CommitTransactionCommand
 */
void
CommitTransactionCommand(void)
{
	TransactionState s = CurrentTransactionState;

	if (s->chain)
		SaveTransactionCharacteristics();

	switch (s->blockState)
	{
			/*
			 * These shouldn't happen.  TBLOCK_DEFAULT means the previous
			 * StartTransactionCommand didn't set the STARTED state
			 * appropriately, while TBLOCK_PARALLEL_INPROGRESS should be ended
			 * by EndParallelWorkerTransaction(), not this function.
			 */
		case TBLOCK_DEFAULT:
		case TBLOCK_PARALLEL_INPROGRESS:
			elog(FATAL, "CommitTransactionCommand: unexpected state %s",
				 BlockStateAsString(s->blockState));
			break;

			/*
			 * If we aren't in a transaction block, just do our usual
			 * transaction commit, and return to the idle state.
			 */
		case TBLOCK_STARTED:
			CommitTransaction();
			s->blockState = TBLOCK_DEFAULT;
			break;

			/*
			 * We are completing a "BEGIN TRANSACTION" command, so we change
			 * to the "transaction block in progress" state and return.  (We
			 * assume the BEGIN did nothing to the database, so we need no
			 * CommandCounterIncrement.)
			 */
		case TBLOCK_BEGIN:
			s->blockState = TBLOCK_INPROGRESS;
			break;

			/*
			 * This is the case when we have finished executing a command
			 * someplace within a transaction block.  We increment the command
			 * counter and return.
			 */
		case TBLOCK_INPROGRESS:
		case TBLOCK_IMPLICIT_INPROGRESS:
		case TBLOCK_SUBINPROGRESS:
			CommandCounterIncrement();
			break;

			/*
			 * We are completing a "COMMIT" command.  Do it and return to the
			 * idle state.
			 */
		case TBLOCK_END:
			CommitTransaction();
			s->blockState = TBLOCK_DEFAULT;
			if (s->chain)
			{
				StartTransaction();
				s->blockState = TBLOCK_INPROGRESS;
				s->chain = false;
				RestoreTransactionCharacteristics();
			}
			break;

			/*
			 * Here we are in the middle of a transaction block but one of the
			 * commands caused an abort so we do nothing but remain in the
			 * abort state.  Eventually we will get a ROLLBACK command.
			 */
		case TBLOCK_ABORT:
		case TBLOCK_SUBABORT:
			break;

			/*
			 * Here we were in an aborted transaction block and we just got
			 * the ROLLBACK command from the user, so clean up the
			 * already-aborted transaction and return to the idle state.
			 */
		case TBLOCK_ABORT_END:
			CleanupTransaction();
			s->blockState = TBLOCK_DEFAULT;
			if (s->chain)
			{
				StartTransaction();
				s->blockState = TBLOCK_INPROGRESS;
				s->chain = false;
				RestoreTransactionCharacteristics();
			}
			break;

			/*
			 * Here we were in a perfectly good transaction block but the user
			 * told us to ROLLBACK anyway.  We have to abort the transaction
			 * and then clean up.
			 */
		case TBLOCK_ABORT_PENDING:
			AbortTransaction();
			CleanupTransaction();
			s->blockState = TBLOCK_DEFAULT;
			if (s->chain)
			{
				StartTransaction();
				s->blockState = TBLOCK_INPROGRESS;
				s->chain = false;
				RestoreTransactionCharacteristics();
			}
			break;

			/*
			 * We are completing a "PREPARE TRANSACTION" command.  Do it and
			 * return to the idle state.
			 */
		case TBLOCK_PREPARE:
			PrepareTransaction();
			s->blockState = TBLOCK_DEFAULT;
			break;

			/*
			 * We were just issued a SAVEPOINT inside a transaction block.
			 * Start a subtransaction.  (DefineSavepoint already did
			 * PushTransaction, so as to have someplace to put the SUBBEGIN
			 * state.)
			 */
		case TBLOCK_SUBBEGIN:
			StartSubTransaction();
			s->blockState = TBLOCK_SUBINPROGRESS;
			break;

			/*
			 * We were issued a RELEASE command, so we end the current
			 * subtransaction and return to the parent transaction. The parent
			 * might be ended too, so repeat till we find an INPROGRESS
			 * transaction or subtransaction.
			 */
		case TBLOCK_SUBRELEASE:
			do
			{
				CommitSubTransaction();
				s = CurrentTransactionState;	/* changed by pop */
			} while (s->blockState == TBLOCK_SUBRELEASE);

			Assert(s->blockState == TBLOCK_INPROGRESS ||
				   s->blockState == TBLOCK_SUBINPROGRESS);
			break;

			/*
			 * We were issued a COMMIT, so we end the current subtransaction
			 * hierarchy and perform final commit. We do this by rolling up
			 * any subtransactions into their parent, which leads to O(N^2)
			 * operations with respect to resource owners - this isn't that
			 * bad until we approach a thousands of savepoints but is
			 * necessary for correctness should after triggers create new
			 * resource owners.
			 */
		case TBLOCK_SUBCOMMIT:
			do
			{
				CommitSubTransaction();
				s = CurrentTransactionState;	/* changed by pop */
			} while (s->blockState == TBLOCK_SUBCOMMIT);
			/* If we had a COMMIT command, finish off the main xact too */
			if (s->blockState == TBLOCK_END)
			{
				Assert(s->parent == NULL);
				CommitTransaction();
				s->blockState = TBLOCK_DEFAULT;
			}
			else if (s->blockState == TBLOCK_PREPARE)
			{
				Assert(s->parent == NULL);
				PrepareTransaction();
				s->blockState = TBLOCK_DEFAULT;
			}
			else
				elog(ERROR, "CommitTransactionCommand: unexpected state %s",
					 BlockStateAsString(s->blockState));
			break;

			/*
			 * The current already-failed subtransaction is ending due to a
			 * ROLLBACK or ROLLBACK TO command, so pop it and recursively
			 * examine the parent (which could be in any of several states).
			 */
		case TBLOCK_SUBABORT_END:
			CleanupSubTransaction();
			CommitTransactionCommand();
			break;

			/*
			 * As above, but it's not dead yet, so abort first.
			 */
		case TBLOCK_SUBABORT_PENDING:
			AbortSubTransaction();
			CleanupSubTransaction();
			CommitTransactionCommand();
			break;

			/*
			 * The current subtransaction is the target of a ROLLBACK TO
			 * command.  Abort and pop it, then start a new subtransaction
			 * with the same name.
			 */
		case TBLOCK_SUBRESTART:
			{
				char	   *name;
				int			savepointLevel;

				/* save name and keep Cleanup from freeing it */
				name = s->name;
				s->name = NULL;
				savepointLevel = s->savepointLevel;

				AbortSubTransaction();
				CleanupSubTransaction();

				DefineSavepoint(NULL);
				s = CurrentTransactionState;	/* changed by push */
				s->name = name;
				s->savepointLevel = savepointLevel;

				/* This is the same as TBLOCK_SUBBEGIN case */
				AssertState(s->blockState == TBLOCK_SUBBEGIN);
				StartSubTransaction();
				s->blockState = TBLOCK_SUBINPROGRESS;
			}
			break;

			/*
			 * Same as above, but the subtransaction had already failed, so we
			 * don't need AbortSubTransaction.
			 */
		case TBLOCK_SUBABORT_RESTART:
			{
				char	   *name;
				int			savepointLevel;

				/* save name and keep Cleanup from freeing it */
				name = s->name;
				s->name = NULL;
				savepointLevel = s->savepointLevel;

				CleanupSubTransaction();

				DefineSavepoint(NULL);
				s = CurrentTransactionState;	/* changed by push */
				s->name = name;
				s->savepointLevel = savepointLevel;

				/* This is the same as TBLOCK_SUBBEGIN case */
				AssertState(s->blockState == TBLOCK_SUBBEGIN);
				StartSubTransaction();
				s->blockState = TBLOCK_SUBINPROGRESS;
			}
			break;
	}
}

/*
 *	AbortCurrentTransaction
 */
void
AbortCurrentTransaction(void)
{
	TransactionState s = CurrentTransactionState;

	switch (s->blockState)
	{
		case TBLOCK_DEFAULT:
			if (s->state == TRANS_DEFAULT)
			{
				/* we are idle, so nothing to do */
			}
			else
			{
				/*
				 * We can get here after an error during transaction start
				 * (state will be TRANS_START).  Need to clean up the
				 * incompletely started transaction.  First, adjust the
				 * low-level state to suppress warning message from
				 * AbortTransaction.
				 */
				if (s->state == TRANS_START)
					s->state = TRANS_INPROGRESS;
				AbortTransaction();
				CleanupTransaction();
			}
			break;

			/*
			 * If we aren't in a transaction block, we just do the basic abort
			 * & cleanup transaction.  For this purpose, we treat an implicit
			 * transaction block as if it were a simple statement.
			 */
		case TBLOCK_STARTED:
		case TBLOCK_IMPLICIT_INPROGRESS:
			AbortTransaction();
			CleanupTransaction();
			s->blockState = TBLOCK_DEFAULT;
			break;

			/*
			 * If we are in TBLOCK_BEGIN it means something screwed up right
			 * after reading "BEGIN TRANSACTION".  We assume that the user
			 * will interpret the error as meaning the BEGIN failed to get him
			 * into a transaction block, so we should abort and return to idle
			 * state.
			 */
		case TBLOCK_BEGIN:
			AbortTransaction();
			CleanupTransaction();
			s->blockState = TBLOCK_DEFAULT;
			break;

			/*
			 * We are somewhere in a transaction block and we've gotten a
			 * failure, so we abort the transaction and set up the persistent
			 * ABORT state.  We will stay in ABORT until we get a ROLLBACK.
			 */
		case TBLOCK_INPROGRESS:
		case TBLOCK_PARALLEL_INPROGRESS:
			AbortTransaction();
			s->blockState = TBLOCK_ABORT;
			/* CleanupTransaction happens when we exit TBLOCK_ABORT_END */
			break;

			/*
			 * Here, we failed while trying to COMMIT.  Clean up the
			 * transaction and return to idle state (we do not want to stay in
			 * the transaction).
			 */
		case TBLOCK_END:
			AbortTransaction();
			CleanupTransaction();
			s->blockState = TBLOCK_DEFAULT;
			break;

			/*
			 * Here, we are already in an aborted transaction state and are
			 * waiting for a ROLLBACK, but for some reason we failed again! So
			 * we just remain in the abort state.
			 */
		case TBLOCK_ABORT:
		case TBLOCK_SUBABORT:
			break;

			/*
			 * We are in a failed transaction and we got the ROLLBACK command.
			 * We have already aborted, we just need to cleanup and go to idle
			 * state.
			 */
		case TBLOCK_ABORT_END:
			CleanupTransaction();
			s->blockState = TBLOCK_DEFAULT;
			break;

			/*
			 * We are in a live transaction and we got a ROLLBACK command.
			 * Abort, cleanup, go to idle state.
			 */
		case TBLOCK_ABORT_PENDING:
			AbortTransaction();
			CleanupTransaction();
			s->blockState = TBLOCK_DEFAULT;
			break;

			/*
			 * Here, we failed while trying to PREPARE.  Clean up the
			 * transaction and return to idle state (we do not want to stay in
			 * the transaction).
			 */
		case TBLOCK_PREPARE:
			AbortTransaction();
			CleanupTransaction();
			s->blockState = TBLOCK_DEFAULT;
			break;

			/*
			 * We got an error inside a subtransaction.  Abort just the
			 * subtransaction, and go to the persistent SUBABORT state until
			 * we get ROLLBACK.
			 */
		case TBLOCK_SUBINPROGRESS:
			AbortSubTransaction();
			s->blockState = TBLOCK_SUBABORT;
			break;

			/*
			 * If we failed while trying to create a subtransaction, clean up
			 * the broken subtransaction and abort the parent.  The same
			 * applies if we get a failure while ending a subtransaction.
			 */
		case TBLOCK_SUBBEGIN:
		case TBLOCK_SUBRELEASE:
		case TBLOCK_SUBCOMMIT:
		case TBLOCK_SUBABORT_PENDING:
		case TBLOCK_SUBRESTART:
			AbortSubTransaction();
			CleanupSubTransaction();
			AbortCurrentTransaction();
			break;

			/*
			 * Same as above, except the Abort() was already done.
			 */
		case TBLOCK_SUBABORT_END:
		case TBLOCK_SUBABORT_RESTART:
			CleanupSubTransaction();
			AbortCurrentTransaction();
			break;
	}
}

/*
 *	PreventInTransactionBlock
 *
 *	This routine is to be called by statements that must not run inside
 *	a transaction block, typically because they have non-rollback-able
 *	side effects or do internal commits.
 *
 *	If we have already started a transaction block, issue an error; also issue
 *	an error if we appear to be running inside a user-defined function (which
 *	could issue more commands and possibly cause a failure after the statement
 *	completes).  Subtransactions are verboten too.
 *
 *	isTopLevel: passed down from ProcessUtility to determine whether we are
 *	inside a function.  (We will always fail if this is false, but it's
 *	convenient to centralize the check here instead of making callers do it.)
 *	stmtType: statement type name, for error messages.
 */
void
PreventInTransactionBlock(bool isTopLevel, const char *stmtType)
{
	/*
	 * xact block already started?
	 */
	if (IsTransactionBlock())
		ereport(ERROR,
				(errcode(ERRCODE_ACTIVE_SQL_TRANSACTION),
		/* translator: %s represents an SQL statement name */
				 errmsg("%s cannot run inside a transaction block",
						stmtType)));

	/*
	 * subtransaction?
	 */
	if (IsSubTransaction())
		ereport(ERROR,
				(errcode(ERRCODE_ACTIVE_SQL_TRANSACTION),
		/* translator: %s represents an SQL statement name */
				 errmsg("%s cannot run inside a subtransaction",
						stmtType)));

	/*
	 * inside a function call?
	 */
	if (!isTopLevel)
		ereport(ERROR,
				(errcode(ERRCODE_ACTIVE_SQL_TRANSACTION),
		/* translator: %s represents an SQL statement name */
				 errmsg("%s cannot be executed from a function", stmtType)));

	/* If we got past IsTransactionBlock test, should be in default state */
	if (CurrentTransactionState->blockState != TBLOCK_DEFAULT &&
		CurrentTransactionState->blockState != TBLOCK_STARTED)
		elog(FATAL, "cannot prevent transaction chain");
	/* all okay */
}

/*
 *	WarnNoTransactionBlock
 *	RequireTransactionBlock
 *
 *	These two functions allow for warnings or errors if a command is executed
 *	outside of a transaction block.  This is useful for commands that have no
 *	effects that persist past transaction end (and so calling them outside a
 *	transaction block is presumably an error).  DECLARE CURSOR is an example.
 *	While top-level transaction control commands (BEGIN/COMMIT/ABORT) and SET
 *	that have no effect issue warnings, all other no-effect commands generate
 *	errors.
 *
 *	If we appear to be running inside a user-defined function, we do not
 *	issue anything, since the function could issue more commands that make
 *	use of the current statement's results.  Likewise subtransactions.
 *	Thus these are inverses for PreventInTransactionBlock.
 *
 *	isTopLevel: passed down from ProcessUtility to determine whether we are
 *	inside a function.
 *	stmtType: statement type name, for warning or error messages.
 */
void
WarnNoTransactionBlock(bool isTopLevel, const char *stmtType)
{
	CheckTransactionBlock(isTopLevel, false, stmtType);
}

void
RequireTransactionBlock(bool isTopLevel, const char *stmtType)
{
	CheckTransactionBlock(isTopLevel, true, stmtType);
}

/*
 * This is the implementation of the above two.
 */
static void
CheckTransactionBlock(bool isTopLevel, bool throwError, const char *stmtType)
{
	/*
	 * xact block already started?
	 */
	if (IsTransactionBlock())
		return;

	/*
	 * subtransaction?
	 */
	if (IsSubTransaction())
		return;

	/*
	 * inside a function call?
	 */
	if (!isTopLevel)
		return;

	ereport(throwError ? ERROR : WARNING,
			(errcode(ERRCODE_NO_ACTIVE_SQL_TRANSACTION),
	/* translator: %s represents an SQL statement name */
			 errmsg("%s can only be used in transaction blocks",
					stmtType)));
	return;
}

/*
 *	IsInTransactionBlock
 *
 *	This routine is for statements that need to behave differently inside
 *	a transaction block than when running as single commands.  ANALYZE is
 *	currently the only example.
 *
 *	isTopLevel: passed down from ProcessUtility to determine whether we are
 *	inside a function.
 */
bool
IsInTransactionBlock(bool isTopLevel)
{
	/*
	 * Return true on same conditions that would make
	 * PreventInTransactionBlock error out
	 */
	if (IsTransactionBlock())
		return true;

	if (IsSubTransaction())
		return true;

	if (!isTopLevel)
		return true;

	if (CurrentTransactionState->blockState != TBLOCK_DEFAULT &&
		CurrentTransactionState->blockState != TBLOCK_STARTED)
		return true;

	return false;
}


/*
 * Register or deregister callback functions for start- and end-of-xact
 * operations.
 *
 * These functions are intended for use by dynamically loaded modules.
 * For built-in modules we generally just hardwire the appropriate calls
 * (mainly because it's easier to control the order that way, where needed).
 *
 * At transaction end, the callback occurs post-commit or post-abort, so the
 * callback functions can only do noncritical cleanup.
 */
void
RegisterXactCallback(XactCallback callback, void *arg)
{
	XactCallbackItem *item;

	item = (XactCallbackItem *)
		MemoryContextAlloc(TopMemoryContext, sizeof(XactCallbackItem));
	item->callback = callback;
	item->arg = arg;
	item->next = Xact_callbacks;
	Xact_callbacks = item;
}

void
UnregisterXactCallback(XactCallback callback, void *arg)
{
	XactCallbackItem *item;
	XactCallbackItem *prev;

	prev = NULL;
	for (item = Xact_callbacks; item; prev = item, item = item->next)
	{
		if (item->callback == callback && item->arg == arg)
		{
			if (prev)
				prev->next = item->next;
			else
				Xact_callbacks = item->next;
			pfree(item);
			break;
		}
	}
}

static void
CallXactCallbacks(XactEvent event)
{
	XactCallbackItem *item;

	for (item = Xact_callbacks; item; item = item->next)
		item->callback(event, item->arg);
}


/*
 * Register or deregister callback functions for start- and end-of-subxact
 * operations.
 *
 * Pretty much same as above, but for subtransaction events.
 *
 * At subtransaction end, the callback occurs post-subcommit or post-subabort,
 * so the callback functions can only do noncritical cleanup.  At
 * subtransaction start, the callback is called when the subtransaction has
 * finished initializing.
 */
void
RegisterSubXactCallback(SubXactCallback callback, void *arg)
{
	SubXactCallbackItem *item;

	item = (SubXactCallbackItem *)
		MemoryContextAlloc(TopMemoryContext, sizeof(SubXactCallbackItem));
	item->callback = callback;
	item->arg = arg;
	item->next = SubXact_callbacks;
	SubXact_callbacks = item;
}

void
UnregisterSubXactCallback(SubXactCallback callback, void *arg)
{
	SubXactCallbackItem *item;
	SubXactCallbackItem *prev;

	prev = NULL;
	for (item = SubXact_callbacks; item; prev = item, item = item->next)
	{
		if (item->callback == callback && item->arg == arg)
		{
			if (prev)
				prev->next = item->next;
			else
				SubXact_callbacks = item->next;
			pfree(item);
			break;
		}
	}
}

static void
CallSubXactCallbacks(SubXactEvent event,
					 SubTransactionId mySubid,
					 SubTransactionId parentSubid)
{
	SubXactCallbackItem *item;

	for (item = SubXact_callbacks; item; item = item->next)
		item->callback(event, mySubid, parentSubid, item->arg);
}


/* ----------------------------------------------------------------
 *					   transaction block support
 * ----------------------------------------------------------------
 */

/*
 *	BeginTransactionBlock
 *		This executes a BEGIN command.
 */
void
BeginTransactionBlock(void)
{
	TransactionState s = CurrentTransactionState;

	switch (s->blockState)
	{
			/*
			 * We are not inside a transaction block, so allow one to begin.
			 */
		case TBLOCK_STARTED:
			s->blockState = TBLOCK_BEGIN;
			break;

			/*
			 * BEGIN converts an implicit transaction block to a regular one.
			 * (Note that we allow this even if we've already done some
			 * commands, which is a bit odd but matches historical practice.)
			 */
		case TBLOCK_IMPLICIT_INPROGRESS:
			s->blockState = TBLOCK_BEGIN;
			break;

			/*
			 * Already a transaction block in progress.
			 */
		case TBLOCK_INPROGRESS:
		case TBLOCK_PARALLEL_INPROGRESS:
		case TBLOCK_SUBINPROGRESS:
		case TBLOCK_ABORT:
		case TBLOCK_SUBABORT:
			ereport(WARNING,
					(errcode(ERRCODE_ACTIVE_SQL_TRANSACTION),
					 errmsg("there is already a transaction in progress")));
			break;

			/* These cases are invalid. */
		case TBLOCK_DEFAULT:
		case TBLOCK_BEGIN:
		case TBLOCK_SUBBEGIN:
		case TBLOCK_END:
		case TBLOCK_SUBRELEASE:
		case TBLOCK_SUBCOMMIT:
		case TBLOCK_ABORT_END:
		case TBLOCK_SUBABORT_END:
		case TBLOCK_ABORT_PENDING:
		case TBLOCK_SUBABORT_PENDING:
		case TBLOCK_SUBRESTART:
		case TBLOCK_SUBABORT_RESTART:
		case TBLOCK_PREPARE:
			elog(FATAL, "BeginTransactionBlock: unexpected state %s",
				 BlockStateAsString(s->blockState));
			break;
	}
}

/*
 *	PrepareTransactionBlock
 *		This executes a PREPARE command.
 *
 * Since PREPARE may actually do a ROLLBACK, the result indicates what
 * happened: true for PREPARE, false for ROLLBACK.
 *
 * Note that we don't actually do anything here except change blockState.
 * The real work will be done in the upcoming PrepareTransaction().
 * We do it this way because it's not convenient to change memory context,
 * resource owner, etc while executing inside a Portal.
 */
bool
PrepareTransactionBlock(const char *gid)
{
	TransactionState s;
	bool		result;

	/* Set up to commit the current transaction */
	result = EndTransactionBlock(false);

	/* If successful, change outer tblock state to PREPARE */
	if (result)
	{
		s = CurrentTransactionState;

		while (s->parent != NULL)
			s = s->parent;

		if (s->blockState == TBLOCK_END)
		{
			/* Save GID where PrepareTransaction can find it again */
			prepareGID = MemoryContextStrdup(TopTransactionContext, gid);

			s->blockState = TBLOCK_PREPARE;
		}
		else
		{
			/*
			 * ignore case where we are not in a transaction;
			 * EndTransactionBlock already issued a warning.
			 */
			Assert(s->blockState == TBLOCK_STARTED ||
				   s->blockState == TBLOCK_IMPLICIT_INPROGRESS);
			/* Don't send back a PREPARE result tag... */
			result = false;
		}
	}

	return result;
}

/*
 *	EndTransactionBlock
 *		This executes a COMMIT command.
 *
 * Since COMMIT may actually do a ROLLBACK, the result indicates what
 * happened: true for COMMIT, false for ROLLBACK.
 *
 * Note that we don't actually do anything here except change blockState.
 * The real work will be done in the upcoming CommitTransactionCommand().
 * We do it this way because it's not convenient to change memory context,
 * resource owner, etc while executing inside a Portal.
 */
bool
EndTransactionBlock(bool chain)
{
	TransactionState s = CurrentTransactionState;
	bool		result = false;

	switch (s->blockState)
	{
			/*
			 * We are in a transaction block, so tell CommitTransactionCommand
			 * to COMMIT.
			 */
		case TBLOCK_INPROGRESS:
			s->blockState = TBLOCK_END;
			result = true;
			break;

			/*
			 * In an implicit transaction block, commit, but issue a warning
			 * because there was no explicit BEGIN before this.
			 */
		case TBLOCK_IMPLICIT_INPROGRESS:
			ereport(WARNING,
					(errcode(ERRCODE_NO_ACTIVE_SQL_TRANSACTION),
					 errmsg("there is no transaction in progress")));
			s->blockState = TBLOCK_END;
			result = true;
			break;

			/*
			 * We are in a failed transaction block.  Tell
			 * CommitTransactionCommand it's time to exit the block.
			 */
		case TBLOCK_ABORT:
			s->blockState = TBLOCK_ABORT_END;
			break;

			/*
			 * We are in a live subtransaction block.  Set up to subcommit all
			 * open subtransactions and then commit the main transaction.
			 */
		case TBLOCK_SUBINPROGRESS:
			while (s->parent != NULL)
			{
				if (s->blockState == TBLOCK_SUBINPROGRESS)
					s->blockState = TBLOCK_SUBCOMMIT;
				else
					elog(FATAL, "EndTransactionBlock: unexpected state %s",
						 BlockStateAsString(s->blockState));
				s = s->parent;
			}
			if (s->blockState == TBLOCK_INPROGRESS)
				s->blockState = TBLOCK_END;
			else
				elog(FATAL, "EndTransactionBlock: unexpected state %s",
					 BlockStateAsString(s->blockState));
			result = true;
			break;

			/*
			 * Here we are inside an aborted subtransaction.  Treat the COMMIT
			 * as ROLLBACK: set up to abort everything and exit the main
			 * transaction.
			 */
		case TBLOCK_SUBABORT:
			while (s->parent != NULL)
			{
				if (s->blockState == TBLOCK_SUBINPROGRESS)
					s->blockState = TBLOCK_SUBABORT_PENDING;
				else if (s->blockState == TBLOCK_SUBABORT)
					s->blockState = TBLOCK_SUBABORT_END;
				else
					elog(FATAL, "EndTransactionBlock: unexpected state %s",
						 BlockStateAsString(s->blockState));
				s = s->parent;
			}
			if (s->blockState == TBLOCK_INPROGRESS)
				s->blockState = TBLOCK_ABORT_PENDING;
			else if (s->blockState == TBLOCK_ABORT)
				s->blockState = TBLOCK_ABORT_END;
			else
				elog(FATAL, "EndTransactionBlock: unexpected state %s",
					 BlockStateAsString(s->blockState));
			break;

			/*
			 * The user issued COMMIT when not inside a transaction.  Issue a
			 * WARNING, staying in TBLOCK_STARTED state.  The upcoming call to
			 * CommitTransactionCommand() will then close the transaction and
			 * put us back into the default state.
			 */
		case TBLOCK_STARTED:
			ereport(WARNING,
					(errcode(ERRCODE_NO_ACTIVE_SQL_TRANSACTION),
					 errmsg("there is no transaction in progress")));
			result = true;
			break;

			/*
			 * The user issued a COMMIT that somehow ran inside a parallel
			 * worker.  We can't cope with that.
			 */
		case TBLOCK_PARALLEL_INPROGRESS:
			ereport(FATAL,
					(errcode(ERRCODE_INVALID_TRANSACTION_STATE),
					 errmsg("cannot commit during a parallel operation")));
			break;

			/* These cases are invalid. */
		case TBLOCK_DEFAULT:
		case TBLOCK_BEGIN:
		case TBLOCK_SUBBEGIN:
		case TBLOCK_END:
		case TBLOCK_SUBRELEASE:
		case TBLOCK_SUBCOMMIT:
		case TBLOCK_ABORT_END:
		case TBLOCK_SUBABORT_END:
		case TBLOCK_ABORT_PENDING:
		case TBLOCK_SUBABORT_PENDING:
		case TBLOCK_SUBRESTART:
		case TBLOCK_SUBABORT_RESTART:
		case TBLOCK_PREPARE:
			elog(FATAL, "EndTransactionBlock: unexpected state %s",
				 BlockStateAsString(s->blockState));
			break;
	}

	Assert(s->blockState == TBLOCK_STARTED ||
		   s->blockState == TBLOCK_END ||
		   s->blockState == TBLOCK_ABORT_END ||
		   s->blockState == TBLOCK_ABORT_PENDING);

	s->chain = chain;

	return result;
}

/*
 *	UserAbortTransactionBlock
 *		This executes a ROLLBACK command.
 *
 * As above, we don't actually do anything here except change blockState.
 */
void
UserAbortTransactionBlock(bool chain)
{
	TransactionState s = CurrentTransactionState;

	switch (s->blockState)
	{
			/*
			 * We are inside a transaction block and we got a ROLLBACK command
			 * from the user, so tell CommitTransactionCommand to abort and
			 * exit the transaction block.
			 */
		case TBLOCK_INPROGRESS:
			s->blockState = TBLOCK_ABORT_PENDING;
			break;

			/*
			 * We are inside a failed transaction block and we got a ROLLBACK
			 * command from the user.  Abort processing is already done, so
			 * CommitTransactionCommand just has to cleanup and go back to
			 * idle state.
			 */
		case TBLOCK_ABORT:
			s->blockState = TBLOCK_ABORT_END;
			break;

			/*
			 * We are inside a subtransaction.  Mark everything up to top
			 * level as exitable.
			 */
		case TBLOCK_SUBINPROGRESS:
		case TBLOCK_SUBABORT:
			while (s->parent != NULL)
			{
				if (s->blockState == TBLOCK_SUBINPROGRESS)
					s->blockState = TBLOCK_SUBABORT_PENDING;
				else if (s->blockState == TBLOCK_SUBABORT)
					s->blockState = TBLOCK_SUBABORT_END;
				else
					elog(FATAL, "UserAbortTransactionBlock: unexpected state %s",
						 BlockStateAsString(s->blockState));
				s = s->parent;
			}
			if (s->blockState == TBLOCK_INPROGRESS)
				s->blockState = TBLOCK_ABORT_PENDING;
			else if (s->blockState == TBLOCK_ABORT)
				s->blockState = TBLOCK_ABORT_END;
			else
				elog(FATAL, "UserAbortTransactionBlock: unexpected state %s",
					 BlockStateAsString(s->blockState));
			break;

			/*
			 * The user issued ABORT when not inside a transaction. Issue a
			 * WARNING and go to abort state.  The upcoming call to
			 * CommitTransactionCommand() will then put us back into the
			 * default state.
			 *
			 * We do the same thing with ABORT inside an implicit transaction,
			 * although in this case we might be rolling back actual database
			 * state changes.  (It's debatable whether we should issue a
			 * WARNING in this case, but we have done so historically.)
			 */
		case TBLOCK_STARTED:
		case TBLOCK_IMPLICIT_INPROGRESS:
			ereport(WARNING,
					(errcode(ERRCODE_NO_ACTIVE_SQL_TRANSACTION),
					 errmsg("there is no transaction in progress")));
			s->blockState = TBLOCK_ABORT_PENDING;
			break;

			/*
			 * The user issued an ABORT that somehow ran inside a parallel
			 * worker.  We can't cope with that.
			 */
		case TBLOCK_PARALLEL_INPROGRESS:
			ereport(FATAL,
					(errcode(ERRCODE_INVALID_TRANSACTION_STATE),
					 errmsg("cannot abort during a parallel operation")));
			break;

			/* These cases are invalid. */
		case TBLOCK_DEFAULT:
		case TBLOCK_BEGIN:
		case TBLOCK_SUBBEGIN:
		case TBLOCK_END:
		case TBLOCK_SUBRELEASE:
		case TBLOCK_SUBCOMMIT:
		case TBLOCK_ABORT_END:
		case TBLOCK_SUBABORT_END:
		case TBLOCK_ABORT_PENDING:
		case TBLOCK_SUBABORT_PENDING:
		case TBLOCK_SUBRESTART:
		case TBLOCK_SUBABORT_RESTART:
		case TBLOCK_PREPARE:
			elog(FATAL, "UserAbortTransactionBlock: unexpected state %s",
				 BlockStateAsString(s->blockState));
			break;
	}

	Assert(s->blockState == TBLOCK_ABORT_END ||
		   s->blockState == TBLOCK_ABORT_PENDING);

	s->chain = chain;
}

/*
 * BeginImplicitTransactionBlock
 *		Start an implicit transaction block if we're not already in one.
 *
 * Unlike BeginTransactionBlock, this is called directly from the main loop
 * in postgres.c, not within a Portal.  So we can just change blockState
 * without a lot of ceremony.  We do not expect caller to do
 * CommitTransactionCommand/StartTransactionCommand.
 */
void
BeginImplicitTransactionBlock(void)
{
	TransactionState s = CurrentTransactionState;

	/*
	 * If we are in STARTED state (that is, no transaction block is open),
	 * switch to IMPLICIT_INPROGRESS state, creating an implicit transaction
	 * block.
	 *
	 * For caller convenience, we consider all other transaction states as
	 * legal here; otherwise the caller would need its own state check, which
	 * seems rather pointless.
	 */
	if (s->blockState == TBLOCK_STARTED)
		s->blockState = TBLOCK_IMPLICIT_INPROGRESS;
}

/*
 * EndImplicitTransactionBlock
 *		End an implicit transaction block, if we're in one.
 *
 * Like EndTransactionBlock, we just make any needed blockState change here.
 * The real work will be done in the upcoming CommitTransactionCommand().
 */
void
EndImplicitTransactionBlock(void)
{
	TransactionState s = CurrentTransactionState;

	/*
	 * If we are in IMPLICIT_INPROGRESS state, switch back to STARTED state,
	 * allowing CommitTransactionCommand to commit whatever happened during
	 * the implicit transaction block as though it were a single statement.
	 *
	 * For caller convenience, we consider all other transaction states as
	 * legal here; otherwise the caller would need its own state check, which
	 * seems rather pointless.
	 */
	if (s->blockState == TBLOCK_IMPLICIT_INPROGRESS)
		s->blockState = TBLOCK_STARTED;
}

/*
 * DefineSavepoint
 *		This executes a SAVEPOINT command.
 */
void
DefineSavepoint(const char *name)
{
	TransactionState s = CurrentTransactionState;

	/*
	 * Workers synchronize transaction state at the beginning of each parallel
	 * operation, so we can't account for new subtransactions after that
	 * point.  (Note that this check will certainly error out if s->blockState
	 * is TBLOCK_PARALLEL_INPROGRESS, so we can treat that as an invalid case
	 * below.)
	 */
	if (IsInParallelMode())
		ereport(ERROR,
				(errcode(ERRCODE_INVALID_TRANSACTION_STATE),
				 errmsg("cannot define savepoints during a parallel operation")));

	switch (s->blockState)
	{
		case TBLOCK_INPROGRESS:
		case TBLOCK_SUBINPROGRESS:
			/* Normal subtransaction start */
			PushTransaction();
			s = CurrentTransactionState;	/* changed by push */

			/*
			 * Savepoint names, like the TransactionState block itself, live
			 * in TopTransactionContext.
			 */
			if (name)
				s->name = MemoryContextStrdup(TopTransactionContext, name);
			break;

			/*
			 * We disallow savepoint commands in implicit transaction blocks.
			 * There would be no great difficulty in allowing them so far as
			 * this module is concerned, but a savepoint seems inconsistent
			 * with exec_simple_query's behavior of abandoning the whole query
			 * string upon error.  Also, the point of an implicit transaction
			 * block (as opposed to a regular one) is to automatically close
			 * after an error, so it's hard to see how a savepoint would fit
			 * into that.
			 *
			 * The error messages for this are phrased as if there were no
			 * active transaction block at all, which is historical but
			 * perhaps could be improved.
			 */
		case TBLOCK_IMPLICIT_INPROGRESS:
			ereport(ERROR,
					(errcode(ERRCODE_NO_ACTIVE_SQL_TRANSACTION),
			/* translator: %s represents an SQL statement name */
					 errmsg("%s can only be used in transaction blocks",
							"SAVEPOINT")));
			break;

			/* These cases are invalid. */
		case TBLOCK_DEFAULT:
		case TBLOCK_STARTED:
		case TBLOCK_BEGIN:
		case TBLOCK_PARALLEL_INPROGRESS:
		case TBLOCK_SUBBEGIN:
		case TBLOCK_END:
		case TBLOCK_SUBRELEASE:
		case TBLOCK_SUBCOMMIT:
		case TBLOCK_ABORT:
		case TBLOCK_SUBABORT:
		case TBLOCK_ABORT_END:
		case TBLOCK_SUBABORT_END:
		case TBLOCK_ABORT_PENDING:
		case TBLOCK_SUBABORT_PENDING:
		case TBLOCK_SUBRESTART:
		case TBLOCK_SUBABORT_RESTART:
		case TBLOCK_PREPARE:
			elog(FATAL, "DefineSavepoint: unexpected state %s",
				 BlockStateAsString(s->blockState));
			break;
	}
}

/*
 * ReleaseSavepoint
 *		This executes a RELEASE command.
 *
 * As above, we don't actually do anything here except change blockState.
 */
void
ReleaseSavepoint(const char *name)
{
	TransactionState s = CurrentTransactionState;
	TransactionState target,
				xact;

	/*
	 * Workers synchronize transaction state at the beginning of each parallel
	 * operation, so we can't account for transaction state change after that
	 * point.  (Note that this check will certainly error out if s->blockState
	 * is TBLOCK_PARALLEL_INPROGRESS, so we can treat that as an invalid case
	 * below.)
	 */
	if (IsInParallelMode())
		ereport(ERROR,
				(errcode(ERRCODE_INVALID_TRANSACTION_STATE),
				 errmsg("cannot release savepoints during a parallel operation")));

	switch (s->blockState)
	{
			/*
			 * We can't release a savepoint if there is no savepoint defined.
			 */
		case TBLOCK_INPROGRESS:
			ereport(ERROR,
					(errcode(ERRCODE_S_E_INVALID_SPECIFICATION),
					 errmsg("savepoint \"%s\" does not exist", name)));
			break;

		case TBLOCK_IMPLICIT_INPROGRESS:
			/* See comment about implicit transactions in DefineSavepoint */
			ereport(ERROR,
					(errcode(ERRCODE_NO_ACTIVE_SQL_TRANSACTION),
			/* translator: %s represents an SQL statement name */
					 errmsg("%s can only be used in transaction blocks",
							"RELEASE SAVEPOINT")));
			break;

			/*
			 * We are in a non-aborted subtransaction.  This is the only valid
			 * case.
			 */
		case TBLOCK_SUBINPROGRESS:
			break;

			/* These cases are invalid. */
		case TBLOCK_DEFAULT:
		case TBLOCK_STARTED:
		case TBLOCK_BEGIN:
		case TBLOCK_PARALLEL_INPROGRESS:
		case TBLOCK_SUBBEGIN:
		case TBLOCK_END:
		case TBLOCK_SUBRELEASE:
		case TBLOCK_SUBCOMMIT:
		case TBLOCK_ABORT:
		case TBLOCK_SUBABORT:
		case TBLOCK_ABORT_END:
		case TBLOCK_SUBABORT_END:
		case TBLOCK_ABORT_PENDING:
		case TBLOCK_SUBABORT_PENDING:
		case TBLOCK_SUBRESTART:
		case TBLOCK_SUBABORT_RESTART:
		case TBLOCK_PREPARE:
			elog(FATAL, "ReleaseSavepoint: unexpected state %s",
				 BlockStateAsString(s->blockState));
			break;
	}

	for (target = s; PointerIsValid(target); target = target->parent)
	{
		if (PointerIsValid(target->name) && strcmp(target->name, name) == 0)
			break;
	}

	if (!PointerIsValid(target))
		ereport(ERROR,
				(errcode(ERRCODE_S_E_INVALID_SPECIFICATION),
				 errmsg("savepoint \"%s\" does not exist", name)));

	/* disallow crossing savepoint level boundaries */
	if (target->savepointLevel != s->savepointLevel)
		ereport(ERROR,
				(errcode(ERRCODE_S_E_INVALID_SPECIFICATION),
				 errmsg("savepoint \"%s\" does not exist within current savepoint level", name)));

	/*
	 * Mark "commit pending" all subtransactions up to the target
	 * subtransaction.  The actual commits will happen when control gets to
	 * CommitTransactionCommand.
	 */
	xact = CurrentTransactionState;
	for (;;)
	{
		Assert(xact->blockState == TBLOCK_SUBINPROGRESS);
		xact->blockState = TBLOCK_SUBRELEASE;
		if (xact == target)
			break;
		xact = xact->parent;
		Assert(PointerIsValid(xact));
	}
}

/*
 * RollbackToSavepoint
 *		This executes a ROLLBACK TO <savepoint> command.
 *
 * As above, we don't actually do anything here except change blockState.
 */
void
RollbackToSavepoint(const char *name)
{
	TransactionState s = CurrentTransactionState;
	TransactionState target,
				xact;

	/*
	 * Workers synchronize transaction state at the beginning of each parallel
	 * operation, so we can't account for transaction state change after that
	 * point.  (Note that this check will certainly error out if s->blockState
	 * is TBLOCK_PARALLEL_INPROGRESS, so we can treat that as an invalid case
	 * below.)
	 */
	if (IsInParallelMode())
		ereport(ERROR,
				(errcode(ERRCODE_INVALID_TRANSACTION_STATE),
				 errmsg("cannot rollback to savepoints during a parallel operation")));

	switch (s->blockState)
	{
			/*
			 * We can't rollback to a savepoint if there is no savepoint
			 * defined.
			 */
		case TBLOCK_INPROGRESS:
		case TBLOCK_ABORT:
			ereport(ERROR,
					(errcode(ERRCODE_S_E_INVALID_SPECIFICATION),
					 errmsg("savepoint \"%s\" does not exist", name)));
			break;

		case TBLOCK_IMPLICIT_INPROGRESS:
			/* See comment about implicit transactions in DefineSavepoint */
			ereport(ERROR,
					(errcode(ERRCODE_NO_ACTIVE_SQL_TRANSACTION),
			/* translator: %s represents an SQL statement name */
					 errmsg("%s can only be used in transaction blocks",
							"ROLLBACK TO SAVEPOINT")));
			break;

			/*
			 * There is at least one savepoint, so proceed.
			 */
		case TBLOCK_SUBINPROGRESS:
		case TBLOCK_SUBABORT:
			break;

			/* These cases are invalid. */
		case TBLOCK_DEFAULT:
		case TBLOCK_STARTED:
		case TBLOCK_BEGIN:
		case TBLOCK_PARALLEL_INPROGRESS:
		case TBLOCK_SUBBEGIN:
		case TBLOCK_END:
		case TBLOCK_SUBRELEASE:
		case TBLOCK_SUBCOMMIT:
		case TBLOCK_ABORT_END:
		case TBLOCK_SUBABORT_END:
		case TBLOCK_ABORT_PENDING:
		case TBLOCK_SUBABORT_PENDING:
		case TBLOCK_SUBRESTART:
		case TBLOCK_SUBABORT_RESTART:
		case TBLOCK_PREPARE:
			elog(FATAL, "RollbackToSavepoint: unexpected state %s",
				 BlockStateAsString(s->blockState));
			break;
	}

	for (target = s; PointerIsValid(target); target = target->parent)
	{
		if (PointerIsValid(target->name) && strcmp(target->name, name) == 0)
			break;
	}

	if (!PointerIsValid(target))
		ereport(ERROR,
				(errcode(ERRCODE_S_E_INVALID_SPECIFICATION),
				 errmsg("savepoint \"%s\" does not exist", name)));

	/* disallow crossing savepoint level boundaries */
	if (target->savepointLevel != s->savepointLevel)
		ereport(ERROR,
				(errcode(ERRCODE_S_E_INVALID_SPECIFICATION),
				 errmsg("savepoint \"%s\" does not exist within current savepoint level", name)));

	/*
	 * Mark "abort pending" all subtransactions up to the target
	 * subtransaction.  The actual aborts will happen when control gets to
	 * CommitTransactionCommand.
	 */
	xact = CurrentTransactionState;
	for (;;)
	{
		if (xact == target)
			break;
		if (xact->blockState == TBLOCK_SUBINPROGRESS)
			xact->blockState = TBLOCK_SUBABORT_PENDING;
		else if (xact->blockState == TBLOCK_SUBABORT)
			xact->blockState = TBLOCK_SUBABORT_END;
		else
			elog(FATAL, "RollbackToSavepoint: unexpected state %s",
				 BlockStateAsString(xact->blockState));
		xact = xact->parent;
		Assert(PointerIsValid(xact));
	}

	/* And mark the target as "restart pending" */
	if (xact->blockState == TBLOCK_SUBINPROGRESS)
		xact->blockState = TBLOCK_SUBRESTART;
	else if (xact->blockState == TBLOCK_SUBABORT)
		xact->blockState = TBLOCK_SUBABORT_RESTART;
	else
		elog(FATAL, "RollbackToSavepoint: unexpected state %s",
			 BlockStateAsString(xact->blockState));
}

/*
 * BeginInternalSubTransaction
 *		This is the same as DefineSavepoint except it allows TBLOCK_STARTED,
 *		TBLOCK_IMPLICIT_INPROGRESS, TBLOCK_END, and TBLOCK_PREPARE states,
 *		and therefore it can safely be used in functions that might be called
 *		when not inside a BEGIN block or when running deferred triggers at
 *		COMMIT/PREPARE time.  Also, it automatically does
 *		CommitTransactionCommand/StartTransactionCommand instead of expecting
 *		the caller to do it.
 */
void
BeginInternalSubTransaction(const char *name)
{
	TransactionState s = CurrentTransactionState;

	/*
	 * Workers synchronize transaction state at the beginning of each parallel
	 * operation, so we can't account for new subtransactions after that
	 * point. We might be able to make an exception for the type of
	 * subtransaction established by this function, which is typically used in
	 * contexts where we're going to release or roll back the subtransaction
	 * before proceeding further, so that no enduring change to the
	 * transaction state occurs. For now, however, we prohibit this case along
	 * with all the others.
	 */
	if (IsInParallelMode())
		ereport(ERROR,
				(errcode(ERRCODE_INVALID_TRANSACTION_STATE),
				 errmsg("cannot start subtransactions during a parallel operation")));

	switch (s->blockState)
	{
		case TBLOCK_STARTED:
		case TBLOCK_INPROGRESS:
		case TBLOCK_IMPLICIT_INPROGRESS:
		case TBLOCK_END:
		case TBLOCK_PREPARE:
		case TBLOCK_SUBINPROGRESS:
			/* Normal subtransaction start */
			PushTransaction();
			s = CurrentTransactionState;	/* changed by push */

			/*
			 * Savepoint names, like the TransactionState block itself, live
			 * in TopTransactionContext.
			 */
			if (name)
				s->name = MemoryContextStrdup(TopTransactionContext, name);
			break;

			/* These cases are invalid. */
		case TBLOCK_DEFAULT:
		case TBLOCK_BEGIN:
		case TBLOCK_PARALLEL_INPROGRESS:
		case TBLOCK_SUBBEGIN:
		case TBLOCK_SUBRELEASE:
		case TBLOCK_SUBCOMMIT:
		case TBLOCK_ABORT:
		case TBLOCK_SUBABORT:
		case TBLOCK_ABORT_END:
		case TBLOCK_SUBABORT_END:
		case TBLOCK_ABORT_PENDING:
		case TBLOCK_SUBABORT_PENDING:
		case TBLOCK_SUBRESTART:
		case TBLOCK_SUBABORT_RESTART:
			elog(FATAL, "BeginInternalSubTransaction: unexpected state %s",
				 BlockStateAsString(s->blockState));
			break;
	}

	CommitTransactionCommand();
	StartTransactionCommand();
}

/*
 * ReleaseCurrentSubTransaction
 *
 * RELEASE (ie, commit) the innermost subtransaction, regardless of its
 * savepoint name (if any).
 * NB: do NOT use CommitTransactionCommand/StartTransactionCommand with this.
 */
void
ReleaseCurrentSubTransaction(void)
{
	TransactionState s = CurrentTransactionState;

	/*
	 * Workers synchronize transaction state at the beginning of each parallel
	 * operation, so we can't account for commit of subtransactions after that
	 * point.  This should not happen anyway.  Code calling this would
	 * typically have called BeginInternalSubTransaction() first, failing
	 * there.
	 */
	if (IsInParallelMode())
		ereport(ERROR,
				(errcode(ERRCODE_INVALID_TRANSACTION_STATE),
				 errmsg("cannot commit subtransactions during a parallel operation")));

	if (s->blockState != TBLOCK_SUBINPROGRESS)
		elog(ERROR, "ReleaseCurrentSubTransaction: unexpected state %s",
			 BlockStateAsString(s->blockState));
	Assert(s->state == TRANS_INPROGRESS);
	MemoryContextSwitchTo(CurTransactionContext);
	CommitSubTransaction();
	s = CurrentTransactionState;	/* changed by pop */
	Assert(s->state == TRANS_INPROGRESS);
}

/*
 * RollbackAndReleaseCurrentSubTransaction
 *
 * ROLLBACK and RELEASE (ie, abort) the innermost subtransaction, regardless
 * of its savepoint name (if any).
 * NB: do NOT use CommitTransactionCommand/StartTransactionCommand with this.
 */
void
RollbackAndReleaseCurrentSubTransaction(void)
{
	TransactionState s = CurrentTransactionState;

	/*
	 * Unlike ReleaseCurrentSubTransaction(), this is nominally permitted
	 * during parallel operations.  That's because we may be in the master,
	 * recovering from an error thrown while we were in parallel mode.  We
	 * won't reach here in a worker, because BeginInternalSubTransaction()
	 * will have failed.
	 */

	switch (s->blockState)
	{
			/* Must be in a subtransaction */
		case TBLOCK_SUBINPROGRESS:
		case TBLOCK_SUBABORT:
			break;

			/* These cases are invalid. */
		case TBLOCK_DEFAULT:
		case TBLOCK_STARTED:
		case TBLOCK_BEGIN:
		case TBLOCK_IMPLICIT_INPROGRESS:
		case TBLOCK_PARALLEL_INPROGRESS:
		case TBLOCK_SUBBEGIN:
		case TBLOCK_INPROGRESS:
		case TBLOCK_END:
		case TBLOCK_SUBRELEASE:
		case TBLOCK_SUBCOMMIT:
		case TBLOCK_ABORT:
		case TBLOCK_ABORT_END:
		case TBLOCK_SUBABORT_END:
		case TBLOCK_ABORT_PENDING:
		case TBLOCK_SUBABORT_PENDING:
		case TBLOCK_SUBRESTART:
		case TBLOCK_SUBABORT_RESTART:
		case TBLOCK_PREPARE:
			elog(FATAL, "RollbackAndReleaseCurrentSubTransaction: unexpected state %s",
				 BlockStateAsString(s->blockState));
			break;
	}

	/*
	 * Abort the current subtransaction, if needed.
	 */
	if (s->blockState == TBLOCK_SUBINPROGRESS)
		AbortSubTransaction();

	/* And clean it up, too */
	CleanupSubTransaction();

	s = CurrentTransactionState;	/* changed by pop */
	AssertState(s->blockState == TBLOCK_SUBINPROGRESS ||
				s->blockState == TBLOCK_INPROGRESS ||
				s->blockState == TBLOCK_IMPLICIT_INPROGRESS ||
				s->blockState == TBLOCK_STARTED);
}

/*
 *	AbortOutOfAnyTransaction
 *
 *	This routine is provided for error recovery purposes.  It aborts any
 *	active transaction or transaction block, leaving the system in a known
 *	idle state.
 */
void
AbortOutOfAnyTransaction(void)
{
	TransactionState s = CurrentTransactionState;

	/* Ensure we're not running in a doomed memory context */
	AtAbort_Memory();

	/*
	 * Get out of any transaction or nested transaction
	 */
	do
	{
		switch (s->blockState)
		{
			case TBLOCK_DEFAULT:
				if (s->state == TRANS_DEFAULT)
				{
					/* Not in a transaction, do nothing */
				}
				else
				{
					/*
					 * We can get here after an error during transaction start
					 * (state will be TRANS_START).  Need to clean up the
					 * incompletely started transaction.  First, adjust the
					 * low-level state to suppress warning message from
					 * AbortTransaction.
					 */
					if (s->state == TRANS_START)
						s->state = TRANS_INPROGRESS;
					AbortTransaction();
					CleanupTransaction();
				}
				break;
			case TBLOCK_STARTED:
			case TBLOCK_BEGIN:
			case TBLOCK_INPROGRESS:
			case TBLOCK_IMPLICIT_INPROGRESS:
			case TBLOCK_PARALLEL_INPROGRESS:
			case TBLOCK_END:
			case TBLOCK_ABORT_PENDING:
			case TBLOCK_PREPARE:
				/* In a transaction, so clean up */
				AbortTransaction();
				CleanupTransaction();
				s->blockState = TBLOCK_DEFAULT;
				break;
			case TBLOCK_ABORT:
			case TBLOCK_ABORT_END:

				/*
				 * AbortTransaction is already done, still need Cleanup.
				 * However, if we failed partway through running ROLLBACK,
				 * there will be an active portal running that command, which
				 * we need to shut down before doing CleanupTransaction.
				 */
				AtAbort_Portals();
				CleanupTransaction();
				s->blockState = TBLOCK_DEFAULT;
				break;

				/*
				 * In a subtransaction, so clean it up and abort parent too
				 */
			case TBLOCK_SUBBEGIN:
			case TBLOCK_SUBINPROGRESS:
			case TBLOCK_SUBRELEASE:
			case TBLOCK_SUBCOMMIT:
			case TBLOCK_SUBABORT_PENDING:
			case TBLOCK_SUBRESTART:
				AbortSubTransaction();
				CleanupSubTransaction();
				s = CurrentTransactionState;	/* changed by pop */
				break;

			case TBLOCK_SUBABORT:
			case TBLOCK_SUBABORT_END:
			case TBLOCK_SUBABORT_RESTART:
				/* As above, but AbortSubTransaction already done */
				if (s->curTransactionOwner)
				{
					/* As in TBLOCK_ABORT, might have a live portal to zap */
					AtSubAbort_Portals(s->subTransactionId,
									   s->parent->subTransactionId,
									   s->curTransactionOwner,
									   s->parent->curTransactionOwner);
				}
				CleanupSubTransaction();
				s = CurrentTransactionState;	/* changed by pop */
				break;
		}
	} while (s->blockState != TBLOCK_DEFAULT);

	/* Should be out of all subxacts now */
	Assert(s->parent == NULL);

	/* If we didn't actually have anything to do, revert to TopMemoryContext */
	AtCleanup_Memory();
}

/*
 * IsTransactionBlock --- are we within a transaction block?
 */
bool
IsTransactionBlock(void)
{
	TransactionState s = CurrentTransactionState;

	if (s->blockState == TBLOCK_DEFAULT || s->blockState == TBLOCK_STARTED)
		return false;

	return true;
}

/*
 * IsTransactionOrTransactionBlock --- are we within either a transaction
 * or a transaction block?	(The backend is only really "idle" when this
 * returns false.)
 *
 * This should match up with IsTransactionBlock and IsTransactionState.
 */
bool
IsTransactionOrTransactionBlock(void)
{
	TransactionState s = CurrentTransactionState;

	if (s->blockState == TBLOCK_DEFAULT)
		return false;

	return true;
}

/*
 * TransactionBlockStatusCode - return status code to send in ReadyForQuery
 */
char
TransactionBlockStatusCode(void)
{
	TransactionState s = CurrentTransactionState;

	switch (s->blockState)
	{
		case TBLOCK_DEFAULT:
		case TBLOCK_STARTED:
			return 'I';			/* idle --- not in transaction */
		case TBLOCK_BEGIN:
		case TBLOCK_SUBBEGIN:
		case TBLOCK_INPROGRESS:
		case TBLOCK_IMPLICIT_INPROGRESS:
		case TBLOCK_PARALLEL_INPROGRESS:
		case TBLOCK_SUBINPROGRESS:
		case TBLOCK_END:
		case TBLOCK_SUBRELEASE:
		case TBLOCK_SUBCOMMIT:
		case TBLOCK_PREPARE:
			return 'T';			/* in transaction */
		case TBLOCK_ABORT:
		case TBLOCK_SUBABORT:
		case TBLOCK_ABORT_END:
		case TBLOCK_SUBABORT_END:
		case TBLOCK_ABORT_PENDING:
		case TBLOCK_SUBABORT_PENDING:
		case TBLOCK_SUBRESTART:
		case TBLOCK_SUBABORT_RESTART:
			return 'E';			/* in failed transaction */
	}

	/* should never get here */
	elog(FATAL, "invalid transaction block state: %s",
		 BlockStateAsString(s->blockState));
	return 0;					/* keep compiler quiet */
}

/*
 * IsSubTransaction
 */
bool
IsSubTransaction(void)
{
	TransactionState s = CurrentTransactionState;

	if (s->nestingLevel >= 2)
		return true;

	return false;
}

/*
 * StartSubTransaction
 *
 * If you're wondering why this is separate from PushTransaction: it's because
 * we can't conveniently do this stuff right inside DefineSavepoint.  The
 * SAVEPOINT utility command will be executed inside a Portal, and if we
 * muck with CurrentMemoryContext or CurrentResourceOwner then exit from
 * the Portal will undo those settings.  So we make DefineSavepoint just
 * push a dummy transaction block, and when control returns to the main
 * idle loop, CommitTransactionCommand will be called, and we'll come here
 * to finish starting the subtransaction.
 */
static void
StartSubTransaction(void)
{
	TransactionState s = CurrentTransactionState;

	if (s->state != TRANS_DEFAULT)
		elog(WARNING, "StartSubTransaction while in %s state",
			 TransStateAsString(s->state));

	s->state = TRANS_START;

	/*
	 * Initialize subsystems for new subtransaction
	 *
	 * must initialize resource-management stuff first
	 */
	AtSubStart_Memory();
	AtSubStart_ResourceOwner();
	AtSubStart_Notify();
	AfterTriggerBeginSubXact();

	s->state = TRANS_INPROGRESS;

	/*
	 * Call start-of-subxact callbacks
	 */
	CallSubXactCallbacks(SUBXACT_EVENT_START_SUB, s->subTransactionId,
						 s->parent->subTransactionId);

	ShowTransactionState("StartSubTransaction");
}

/*
 * CommitSubTransaction
 *
 *	The caller has to make sure to always reassign CurrentTransactionState
 *	if it has a local pointer to it after calling this function.
 */
static void
CommitSubTransaction(void)
{
	TransactionState s = CurrentTransactionState;

	ShowTransactionState("CommitSubTransaction");

	if (s->state != TRANS_INPROGRESS)
		elog(WARNING, "CommitSubTransaction while in %s state",
			 TransStateAsString(s->state));

	/* Pre-commit processing goes here */

	CallSubXactCallbacks(SUBXACT_EVENT_PRE_COMMIT_SUB, s->subTransactionId,
						 s->parent->subTransactionId);

	/* If in parallel mode, clean up workers and exit parallel mode. */
	if (IsInParallelMode())
	{
		AtEOSubXact_Parallel(true, s->subTransactionId);
		s->parallelModeLevel = 0;
	}

	/* Do the actual "commit", such as it is */
	s->state = TRANS_COMMIT;

	/* Must CCI to ensure commands of subtransaction are seen as done */
	CommandCounterIncrement();

	/*
	 * Prior to 8.4 we marked subcommit in clog at this point.  We now only
	 * perform that step, if required, as part of the atomic update of the
	 * whole transaction tree at top level commit or abort.
	 */

	/* Post-commit cleanup */
	if (FullTransactionIdIsValid(s->fullTransactionId))
		AtSubCommit_childXids();
	AfterTriggerEndSubXact(true);
	AtSubCommit_Portals(s->subTransactionId,
						s->parent->subTransactionId,
						s->parent->curTransactionOwner);
	AtEOSubXact_LargeObject(true, s->subTransactionId,
							s->parent->subTransactionId);
	AtSubCommit_Notify();

	CallSubXactCallbacks(SUBXACT_EVENT_COMMIT_SUB, s->subTransactionId,
						 s->parent->subTransactionId);

	ResourceOwnerRelease(s->curTransactionOwner,
						 RESOURCE_RELEASE_BEFORE_LOCKS,
						 true, false);
	AtEOSubXact_RelationCache(true, s->subTransactionId,
							  s->parent->subTransactionId);
	AtEOSubXact_Inval(true);
	AtSubCommit_smgr();

	/*
	 * The only lock we actually release here is the subtransaction XID lock.
	 */
	CurrentResourceOwner = s->curTransactionOwner;
	if (FullTransactionIdIsValid(s->fullTransactionId))
		XactLockTableDelete(XidFromFullTransactionId(s->fullTransactionId));

	/*
	 * Other locks should get transferred to their parent resource owner.
	 */
	ResourceOwnerRelease(s->curTransactionOwner,
						 RESOURCE_RELEASE_LOCKS,
						 true, false);
	ResourceOwnerRelease(s->curTransactionOwner,
						 RESOURCE_RELEASE_AFTER_LOCKS,
						 true, false);

	AtEOXact_GUC(true, s->gucNestLevel);
	AtEOSubXact_SPI(true, s->subTransactionId);
	AtEOSubXact_on_commit_actions(true, s->subTransactionId,
								  s->parent->subTransactionId);
	AtEOSubXact_Namespace(true, s->subTransactionId,
						  s->parent->subTransactionId);
	AtEOSubXact_Files(true, s->subTransactionId,
					  s->parent->subTransactionId);
	AtEOSubXact_HashTables(true, s->nestingLevel);
	AtEOSubXact_AgStat(true, s->nestingLevel);
	AtEOSubXact_PgStat(true, s->nestingLevel);
	AtSubCommit_Snapshot(s->nestingLevel);
	AtEOSubXact_ApplyLauncher(true, s->nestingLevel);

	/*
	 * We need to restore the upper transaction's read-only state, in case the
	 * upper is read-write while the child is read-only; GUC will incorrectly
	 * think it should leave the child state in place.
	 */
	XactReadOnly = s->prevXactReadOnly;

	CurrentResourceOwner = s->parent->curTransactionOwner;
	CurTransactionResourceOwner = s->parent->curTransactionOwner;
	ResourceOwnerDelete(s->curTransactionOwner);
	s->curTransactionOwner = NULL;

	AtSubCommit_Memory();

	s->state = TRANS_DEFAULT;

	PopTransaction();
}

/*
 * AbortSubTransaction
 */
static void
AbortSubTransaction(void)
{
	TransactionState s = CurrentTransactionState;

	/* Prevent cancel/die interrupt while cleaning up */
	HOLD_INTERRUPTS();

	/* Make sure we have a valid memory context and resource owner */
	AtSubAbort_Memory();
	AtSubAbort_ResourceOwner();

	/*
	 * Release any LW locks we might be holding as quickly as possible.
	 * (Regular locks, however, must be held till we finish aborting.)
	 * Releasing LW locks is critical since we might try to grab them again
	 * while cleaning up!
	 *
	 * FIXME This may be incorrect --- Are there some locks we should keep?
	 * Buffer locks, for example?  I don't think so but I'm not sure.
	 */
	LWLockReleaseAll();

	pgstat_report_wait_end();
	pgstat_progress_end_command();
	AbortBufferIO();
	UnlockBuffers();

	/* Reset WAL record construction state */
	XLogResetInsertion();

	/* Cancel condition variable sleep */
	ConditionVariableCancelSleep();

	/*
	 * Also clean up any open wait for lock, since the lock manager will choke
	 * if we try to wait for another lock before doing this.
	 */
	LockErrorCleanup();

	/*
	 * If any timeout events are still active, make sure the timeout interrupt
	 * is scheduled.  This covers possible loss of a timeout interrupt due to
	 * longjmp'ing out of the SIGINT handler (see notes in handle_sig_alarm).
	 * We delay this till after LockErrorCleanup so that we don't uselessly
	 * reschedule lock or deadlock check timeouts.
	 */
	reschedule_timeouts();

	/*
	 * Re-enable signals, in case we got here by longjmp'ing out of a signal
	 * handler.  We do this fairly early in the sequence so that the timeout
	 * infrastructure will be functional if needed while aborting.
	 */
	PG_SETMASK(&UnBlockSig);

	/*
	 * check the current transaction state
	 */
	ShowTransactionState("AbortSubTransaction");

	if (s->state != TRANS_INPROGRESS)
		elog(WARNING, "AbortSubTransaction while in %s state",
			 TransStateAsString(s->state));

	s->state = TRANS_ABORT;

	/*
	 * Reset user ID which might have been changed transiently.  (See notes in
	 * AbortTransaction.)
	 */
	SetUserIdAndSecContext(s->prevUser, s->prevSecContext);

	/* Exit from parallel mode, if necessary. */
	if (IsInParallelMode())
	{
		AtEOSubXact_Parallel(false, s->subTransactionId);
		s->parallelModeLevel = 0;
	}

	/*
	 * We can skip all this stuff if the subxact failed before creating a
	 * ResourceOwner...
	 */
	if (s->curTransactionOwner)
	{
		AfterTriggerEndSubXact(false);
		AtSubAbort_Portals(s->subTransactionId,
						   s->parent->subTransactionId,
						   s->curTransactionOwner,
						   s->parent->curTransactionOwner);
		AtEOSubXact_LargeObject(false, s->subTransactionId,
								s->parent->subTransactionId);
		AtSubAbort_Notify();

		/* Advertise the fact that we aborted in pg_xact. */
		(void) RecordTransactionAbort(true);

		/* Post-abort cleanup */
		if (FullTransactionIdIsValid(s->fullTransactionId))
			AtSubAbort_childXids();

		CallSubXactCallbacks(SUBXACT_EVENT_ABORT_SUB, s->subTransactionId,
							 s->parent->subTransactionId);

		ResourceOwnerRelease(s->curTransactionOwner,
							 RESOURCE_RELEASE_BEFORE_LOCKS,
							 false, false);
		AtEOSubXact_RelationCache(false, s->subTransactionId,
								  s->parent->subTransactionId);
		AtEOSubXact_Inval(false);
		ResourceOwnerRelease(s->curTransactionOwner,
							 RESOURCE_RELEASE_LOCKS,
							 false, false);
		ResourceOwnerRelease(s->curTransactionOwner,
							 RESOURCE_RELEASE_AFTER_LOCKS,
							 false, false);
		AtSubAbort_smgr();

		AtEOXact_GUC(false, s->gucNestLevel);
		AtEOSubXact_SPI(false, s->subTransactionId);
		AtEOSubXact_on_commit_actions(false, s->subTransactionId,
									  s->parent->subTransactionId);
		AtEOSubXact_Namespace(false, s->subTransactionId,
							  s->parent->subTransactionId);
		AtEOSubXact_Files(false, s->subTransactionId,
						  s->parent->subTransactionId);
		AtEOSubXact_HashTables(false, s->nestingLevel);
		AtEOSubXact_AgStat(false, s->nestingLevel);
		AtEOSubXact_PgStat(false, s->nestingLevel);
		AtSubAbort_Snapshot(s->nestingLevel);
		AtEOSubXact_ApplyLauncher(false, s->nestingLevel);
	}

	/*
	 * Restore the upper transaction's read-only state, too.  This should be
	 * redundant with GUC's cleanup but we may as well do it for consistency
	 * with the commit case.
	 */
	XactReadOnly = s->prevXactReadOnly;

	RESUME_INTERRUPTS();
}

/*
 * CleanupSubTransaction
 *
 *	The caller has to make sure to always reassign CurrentTransactionState
 *	if it has a local pointer to it after calling this function.
 */
static void
CleanupSubTransaction(void)
{
	TransactionState s = CurrentTransactionState;

	ShowTransactionState("CleanupSubTransaction");

	if (s->state != TRANS_ABORT)
		elog(WARNING, "CleanupSubTransaction while in %s state",
			 TransStateAsString(s->state));

	AtSubCleanup_Portals(s->subTransactionId);

	CurrentResourceOwner = s->parent->curTransactionOwner;
	CurTransactionResourceOwner = s->parent->curTransactionOwner;
	if (s->curTransactionOwner)
		ResourceOwnerDelete(s->curTransactionOwner);
	s->curTransactionOwner = NULL;

	AtSubCleanup_Memory();

	s->state = TRANS_DEFAULT;

	PopTransaction();
}

/*
 * PushTransaction
 *		Create transaction state stack entry for a subtransaction
 *
 *	The caller has to make sure to always reassign CurrentTransactionState
 *	if it has a local pointer to it after calling this function.
 */
static void
PushTransaction(void)
{
	TransactionState p = CurrentTransactionState;
	TransactionState s;

	/*
	 * We keep subtransaction state nodes in TopTransactionContext.
	 */
	s = (TransactionState)
		MemoryContextAllocZero(TopTransactionContext,
							   sizeof(TransactionStateData));

	/*
	 * Assign a subtransaction ID, watching out for counter wraparound.
	 */
	currentSubTransactionId += 1;
	if (currentSubTransactionId == InvalidSubTransactionId)
	{
		currentSubTransactionId -= 1;
		pfree(s);
		ereport(ERROR,
				(errcode(ERRCODE_PROGRAM_LIMIT_EXCEEDED),
				 errmsg("cannot have more than 2^32-1 subtransactions in a transaction")));
	}

	/*
	 * We can now stack a minimally valid subtransaction without fear of
	 * failure.
	 */
	s->fullTransactionId = InvalidFullTransactionId;	/* until assigned */
	s->subTransactionId = currentSubTransactionId;
	s->parent = p;
	s->nestingLevel = p->nestingLevel + 1;
	s->gucNestLevel = NewGUCNestLevel();
	s->savepointLevel = p->savepointLevel;
	s->state = TRANS_DEFAULT;
	s->blockState = TBLOCK_SUBBEGIN;
	GetUserIdAndSecContext(&s->prevUser, &s->prevSecContext);
	s->prevXactReadOnly = XactReadOnly;
	s->parallelModeLevel = 0;

	CurrentTransactionState = s;

	/*
	 * AbortSubTransaction and CleanupSubTransaction have to be able to cope
	 * with the subtransaction from here on out; in particular they should not
	 * assume that it necessarily has a transaction context, resource owner,
	 * or XID.
	 */
}

/*
 * PopTransaction
 *		Pop back to parent transaction state
 *
 *	The caller has to make sure to always reassign CurrentTransactionState
 *	if it has a local pointer to it after calling this function.
 */
static void
PopTransaction(void)
{
	TransactionState s = CurrentTransactionState;

	if (s->state != TRANS_DEFAULT)
		elog(WARNING, "PopTransaction while in %s state",
			 TransStateAsString(s->state));

	if (s->parent == NULL)
		elog(FATAL, "PopTransaction with no parent");

	CurrentTransactionState = s->parent;

	/* Let's just make sure CurTransactionContext is good */
	CurTransactionContext = s->parent->curTransactionContext;
	MemoryContextSwitchTo(CurTransactionContext);

	/* Ditto for ResourceOwner links */
	CurTransactionResourceOwner = s->parent->curTransactionOwner;
	CurrentResourceOwner = s->parent->curTransactionOwner;

	/* Free the old child structure */
	if (s->name)
		pfree(s->name);
	pfree(s);
}

/*
 * EstimateTransactionStateSpace
 *		Estimate the amount of space that will be needed by
 *		SerializeTransactionState.  It would be OK to overestimate slightly,
 *		but it's simple for us to work out the precise value, so we do.
 */
Size
EstimateTransactionStateSpace(void)
{
	TransactionState s;
	Size		nxids = 0;
	Size		size = SerializedTransactionStateHeaderSize;

	for (s = CurrentTransactionState; s != NULL; s = s->parent)
	{
		if (FullTransactionIdIsValid(s->fullTransactionId))
			nxids = add_size(nxids, 1);
		nxids = add_size(nxids, s->nChildXids);
	}

	return add_size(size, mul_size(sizeof(TransactionId), nxids));
}

/*
 * SerializeTransactionState
 *		Write out relevant details of our transaction state that will be
 *		needed by a parallel worker.
 *
 * We need to save and restore XactDeferrable, XactIsoLevel, and the XIDs
 * associated with this transaction.  These are serialized into a
 * caller-supplied buffer big enough to hold the number of bytes reported by
 * EstimateTransactionStateSpace().  We emit the XIDs in sorted order for the
 * convenience of the receiving process.
 */
void
SerializeTransactionState(Size maxsize, char *start_address)
{
	TransactionState s;
	Size		nxids = 0;
	Size		i = 0;
	TransactionId *workspace;
	SerializedTransactionState *result;

	result = (SerializedTransactionState *) start_address;

	result->xactIsoLevel = XactIsoLevel;
	result->xactDeferrable = XactDeferrable;
	result->topFullTransactionId = XactTopFullTransactionId;
	result->currentFullTransactionId =
		CurrentTransactionState->fullTransactionId;
	result->currentCommandId = currentCommandId;

	/*
	 * If we're running in a parallel worker and launching a parallel worker
	 * of our own, we can just pass along the information that was passed to
	 * us.
	 */
	if (nParallelCurrentXids > 0)
	{
		result->nParallelCurrentXids = nParallelCurrentXids;
		memcpy(&result->parallelCurrentXids[0], ParallelCurrentXids,
			   nParallelCurrentXids * sizeof(TransactionId));
		return;
	}

	/*
	 * OK, we need to generate a sorted list of XIDs that our workers should
	 * view as current.  First, figure out how many there are.
	 */
	for (s = CurrentTransactionState; s != NULL; s = s->parent)
	{
		if (FullTransactionIdIsValid(s->fullTransactionId))
			nxids = add_size(nxids, 1);
		nxids = add_size(nxids, s->nChildXids);
	}
	Assert(SerializedTransactionStateHeaderSize + nxids * sizeof(TransactionId)
		   <= maxsize);

	/* Copy them to our scratch space. */
	workspace = palloc(nxids * sizeof(TransactionId));
	for (s = CurrentTransactionState; s != NULL; s = s->parent)
	{
		if (FullTransactionIdIsValid(s->fullTransactionId))
			workspace[i++] = XidFromFullTransactionId(s->fullTransactionId);
		memcpy(&workspace[i], s->childXids,
			   s->nChildXids * sizeof(TransactionId));
		i += s->nChildXids;
	}
	Assert(i == nxids);

	/* Sort them. */
	qsort(workspace, nxids, sizeof(TransactionId), xidComparator);

	/* Copy data into output area. */
	result->nParallelCurrentXids = nxids;
	memcpy(&result->parallelCurrentXids[0], workspace,
		   nxids * sizeof(TransactionId));
}

/*
 * StartParallelWorkerTransaction
 *		Start a parallel worker transaction, restoring the relevant
 *		transaction state serialized by SerializeTransactionState.
 */
void
StartParallelWorkerTransaction(char *tstatespace)
{
	SerializedTransactionState *tstate;

	Assert(CurrentTransactionState->blockState == TBLOCK_DEFAULT);
	StartTransaction();

	tstate = (SerializedTransactionState *) tstatespace;
	XactIsoLevel = tstate->xactIsoLevel;
	XactDeferrable = tstate->xactDeferrable;
	XactTopFullTransactionId = tstate->topFullTransactionId;
	CurrentTransactionState->fullTransactionId =
		tstate->currentFullTransactionId;
	currentCommandId = tstate->currentCommandId;
	nParallelCurrentXids = tstate->nParallelCurrentXids;
	ParallelCurrentXids = &tstate->parallelCurrentXids[0];

	CurrentTransactionState->blockState = TBLOCK_PARALLEL_INPROGRESS;
}

/*
 * EndParallelWorkerTransaction
 *		End a parallel worker transaction.
 */
void
EndParallelWorkerTransaction(void)
{
	Assert(CurrentTransactionState->blockState == TBLOCK_PARALLEL_INPROGRESS);
	CommitTransaction();
	CurrentTransactionState->blockState = TBLOCK_DEFAULT;
}

/*
 * ShowTransactionState
 *		Debug support
 */
static void
ShowTransactionState(const char *str)
{
	/* skip work if message will definitely not be printed */
	if (log_min_messages <= DEBUG5 || client_min_messages <= DEBUG5)
		ShowTransactionStateRec(str, CurrentTransactionState);
}

/*
 * ShowTransactionStateRec
 *		Recursive subroutine for ShowTransactionState
 */
static void
ShowTransactionStateRec(const char *str, TransactionState s)
{
	StringInfoData buf;

	initStringInfo(&buf);

	if (s->nChildXids > 0)
	{
		int			i;

		appendStringInfo(&buf, ", children: %u", s->childXids[0]);
		for (i = 1; i < s->nChildXids; i++)
			appendStringInfo(&buf, " %u", s->childXids[i]);
	}

	if (s->parent)
		ShowTransactionStateRec(str, s->parent);

	/* use ereport to suppress computation if msg will not be printed */
	ereport(DEBUG5,
			(errmsg_internal("%s(%d) name: %s; blockState: %s; state: %s, xid/subid/cid: %u/%u/%u%s%s",
							 str, s->nestingLevel,
							 PointerIsValid(s->name) ? s->name : "unnamed",
							 BlockStateAsString(s->blockState),
							 TransStateAsString(s->state),
							 (unsigned int) XidFromFullTransactionId(s->fullTransactionId),
							 (unsigned int) s->subTransactionId,
							 (unsigned int) currentCommandId,
							 currentCommandIdUsed ? " (used)" : "",
							 buf.data)));

	pfree(buf.data);
}

/*
 * BlockStateAsString
 *		Debug support
 */
static const char *
BlockStateAsString(TBlockState blockState)
{
	switch (blockState)
	{
		case TBLOCK_DEFAULT:
			return "DEFAULT";
		case TBLOCK_STARTED:
			return "STARTED";
		case TBLOCK_BEGIN:
			return "BEGIN";
		case TBLOCK_INPROGRESS:
			return "INPROGRESS";
		case TBLOCK_IMPLICIT_INPROGRESS:
			return "IMPLICIT_INPROGRESS";
		case TBLOCK_PARALLEL_INPROGRESS:
			return "PARALLEL_INPROGRESS";
		case TBLOCK_END:
			return "END";
		case TBLOCK_ABORT:
			return "ABORT";
		case TBLOCK_ABORT_END:
			return "ABORT_END";
		case TBLOCK_ABORT_PENDING:
			return "ABORT_PENDING";
		case TBLOCK_PREPARE:
			return "PREPARE";
		case TBLOCK_SUBBEGIN:
			return "SUBBEGIN";
		case TBLOCK_SUBINPROGRESS:
			return "SUBINPROGRESS";
		case TBLOCK_SUBRELEASE:
			return "SUBRELEASE";
		case TBLOCK_SUBCOMMIT:
			return "SUBCOMMIT";
		case TBLOCK_SUBABORT:
			return "SUBABORT";
		case TBLOCK_SUBABORT_END:
			return "SUBABORT_END";
		case TBLOCK_SUBABORT_PENDING:
			return "SUBABORT_PENDING";
		case TBLOCK_SUBRESTART:
			return "SUBRESTART";
		case TBLOCK_SUBABORT_RESTART:
			return "SUBABORT_RESTART";
	}
	return "UNRECOGNIZED";
}

/*
 * TransStateAsString
 *		Debug support
 */
static const char *
TransStateAsString(TransState state)
{
	switch (state)
	{
		case TRANS_DEFAULT:
			return "DEFAULT";
		case TRANS_START:
			return "START";
		case TRANS_INPROGRESS:
			return "INPROGRESS";
		case TRANS_COMMIT:
			return "COMMIT";
		case TRANS_ABORT:
			return "ABORT";
		case TRANS_PREPARE:
			return "PREPARE";
	}
	return "UNRECOGNIZED";
}

/*
 * xactGetCommittedChildren
 *
 * Gets the list of committed children of the current transaction.  The return
 * value is the number of child transactions.  *ptr is set to point to an
 * array of TransactionIds.  The array is allocated in TopTransactionContext;
 * the caller should *not* pfree() it (this is a change from pre-8.4 code!).
 * If there are no subxacts, *ptr is set to NULL.
 */
int
xactGetCommittedChildren(TransactionId **ptr)
{
	TransactionState s = CurrentTransactionState;

	if (s->nChildXids == 0)
		*ptr = NULL;
	else
		*ptr = s->childXids;

	return s->nChildXids;
}

/*
 *	XLOG support routines
 */


/*
 * Log the commit record for a plain or twophase transaction commit.
 *
 * A 2pc commit will be emitted when twophase_xid is valid, a plain one
 * otherwise.
 */
XLogRecPtr
XactLogCommitRecord(TimestampTz commit_time,
					int nsubxacts, TransactionId *subxacts,
					int nrels, RelFileNode *rels,
					int nmsgs, SharedInvalidationMessage *msgs,
					bool relcacheInval, bool forceSync,
					int xactflags, TransactionId twophase_xid,
					const char *twophase_gid)
{
	xl_xact_commit xlrec;
	xl_xact_xinfo xl_xinfo;
	xl_xact_dbinfo xl_dbinfo;
	xl_xact_subxacts xl_subxacts;
	xl_xact_relfilenodes xl_relfilenodes;
	xl_xact_invals xl_invals;
	xl_xact_twophase xl_twophase;
	xl_xact_origin xl_origin;
	uint8		info;

	Assert(CritSectionCount > 0);

	xl_xinfo.xinfo = 0;

	/* decide between a plain and 2pc commit */
	if (!TransactionIdIsValid(twophase_xid))
		info = XLOG_XACT_COMMIT;
	else
		info = XLOG_XACT_COMMIT_PREPARED;

	/* First figure out and collect all the information needed */

	xlrec.xact_time = commit_time;

	if (relcacheInval)
		xl_xinfo.xinfo |= XACT_COMPLETION_UPDATE_RELCACHE_FILE;
	if (forceSyncCommit)
		xl_xinfo.xinfo |= XACT_COMPLETION_FORCE_SYNC_COMMIT;
	if ((xactflags & XACT_FLAGS_ACQUIREDACCESSEXCLUSIVELOCK))
		xl_xinfo.xinfo |= XACT_XINFO_HAS_AE_LOCKS;

	/*
	 * Check if the caller would like to ask standbys for immediate feedback
	 * once this commit is applied.
	 */
	if (synchronous_commit >= SYNCHRONOUS_COMMIT_REMOTE_APPLY)
		xl_xinfo.xinfo |= XACT_COMPLETION_APPLY_FEEDBACK;

	/*
	 * Relcache invalidations requires information about the current database
	 * and so does logical decoding.
	 */
	if (nmsgs > 0 || XLogLogicalInfoActive())
	{
		xl_xinfo.xinfo |= XACT_XINFO_HAS_DBINFO;
		xl_dbinfo.dbId = MyDatabaseId;
		xl_dbinfo.tsId = MyDatabaseTableSpace;
	}

	if (nsubxacts > 0)
	{
		xl_xinfo.xinfo |= XACT_XINFO_HAS_SUBXACTS;
		xl_subxacts.nsubxacts = nsubxacts;
	}

	if (nrels > 0)
	{
		xl_xinfo.xinfo |= XACT_XINFO_HAS_RELFILENODES;
		xl_relfilenodes.nrels = nrels;
	}

	if (nmsgs > 0)
	{
		xl_xinfo.xinfo |= XACT_XINFO_HAS_INVALS;
		xl_invals.nmsgs = nmsgs;
	}

	if (TransactionIdIsValid(twophase_xid))
	{
		xl_xinfo.xinfo |= XACT_XINFO_HAS_TWOPHASE;
		xl_twophase.xid = twophase_xid;
		Assert(twophase_gid != NULL);

		if (XLogLogicalInfoActive())
			xl_xinfo.xinfo |= XACT_XINFO_HAS_GID;
	}

	/* dump transaction origin information */
	if (replorigin_session_origin != InvalidRepOriginId)
	{
		xl_xinfo.xinfo |= XACT_XINFO_HAS_ORIGIN;

		xl_origin.origin_lsn = replorigin_session_origin_lsn;
		xl_origin.origin_timestamp = replorigin_session_origin_timestamp;
	}

	if (xl_xinfo.xinfo != 0)
		info |= XLOG_XACT_HAS_INFO;

	/* Then include all the collected data into the commit record. */

	XLogBeginInsert();

	XLogRegisterData((char *) (&xlrec), sizeof(xl_xact_commit));

	if (xl_xinfo.xinfo != 0)
		XLogRegisterData((char *) (&xl_xinfo.xinfo), sizeof(xl_xinfo.xinfo));

	if (xl_xinfo.xinfo & XACT_XINFO_HAS_DBINFO)
		XLogRegisterData((char *) (&xl_dbinfo), sizeof(xl_dbinfo));

	if (xl_xinfo.xinfo & XACT_XINFO_HAS_SUBXACTS)
	{
		XLogRegisterData((char *) (&xl_subxacts),
						 MinSizeOfXactSubxacts);
		XLogRegisterData((char *) subxacts,
						 nsubxacts * sizeof(TransactionId));
	}

	if (xl_xinfo.xinfo & XACT_XINFO_HAS_RELFILENODES)
	{
		XLogRegisterData((char *) (&xl_relfilenodes),
						 MinSizeOfXactRelfilenodes);
		XLogRegisterData((char *) rels,
						 nrels * sizeof(RelFileNode));
	}

	if (xl_xinfo.xinfo & XACT_XINFO_HAS_INVALS)
	{
		XLogRegisterData((char *) (&xl_invals), MinSizeOfXactInvals);
		XLogRegisterData((char *) msgs,
						 nmsgs * sizeof(SharedInvalidationMessage));
	}

	if (xl_xinfo.xinfo & XACT_XINFO_HAS_TWOPHASE)
	{
		XLogRegisterData((char *) (&xl_twophase), sizeof(xl_xact_twophase));
		if (xl_xinfo.xinfo & XACT_XINFO_HAS_GID)
			XLogRegisterData(unconstify(char *, twophase_gid), strlen(twophase_gid) + 1);
	}

	if (xl_xinfo.xinfo & XACT_XINFO_HAS_ORIGIN)
		XLogRegisterData((char *) (&xl_origin), sizeof(xl_xact_origin));

	/* we allow filtering by xacts */
	XLogSetRecordFlags(XLOG_INCLUDE_ORIGIN);

	return XLogInsert(RM_XACT_ID, info);
}

/*
 * Log the commit record for a plain or twophase transaction abort.
 *
 * A 2pc abort will be emitted when twophase_xid is valid, a plain one
 * otherwise.
 */
XLogRecPtr
XactLogAbortRecord(TimestampTz abort_time,
				   int nsubxacts, TransactionId *subxacts,
				   int nrels, RelFileNode *rels,
				   int xactflags, TransactionId twophase_xid,
				   const char *twophase_gid)
{
	xl_xact_abort xlrec;
	xl_xact_xinfo xl_xinfo;
	xl_xact_subxacts xl_subxacts;
	xl_xact_relfilenodes xl_relfilenodes;
	xl_xact_twophase xl_twophase;
	xl_xact_dbinfo xl_dbinfo;
	xl_xact_origin xl_origin;

	uint8		info;

	Assert(CritSectionCount > 0);

	xl_xinfo.xinfo = 0;

	/* decide between a plain and 2pc abort */
	if (!TransactionIdIsValid(twophase_xid))
		info = XLOG_XACT_ABORT;
	else
		info = XLOG_XACT_ABORT_PREPARED;


	/* First figure out and collect all the information needed */

	xlrec.xact_time = abort_time;

	if ((xactflags & XACT_FLAGS_ACQUIREDACCESSEXCLUSIVELOCK))
		xl_xinfo.xinfo |= XACT_XINFO_HAS_AE_LOCKS;

	if (nsubxacts > 0)
	{
		xl_xinfo.xinfo |= XACT_XINFO_HAS_SUBXACTS;
		xl_subxacts.nsubxacts = nsubxacts;
	}

	if (nrels > 0)
	{
		xl_xinfo.xinfo |= XACT_XINFO_HAS_RELFILENODES;
		xl_relfilenodes.nrels = nrels;
	}

	if (TransactionIdIsValid(twophase_xid))
	{
		xl_xinfo.xinfo |= XACT_XINFO_HAS_TWOPHASE;
		xl_twophase.xid = twophase_xid;
		Assert(twophase_gid != NULL);

		if (XLogLogicalInfoActive())
			xl_xinfo.xinfo |= XACT_XINFO_HAS_GID;
	}

	if (TransactionIdIsValid(twophase_xid) && XLogLogicalInfoActive())
	{
		xl_xinfo.xinfo |= XACT_XINFO_HAS_DBINFO;
		xl_dbinfo.dbId = MyDatabaseId;
		xl_dbinfo.tsId = MyDatabaseTableSpace;
	}

	/* dump transaction origin information only for abort prepared */
	if ((replorigin_session_origin != InvalidRepOriginId) &&
		TransactionIdIsValid(twophase_xid) &&
		XLogLogicalInfoActive())
	{
		xl_xinfo.xinfo |= XACT_XINFO_HAS_ORIGIN;

		xl_origin.origin_lsn = replorigin_session_origin_lsn;
		xl_origin.origin_timestamp = replorigin_session_origin_timestamp;
	}

	if (xl_xinfo.xinfo != 0)
		info |= XLOG_XACT_HAS_INFO;

	/* Then include all the collected data into the abort record. */

	XLogBeginInsert();

	XLogRegisterData((char *) (&xlrec), MinSizeOfXactAbort);

	if (xl_xinfo.xinfo != 0)
		XLogRegisterData((char *) (&xl_xinfo), sizeof(xl_xinfo));

	if (xl_xinfo.xinfo & XACT_XINFO_HAS_DBINFO)
		XLogRegisterData((char *) (&xl_dbinfo), sizeof(xl_dbinfo));

	if (xl_xinfo.xinfo & XACT_XINFO_HAS_SUBXACTS)
	{
		XLogRegisterData((char *) (&xl_subxacts),
						 MinSizeOfXactSubxacts);
		XLogRegisterData((char *) subxacts,
						 nsubxacts * sizeof(TransactionId));
	}

	if (xl_xinfo.xinfo & XACT_XINFO_HAS_RELFILENODES)
	{
		XLogRegisterData((char *) (&xl_relfilenodes),
						 MinSizeOfXactRelfilenodes);
		XLogRegisterData((char *) rels,
						 nrels * sizeof(RelFileNode));
	}

	if (xl_xinfo.xinfo & XACT_XINFO_HAS_TWOPHASE)
	{
		XLogRegisterData((char *) (&xl_twophase), sizeof(xl_xact_twophase));
		if (xl_xinfo.xinfo & XACT_XINFO_HAS_GID)
			XLogRegisterData(unconstify(char *, twophase_gid), strlen(twophase_gid) + 1);
	}

	if (xl_xinfo.xinfo & XACT_XINFO_HAS_ORIGIN)
		XLogRegisterData((char *) (&xl_origin), sizeof(xl_xact_origin));

	if (TransactionIdIsValid(twophase_xid))
		XLogSetRecordFlags(XLOG_INCLUDE_ORIGIN);

	return XLogInsert(RM_XACT_ID, info);
}

/*
 * Before 9.0 this was a fairly short function, but now it performs many
 * actions for which the order of execution is critical.
 */
static void
xact_redo_commit(xl_xact_parsed_commit *parsed,
				 TransactionId xid,
				 XLogRecPtr lsn,
				 RepOriginId origin_id)
{
	TransactionId max_xid;
	TimestampTz commit_time;

	Assert(TransactionIdIsValid(xid));

	max_xid = TransactionIdLatest(xid, parsed->nsubxacts, parsed->subxacts);

	/* Make sure nextFullXid is beyond any XID mentioned in the record. */
	AdvanceNextFullTransactionIdPastXid(max_xid);

	Assert(((parsed->xinfo & XACT_XINFO_HAS_ORIGIN) == 0) ==
		   (origin_id == InvalidRepOriginId));

	if (parsed->xinfo & XACT_XINFO_HAS_ORIGIN)
		commit_time = parsed->origin_timestamp;
	else
		commit_time = parsed->xact_time;

	/* Set the transaction commit timestamp and metadata */
	TransactionTreeSetCommitTsData(xid, parsed->nsubxacts, parsed->subxacts,
								   commit_time, origin_id, false);

	if (standbyState == STANDBY_DISABLED)
	{
		/*
		 * Mark the transaction committed in pg_xact.
		 */
		TransactionIdCommitTree(xid, parsed->nsubxacts, parsed->subxacts);
	}
	else
	{
		/*
		 * If a transaction completion record arrives that has as-yet
		 * unobserved subtransactions then this will not have been fully
		 * handled by the call to RecordKnownAssignedTransactionIds() in the
		 * main recovery loop in xlog.c. So we need to do bookkeeping again to
		 * cover that case. This is confusing and it is easy to think this
		 * call is irrelevant, which has happened three times in development
		 * already. Leave it in.
		 */
		RecordKnownAssignedTransactionIds(max_xid);

		/*
		 * Mark the transaction committed in pg_xact. We use async commit
		 * protocol during recovery to provide information on database
		 * consistency for when users try to set hint bits. It is important
		 * that we do not set hint bits until the minRecoveryPoint is past
		 * this commit record. This ensures that if we crash we don't see hint
		 * bits set on changes made by transactions that haven't yet
		 * recovered. It's unlikely but it's good to be safe.
		 */
		TransactionIdAsyncCommitTree(
									 xid, parsed->nsubxacts, parsed->subxacts, lsn);

		/*
		 * We must mark clog before we update the ProcArray.
		 */
		ExpireTreeKnownAssignedTransactionIds(
											  xid, parsed->nsubxacts, parsed->subxacts, max_xid);

		/*
		 * Send any cache invalidations attached to the commit. We must
		 * maintain the same order of invalidation then release locks as
		 * occurs in CommitTransaction().
		 */
		ProcessCommittedInvalidationMessages(
											 parsed->msgs, parsed->nmsgs,
											 XactCompletionRelcacheInitFileInval(parsed->xinfo),
											 parsed->dbId, parsed->tsId);

		/*
		 * Release locks, if any. We do this for both two phase and normal one
		 * phase transactions. In effect we are ignoring the prepare phase and
		 * just going straight to lock release.
		 */
		if (parsed->xinfo & XACT_XINFO_HAS_AE_LOCKS)
			StandbyReleaseLockTree(xid, parsed->nsubxacts, parsed->subxacts);
	}

	if (parsed->xinfo & XACT_XINFO_HAS_ORIGIN)
	{
		/* recover apply progress */
		replorigin_advance(origin_id, parsed->origin_lsn, lsn,
						   false /* backward */ , false /* WAL */ );
	}

	/* Make sure files supposed to be dropped are dropped */
	if (parsed->nrels > 0)
	{
		/*
		 * First update minimum recovery point to cover this WAL record. Once
		 * a relation is deleted, there's no going back. The buffer manager
		 * enforces the WAL-first rule for normal updates to relation files,
		 * so that the minimum recovery point is always updated before the
		 * corresponding change in the data file is flushed to disk, but we
		 * have to do the same here since we're bypassing the buffer manager.
		 *
		 * Doing this before deleting the files means that if a deletion fails
		 * for some reason, you cannot start up the system even after restart,
		 * until you fix the underlying situation so that the deletion will
		 * succeed. Alternatively, we could update the minimum recovery point
		 * after deletion, but that would leave a small window where the
		 * WAL-first rule would be violated.
		 */
		XLogFlush(lsn);

		/* Make sure files supposed to be dropped are dropped */
		DropRelationFiles(parsed->xnodes, parsed->nrels, true);
	}

	/*
	 * We issue an XLogFlush() for the same reason we emit ForceSyncCommit()
	 * in normal operation. For example, in CREATE DATABASE, we copy all files
	 * from the template database, and then commit the transaction. If we
	 * crash after all the files have been copied but before the commit, you
	 * have files in the data directory without an entry in pg_database. To
	 * minimize the window for that, we use ForceSyncCommit() to rush the
	 * commit record to disk as quick as possible. We have the same window
	 * during recovery, and forcing an XLogFlush() (which updates
	 * minRecoveryPoint during recovery) helps to reduce that problem window,
	 * for any user that requested ForceSyncCommit().
	 */
	if (XactCompletionForceSyncCommit(parsed->xinfo))
		XLogFlush(lsn);

	/*
	 * If asked by the primary (because someone is waiting for a synchronous
	 * commit = remote_apply), we will need to ask walreceiver to send a reply
	 * immediately.
	 */
	if (XactCompletionApplyFeedback(parsed->xinfo))
		XLogRequestWalReceiverReply();
}

/*
 * Be careful with the order of execution, as with xact_redo_commit().
 * The two functions are similar but differ in key places.
 *
 * Note also that an abort can be for a subtransaction and its children,
 * not just for a top level abort. That means we have to consider
 * topxid != xid, whereas in commit we would find topxid == xid always
 * because subtransaction commit is never WAL logged.
 */
static void
xact_redo_abort(xl_xact_parsed_abort *parsed, TransactionId xid)
{
	TransactionId max_xid;

	Assert(TransactionIdIsValid(xid));

	/* Make sure nextFullXid is beyond any XID mentioned in the record. */
	max_xid = TransactionIdLatest(xid,
								  parsed->nsubxacts,
								  parsed->subxacts);
	AdvanceNextFullTransactionIdPastXid(max_xid);

	if (standbyState == STANDBY_DISABLED)
	{
		/* Mark the transaction aborted in pg_xact, no need for async stuff */
		TransactionIdAbortTree(xid, parsed->nsubxacts, parsed->subxacts);
	}
	else
	{
		/*
		 * If a transaction completion record arrives that has as-yet
		 * unobserved subtransactions then this will not have been fully
		 * handled by the call to RecordKnownAssignedTransactionIds() in the
		 * main recovery loop in xlog.c. So we need to do bookkeeping again to
		 * cover that case. This is confusing and it is easy to think this
		 * call is irrelevant, which has happened three times in development
		 * already. Leave it in.
		 */
		RecordKnownAssignedTransactionIds(max_xid);

		/* Mark the transaction aborted in pg_xact, no need for async stuff */
		TransactionIdAbortTree(xid, parsed->nsubxacts, parsed->subxacts);

		/*
		 * We must update the ProcArray after we have marked clog.
		 */
		ExpireTreeKnownAssignedTransactionIds(
											  xid, parsed->nsubxacts, parsed->subxacts, max_xid);

		/*
		 * There are no invalidation messages to send or undo.
		 */

		/*
		 * Release locks, if any. There are no invalidations to send.
		 */
		if (parsed->xinfo & XACT_XINFO_HAS_AE_LOCKS)
			StandbyReleaseLockTree(xid, parsed->nsubxacts, parsed->subxacts);
	}

	/* Make sure files supposed to be dropped are dropped */
	DropRelationFiles(parsed->xnodes, parsed->nrels, true);
}

void
xact_redo(XLogReaderState *record)
{
	uint8		info = XLogRecGetInfo(record) & XLOG_XACT_OPMASK;

	/* Backup blocks are not used in xact records */
	Assert(!XLogRecHasAnyBlockRefs(record));

	if (info == XLOG_XACT_COMMIT)
	{
		xl_xact_commit *xlrec = (xl_xact_commit *) XLogRecGetData(record);
		xl_xact_parsed_commit parsed;

		ParseCommitRecord(XLogRecGetInfo(record), xlrec, &parsed);
		xact_redo_commit(&parsed, XLogRecGetXid(record),
						 record->EndRecPtr, XLogRecGetOrigin(record));
	}
	else if (info == XLOG_XACT_COMMIT_PREPARED)
	{
		xl_xact_commit *xlrec = (xl_xact_commit *) XLogRecGetData(record);
		xl_xact_parsed_commit parsed;

		ParseCommitRecord(XLogRecGetInfo(record), xlrec, &parsed);
		xact_redo_commit(&parsed, parsed.twophase_xid,
						 record->EndRecPtr, XLogRecGetOrigin(record));

		/* Delete TwoPhaseState gxact entry and/or 2PC file. */
		LWLockAcquire(TwoPhaseStateLock, LW_EXCLUSIVE);
		PrepareRedoRemove(parsed.twophase_xid, false);
		LWLockRelease(TwoPhaseStateLock);
	}
	else if (info == XLOG_XACT_ABORT)
	{
		xl_xact_abort *xlrec = (xl_xact_abort *) XLogRecGetData(record);
		xl_xact_parsed_abort parsed;

		ParseAbortRecord(XLogRecGetInfo(record), xlrec, &parsed);
		xact_redo_abort(&parsed, XLogRecGetXid(record));
	}
	else if (info == XLOG_XACT_ABORT_PREPARED)
	{
		xl_xact_abort *xlrec = (xl_xact_abort *) XLogRecGetData(record);
		xl_xact_parsed_abort parsed;

		ParseAbortRecord(XLogRecGetInfo(record), xlrec, &parsed);
		xact_redo_abort(&parsed, parsed.twophase_xid);

		/* Delete TwoPhaseState gxact entry and/or 2PC file. */
		LWLockAcquire(TwoPhaseStateLock, LW_EXCLUSIVE);
		PrepareRedoRemove(parsed.twophase_xid, false);
		LWLockRelease(TwoPhaseStateLock);
	}
	else if (info == XLOG_XACT_PREPARE)
	{
		/*
		 * Store xid and start/end pointers of the WAL record in TwoPhaseState
		 * gxact entry.
		 */
		LWLockAcquire(TwoPhaseStateLock, LW_EXCLUSIVE);
		PrepareRedoAdd(XLogRecGetData(record),
					   record->ReadRecPtr,
					   record->EndRecPtr,
					   XLogRecGetOrigin(record));
		LWLockRelease(TwoPhaseStateLock);
	}
	else if (info == XLOG_XACT_ASSIGNMENT)
	{
		xl_xact_assignment *xlrec = (xl_xact_assignment *) XLogRecGetData(record);

		if (standbyState >= STANDBY_INITIALIZED)
			ProcArrayApplyXidAssignment(xlrec->xtop,
										xlrec->nsubxacts, xlrec->xsub);
	}
	else
		elog(PANIC, "xact_redo: unknown op code %u", info);
}<|MERGE_RESOLUTION|>--- conflicted
+++ resolved
@@ -2733,13 +2733,9 @@
 		AtEOXact_Files(false);
 		AtEOXact_ComboCid();
 		AtEOXact_HashTables(false);
-<<<<<<< HEAD
 		if (auto_gather_graphmeta)
 			AtEOXact_AgStat(false);
-		AtEOXact_PgStat(false);
-=======
 		AtEOXact_PgStat(false, is_parallel_worker);
->>>>>>> 9e1c9f95
 		AtEOXact_ApplyLauncher(false);
 		pgstat_report_xact_timestamp(0);
 	}
