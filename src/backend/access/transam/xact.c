/*-------------------------------------------------------------------------
 *
 * xact.c
 *	  top level transaction system support routines
 *
 * See src/backend/access/transam/README for more information.
 *
 * Portions Copyright (c) 1996-2020, PostgreSQL Global Development Group
 * Portions Copyright (c) 1994, Regents of the University of California
 *
 *
 * IDENTIFICATION
 *	  src/backend/access/transam/xact.c
 *
 *-------------------------------------------------------------------------
 */

#include "postgres.h"

#include <time.h>
#include <unistd.h>

#include "access/commit_ts.h"
#include "access/multixact.h"
#include "access/parallel.h"
#include "access/subtrans.h"
#include "access/transam.h"
#include "access/twophase.h"
#include "access/xact.h"
#include "access/xlog.h"
#include "access/xloginsert.h"
#include "access/xlogutils.h"
#include "catalog/namespace.h"
#include "catalog/pg_enum.h"
#include "catalog/storage.h"
#include "commands/async.h"
#include "commands/tablecmds.h"
#include "commands/trigger.h"
#include "executor/spi.h"
#include "libpq/be-fsstubs.h"
#include "libpq/pqsignal.h"
#include "miscadmin.h"
#include "pg_trace.h"
#include "pgstat.h"
#include "replication/logical.h"
#include "replication/logicallauncher.h"
#include "replication/origin.h"
#include "replication/syncrep.h"
#include "replication/walsender.h"
#include "storage/condition_variable.h"
#include "storage/fd.h"
#include "storage/lmgr.h"
#include "storage/md.h"
#include "storage/predicate.h"
#include "storage/proc.h"
#include "storage/procarray.h"
#include "storage/sinvaladt.h"
#include "storage/smgr.h"
#include "utils/builtins.h"
#include "utils/catcache.h"
#include "utils/combocid.h"
#include "utils/guc.h"
#include "utils/inval.h"
#include "utils/memutils.h"
#include "utils/relmapper.h"
#include "utils/snapmgr.h"
#include "utils/timeout.h"
#include "utils/timestamp.h"

/*
 *	User-tweakable parameters
 */
int			DefaultXactIsoLevel = XACT_READ_COMMITTED;
int			XactIsoLevel;

bool		DefaultXactReadOnly = false;
bool		XactReadOnly;

bool		DefaultXactDeferrable = false;
bool		XactDeferrable;

int			synchronous_commit = SYNCHRONOUS_COMMIT_ON;

/*
 * When running as a parallel worker, we place only a single
 * TransactionStateData on the parallel worker's state stack, and the XID
 * reflected there will be that of the *innermost* currently-active
 * subtransaction in the backend that initiated parallelism.  However,
 * GetTopTransactionId() and TransactionIdIsCurrentTransactionId()
 * need to return the same answers in the parallel worker as they would have
 * in the user backend, so we need some additional bookkeeping.
 *
 * XactTopFullTransactionId stores the XID of our toplevel transaction, which
 * will be the same as TopTransactionStateData.fullTransactionId in an
 * ordinary backend; but in a parallel backend, which does not have the entire
 * transaction state, it will instead be copied from the backend that started
 * the parallel operation.
 *
 * nParallelCurrentXids will be 0 and ParallelCurrentXids NULL in an ordinary
 * backend, but in a parallel backend, nParallelCurrentXids will contain the
 * number of XIDs that need to be considered current, and ParallelCurrentXids
 * will contain the XIDs themselves.  This includes all XIDs that were current
 * or sub-committed in the parent at the time the parallel operation began.
 * The XIDs are stored sorted in numerical order (not logical order) to make
 * lookups as fast as possible.
 */
FullTransactionId XactTopFullTransactionId = {InvalidTransactionId};
int			nParallelCurrentXids = 0;
TransactionId *ParallelCurrentXids;

/*
 * Miscellaneous flag bits to record events which occur on the top level
 * transaction. These flags are only persisted in MyXactFlags and are intended
 * so we remember to do certain things later on in the transaction. This is
 * globally accessible, so can be set from anywhere in the code that requires
 * recording flags.
 */
int			MyXactFlags;

/*
 *	transaction states - transaction state from server perspective
 */
typedef enum TransState
{
	TRANS_DEFAULT,				/* idle */
	TRANS_START,				/* transaction starting */
	TRANS_INPROGRESS,			/* inside a valid transaction */
	TRANS_COMMIT,				/* commit in progress */
	TRANS_ABORT,				/* abort in progress */
	TRANS_PREPARE				/* prepare in progress */
} TransState;

/*
 *	transaction block states - transaction state of client queries
 *
 * Note: the subtransaction states are used only for non-topmost
 * transactions; the others appear only in the topmost transaction.
 */
typedef enum TBlockState
{
	/* not-in-transaction-block states */
	TBLOCK_DEFAULT,				/* idle */
	TBLOCK_STARTED,				/* running single-query transaction */

	/* transaction block states */
	TBLOCK_BEGIN,				/* starting transaction block */
	TBLOCK_INPROGRESS,			/* live transaction */
	TBLOCK_IMPLICIT_INPROGRESS, /* live transaction after implicit BEGIN */
	TBLOCK_PARALLEL_INPROGRESS, /* live transaction inside parallel worker */
	TBLOCK_END,					/* COMMIT received */
	TBLOCK_ABORT,				/* failed xact, awaiting ROLLBACK */
	TBLOCK_ABORT_END,			/* failed xact, ROLLBACK received */
	TBLOCK_ABORT_PENDING,		/* live xact, ROLLBACK received */
	TBLOCK_PREPARE,				/* live xact, PREPARE received */

	/* subtransaction states */
	TBLOCK_SUBBEGIN,			/* starting a subtransaction */
	TBLOCK_SUBINPROGRESS,		/* live subtransaction */
	TBLOCK_SUBRELEASE,			/* RELEASE received */
	TBLOCK_SUBCOMMIT,			/* COMMIT received while TBLOCK_SUBINPROGRESS */
	TBLOCK_SUBABORT,			/* failed subxact, awaiting ROLLBACK */
	TBLOCK_SUBABORT_END,		/* failed subxact, ROLLBACK received */
	TBLOCK_SUBABORT_PENDING,	/* live subxact, ROLLBACK received */
	TBLOCK_SUBRESTART,			/* live subxact, ROLLBACK TO received */
	TBLOCK_SUBABORT_RESTART		/* failed subxact, ROLLBACK TO received */
} TBlockState;

/*
 *	transaction state structure
 */
typedef struct TransactionStateData
{
	FullTransactionId fullTransactionId;	/* my FullTransactionId */
	SubTransactionId subTransactionId;	/* my subxact ID */
	char	   *name;			/* savepoint name, if any */
	int			savepointLevel; /* savepoint level */
	TransState	state;			/* low-level state */
	TBlockState blockState;		/* high-level state */
	int			nestingLevel;	/* transaction nesting depth */
	int			gucNestLevel;	/* GUC context nesting depth */
	MemoryContext curTransactionContext;	/* my xact-lifetime context */
	ResourceOwner curTransactionOwner;	/* my query resources */
	TransactionId *childXids;	/* subcommitted child XIDs, in XID order */
	int			nChildXids;		/* # of subcommitted child XIDs */
	int			maxChildXids;	/* allocated size of childXids[] */
	Oid			prevUser;		/* previous CurrentUserId setting */
	int			prevSecContext; /* previous SecurityRestrictionContext */
	bool		prevXactReadOnly;	/* entry-time xact r/o state */
	bool		startedInRecovery;	/* did we start in recovery? */
	bool		didLogXid;		/* has xid been included in WAL record? */
	int			parallelModeLevel;	/* Enter/ExitParallelMode counter */
	bool		chain;			/* start a new block after this one */
	struct TransactionStateData *parent;	/* back link to parent */
} TransactionStateData;

typedef TransactionStateData *TransactionState;

/*
 * Serialized representation used to transmit transaction state to parallel
 * workers through shared memory.
 */
typedef struct SerializedTransactionState
{
	int			xactIsoLevel;
	bool		xactDeferrable;
	FullTransactionId topFullTransactionId;
	FullTransactionId currentFullTransactionId;
	CommandId	currentCommandId;
	int			nParallelCurrentXids;
	TransactionId parallelCurrentXids[FLEXIBLE_ARRAY_MEMBER];
} SerializedTransactionState;

/* The size of SerializedTransactionState, not including the final array. */
#define SerializedTransactionStateHeaderSize \
	offsetof(SerializedTransactionState, parallelCurrentXids)

/*
 * CurrentTransactionState always points to the current transaction state
 * block.  It will point to TopTransactionStateData when not in a
 * transaction at all, or when in a top-level transaction.
 */
static TransactionStateData TopTransactionStateData = {
	.state = TRANS_DEFAULT,
	.blockState = TBLOCK_DEFAULT,
};

/*
 * unreportedXids holds XIDs of all subtransactions that have not yet been
 * reported in an XLOG_XACT_ASSIGNMENT record.
 */
static int	nUnreportedXids;
static TransactionId unreportedXids[PGPROC_MAX_CACHED_SUBXIDS];

static TransactionState CurrentTransactionState = &TopTransactionStateData;

/*
 * The subtransaction ID and command ID assignment counters are global
 * to a whole transaction, so we do not keep them in the state stack.
 */
static SubTransactionId currentSubTransactionId;
static CommandId currentCommandId;
static bool currentCommandIdUsed;

/*
 * xactStartTimestamp is the value of transaction_timestamp().
 * stmtStartTimestamp is the value of statement_timestamp().
 * xactStopTimestamp is the time at which we log a commit or abort WAL record.
 * These do not change as we enter and exit subtransactions, so we don't
 * keep them inside the TransactionState stack.
 */
static TimestampTz xactStartTimestamp;
static TimestampTz stmtStartTimestamp;
static TimestampTz xactStopTimestamp;

/*
 * GID to be used for preparing the current transaction.  This is also
 * global to a whole transaction, so we don't keep it in the state stack.
 */
static char *prepareGID;

/*
 * Some commands want to force synchronous commit.
 */
static bool forceSyncCommit = false;

/* Flag for logging statements in a transaction. */
bool		xact_is_sampled = false;

/*
 * Private context for transaction-abort work --- we reserve space for this
 * at startup to ensure that AbortTransaction and AbortSubTransaction can work
 * when we've run out of memory.
 */
static MemoryContext TransactionAbortContext = NULL;

/*
 * List of add-on start- and end-of-xact callbacks
 */
typedef struct XactCallbackItem
{
	struct XactCallbackItem *next;
	XactCallback callback;
	void	   *arg;
} XactCallbackItem;

static XactCallbackItem *Xact_callbacks = NULL;

/*
 * List of add-on start- and end-of-subxact callbacks
 */
typedef struct SubXactCallbackItem
{
	struct SubXactCallbackItem *next;
	SubXactCallback callback;
	void	   *arg;
} SubXactCallbackItem;

static SubXactCallbackItem *SubXact_callbacks = NULL;


/* local function prototypes */
static void AssignTransactionId(TransactionState s);
static void AbortTransaction(void);
static void AtAbort_Memory(void);
static void AtCleanup_Memory(void);
static void AtAbort_ResourceOwner(void);
static void AtCCI_LocalCache(void);
static void AtCommit_Memory(void);
static void AtStart_Cache(void);
static void AtStart_Memory(void);
static void AtStart_ResourceOwner(void);
static void CallXactCallbacks(XactEvent event);
static void CallSubXactCallbacks(SubXactEvent event,
								 SubTransactionId mySubid,
								 SubTransactionId parentSubid);
static void CleanupTransaction(void);
static void CheckTransactionBlock(bool isTopLevel, bool throwError,
								  const char *stmtType);
static void CommitTransaction(void);
static TransactionId RecordTransactionAbort(bool isSubXact);
static void StartTransaction(void);

static void StartSubTransaction(void);
static void CommitSubTransaction(void);
static void AbortSubTransaction(void);
static void CleanupSubTransaction(void);
static void PushTransaction(void);
static void PopTransaction(void);

static void AtSubAbort_Memory(void);
static void AtSubCleanup_Memory(void);
static void AtSubAbort_ResourceOwner(void);
static void AtSubCommit_Memory(void);
static void AtSubStart_Memory(void);
static void AtSubStart_ResourceOwner(void);

static void ShowTransactionState(const char *str);
static void ShowTransactionStateRec(const char *str, TransactionState state);
static const char *BlockStateAsString(TBlockState blockState);
static const char *TransStateAsString(TransState state);


/* ----------------------------------------------------------------
 *	transaction state accessors
 * ----------------------------------------------------------------
 */

/*
 *	IsTransactionState
 *
 *	This returns true if we are inside a valid transaction; that is,
 *	it is safe to initiate database access, take heavyweight locks, etc.
 */
bool
IsTransactionState(void)
{
	TransactionState s = CurrentTransactionState;

	/*
	 * TRANS_DEFAULT and TRANS_ABORT are obviously unsafe states.  However, we
	 * also reject the startup/shutdown states TRANS_START, TRANS_COMMIT,
	 * TRANS_PREPARE since it might be too soon or too late within those
	 * transition states to do anything interesting.  Hence, the only "valid"
	 * state is TRANS_INPROGRESS.
	 */
	return (s->state == TRANS_INPROGRESS);
}

/*
 *	IsAbortedTransactionBlockState
 *
 *	This returns true if we are within an aborted transaction block.
 */
bool
IsAbortedTransactionBlockState(void)
{
	TransactionState s = CurrentTransactionState;

	if (s->blockState == TBLOCK_ABORT ||
		s->blockState == TBLOCK_SUBABORT)
		return true;

	return false;
}


/*
 *	GetTopTransactionId
 *
 * This will return the XID of the main transaction, assigning one if
 * it's not yet set.  Be careful to call this only inside a valid xact.
 */
TransactionId
GetTopTransactionId(void)
{
	if (!FullTransactionIdIsValid(XactTopFullTransactionId))
		AssignTransactionId(&TopTransactionStateData);
	return XidFromFullTransactionId(XactTopFullTransactionId);
}

/*
 *	GetTopTransactionIdIfAny
 *
 * This will return the XID of the main transaction, if one is assigned.
 * It will return InvalidTransactionId if we are not currently inside a
 * transaction, or inside a transaction that hasn't yet been assigned an XID.
 */
TransactionId
GetTopTransactionIdIfAny(void)
{
	return XidFromFullTransactionId(XactTopFullTransactionId);
}

/*
 *	GetCurrentTransactionId
 *
 * This will return the XID of the current transaction (main or sub
 * transaction), assigning one if it's not yet set.  Be careful to call this
 * only inside a valid xact.
 */
TransactionId
GetCurrentTransactionId(void)
{
	TransactionState s = CurrentTransactionState;

	if (!FullTransactionIdIsValid(s->fullTransactionId))
		AssignTransactionId(s);
	return XidFromFullTransactionId(s->fullTransactionId);
}

/*
 *	GetCurrentTransactionIdIfAny
 *
 * This will return the XID of the current sub xact, if one is assigned.
 * It will return InvalidTransactionId if we are not currently inside a
 * transaction, or inside a transaction that hasn't been assigned an XID yet.
 */
TransactionId
GetCurrentTransactionIdIfAny(void)
{
	return XidFromFullTransactionId(CurrentTransactionState->fullTransactionId);
}

/*
 *	GetTopFullTransactionId
 *
 * This will return the FullTransactionId of the main transaction, assigning
 * one if it's not yet set.  Be careful to call this only inside a valid xact.
 */
FullTransactionId
GetTopFullTransactionId(void)
{
	if (!FullTransactionIdIsValid(XactTopFullTransactionId))
		AssignTransactionId(&TopTransactionStateData);
	return XactTopFullTransactionId;
}

/*
 *	GetTopFullTransactionIdIfAny
 *
 * This will return the FullTransactionId of the main transaction, if one is
 * assigned.  It will return InvalidFullTransactionId if we are not currently
 * inside a transaction, or inside a transaction that hasn't yet been assigned
 * one.
 */
FullTransactionId
GetTopFullTransactionIdIfAny(void)
{
	return XactTopFullTransactionId;
}

/*
 *	GetCurrentFullTransactionId
 *
 * This will return the FullTransactionId of the current transaction (main or
 * sub transaction), assigning one if it's not yet set.  Be careful to call
 * this only inside a valid xact.
 */
FullTransactionId
GetCurrentFullTransactionId(void)
{
	TransactionState s = CurrentTransactionState;

	if (!FullTransactionIdIsValid(s->fullTransactionId))
		AssignTransactionId(s);
	return s->fullTransactionId;
}

/*
 *	GetCurrentFullTransactionIdIfAny
 *
 * This will return the FullTransactionId of the current sub xact, if one is
 * assigned.  It will return InvalidFullTransactionId if we are not currently
 * inside a transaction, or inside a transaction that hasn't been assigned one
 * yet.
 */
FullTransactionId
GetCurrentFullTransactionIdIfAny(void)
{
	return CurrentTransactionState->fullTransactionId;
}

/*
 *	MarkCurrentTransactionIdLoggedIfAny
 *
 * Remember that the current xid - if it is assigned - now has been wal logged.
 */
void
MarkCurrentTransactionIdLoggedIfAny(void)
{
	if (FullTransactionIdIsValid(CurrentTransactionState->fullTransactionId))
		CurrentTransactionState->didLogXid = true;
}


/*
 *	GetStableLatestTransactionId
 *
 * Get the transaction's XID if it has one, else read the next-to-be-assigned
 * XID.  Once we have a value, return that same value for the remainder of the
 * current transaction.  This is meant to provide the reference point for the
 * age(xid) function, but might be useful for other maintenance tasks as well.
 */
TransactionId
GetStableLatestTransactionId(void)
{
	static LocalTransactionId lxid = InvalidLocalTransactionId;
	static TransactionId stablexid = InvalidTransactionId;

	if (lxid != MyProc->lxid)
	{
		lxid = MyProc->lxid;
		stablexid = GetTopTransactionIdIfAny();
		if (!TransactionIdIsValid(stablexid))
			stablexid = ReadNewTransactionId();
	}

	Assert(TransactionIdIsValid(stablexid));

	return stablexid;
}

/*
 * AssignTransactionId
 *
 * Assigns a new permanent FullTransactionId to the given TransactionState.
 * We do not assign XIDs to transactions until/unless this is called.
 * Also, any parent TransactionStates that don't yet have XIDs are assigned
 * one; this maintains the invariant that a child transaction has an XID
 * following its parent's.
 */
static void
AssignTransactionId(TransactionState s)
{
	bool		isSubXact = (s->parent != NULL);
	ResourceOwner currentOwner;
	bool		log_unknown_top = false;

	/* Assert that caller didn't screw up */
	Assert(!FullTransactionIdIsValid(s->fullTransactionId));
	Assert(s->state == TRANS_INPROGRESS);

	/*
	 * Workers synchronize transaction state at the beginning of each parallel
	 * operation, so we can't account for new XIDs at this point.
	 */
	if (IsInParallelMode() || IsParallelWorker())
		elog(ERROR, "cannot assign XIDs during a parallel operation");

	/*
	 * Ensure parent(s) have XIDs, so that a child always has an XID later
	 * than its parent.  Mustn't recurse here, or we might get a stack
	 * overflow if we're at the bottom of a huge stack of subtransactions none
	 * of which have XIDs yet.
	 */
	if (isSubXact && !FullTransactionIdIsValid(s->parent->fullTransactionId))
	{
		TransactionState p = s->parent;
		TransactionState *parents;
		size_t		parentOffset = 0;

		parents = palloc(sizeof(TransactionState) * s->nestingLevel);
		while (p != NULL && !FullTransactionIdIsValid(p->fullTransactionId))
		{
			parents[parentOffset++] = p;
			p = p->parent;
		}

		/*
		 * This is technically a recursive call, but the recursion will never
		 * be more than one layer deep.
		 */
		while (parentOffset != 0)
			AssignTransactionId(parents[--parentOffset]);

		pfree(parents);
	}

	/*
	 * When wal_level=logical, guarantee that a subtransaction's xid can only
	 * be seen in the WAL stream if its toplevel xid has been logged before.
	 * If necessary we log an xact_assignment record with fewer than
	 * PGPROC_MAX_CACHED_SUBXIDS. Note that it is fine if didLogXid isn't set
	 * for a transaction even though it appears in a WAL record, we just might
	 * superfluously log something. That can happen when an xid is included
	 * somewhere inside a wal record, but not in XLogRecord->xl_xid, like in
	 * xl_standby_locks.
	 */
	if (isSubXact && XLogLogicalInfoActive() &&
		!TopTransactionStateData.didLogXid)
		log_unknown_top = true;

	/*
	 * Generate a new FullTransactionId and record its xid in PG_PROC and
	 * pg_subtrans.
	 *
	 * NB: we must make the subtrans entry BEFORE the Xid appears anywhere in
	 * shared storage other than PG_PROC; because if there's no room for it in
	 * PG_PROC, the subtrans entry is needed to ensure that other backends see
	 * the Xid as "running".  See GetNewTransactionId.
	 */
	s->fullTransactionId = GetNewTransactionId(isSubXact);
	if (!isSubXact)
		XactTopFullTransactionId = s->fullTransactionId;

	if (isSubXact)
		SubTransSetParent(XidFromFullTransactionId(s->fullTransactionId),
						  XidFromFullTransactionId(s->parent->fullTransactionId));

	/*
	 * If it's a top-level transaction, the predicate locking system needs to
	 * be told about it too.
	 */
	if (!isSubXact)
		RegisterPredicateLockingXid(XidFromFullTransactionId(s->fullTransactionId));

	/*
	 * Acquire lock on the transaction XID.  (We assume this cannot block.) We
	 * have to ensure that the lock is assigned to the transaction's own
	 * ResourceOwner.
	 */
	currentOwner = CurrentResourceOwner;
	CurrentResourceOwner = s->curTransactionOwner;

	XactLockTableInsert(XidFromFullTransactionId(s->fullTransactionId));

	CurrentResourceOwner = currentOwner;

	/*
	 * Every PGPROC_MAX_CACHED_SUBXIDS assigned transaction ids within each
	 * top-level transaction we issue a WAL record for the assignment. We
	 * include the top-level xid and all the subxids that have not yet been
	 * reported using XLOG_XACT_ASSIGNMENT records.
	 *
	 * This is required to limit the amount of shared memory required in a hot
	 * standby server to keep track of in-progress XIDs. See notes for
	 * RecordKnownAssignedTransactionIds().
	 *
	 * We don't keep track of the immediate parent of each subxid, only the
	 * top-level transaction that each subxact belongs to. This is correct in
	 * recovery only because aborted subtransactions are separately WAL
	 * logged.
	 *
	 * This is correct even for the case where several levels above us didn't
	 * have an xid assigned as we recursed up to them beforehand.
	 */
	if (isSubXact && XLogStandbyInfoActive())
	{
		unreportedXids[nUnreportedXids] = XidFromFullTransactionId(s->fullTransactionId);
		nUnreportedXids++;

		/*
		 * ensure this test matches similar one in
		 * RecoverPreparedTransactions()
		 */
		if (nUnreportedXids >= PGPROC_MAX_CACHED_SUBXIDS ||
			log_unknown_top)
		{
			xl_xact_assignment xlrec;

			/*
			 * xtop is always set by now because we recurse up transaction
			 * stack to the highest unassigned xid and then come back down
			 */
			xlrec.xtop = GetTopTransactionId();
			Assert(TransactionIdIsValid(xlrec.xtop));
			xlrec.nsubxacts = nUnreportedXids;

			XLogBeginInsert();
			XLogRegisterData((char *) &xlrec, MinSizeOfXactAssignment);
			XLogRegisterData((char *) unreportedXids,
							 nUnreportedXids * sizeof(TransactionId));

			(void) XLogInsert(RM_XACT_ID, XLOG_XACT_ASSIGNMENT);

			nUnreportedXids = 0;
			/* mark top, not current xact as having been logged */
			TopTransactionStateData.didLogXid = true;
		}
	}
}

/*
 *	GetCurrentSubTransactionId
 */
SubTransactionId
GetCurrentSubTransactionId(void)
{
	TransactionState s = CurrentTransactionState;

	return s->subTransactionId;
}

/*
 *	SubTransactionIsActive
 *
 * Test if the specified subxact ID is still active.  Note caller is
 * responsible for checking whether this ID is relevant to the current xact.
 */
bool
SubTransactionIsActive(SubTransactionId subxid)
{
	TransactionState s;

	for (s = CurrentTransactionState; s != NULL; s = s->parent)
	{
		if (s->state == TRANS_ABORT)
			continue;
		if (s->subTransactionId == subxid)
			return true;
	}
	return false;
}


/*
 *	GetCurrentCommandId
 *
 * "used" must be true if the caller intends to use the command ID to mark
 * inserted/updated/deleted tuples.  false means the ID is being fetched
 * for read-only purposes (ie, as a snapshot validity cutoff).  See
 * CommandCounterIncrement() for discussion.
 */
CommandId
GetCurrentCommandId(bool used)
{
	/* this is global to a transaction, not subtransaction-local */
	if (used)
	{
		/*
		 * Forbid setting currentCommandIdUsed in a parallel worker, because
		 * we have no provision for communicating this back to the master.  We
		 * could relax this restriction when currentCommandIdUsed was already
		 * true at the start of the parallel operation.
		 */
		Assert(!IsParallelWorker());
		currentCommandIdUsed = true;
	}
	return currentCommandId;
}

/*
 *	SetParallelStartTimestamps
 *
 * In a parallel worker, we should inherit the parent transaction's
 * timestamps rather than setting our own.  The parallel worker
 * infrastructure must call this to provide those values before
 * calling StartTransaction() or SetCurrentStatementStartTimestamp().
 */
void
SetParallelStartTimestamps(TimestampTz xact_ts, TimestampTz stmt_ts)
{
	Assert(IsParallelWorker());
	xactStartTimestamp = xact_ts;
	stmtStartTimestamp = stmt_ts;
}

/*
 *	GetCurrentTransactionStartTimestamp
 */
TimestampTz
GetCurrentTransactionStartTimestamp(void)
{
	return xactStartTimestamp;
}

/*
 *	GetCurrentStatementStartTimestamp
 */
TimestampTz
GetCurrentStatementStartTimestamp(void)
{
	return stmtStartTimestamp;
}

/*
 *	GetCurrentTransactionStopTimestamp
 *
 * We return current time if the transaction stop time hasn't been set
 * (which can happen if we decide we don't need to log an XLOG record).
 */
TimestampTz
GetCurrentTransactionStopTimestamp(void)
{
	if (xactStopTimestamp != 0)
		return xactStopTimestamp;
	return GetCurrentTimestamp();
}

/*
 *	SetCurrentStatementStartTimestamp
 *
 * In a parallel worker, this should already have been provided by a call
 * to SetParallelStartTimestamps().
 */
void
SetCurrentStatementStartTimestamp(void)
{
	if (!IsParallelWorker())
		stmtStartTimestamp = GetCurrentTimestamp();
	else
		Assert(stmtStartTimestamp != 0);
}

/*
 *	SetCurrentTransactionStopTimestamp
 */
static inline void
SetCurrentTransactionStopTimestamp(void)
{
	xactStopTimestamp = GetCurrentTimestamp();
}

/*
 *	GetCurrentTransactionNestLevel
 *
 * Note: this will return zero when not inside any transaction, one when
 * inside a top-level transaction, etc.
 */
int
GetCurrentTransactionNestLevel(void)
{
	TransactionState s = CurrentTransactionState;

	return s->nestingLevel;
}


/*
 *	TransactionIdIsCurrentTransactionId
 */
bool
TransactionIdIsCurrentTransactionId(TransactionId xid)
{
	TransactionState s;

	/*
	 * We always say that BootstrapTransactionId is "not my transaction ID"
	 * even when it is (ie, during bootstrap).  Along with the fact that
	 * transam.c always treats BootstrapTransactionId as already committed,
	 * this causes the heapam_visibility.c routines to see all tuples as
	 * committed, which is what we need during bootstrap.  (Bootstrap mode
	 * only inserts tuples, it never updates or deletes them, so all tuples
	 * can be presumed good immediately.)
	 *
	 * Likewise, InvalidTransactionId and FrozenTransactionId are certainly
	 * not my transaction ID, so we can just return "false" immediately for
	 * any non-normal XID.
	 */
	if (!TransactionIdIsNormal(xid))
		return false;

	if (TransactionIdEquals(xid, GetTopTransactionIdIfAny()))
		return true;

	/*
	 * In parallel workers, the XIDs we must consider as current are stored in
	 * ParallelCurrentXids rather than the transaction-state stack.  Note that
	 * the XIDs in this array are sorted numerically rather than according to
	 * transactionIdPrecedes order.
	 */
	if (nParallelCurrentXids > 0)
	{
		int			low,
					high;

		low = 0;
		high = nParallelCurrentXids - 1;
		while (low <= high)
		{
			int			middle;
			TransactionId probe;

			middle = low + (high - low) / 2;
			probe = ParallelCurrentXids[middle];
			if (probe == xid)
				return true;
			else if (probe < xid)
				low = middle + 1;
			else
				high = middle - 1;
		}
		return false;
	}

	/*
	 * We will return true for the Xid of the current subtransaction, any of
	 * its subcommitted children, any of its parents, or any of their
	 * previously subcommitted children.  However, a transaction being aborted
	 * is no longer "current", even though it may still have an entry on the
	 * state stack.
	 */
	for (s = CurrentTransactionState; s != NULL; s = s->parent)
	{
		int			low,
					high;

		if (s->state == TRANS_ABORT)
			continue;
		if (!FullTransactionIdIsValid(s->fullTransactionId))
			continue;			/* it can't have any child XIDs either */
		if (TransactionIdEquals(xid, XidFromFullTransactionId(s->fullTransactionId)))
			return true;
		/* As the childXids array is ordered, we can use binary search */
		low = 0;
		high = s->nChildXids - 1;
		while (low <= high)
		{
			int			middle;
			TransactionId probe;

			middle = low + (high - low) / 2;
			probe = s->childXids[middle];
			if (TransactionIdEquals(probe, xid))
				return true;
			else if (TransactionIdPrecedes(probe, xid))
				low = middle + 1;
			else
				high = middle - 1;
		}
	}

	return false;
}

/*
 *	TransactionStartedDuringRecovery
 *
 * Returns true if the current transaction started while recovery was still
 * in progress. Recovery might have ended since so RecoveryInProgress() might
 * return false already.
 */
bool
TransactionStartedDuringRecovery(void)
{
	return CurrentTransactionState->startedInRecovery;
}

/*
 *	EnterParallelMode
 */
void
EnterParallelMode(void)
{
	TransactionState s = CurrentTransactionState;

	Assert(s->parallelModeLevel >= 0);

	++s->parallelModeLevel;
}

/*
 *	ExitParallelMode
 */
void
ExitParallelMode(void)
{
	TransactionState s = CurrentTransactionState;

	Assert(s->parallelModeLevel > 0);
	Assert(s->parallelModeLevel > 1 || !ParallelContextActive());

	--s->parallelModeLevel;
}

/*
 *	IsInParallelMode
 *
 * Are we in a parallel operation, as either the master or a worker?  Check
 * this to prohibit operations that change backend-local state expected to
 * match across all workers.  Mere caches usually don't require such a
 * restriction.  State modified in a strict push/pop fashion, such as the
 * active snapshot stack, is often fine.
 */
bool
IsInParallelMode(void)
{
	return CurrentTransactionState->parallelModeLevel != 0;
}

/*
 *	CommandCounterIncrement
 */
void
CommandCounterIncrement(void)
{
	/*
	 * If the current value of the command counter hasn't been "used" to mark
	 * tuples, we need not increment it, since there's no need to distinguish
	 * a read-only command from others.  This helps postpone command counter
	 * overflow, and keeps no-op CommandCounterIncrement operations cheap.
	 */
	if (currentCommandIdUsed)
	{
		/*
		 * Workers synchronize transaction state at the beginning of each
		 * parallel operation, so we can't account for new commands after that
		 * point.
		 */
		if (IsInParallelMode() || IsParallelWorker())
			elog(ERROR, "cannot start commands during a parallel operation");

		currentCommandId += 1;
		if (currentCommandId == InvalidCommandId)
		{
			currentCommandId -= 1;
			ereport(ERROR,
					(errcode(ERRCODE_PROGRAM_LIMIT_EXCEEDED),
					 errmsg("cannot have more than 2^32-2 commands in a transaction")));
		}
		currentCommandIdUsed = false;

		/* Propagate new command ID into static snapshots */
		SnapshotSetCommandId(currentCommandId);

		/*
		 * Make any catalog changes done by the just-completed command visible
		 * in the local syscache.  We obviously don't need to do this after a
		 * read-only command.  (But see hacks in inval.c to make real sure we
		 * don't think a command that queued inval messages was read-only.)
		 */
		AtCCI_LocalCache();
	}
}

/*
 * ForceSyncCommit
 *
 * Interface routine to allow commands to force a synchronous commit of the
 * current top-level transaction
 */
void
ForceSyncCommit(void)
{
	forceSyncCommit = true;
}


/* ----------------------------------------------------------------
 *						StartTransaction stuff
 * ----------------------------------------------------------------
 */

/*
 *	AtStart_Cache
 */
static void
AtStart_Cache(void)
{
	AcceptInvalidationMessages();
}

/*
 *	AtStart_Memory
 */
static void
AtStart_Memory(void)
{
	TransactionState s = CurrentTransactionState;

	/*
	 * If this is the first time through, create a private context for
	 * AbortTransaction to work in.  By reserving some space now, we can
	 * insulate AbortTransaction from out-of-memory scenarios.  Like
	 * ErrorContext, we set it up with slow growth rate and a nonzero minimum
	 * size, so that space will be reserved immediately.
	 */
	if (TransactionAbortContext == NULL)
		TransactionAbortContext =
			AllocSetContextCreate(TopMemoryContext,
								  "TransactionAbortContext",
								  32 * 1024,
								  32 * 1024,
								  32 * 1024);

	/*
	 * We shouldn't have a transaction context already.
	 */
	Assert(TopTransactionContext == NULL);

	/*
	 * Create a toplevel context for the transaction.
	 */
	TopTransactionContext =
		AllocSetContextCreate(TopMemoryContext,
							  "TopTransactionContext",
							  ALLOCSET_DEFAULT_SIZES);

	/*
	 * In a top-level transaction, CurTransactionContext is the same as
	 * TopTransactionContext.
	 */
	CurTransactionContext = TopTransactionContext;
	s->curTransactionContext = CurTransactionContext;

	/* Make the CurTransactionContext active. */
	MemoryContextSwitchTo(CurTransactionContext);
}

/*
 *	AtStart_ResourceOwner
 */
static void
AtStart_ResourceOwner(void)
{
	TransactionState s = CurrentTransactionState;

	/*
	 * We shouldn't have a transaction resource owner already.
	 */
	Assert(TopTransactionResourceOwner == NULL);

	/*
	 * Create a toplevel resource owner for the transaction.
	 */
	s->curTransactionOwner = ResourceOwnerCreate(NULL, "TopTransaction");

	TopTransactionResourceOwner = s->curTransactionOwner;
	CurTransactionResourceOwner = s->curTransactionOwner;
	CurrentResourceOwner = s->curTransactionOwner;
}

/* ----------------------------------------------------------------
 *						StartSubTransaction stuff
 * ----------------------------------------------------------------
 */

/*
 * AtSubStart_Memory
 */
static void
AtSubStart_Memory(void)
{
	TransactionState s = CurrentTransactionState;

	Assert(CurTransactionContext != NULL);

	/*
	 * Create a CurTransactionContext, which will be used to hold data that
	 * survives subtransaction commit but disappears on subtransaction abort.
	 * We make it a child of the immediate parent's CurTransactionContext.
	 */
	CurTransactionContext = AllocSetContextCreate(CurTransactionContext,
												  "CurTransactionContext",
												  ALLOCSET_DEFAULT_SIZES);
	s->curTransactionContext = CurTransactionContext;

	/* Make the CurTransactionContext active. */
	MemoryContextSwitchTo(CurTransactionContext);
}

/*
 * AtSubStart_ResourceOwner
 */
static void
AtSubStart_ResourceOwner(void)
{
	TransactionState s = CurrentTransactionState;

	Assert(s->parent != NULL);

	/*
	 * Create a resource owner for the subtransaction.  We make it a child of
	 * the immediate parent's resource owner.
	 */
	s->curTransactionOwner =
		ResourceOwnerCreate(s->parent->curTransactionOwner,
							"SubTransaction");

	CurTransactionResourceOwner = s->curTransactionOwner;
	CurrentResourceOwner = s->curTransactionOwner;
}

/* ----------------------------------------------------------------
 *						CommitTransaction stuff
 * ----------------------------------------------------------------
 */

/*
 *	RecordTransactionCommit
 *
 * Returns latest XID among xact and its children, or InvalidTransactionId
 * if the xact has no XID.  (We compute that here just because it's easier.)
 *
 * If you change this function, see RecordTransactionCommitPrepared also.
 */
static TransactionId
RecordTransactionCommit(void)
{
	TransactionId xid = GetTopTransactionIdIfAny();
	bool		markXidCommitted = TransactionIdIsValid(xid);
	TransactionId latestXid = InvalidTransactionId;
	int			nrels;
	RelFileNode *rels;
	int			nchildren;
	TransactionId *children;
	int			nmsgs = 0;
	SharedInvalidationMessage *invalMessages = NULL;
	bool		RelcacheInitFileInval = false;
	bool		wrote_xlog;

	/* Get data needed for commit record */
	nrels = smgrGetPendingDeletes(true, &rels);
	nchildren = xactGetCommittedChildren(&children);
	if (XLogStandbyInfoActive())
		nmsgs = xactGetCommittedInvalidationMessages(&invalMessages,
													 &RelcacheInitFileInval);
	wrote_xlog = (XactLastRecEnd != 0);

	/*
	 * If we haven't been assigned an XID yet, we neither can, nor do we want
	 * to write a COMMIT record.
	 */
	if (!markXidCommitted)
	{
		/*
		 * We expect that every RelationDropStorage is followed by a catalog
		 * update, and hence XID assignment, so we shouldn't get here with any
		 * pending deletes.  Use a real test not just an Assert to check this,
		 * since it's a bit fragile.
		 */
		if (nrels != 0)
			elog(ERROR, "cannot commit a transaction that deleted files but has no xid");

		/* Can't have child XIDs either; AssignTransactionId enforces this */
		Assert(nchildren == 0);

		/*
		 * Transactions without an assigned xid can contain invalidation
		 * messages (e.g. explicit relcache invalidations or catcache
		 * invalidations for inplace updates); standbys need to process those.
		 * We can't emit a commit record without an xid, and we don't want to
		 * force assigning an xid, because that'd be problematic for e.g.
		 * vacuum.  Hence we emit a bespoke record for the invalidations. We
		 * don't want to use that in case a commit record is emitted, so they
		 * happen synchronously with commits (besides not wanting to emit more
		 * WAL records).
		 */
		if (nmsgs != 0)
		{
			LogStandbyInvalidations(nmsgs, invalMessages,
									RelcacheInitFileInval);
			wrote_xlog = true;	/* not strictly necessary */
		}

		/*
		 * If we didn't create XLOG entries, we're done here; otherwise we
		 * should trigger flushing those entries the same as a commit record
		 * would.  This will primarily happen for HOT pruning and the like; we
		 * want these to be flushed to disk in due time.
		 */
		if (!wrote_xlog)
			goto cleanup;
	}
	else
	{
		bool		replorigin;

		/*
		 * Are we using the replication origins feature?  Or, in other words,
		 * are we replaying remote actions?
		 */
		replorigin = (replorigin_session_origin != InvalidRepOriginId &&
					  replorigin_session_origin != DoNotReplicateId);

		/*
		 * Begin commit critical section and insert the commit XLOG record.
		 */
		/* Tell bufmgr and smgr to prepare for commit */
		BufmgrCommit();

		/*
		 * Mark ourselves as within our "commit critical section".  This
		 * forces any concurrent checkpoint to wait until we've updated
		 * pg_xact.  Without this, it is possible for the checkpoint to set
		 * REDO after the XLOG record but fail to flush the pg_xact update to
		 * disk, leading to loss of the transaction commit if the system
		 * crashes a little later.
		 *
		 * Note: we could, but don't bother to, set this flag in
		 * RecordTransactionAbort.  That's because loss of a transaction abort
		 * is noncritical; the presumption would be that it aborted, anyway.
		 *
		 * It's safe to change the delayChkpt flag of our own backend without
		 * holding the ProcArrayLock, since we're the only one modifying it.
		 * This makes checkpoint's determination of which xacts are delayChkpt
		 * a bit fuzzy, but it doesn't matter.
		 */
		START_CRIT_SECTION();
		MyProc->delayChkpt = true;

		SetCurrentTransactionStopTimestamp();

		XactLogCommitRecord(xactStopTimestamp,
							nchildren, children, nrels, rels,
							nmsgs, invalMessages,
							RelcacheInitFileInval, forceSyncCommit,
							MyXactFlags,
							InvalidTransactionId, NULL /* plain commit */ );

		if (replorigin)
			/* Move LSNs forward for this replication origin */
			replorigin_session_advance(replorigin_session_origin_lsn,
									   XactLastRecEnd);

		/*
		 * Record commit timestamp.  The value comes from plain commit
		 * timestamp if there's no replication origin; otherwise, the
		 * timestamp was already set in replorigin_session_origin_timestamp by
		 * replication.
		 *
		 * We don't need to WAL-log anything here, as the commit record
		 * written above already contains the data.
		 */

		if (!replorigin || replorigin_session_origin_timestamp == 0)
			replorigin_session_origin_timestamp = xactStopTimestamp;

		TransactionTreeSetCommitTsData(xid, nchildren, children,
									   replorigin_session_origin_timestamp,
									   replorigin_session_origin, false);
	}

	/*
	 * Check if we want to commit asynchronously.  We can allow the XLOG flush
	 * to happen asynchronously if synchronous_commit=off, or if the current
	 * transaction has not performed any WAL-logged operation or didn't assign
	 * an xid.  The transaction can end up not writing any WAL, even if it has
	 * an xid, if it only wrote to temporary and/or unlogged tables.  It can
	 * end up having written WAL without an xid if it did HOT pruning.  In
	 * case of a crash, the loss of such a transaction will be irrelevant;
	 * temp tables will be lost anyway, unlogged tables will be truncated and
	 * HOT pruning will be done again later. (Given the foregoing, you might
	 * think that it would be unnecessary to emit the XLOG record at all in
	 * this case, but we don't currently try to do that.  It would certainly
	 * cause problems at least in Hot Standby mode, where the
	 * KnownAssignedXids machinery requires tracking every XID assignment.  It
	 * might be OK to skip it only when wal_level < replica, but for now we
	 * don't.)
	 *
	 * However, if we're doing cleanup of any non-temp rels or committing any
	 * command that wanted to force sync commit, then we must flush XLOG
	 * immediately.  (We must not allow asynchronous commit if there are any
	 * non-temp tables to be deleted, because we might delete the files before
	 * the COMMIT record is flushed to disk.  We do allow asynchronous commit
	 * if all to-be-deleted tables are temporary though, since they are lost
	 * anyway if we crash.)
	 */
	if ((wrote_xlog && markXidCommitted &&
		 synchronous_commit > SYNCHRONOUS_COMMIT_OFF) ||
		forceSyncCommit || nrels > 0)
	{
		XLogFlush(XactLastRecEnd);

		/*
		 * Now we may update the CLOG, if we wrote a COMMIT record above
		 */
		if (markXidCommitted)
			TransactionIdCommitTree(xid, nchildren, children);
	}
	else
	{
		/*
		 * Asynchronous commit case:
		 *
		 * This enables possible committed transaction loss in the case of a
		 * postmaster crash because WAL buffers are left unwritten. Ideally we
		 * could issue the WAL write without the fsync, but some
		 * wal_sync_methods do not allow separate write/fsync.
		 *
		 * Report the latest async commit LSN, so that the WAL writer knows to
		 * flush this commit.
		 */
		XLogSetAsyncXactLSN(XactLastRecEnd);

		/*
		 * We must not immediately update the CLOG, since we didn't flush the
		 * XLOG. Instead, we store the LSN up to which the XLOG must be
		 * flushed before the CLOG may be updated.
		 */
		if (markXidCommitted)
			TransactionIdAsyncCommitTree(xid, nchildren, children, XactLastRecEnd);
	}

	/*
	 * If we entered a commit critical section, leave it now, and let
	 * checkpoints proceed.
	 */
	if (markXidCommitted)
	{
		MyProc->delayChkpt = false;
		END_CRIT_SECTION();
	}

	/* Compute latestXid while we have the child XIDs handy */
	latestXid = TransactionIdLatest(xid, nchildren, children);

	/*
	 * Wait for synchronous replication, if required. Similar to the decision
	 * above about using committing asynchronously we only want to wait if
	 * this backend assigned an xid and wrote WAL.  No need to wait if an xid
	 * was assigned due to temporary/unlogged tables or due to HOT pruning.
	 *
	 * Note that at this stage we have marked clog, but still show as running
	 * in the procarray and continue to hold locks.
	 */
	if (wrote_xlog && markXidCommitted)
		SyncRepWaitForLSN(XactLastRecEnd, true);

	/* remember end of last commit record */
	XactLastCommitEnd = XactLastRecEnd;

	/* Reset XactLastRecEnd until the next transaction writes something */
	XactLastRecEnd = 0;
cleanup:
	/* Clean up local data */
	if (rels)
		pfree(rels);

	return latestXid;
}


/*
 *	AtCCI_LocalCache
 */
static void
AtCCI_LocalCache(void)
{
	/*
	 * Make any pending relation map changes visible.  We must do this before
	 * processing local sinval messages, so that the map changes will get
	 * reflected into the relcache when relcache invals are processed.
	 */
	AtCCI_RelationMap();

	/*
	 * Make catalog changes visible to me for the next command.
	 */
	CommandEndInvalidationMessages();
}

/*
 *	AtCommit_Memory
 */
static void
AtCommit_Memory(void)
{
	/*
	 * Now that we're "out" of a transaction, have the system allocate things
	 * in the top memory context instead of per-transaction contexts.
	 */
	MemoryContextSwitchTo(TopMemoryContext);

	/*
	 * Release all transaction-local memory.
	 */
	Assert(TopTransactionContext != NULL);
	MemoryContextDelete(TopTransactionContext);
	TopTransactionContext = NULL;
	CurTransactionContext = NULL;
	CurrentTransactionState->curTransactionContext = NULL;
}

/* ----------------------------------------------------------------
 *						CommitSubTransaction stuff
 * ----------------------------------------------------------------
 */

/*
 * AtSubCommit_Memory
 */
static void
AtSubCommit_Memory(void)
{
	TransactionState s = CurrentTransactionState;

	Assert(s->parent != NULL);

	/* Return to parent transaction level's memory context. */
	CurTransactionContext = s->parent->curTransactionContext;
	MemoryContextSwitchTo(CurTransactionContext);

	/*
	 * Ordinarily we cannot throw away the child's CurTransactionContext,
	 * since the data it contains will be needed at upper commit.  However, if
	 * there isn't actually anything in it, we can throw it away.  This avoids
	 * a small memory leak in the common case of "trivial" subxacts.
	 */
	if (MemoryContextIsEmpty(s->curTransactionContext))
	{
		MemoryContextDelete(s->curTransactionContext);
		s->curTransactionContext = NULL;
	}
}

/*
 * AtSubCommit_childXids
 *
 * Pass my own XID and my child XIDs up to my parent as committed children.
 */
static void
AtSubCommit_childXids(void)
{
	TransactionState s = CurrentTransactionState;
	int			new_nChildXids;

	Assert(s->parent != NULL);

	/*
	 * The parent childXids array will need to hold my XID and all my
	 * childXids, in addition to the XIDs already there.
	 */
	new_nChildXids = s->parent->nChildXids + s->nChildXids + 1;

	/* Allocate or enlarge the parent array if necessary */
	if (s->parent->maxChildXids < new_nChildXids)
	{
		int			new_maxChildXids;
		TransactionId *new_childXids;

		/*
		 * Make it 2x what's needed right now, to avoid having to enlarge it
		 * repeatedly. But we can't go above MaxAllocSize.  (The latter limit
		 * is what ensures that we don't need to worry about integer overflow
		 * here or in the calculation of new_nChildXids.)
		 */
		new_maxChildXids = Min(new_nChildXids * 2,
							   (int) (MaxAllocSize / sizeof(TransactionId)));

		if (new_maxChildXids < new_nChildXids)
			ereport(ERROR,
					(errcode(ERRCODE_PROGRAM_LIMIT_EXCEEDED),
					 errmsg("maximum number of committed subtransactions (%d) exceeded",
							(int) (MaxAllocSize / sizeof(TransactionId)))));

		/*
		 * We keep the child-XID arrays in TopTransactionContext; this avoids
		 * setting up child-transaction contexts for what might be just a few
		 * bytes of grandchild XIDs.
		 */
		if (s->parent->childXids == NULL)
			new_childXids =
				MemoryContextAlloc(TopTransactionContext,
								   new_maxChildXids * sizeof(TransactionId));
		else
			new_childXids = repalloc(s->parent->childXids,
									 new_maxChildXids * sizeof(TransactionId));

		s->parent->childXids = new_childXids;
		s->parent->maxChildXids = new_maxChildXids;
	}

	/*
	 * Copy all my XIDs to parent's array.
	 *
	 * Note: We rely on the fact that the XID of a child always follows that
	 * of its parent.  By copying the XID of this subtransaction before the
	 * XIDs of its children, we ensure that the array stays ordered. Likewise,
	 * all XIDs already in the array belong to subtransactions started and
	 * subcommitted before us, so their XIDs must precede ours.
	 */
	s->parent->childXids[s->parent->nChildXids] = XidFromFullTransactionId(s->fullTransactionId);

	if (s->nChildXids > 0)
		memcpy(&s->parent->childXids[s->parent->nChildXids + 1],
			   s->childXids,
			   s->nChildXids * sizeof(TransactionId));

	s->parent->nChildXids = new_nChildXids;

	/* Release child's array to avoid leakage */
	if (s->childXids != NULL)
		pfree(s->childXids);
	/* We must reset these to avoid double-free if fail later in commit */
	s->childXids = NULL;
	s->nChildXids = 0;
	s->maxChildXids = 0;
}

/* ----------------------------------------------------------------
 *						AbortTransaction stuff
 * ----------------------------------------------------------------
 */

/*
 *	RecordTransactionAbort
 *
 * Returns latest XID among xact and its children, or InvalidTransactionId
 * if the xact has no XID.  (We compute that here just because it's easier.)
 */
static TransactionId
RecordTransactionAbort(bool isSubXact)
{
	TransactionId xid = GetCurrentTransactionIdIfAny();
	TransactionId latestXid;
	int			nrels;
	RelFileNode *rels;
	int			nchildren;
	TransactionId *children;
	TimestampTz xact_time;

	/*
	 * If we haven't been assigned an XID, nobody will care whether we aborted
	 * or not.  Hence, we're done in that case.  It does not matter if we have
	 * rels to delete (note that this routine is not responsible for actually
	 * deleting 'em).  We cannot have any child XIDs, either.
	 */
	if (!TransactionIdIsValid(xid))
	{
		/* Reset XactLastRecEnd until the next transaction writes something */
		if (!isSubXact)
			XactLastRecEnd = 0;
		return InvalidTransactionId;
	}

	/*
	 * We have a valid XID, so we should write an ABORT record for it.
	 *
	 * We do not flush XLOG to disk here, since the default assumption after a
	 * crash would be that we aborted, anyway.  For the same reason, we don't
	 * need to worry about interlocking against checkpoint start.
	 */

	/*
	 * Check that we haven't aborted halfway through RecordTransactionCommit.
	 */
	if (TransactionIdDidCommit(xid))
		elog(PANIC, "cannot abort transaction %u, it was already committed",
			 xid);

	/* Fetch the data we need for the abort record */
	nrels = smgrGetPendingDeletes(false, &rels);
	nchildren = xactGetCommittedChildren(&children);

	/* XXX do we really need a critical section here? */
	START_CRIT_SECTION();

	/* Write the ABORT record */
	if (isSubXact)
		xact_time = GetCurrentTimestamp();
	else
	{
		SetCurrentTransactionStopTimestamp();
		xact_time = xactStopTimestamp;
	}

	XactLogAbortRecord(xact_time,
					   nchildren, children,
					   nrels, rels,
					   MyXactFlags, InvalidTransactionId,
					   NULL);

	/*
	 * Report the latest async abort LSN, so that the WAL writer knows to
	 * flush this abort. There's nothing to be gained by delaying this, since
	 * WALWriter may as well do this when it can. This is important with
	 * streaming replication because if we don't flush WAL regularly we will
	 * find that large aborts leave us with a long backlog for when commits
	 * occur after the abort, increasing our window of data loss should
	 * problems occur at that point.
	 */
	if (!isSubXact)
		XLogSetAsyncXactLSN(XactLastRecEnd);

	/*
	 * Mark the transaction aborted in clog.  This is not absolutely necessary
	 * but we may as well do it while we are here; also, in the subxact case
	 * it is helpful because XactLockTableWait makes use of it to avoid
	 * waiting for already-aborted subtransactions.  It is OK to do it without
	 * having flushed the ABORT record to disk, because in event of a crash
	 * we'd be assumed to have aborted anyway.
	 */
	TransactionIdAbortTree(xid, nchildren, children);

	END_CRIT_SECTION();

	/* Compute latestXid while we have the child XIDs handy */
	latestXid = TransactionIdLatest(xid, nchildren, children);

	/*
	 * If we're aborting a subtransaction, we can immediately remove failed
	 * XIDs from PGPROC's cache of running child XIDs.  We do that here for
	 * subxacts, because we already have the child XID array at hand.  For
	 * main xacts, the equivalent happens just after this function returns.
	 */
	if (isSubXact)
		XidCacheRemoveRunningXids(xid, nchildren, children, latestXid);

	/* Reset XactLastRecEnd until the next transaction writes something */
	if (!isSubXact)
		XactLastRecEnd = 0;

	/* And clean up local data */
	if (rels)
		pfree(rels);

	return latestXid;
}

/*
 *	AtAbort_Memory
 */
static void
AtAbort_Memory(void)
{
	/*
	 * Switch into TransactionAbortContext, which should have some free space
	 * even if nothing else does.  We'll work in this context until we've
	 * finished cleaning up.
	 *
	 * It is barely possible to get here when we've not been able to create
	 * TransactionAbortContext yet; if so use TopMemoryContext.
	 */
	if (TransactionAbortContext != NULL)
		MemoryContextSwitchTo(TransactionAbortContext);
	else
		MemoryContextSwitchTo(TopMemoryContext);
}

/*
 * AtSubAbort_Memory
 */
static void
AtSubAbort_Memory(void)
{
	Assert(TransactionAbortContext != NULL);

	MemoryContextSwitchTo(TransactionAbortContext);
}


/*
 *	AtAbort_ResourceOwner
 */
static void
AtAbort_ResourceOwner(void)
{
	/*
	 * Make sure we have a valid ResourceOwner, if possible (else it will be
	 * NULL, which is OK)
	 */
	CurrentResourceOwner = TopTransactionResourceOwner;
}

/*
 * AtSubAbort_ResourceOwner
 */
static void
AtSubAbort_ResourceOwner(void)
{
	TransactionState s = CurrentTransactionState;

	/* Make sure we have a valid ResourceOwner */
	CurrentResourceOwner = s->curTransactionOwner;
}


/*
 * AtSubAbort_childXids
 */
static void
AtSubAbort_childXids(void)
{
	TransactionState s = CurrentTransactionState;

	/*
	 * We keep the child-XID arrays in TopTransactionContext (see
	 * AtSubCommit_childXids).  This means we'd better free the array
	 * explicitly at abort to avoid leakage.
	 */
	if (s->childXids != NULL)
		pfree(s->childXids);
	s->childXids = NULL;
	s->nChildXids = 0;
	s->maxChildXids = 0;

	/*
	 * We could prune the unreportedXids array here. But we don't bother. That
	 * would potentially reduce number of XLOG_XACT_ASSIGNMENT records but it
	 * would likely introduce more CPU time into the more common paths, so we
	 * choose not to do that.
	 */
}

/* ----------------------------------------------------------------
 *						CleanupTransaction stuff
 * ----------------------------------------------------------------
 */

/*
 *	AtCleanup_Memory
 */
static void
AtCleanup_Memory(void)
{
	Assert(CurrentTransactionState->parent == NULL);

	/*
	 * Now that we're "out" of a transaction, have the system allocate things
	 * in the top memory context instead of per-transaction contexts.
	 */
	MemoryContextSwitchTo(TopMemoryContext);

	/*
	 * Clear the special abort context for next time.
	 */
	if (TransactionAbortContext != NULL)
		MemoryContextResetAndDeleteChildren(TransactionAbortContext);

	/*
	 * Release all transaction-local memory.
	 */
	if (TopTransactionContext != NULL)
		MemoryContextDelete(TopTransactionContext);
	TopTransactionContext = NULL;
	CurTransactionContext = NULL;
	CurrentTransactionState->curTransactionContext = NULL;
}


/* ----------------------------------------------------------------
 *						CleanupSubTransaction stuff
 * ----------------------------------------------------------------
 */

/*
 * AtSubCleanup_Memory
 */
static void
AtSubCleanup_Memory(void)
{
	TransactionState s = CurrentTransactionState;

	Assert(s->parent != NULL);

	/* Make sure we're not in an about-to-be-deleted context */
	MemoryContextSwitchTo(s->parent->curTransactionContext);
	CurTransactionContext = s->parent->curTransactionContext;

	/*
	 * Clear the special abort context for next time.
	 */
	if (TransactionAbortContext != NULL)
		MemoryContextResetAndDeleteChildren(TransactionAbortContext);

	/*
	 * Delete the subxact local memory contexts. Its CurTransactionContext can
	 * go too (note this also kills CurTransactionContexts from any children
	 * of the subxact).
	 */
	if (s->curTransactionContext)
		MemoryContextDelete(s->curTransactionContext);
	s->curTransactionContext = NULL;
}

/* ----------------------------------------------------------------
 *						interface routines
 * ----------------------------------------------------------------
 */

/*
 *	StartTransaction
 */
static void
StartTransaction(void)
{
	TransactionState s;
	VirtualTransactionId vxid;

	/*
	 * Let's just make sure the state stack is empty
	 */
	s = &TopTransactionStateData;
	CurrentTransactionState = s;

	Assert(!FullTransactionIdIsValid(XactTopFullTransactionId));

	/* check the current transaction state */
	Assert(s->state == TRANS_DEFAULT);

	/*
	 * Set the current transaction state information appropriately during
	 * start processing.  Note that once the transaction status is switched
	 * this process cannot fail until the user ID and the security context
	 * flags are fetched below.
	 */
	s->state = TRANS_START;
	s->fullTransactionId = InvalidFullTransactionId;	/* until assigned */

	/* Determine if statements are logged in this transaction */
	xact_is_sampled = log_xact_sample_rate != 0 &&
		(log_xact_sample_rate == 1 ||
		 random() <= log_xact_sample_rate * MAX_RANDOM_VALUE);

	/*
	 * initialize current transaction state fields
	 *
	 * note: prevXactReadOnly is not used at the outermost level
	 */
	s->nestingLevel = 1;
	s->gucNestLevel = 1;
	s->childXids = NULL;
	s->nChildXids = 0;
	s->maxChildXids = 0;

	/*
	 * Once the current user ID and the security context flags are fetched,
	 * both will be properly reset even if transaction startup fails.
	 */
	GetUserIdAndSecContext(&s->prevUser, &s->prevSecContext);

	/* SecurityRestrictionContext should never be set outside a transaction */
	Assert(s->prevSecContext == 0);

	/*
	 * Make sure we've reset xact state variables
	 *
	 * If recovery is still in progress, mark this transaction as read-only.
	 * We have lower level defences in XLogInsert and elsewhere to stop us
	 * from modifying data during recovery, but this gives the normal
	 * indication to the user that the transaction is read-only.
	 */
	if (RecoveryInProgress())
	{
		s->startedInRecovery = true;
		XactReadOnly = true;
	}
	else
	{
		s->startedInRecovery = false;
		XactReadOnly = DefaultXactReadOnly;
	}
	XactDeferrable = DefaultXactDeferrable;
	XactIsoLevel = DefaultXactIsoLevel;
	forceSyncCommit = false;
	MyXactFlags = 0;

	/*
	 * reinitialize within-transaction counters
	 */
	s->subTransactionId = TopSubTransactionId;
	currentSubTransactionId = TopSubTransactionId;
	currentCommandId = FirstCommandId;
	currentCommandIdUsed = false;

	/*
	 * initialize reported xid accounting
	 */
	nUnreportedXids = 0;
	s->didLogXid = false;

	/*
	 * must initialize resource-management stuff first
	 */
	AtStart_Memory();
	AtStart_ResourceOwner();

	/*
	 * Assign a new LocalTransactionId, and combine it with the backendId to
	 * form a virtual transaction id.
	 */
	vxid.backendId = MyBackendId;
	vxid.localTransactionId = GetNextLocalTransactionId();

	/*
	 * Lock the virtual transaction id before we announce it in the proc array
	 */
	VirtualXactLockTableInsert(vxid);

	/*
	 * Advertise it in the proc array.  We assume assignment of
	 * localTransactionId is atomic, and the backendId should be set already.
	 */
	Assert(MyProc->backendId == vxid.backendId);
	MyProc->lxid = vxid.localTransactionId;

	TRACE_POSTGRESQL_TRANSACTION_START(vxid.localTransactionId);

	/*
	 * set transaction_timestamp() (a/k/a now()).  Normally, we want this to
	 * be the same as the first command's statement_timestamp(), so don't do a
	 * fresh GetCurrentTimestamp() call (which'd be expensive anyway).  But
	 * for transactions started inside procedures (i.e., nonatomic SPI
	 * contexts), we do need to advance the timestamp.  Also, in a parallel
	 * worker, the timestamp should already have been provided by a call to
	 * SetParallelStartTimestamps().
	 */
	if (!IsParallelWorker())
	{
		if (!SPI_inside_nonatomic_context())
			xactStartTimestamp = stmtStartTimestamp;
		else
			xactStartTimestamp = GetCurrentTimestamp();
	}
	else
		Assert(xactStartTimestamp != 0);
	pgstat_report_xact_timestamp(xactStartTimestamp);
	/* Mark xactStopTimestamp as unset. */
	xactStopTimestamp = 0;

	/*
	 * initialize other subsystems for new transaction
	 */
	AtStart_GUC();
	AtStart_Cache();
	AfterTriggerBeginXact();

	/*
	 * done with start processing, set current transaction state to "in
	 * progress"
	 */
	s->state = TRANS_INPROGRESS;

	ShowTransactionState("StartTransaction");
}


/*
 *	CommitTransaction
 *
 * NB: if you change this routine, better look at PrepareTransaction too!
 */
static void
CommitTransaction(void)
{
	TransactionState s = CurrentTransactionState;
	TransactionId latestXid;
	bool		is_parallel_worker;

	is_parallel_worker = (s->blockState == TBLOCK_PARALLEL_INPROGRESS);

	/* Enforce parallel mode restrictions during parallel worker commit. */
	if (is_parallel_worker)
		EnterParallelMode();

	ShowTransactionState("CommitTransaction");

	/*
	 * check the current transaction state
	 */
	if (s->state != TRANS_INPROGRESS)
		elog(WARNING, "CommitTransaction while in %s state",
			 TransStateAsString(s->state));
	Assert(s->parent == NULL);

	/*
	 * Do pre-commit processing that involves calling user-defined code, such
	 * as triggers.  Since closing cursors could queue trigger actions,
	 * triggers could open cursors, etc, we have to keep looping until there's
	 * nothing left to do.
	 */
	for (;;)
	{
		/*
		 * Fire all currently pending deferred triggers.
		 */
		AfterTriggerFireDeferred();

		/*
		 * Close open portals (converting holdable ones into static portals).
		 * If there weren't any, we are done ... otherwise loop back to check
		 * if they queued deferred triggers.  Lather, rinse, repeat.
		 */
		if (!PreCommit_Portals(false))
			break;
	}

	CallXactCallbacks(is_parallel_worker ? XACT_EVENT_PARALLEL_PRE_COMMIT
					  : XACT_EVENT_PRE_COMMIT);

	/*
	 * The remaining actions cannot call any user-defined code, so it's safe
	 * to start shutting down within-transaction services.  But note that most
	 * of this stuff could still throw an error, which would switch us into
	 * the transaction-abort path.
	 */

	/* If we might have parallel workers, clean them up now. */
	if (IsInParallelMode())
		AtEOXact_Parallel(true);

	/* Shut down the deferred-trigger manager */
	AfterTriggerEndXact(true);

	/*
	 * Let ON COMMIT management do its thing (must happen after closing
	 * cursors, to avoid dangling-reference problems)
	 */
	PreCommit_on_commit_actions();

<<<<<<< HEAD
	/* The catalog ag_graphmeta is opened and modified during commit AgStat.
	 * In the commit phase, any relation must not be opened.
	 * So AgStat must be processed during the PreCommit phase */
	if (auto_gather_graphmeta)
		AtEOXact_AgStat(true);
=======
	/*
	 * Synchronize files that are created and not WAL-logged during this
	 * transaction. This must happen before AtEOXact_RelationMap(), so that we
	 * don't see committed-but-broken files after a crash.
	 */
	smgrDoPendingSyncs(true, is_parallel_worker);
>>>>>>> 8f4ee44b

	/* close large objects before lower-level cleanup */
	AtEOXact_LargeObject(true);

	/*
	 * Insert notifications sent by NOTIFY commands into the queue.  This
	 * should be late in the pre-commit sequence to minimize time spent
	 * holding the notify-insertion lock.  However, this could result in
	 * creating a snapshot, so we must do it before serializable cleanup.
	 */
	PreCommit_Notify();

	/*
	 * Mark serializable transaction as complete for predicate locking
	 * purposes.  This should be done as late as we can put it and still allow
	 * errors to be raised for failure patterns found at commit.  This is not
	 * appropriate in a parallel worker however, because we aren't committing
	 * the leader's transaction and its serializable state will live on.
	 */
	if (!is_parallel_worker)
		PreCommit_CheckForSerializationFailure();

	/* Prevent cancel/die interrupt while cleaning up */
	HOLD_INTERRUPTS();

	/* Commit updates to the relation map --- do this as late as possible */
	AtEOXact_RelationMap(true, is_parallel_worker);

	/*
	 * set the current transaction state information appropriately during
	 * commit processing
	 */
	s->state = TRANS_COMMIT;
	s->parallelModeLevel = 0;

	if (!is_parallel_worker)
	{
		/*
		 * We need to mark our XIDs as committed in pg_xact.  This is where we
		 * durably commit.
		 */
		latestXid = RecordTransactionCommit();
	}
	else
	{
		/*
		 * We must not mark our XID committed; the parallel master is
		 * responsible for that.
		 */
		latestXid = InvalidTransactionId;

		/*
		 * Make sure the master will know about any WAL we wrote before it
		 * commits.
		 */
		ParallelWorkerReportLastRecEnd(XactLastRecEnd);
	}

	TRACE_POSTGRESQL_TRANSACTION_COMMIT(MyProc->lxid);

	/*
	 * Let others know about no transaction in progress by me. Note that this
	 * must be done _before_ releasing locks we hold and _after_
	 * RecordTransactionCommit.
	 */
	ProcArrayEndTransaction(MyProc, latestXid);

	/*
	 * This is all post-commit cleanup.  Note that if an error is raised here,
	 * it's too late to abort the transaction.  This should be just
	 * noncritical resource releasing.
	 *
	 * The ordering of operations is not entirely random.  The idea is:
	 * release resources visible to other backends (eg, files, buffer pins);
	 * then release locks; then release backend-local resources. We want to
	 * release locks at the point where any backend waiting for us will see
	 * our transaction as being fully cleaned up.
	 *
	 * Resources that can be associated with individual queries are handled by
	 * the ResourceOwner mechanism.  The other calls here are for backend-wide
	 * state.
	 */

	CallXactCallbacks(is_parallel_worker ? XACT_EVENT_PARALLEL_COMMIT
					  : XACT_EVENT_COMMIT);

	ResourceOwnerRelease(TopTransactionResourceOwner,
						 RESOURCE_RELEASE_BEFORE_LOCKS,
						 true, true);

	/* Check we've released all buffer pins */
	AtEOXact_Buffers(true);

	/* Clean up the relation cache */
	AtEOXact_RelationCache(true);

	/*
	 * Make catalog changes visible to all backends.  This has to happen after
	 * relcache references are dropped (see comments for
	 * AtEOXact_RelationCache), but before locks are released (if anyone is
	 * waiting for lock on a relation we've modified, we want them to know
	 * about the catalog change before they start using the relation).
	 */
	AtEOXact_Inval(true);

	AtEOXact_MultiXact();

	ResourceOwnerRelease(TopTransactionResourceOwner,
						 RESOURCE_RELEASE_LOCKS,
						 true, true);
	ResourceOwnerRelease(TopTransactionResourceOwner,
						 RESOURCE_RELEASE_AFTER_LOCKS,
						 true, true);

	/*
	 * Likewise, dropping of files deleted during the transaction is best done
	 * after releasing relcache and buffer pins.  (This is not strictly
	 * necessary during commit, since such pins should have been released
	 * already, but this ordering is definitely critical during abort.)  Since
	 * this may take many seconds, also delay until after releasing locks.
	 * Other backends will observe the attendant catalog changes and not
	 * attempt to access affected files.
	 */
	smgrDoPendingDeletes(true);

	AtCommit_Notify();
	AtEOXact_GUC(true, 1);
	AtEOXact_SPI(true);
	AtEOXact_Enum();
	AtEOXact_on_commit_actions(true);
	AtEOXact_Namespace(true, is_parallel_worker);
	AtEOXact_SMgr();
	AtEOXact_Files(true);
	AtEOXact_ComboCid();
	AtEOXact_HashTables(true);
	AtEOXact_PgStat(true, is_parallel_worker);
	AtEOXact_Snapshot(true, false);
	AtEOXact_ApplyLauncher(true);
	pgstat_report_xact_timestamp(0);

	CurrentResourceOwner = NULL;
	ResourceOwnerDelete(TopTransactionResourceOwner);
	s->curTransactionOwner = NULL;
	CurTransactionResourceOwner = NULL;
	TopTransactionResourceOwner = NULL;

	AtCommit_Memory();

	s->fullTransactionId = InvalidFullTransactionId;
	s->subTransactionId = InvalidSubTransactionId;
	s->nestingLevel = 0;
	s->gucNestLevel = 0;
	s->childXids = NULL;
	s->nChildXids = 0;
	s->maxChildXids = 0;

	XactTopFullTransactionId = InvalidFullTransactionId;
	nParallelCurrentXids = 0;

	/*
	 * done with commit processing, set current transaction state back to
	 * default
	 */
	s->state = TRANS_DEFAULT;

	RESUME_INTERRUPTS();
}


/*
 *	PrepareTransaction
 *
 * NB: if you change this routine, better look at CommitTransaction too!
 */
static void
PrepareTransaction(void)
{
	TransactionState s = CurrentTransactionState;
	TransactionId xid = GetCurrentTransactionId();
	GlobalTransaction gxact;
	TimestampTz prepared_at;

	Assert(!IsInParallelMode());

	ShowTransactionState("PrepareTransaction");

	/*
	 * check the current transaction state
	 */
	if (s->state != TRANS_INPROGRESS)
		elog(WARNING, "PrepareTransaction while in %s state",
			 TransStateAsString(s->state));
	Assert(s->parent == NULL);

	/*
	 * Do pre-commit processing that involves calling user-defined code, such
	 * as triggers.  Since closing cursors could queue trigger actions,
	 * triggers could open cursors, etc, we have to keep looping until there's
	 * nothing left to do.
	 */
	for (;;)
	{
		/*
		 * Fire all currently pending deferred triggers.
		 */
		AfterTriggerFireDeferred();

		/*
		 * Close open portals (converting holdable ones into static portals).
		 * If there weren't any, we are done ... otherwise loop back to check
		 * if they queued deferred triggers.  Lather, rinse, repeat.
		 */
		if (!PreCommit_Portals(true))
			break;
	}

	CallXactCallbacks(XACT_EVENT_PRE_PREPARE);

	/*
	 * The remaining actions cannot call any user-defined code, so it's safe
	 * to start shutting down within-transaction services.  But note that most
	 * of this stuff could still throw an error, which would switch us into
	 * the transaction-abort path.
	 */

	/* Shut down the deferred-trigger manager */
	AfterTriggerEndXact(true);

	/*
	 * Let ON COMMIT management do its thing (must happen after closing
	 * cursors, to avoid dangling-reference problems)
	 */
	PreCommit_on_commit_actions();

	/*
	 * Synchronize files that are created and not WAL-logged during this
	 * transaction. This must happen before EndPrepare(), so that we don't see
	 * committed-but-broken files after a crash and COMMIT PREPARED.
	 */
	smgrDoPendingSyncs(true, false);

	/* close large objects before lower-level cleanup */
	AtEOXact_LargeObject(true);

	/* NOTIFY requires no work at this point */

	/*
	 * Mark serializable transaction as complete for predicate locking
	 * purposes.  This should be done as late as we can put it and still allow
	 * errors to be raised for failure patterns found at commit.
	 */
	PreCommit_CheckForSerializationFailure();

	/*
	 * Don't allow PREPARE TRANSACTION if we've accessed a temporary table in
	 * this transaction.  Having the prepared xact hold locks on another
	 * backend's temp table seems a bad idea --- for instance it would prevent
	 * the backend from exiting.  There are other problems too, such as how to
	 * clean up the source backend's local buffers and ON COMMIT state if the
	 * prepared xact includes a DROP of a temp table.
	 *
	 * Other objects types, like functions, operators or extensions, share the
	 * same restriction as they should not be created, locked or dropped as
	 * this can mess up with this session or even a follow-up session trying
	 * to use the same temporary namespace.
	 *
	 * We must check this after executing any ON COMMIT actions, because they
	 * might still access a temp relation.
	 *
	 * XXX In principle this could be relaxed to allow some useful special
	 * cases, such as a temp table created and dropped all within the
	 * transaction.  That seems to require much more bookkeeping though.
	 */
	if ((MyXactFlags & XACT_FLAGS_ACCESSEDTEMPNAMESPACE))
		ereport(ERROR,
				(errcode(ERRCODE_FEATURE_NOT_SUPPORTED),
				 errmsg("cannot PREPARE a transaction that has operated on temporary objects")));

	/*
	 * Likewise, don't allow PREPARE after pg_export_snapshot.  This could be
	 * supported if we added cleanup logic to twophase.c, but for now it
	 * doesn't seem worth the trouble.
	 */
	if (XactHasExportedSnapshots())
		ereport(ERROR,
				(errcode(ERRCODE_FEATURE_NOT_SUPPORTED),
				 errmsg("cannot PREPARE a transaction that has exported snapshots")));

	/*
	 * Don't allow PREPARE but for transaction that has/might kill logical
	 * replication workers.
	 */
	if (XactManipulatesLogicalReplicationWorkers())
		ereport(ERROR,
				(errcode(ERRCODE_FEATURE_NOT_SUPPORTED),
				 errmsg("cannot PREPARE a transaction that has manipulated logical replication workers")));

	/* Prevent cancel/die interrupt while cleaning up */
	HOLD_INTERRUPTS();

	/*
	 * set the current transaction state information appropriately during
	 * prepare processing
	 */
	s->state = TRANS_PREPARE;

	prepared_at = GetCurrentTimestamp();

	/* Tell bufmgr and smgr to prepare for commit */
	BufmgrCommit();

	/*
	 * Reserve the GID for this transaction. This could fail if the requested
	 * GID is invalid or already in use.
	 */
	gxact = MarkAsPreparing(xid, prepareGID, prepared_at,
							GetUserId(), MyDatabaseId);
	prepareGID = NULL;

	/*
	 * Collect data for the 2PC state file.  Note that in general, no actual
	 * state change should happen in the called modules during this step,
	 * since it's still possible to fail before commit, and in that case we
	 * want transaction abort to be able to clean up.  (In particular, the
	 * AtPrepare routines may error out if they find cases they cannot
	 * handle.)  State cleanup should happen in the PostPrepare routines
	 * below.  However, some modules can go ahead and clear state here because
	 * they wouldn't do anything with it during abort anyway.
	 *
	 * Note: because the 2PC state file records will be replayed in the same
	 * order they are made, the order of these calls has to match the order in
	 * which we want things to happen during COMMIT PREPARED or ROLLBACK
	 * PREPARED; in particular, pay attention to whether things should happen
	 * before or after releasing the transaction's locks.
	 */
	StartPrepare(gxact);

	AtPrepare_Notify();
	AtPrepare_Locks();
	AtPrepare_PredicateLocks();
	AtPrepare_PgStat();
	AtPrepare_MultiXact();
	AtPrepare_RelationMap();

	/*
	 * Here is where we really truly prepare.
	 *
	 * We have to record transaction prepares even if we didn't make any
	 * updates, because the transaction manager might get confused if we lose
	 * a global transaction.
	 */
	EndPrepare(gxact);

	/*
	 * Now we clean up backend-internal state and release internal resources.
	 */

	/* Reset XactLastRecEnd until the next transaction writes something */
	XactLastRecEnd = 0;

	/*
	 * Let others know about no transaction in progress by me.  This has to be
	 * done *after* the prepared transaction has been marked valid, else
	 * someone may think it is unlocked and recyclable.
	 */
	ProcArrayClearTransaction(MyProc);

	/*
	 * In normal commit-processing, this is all non-critical post-transaction
	 * cleanup.  When the transaction is prepared, however, it's important
	 * that the locks and other per-backend resources are transferred to the
	 * prepared transaction's PGPROC entry.  Note that if an error is raised
	 * here, it's too late to abort the transaction. XXX: This probably should
	 * be in a critical section, to force a PANIC if any of this fails, but
	 * that cure could be worse than the disease.
	 */

	CallXactCallbacks(XACT_EVENT_PREPARE);

	ResourceOwnerRelease(TopTransactionResourceOwner,
						 RESOURCE_RELEASE_BEFORE_LOCKS,
						 true, true);

	/* Check we've released all buffer pins */
	AtEOXact_Buffers(true);

	/* Clean up the relation cache */
	AtEOXact_RelationCache(true);

	/* notify doesn't need a postprepare call */

	PostPrepare_PgStat();

	PostPrepare_Inval();

	PostPrepare_smgr();

	PostPrepare_MultiXact(xid);

	PostPrepare_Locks(xid);
	PostPrepare_PredicateLocks(xid);

	ResourceOwnerRelease(TopTransactionResourceOwner,
						 RESOURCE_RELEASE_LOCKS,
						 true, true);
	ResourceOwnerRelease(TopTransactionResourceOwner,
						 RESOURCE_RELEASE_AFTER_LOCKS,
						 true, true);

	/*
	 * Allow another backend to finish the transaction.  After
	 * PostPrepare_Twophase(), the transaction is completely detached from our
	 * backend.  The rest is just non-critical cleanup of backend-local state.
	 */
	PostPrepare_Twophase();

	/* PREPARE acts the same as COMMIT as far as GUC is concerned */
	AtEOXact_GUC(true, 1);
	AtEOXact_SPI(true);
	AtEOXact_Enum();
	AtEOXact_on_commit_actions(true);
	AtEOXact_Namespace(true, false);
	AtEOXact_SMgr();
	AtEOXact_Files(true);
	AtEOXact_ComboCid();
	AtEOXact_HashTables(true);
	/* don't call AtEOXact_PgStat here; we fixed pgstat state above */
	AtEOXact_Snapshot(true, true);
	pgstat_report_xact_timestamp(0);

	CurrentResourceOwner = NULL;
	ResourceOwnerDelete(TopTransactionResourceOwner);
	s->curTransactionOwner = NULL;
	CurTransactionResourceOwner = NULL;
	TopTransactionResourceOwner = NULL;

	AtCommit_Memory();

	s->fullTransactionId = InvalidFullTransactionId;
	s->subTransactionId = InvalidSubTransactionId;
	s->nestingLevel = 0;
	s->gucNestLevel = 0;
	s->childXids = NULL;
	s->nChildXids = 0;
	s->maxChildXids = 0;

	XactTopFullTransactionId = InvalidFullTransactionId;
	nParallelCurrentXids = 0;

	/*
	 * done with 1st phase commit processing, set current transaction state
	 * back to default
	 */
	s->state = TRANS_DEFAULT;

	RESUME_INTERRUPTS();
}


/*
 *	AbortTransaction
 */
static void
AbortTransaction(void)
{
	TransactionState s = CurrentTransactionState;
	TransactionId latestXid;
	bool		is_parallel_worker;

	/* Prevent cancel/die interrupt while cleaning up */
	HOLD_INTERRUPTS();

	/* Make sure we have a valid memory context and resource owner */
	AtAbort_Memory();
	AtAbort_ResourceOwner();

	/*
	 * Release any LW locks we might be holding as quickly as possible.
	 * (Regular locks, however, must be held till we finish aborting.)
	 * Releasing LW locks is critical since we might try to grab them again
	 * while cleaning up!
	 */
	LWLockReleaseAll();

	/* Clear wait information and command progress indicator */
	pgstat_report_wait_end();
	pgstat_progress_end_command();

	/* Clean up buffer I/O and buffer context locks, too */
	AbortBufferIO();
	UnlockBuffers();

	/* Reset WAL record construction state */
	XLogResetInsertion();

	/* Cancel condition variable sleep */
	ConditionVariableCancelSleep();

	/*
	 * Also clean up any open wait for lock, since the lock manager will choke
	 * if we try to wait for another lock before doing this.
	 */
	LockErrorCleanup();

	/*
	 * If any timeout events are still active, make sure the timeout interrupt
	 * is scheduled.  This covers possible loss of a timeout interrupt due to
	 * longjmp'ing out of the SIGINT handler (see notes in handle_sig_alarm).
	 * We delay this till after LockErrorCleanup so that we don't uselessly
	 * reschedule lock or deadlock check timeouts.
	 */
	reschedule_timeouts();

	/*
	 * Re-enable signals, in case we got here by longjmp'ing out of a signal
	 * handler.  We do this fairly early in the sequence so that the timeout
	 * infrastructure will be functional if needed while aborting.
	 */
	PG_SETMASK(&UnBlockSig);

	/*
	 * check the current transaction state
	 */
	is_parallel_worker = (s->blockState == TBLOCK_PARALLEL_INPROGRESS);
	if (s->state != TRANS_INPROGRESS && s->state != TRANS_PREPARE)
		elog(WARNING, "AbortTransaction while in %s state",
			 TransStateAsString(s->state));
	Assert(s->parent == NULL);

	/*
	 * set the current transaction state information appropriately during the
	 * abort processing
	 */
	s->state = TRANS_ABORT;

	/*
	 * Reset user ID which might have been changed transiently.  We need this
	 * to clean up in case control escaped out of a SECURITY DEFINER function
	 * or other local change of CurrentUserId; therefore, the prior value of
	 * SecurityRestrictionContext also needs to be restored.
	 *
	 * (Note: it is not necessary to restore session authorization or role
	 * settings here because those can only be changed via GUC, and GUC will
	 * take care of rolling them back if need be.)
	 */
	SetUserIdAndSecContext(s->prevUser, s->prevSecContext);

	/* If in parallel mode, clean up workers and exit parallel mode. */
	if (IsInParallelMode())
	{
		AtEOXact_Parallel(false);
		s->parallelModeLevel = 0;
	}

	/*
	 * do abort processing
	 */
	AfterTriggerEndXact(false); /* 'false' means it's abort */
	AtAbort_Portals();
	smgrDoPendingSyncs(false, is_parallel_worker);
	AtEOXact_LargeObject(false);
	AtAbort_Notify();
	AtEOXact_RelationMap(false, is_parallel_worker);
	AtAbort_Twophase();

	/*
	 * Advertise the fact that we aborted in pg_xact (assuming that we got as
	 * far as assigning an XID to advertise).  But if we're inside a parallel
	 * worker, skip this; the user backend must be the one to write the abort
	 * record.
	 */
	if (!is_parallel_worker)
		latestXid = RecordTransactionAbort(false);
	else
	{
		latestXid = InvalidTransactionId;

		/*
		 * Since the parallel master won't get our value of XactLastRecEnd in
		 * this case, we nudge WAL-writer ourselves in this case.  See related
		 * comments in RecordTransactionAbort for why this matters.
		 */
		XLogSetAsyncXactLSN(XactLastRecEnd);
	}

	TRACE_POSTGRESQL_TRANSACTION_ABORT(MyProc->lxid);

	/*
	 * Let others know about no transaction in progress by me. Note that this
	 * must be done _before_ releasing locks we hold and _after_
	 * RecordTransactionAbort.
	 */
	ProcArrayEndTransaction(MyProc, latestXid);

	/*
	 * Post-abort cleanup.  See notes in CommitTransaction() concerning
	 * ordering.  We can skip all of it if the transaction failed before
	 * creating a resource owner.
	 */
	if (TopTransactionResourceOwner != NULL)
	{
		if (is_parallel_worker)
			CallXactCallbacks(XACT_EVENT_PARALLEL_ABORT);
		else
			CallXactCallbacks(XACT_EVENT_ABORT);

		ResourceOwnerRelease(TopTransactionResourceOwner,
							 RESOURCE_RELEASE_BEFORE_LOCKS,
							 false, true);
		AtEOXact_Buffers(false);
		AtEOXact_RelationCache(false);
		AtEOXact_Inval(false);
		AtEOXact_MultiXact();
		ResourceOwnerRelease(TopTransactionResourceOwner,
							 RESOURCE_RELEASE_LOCKS,
							 false, true);
		ResourceOwnerRelease(TopTransactionResourceOwner,
							 RESOURCE_RELEASE_AFTER_LOCKS,
							 false, true);
		smgrDoPendingDeletes(false);

		AtEOXact_GUC(false, 1);
		AtEOXact_SPI(false);
		AtEOXact_Enum();
		AtEOXact_on_commit_actions(false);
		AtEOXact_Namespace(false, is_parallel_worker);
		AtEOXact_SMgr();
		AtEOXact_Files(false);
		AtEOXact_ComboCid();
		AtEOXact_HashTables(false);
		if (auto_gather_graphmeta)
			AtEOXact_AgStat(false);
		AtEOXact_PgStat(false, is_parallel_worker);
		AtEOXact_ApplyLauncher(false);
		pgstat_report_xact_timestamp(0);
	}

	/*
	 * State remains TRANS_ABORT until CleanupTransaction().
	 */
	RESUME_INTERRUPTS();
}

/*
 *	CleanupTransaction
 */
static void
CleanupTransaction(void)
{
	TransactionState s = CurrentTransactionState;

	/*
	 * State should still be TRANS_ABORT from AbortTransaction().
	 */
	if (s->state != TRANS_ABORT)
		elog(FATAL, "CleanupTransaction: unexpected state %s",
			 TransStateAsString(s->state));

	/*
	 * do abort cleanup processing
	 */
	AtCleanup_Portals();		/* now safe to release portal memory */
	AtEOXact_Snapshot(false, true); /* and release the transaction's snapshots */

	CurrentResourceOwner = NULL;	/* and resource owner */
	if (TopTransactionResourceOwner)
		ResourceOwnerDelete(TopTransactionResourceOwner);
	s->curTransactionOwner = NULL;
	CurTransactionResourceOwner = NULL;
	TopTransactionResourceOwner = NULL;

	AtCleanup_Memory();			/* and transaction memory */

	s->fullTransactionId = InvalidFullTransactionId;
	s->subTransactionId = InvalidSubTransactionId;
	s->nestingLevel = 0;
	s->gucNestLevel = 0;
	s->childXids = NULL;
	s->nChildXids = 0;
	s->maxChildXids = 0;
	s->parallelModeLevel = 0;

	XactTopFullTransactionId = InvalidFullTransactionId;
	nParallelCurrentXids = 0;

	/*
	 * done with abort processing, set current transaction state back to
	 * default
	 */
	s->state = TRANS_DEFAULT;
}

/*
 *	StartTransactionCommand
 */
void
StartTransactionCommand(void)
{
	TransactionState s = CurrentTransactionState;

	switch (s->blockState)
	{
			/*
			 * if we aren't in a transaction block, we just do our usual start
			 * transaction.
			 */
		case TBLOCK_DEFAULT:
			StartTransaction();
			s->blockState = TBLOCK_STARTED;
			break;

			/*
			 * We are somewhere in a transaction block or subtransaction and
			 * about to start a new command.  For now we do nothing, but
			 * someday we may do command-local resource initialization. (Note
			 * that any needed CommandCounterIncrement was done by the
			 * previous CommitTransactionCommand.)
			 */
		case TBLOCK_INPROGRESS:
		case TBLOCK_IMPLICIT_INPROGRESS:
		case TBLOCK_SUBINPROGRESS:
			break;

			/*
			 * Here we are in a failed transaction block (one of the commands
			 * caused an abort) so we do nothing but remain in the abort
			 * state.  Eventually we will get a ROLLBACK command which will
			 * get us out of this state.  (It is up to other code to ensure
			 * that no commands other than ROLLBACK will be processed in these
			 * states.)
			 */
		case TBLOCK_ABORT:
		case TBLOCK_SUBABORT:
			break;

			/* These cases are invalid. */
		case TBLOCK_STARTED:
		case TBLOCK_BEGIN:
		case TBLOCK_PARALLEL_INPROGRESS:
		case TBLOCK_SUBBEGIN:
		case TBLOCK_END:
		case TBLOCK_SUBRELEASE:
		case TBLOCK_SUBCOMMIT:
		case TBLOCK_ABORT_END:
		case TBLOCK_SUBABORT_END:
		case TBLOCK_ABORT_PENDING:
		case TBLOCK_SUBABORT_PENDING:
		case TBLOCK_SUBRESTART:
		case TBLOCK_SUBABORT_RESTART:
		case TBLOCK_PREPARE:
			elog(ERROR, "StartTransactionCommand: unexpected state %s",
				 BlockStateAsString(s->blockState));
			break;
	}

	/*
	 * We must switch to CurTransactionContext before returning. This is
	 * already done if we called StartTransaction, otherwise not.
	 */
	Assert(CurTransactionContext != NULL);
	MemoryContextSwitchTo(CurTransactionContext);
}


/*
 * Simple system for saving and restoring transaction characteristics
 * (isolation level, read only, deferrable).  We need this for transaction
 * chaining, so that we can set the characteristics of the new transaction to
 * be the same as the previous one.  (We need something like this because the
 * GUC system resets the characteristics at transaction end, so for example
 * just skipping the reset in StartTransaction() won't work.)
 */
static int	save_XactIsoLevel;
static bool save_XactReadOnly;
static bool save_XactDeferrable;

void
SaveTransactionCharacteristics(void)
{
	save_XactIsoLevel = XactIsoLevel;
	save_XactReadOnly = XactReadOnly;
	save_XactDeferrable = XactDeferrable;
}

void
RestoreTransactionCharacteristics(void)
{
	XactIsoLevel = save_XactIsoLevel;
	XactReadOnly = save_XactReadOnly;
	XactDeferrable = save_XactDeferrable;
}


/*
 *	CommitTransactionCommand
 */
void
CommitTransactionCommand(void)
{
	TransactionState s = CurrentTransactionState;

	if (s->chain)
		SaveTransactionCharacteristics();

	switch (s->blockState)
	{
			/*
			 * These shouldn't happen.  TBLOCK_DEFAULT means the previous
			 * StartTransactionCommand didn't set the STARTED state
			 * appropriately, while TBLOCK_PARALLEL_INPROGRESS should be ended
			 * by EndParallelWorkerTransaction(), not this function.
			 */
		case TBLOCK_DEFAULT:
		case TBLOCK_PARALLEL_INPROGRESS:
			elog(FATAL, "CommitTransactionCommand: unexpected state %s",
				 BlockStateAsString(s->blockState));
			break;

			/*
			 * If we aren't in a transaction block, just do our usual
			 * transaction commit, and return to the idle state.
			 */
		case TBLOCK_STARTED:
			CommitTransaction();
			s->blockState = TBLOCK_DEFAULT;
			break;

			/*
			 * We are completing a "BEGIN TRANSACTION" command, so we change
			 * to the "transaction block in progress" state and return.  (We
			 * assume the BEGIN did nothing to the database, so we need no
			 * CommandCounterIncrement.)
			 */
		case TBLOCK_BEGIN:
			s->blockState = TBLOCK_INPROGRESS;
			break;

			/*
			 * This is the case when we have finished executing a command
			 * someplace within a transaction block.  We increment the command
			 * counter and return.
			 */
		case TBLOCK_INPROGRESS:
		case TBLOCK_IMPLICIT_INPROGRESS:
		case TBLOCK_SUBINPROGRESS:
			CommandCounterIncrement();
			break;

			/*
			 * We are completing a "COMMIT" command.  Do it and return to the
			 * idle state.
			 */
		case TBLOCK_END:
			CommitTransaction();
			s->blockState = TBLOCK_DEFAULT;
			if (s->chain)
			{
				StartTransaction();
				s->blockState = TBLOCK_INPROGRESS;
				s->chain = false;
				RestoreTransactionCharacteristics();
			}
			break;

			/*
			 * Here we are in the middle of a transaction block but one of the
			 * commands caused an abort so we do nothing but remain in the
			 * abort state.  Eventually we will get a ROLLBACK command.
			 */
		case TBLOCK_ABORT:
		case TBLOCK_SUBABORT:
			break;

			/*
			 * Here we were in an aborted transaction block and we just got
			 * the ROLLBACK command from the user, so clean up the
			 * already-aborted transaction and return to the idle state.
			 */
		case TBLOCK_ABORT_END:
			CleanupTransaction();
			s->blockState = TBLOCK_DEFAULT;
			if (s->chain)
			{
				StartTransaction();
				s->blockState = TBLOCK_INPROGRESS;
				s->chain = false;
				RestoreTransactionCharacteristics();
			}
			break;

			/*
			 * Here we were in a perfectly good transaction block but the user
			 * told us to ROLLBACK anyway.  We have to abort the transaction
			 * and then clean up.
			 */
		case TBLOCK_ABORT_PENDING:
			AbortTransaction();
			CleanupTransaction();
			s->blockState = TBLOCK_DEFAULT;
			if (s->chain)
			{
				StartTransaction();
				s->blockState = TBLOCK_INPROGRESS;
				s->chain = false;
				RestoreTransactionCharacteristics();
			}
			break;

			/*
			 * We are completing a "PREPARE TRANSACTION" command.  Do it and
			 * return to the idle state.
			 */
		case TBLOCK_PREPARE:
			PrepareTransaction();
			s->blockState = TBLOCK_DEFAULT;
			break;

			/*
			 * We were just issued a SAVEPOINT inside a transaction block.
			 * Start a subtransaction.  (DefineSavepoint already did
			 * PushTransaction, so as to have someplace to put the SUBBEGIN
			 * state.)
			 */
		case TBLOCK_SUBBEGIN:
			StartSubTransaction();
			s->blockState = TBLOCK_SUBINPROGRESS;
			break;

			/*
			 * We were issued a RELEASE command, so we end the current
			 * subtransaction and return to the parent transaction. The parent
			 * might be ended too, so repeat till we find an INPROGRESS
			 * transaction or subtransaction.
			 */
		case TBLOCK_SUBRELEASE:
			do
			{
				CommitSubTransaction();
				s = CurrentTransactionState;	/* changed by pop */
			} while (s->blockState == TBLOCK_SUBRELEASE);

			Assert(s->blockState == TBLOCK_INPROGRESS ||
				   s->blockState == TBLOCK_SUBINPROGRESS);
			break;

			/*
			 * We were issued a COMMIT, so we end the current subtransaction
			 * hierarchy and perform final commit. We do this by rolling up
			 * any subtransactions into their parent, which leads to O(N^2)
			 * operations with respect to resource owners - this isn't that
			 * bad until we approach a thousands of savepoints but is
			 * necessary for correctness should after triggers create new
			 * resource owners.
			 */
		case TBLOCK_SUBCOMMIT:
			do
			{
				CommitSubTransaction();
				s = CurrentTransactionState;	/* changed by pop */
			} while (s->blockState == TBLOCK_SUBCOMMIT);
			/* If we had a COMMIT command, finish off the main xact too */
			if (s->blockState == TBLOCK_END)
			{
				Assert(s->parent == NULL);
				CommitTransaction();
				s->blockState = TBLOCK_DEFAULT;
			}
			else if (s->blockState == TBLOCK_PREPARE)
			{
				Assert(s->parent == NULL);
				PrepareTransaction();
				s->blockState = TBLOCK_DEFAULT;
			}
			else
				elog(ERROR, "CommitTransactionCommand: unexpected state %s",
					 BlockStateAsString(s->blockState));
			break;

			/*
			 * The current already-failed subtransaction is ending due to a
			 * ROLLBACK or ROLLBACK TO command, so pop it and recursively
			 * examine the parent (which could be in any of several states).
			 */
		case TBLOCK_SUBABORT_END:
			CleanupSubTransaction();
			CommitTransactionCommand();
			break;

			/*
			 * As above, but it's not dead yet, so abort first.
			 */
		case TBLOCK_SUBABORT_PENDING:
			AbortSubTransaction();
			CleanupSubTransaction();
			CommitTransactionCommand();
			break;

			/*
			 * The current subtransaction is the target of a ROLLBACK TO
			 * command.  Abort and pop it, then start a new subtransaction
			 * with the same name.
			 */
		case TBLOCK_SUBRESTART:
			{
				char	   *name;
				int			savepointLevel;

				/* save name and keep Cleanup from freeing it */
				name = s->name;
				s->name = NULL;
				savepointLevel = s->savepointLevel;

				AbortSubTransaction();
				CleanupSubTransaction();

				DefineSavepoint(NULL);
				s = CurrentTransactionState;	/* changed by push */
				s->name = name;
				s->savepointLevel = savepointLevel;

				/* This is the same as TBLOCK_SUBBEGIN case */
				AssertState(s->blockState == TBLOCK_SUBBEGIN);
				StartSubTransaction();
				s->blockState = TBLOCK_SUBINPROGRESS;
			}
			break;

			/*
			 * Same as above, but the subtransaction had already failed, so we
			 * don't need AbortSubTransaction.
			 */
		case TBLOCK_SUBABORT_RESTART:
			{
				char	   *name;
				int			savepointLevel;

				/* save name and keep Cleanup from freeing it */
				name = s->name;
				s->name = NULL;
				savepointLevel = s->savepointLevel;

				CleanupSubTransaction();

				DefineSavepoint(NULL);
				s = CurrentTransactionState;	/* changed by push */
				s->name = name;
				s->savepointLevel = savepointLevel;

				/* This is the same as TBLOCK_SUBBEGIN case */
				AssertState(s->blockState == TBLOCK_SUBBEGIN);
				StartSubTransaction();
				s->blockState = TBLOCK_SUBINPROGRESS;
			}
			break;
	}
}

/*
 *	AbortCurrentTransaction
 */
void
AbortCurrentTransaction(void)
{
	TransactionState s = CurrentTransactionState;

	switch (s->blockState)
	{
		case TBLOCK_DEFAULT:
			if (s->state == TRANS_DEFAULT)
			{
				/* we are idle, so nothing to do */
			}
			else
			{
				/*
				 * We can get here after an error during transaction start
				 * (state will be TRANS_START).  Need to clean up the
				 * incompletely started transaction.  First, adjust the
				 * low-level state to suppress warning message from
				 * AbortTransaction.
				 */
				if (s->state == TRANS_START)
					s->state = TRANS_INPROGRESS;
				AbortTransaction();
				CleanupTransaction();
			}
			break;

			/*
			 * If we aren't in a transaction block, we just do the basic abort
			 * & cleanup transaction.  For this purpose, we treat an implicit
			 * transaction block as if it were a simple statement.
			 */
		case TBLOCK_STARTED:
		case TBLOCK_IMPLICIT_INPROGRESS:
			AbortTransaction();
			CleanupTransaction();
			s->blockState = TBLOCK_DEFAULT;
			break;

			/*
			 * If we are in TBLOCK_BEGIN it means something screwed up right
			 * after reading "BEGIN TRANSACTION".  We assume that the user
			 * will interpret the error as meaning the BEGIN failed to get him
			 * into a transaction block, so we should abort and return to idle
			 * state.
			 */
		case TBLOCK_BEGIN:
			AbortTransaction();
			CleanupTransaction();
			s->blockState = TBLOCK_DEFAULT;
			break;

			/*
			 * We are somewhere in a transaction block and we've gotten a
			 * failure, so we abort the transaction and set up the persistent
			 * ABORT state.  We will stay in ABORT until we get a ROLLBACK.
			 */
		case TBLOCK_INPROGRESS:
		case TBLOCK_PARALLEL_INPROGRESS:
			AbortTransaction();
			s->blockState = TBLOCK_ABORT;
			/* CleanupTransaction happens when we exit TBLOCK_ABORT_END */
			break;

			/*
			 * Here, we failed while trying to COMMIT.  Clean up the
			 * transaction and return to idle state (we do not want to stay in
			 * the transaction).
			 */
		case TBLOCK_END:
			AbortTransaction();
			CleanupTransaction();
			s->blockState = TBLOCK_DEFAULT;
			break;

			/*
			 * Here, we are already in an aborted transaction state and are
			 * waiting for a ROLLBACK, but for some reason we failed again! So
			 * we just remain in the abort state.
			 */
		case TBLOCK_ABORT:
		case TBLOCK_SUBABORT:
			break;

			/*
			 * We are in a failed transaction and we got the ROLLBACK command.
			 * We have already aborted, we just need to cleanup and go to idle
			 * state.
			 */
		case TBLOCK_ABORT_END:
			CleanupTransaction();
			s->blockState = TBLOCK_DEFAULT;
			break;

			/*
			 * We are in a live transaction and we got a ROLLBACK command.
			 * Abort, cleanup, go to idle state.
			 */
		case TBLOCK_ABORT_PENDING:
			AbortTransaction();
			CleanupTransaction();
			s->blockState = TBLOCK_DEFAULT;
			break;

			/*
			 * Here, we failed while trying to PREPARE.  Clean up the
			 * transaction and return to idle state (we do not want to stay in
			 * the transaction).
			 */
		case TBLOCK_PREPARE:
			AbortTransaction();
			CleanupTransaction();
			s->blockState = TBLOCK_DEFAULT;
			break;

			/*
			 * We got an error inside a subtransaction.  Abort just the
			 * subtransaction, and go to the persistent SUBABORT state until
			 * we get ROLLBACK.
			 */
		case TBLOCK_SUBINPROGRESS:
			AbortSubTransaction();
			s->blockState = TBLOCK_SUBABORT;
			break;

			/*
			 * If we failed while trying to create a subtransaction, clean up
			 * the broken subtransaction and abort the parent.  The same
			 * applies if we get a failure while ending a subtransaction.
			 */
		case TBLOCK_SUBBEGIN:
		case TBLOCK_SUBRELEASE:
		case TBLOCK_SUBCOMMIT:
		case TBLOCK_SUBABORT_PENDING:
		case TBLOCK_SUBRESTART:
			AbortSubTransaction();
			CleanupSubTransaction();
			AbortCurrentTransaction();
			break;

			/*
			 * Same as above, except the Abort() was already done.
			 */
		case TBLOCK_SUBABORT_END:
		case TBLOCK_SUBABORT_RESTART:
			CleanupSubTransaction();
			AbortCurrentTransaction();
			break;
	}
}

/*
 *	PreventInTransactionBlock
 *
 *	This routine is to be called by statements that must not run inside
 *	a transaction block, typically because they have non-rollback-able
 *	side effects or do internal commits.
 *
 *	If we have already started a transaction block, issue an error; also issue
 *	an error if we appear to be running inside a user-defined function (which
 *	could issue more commands and possibly cause a failure after the statement
 *	completes).  Subtransactions are verboten too.
 *
 *	isTopLevel: passed down from ProcessUtility to determine whether we are
 *	inside a function.  (We will always fail if this is false, but it's
 *	convenient to centralize the check here instead of making callers do it.)
 *	stmtType: statement type name, for error messages.
 */
void
PreventInTransactionBlock(bool isTopLevel, const char *stmtType)
{
	/*
	 * xact block already started?
	 */
	if (IsTransactionBlock())
		ereport(ERROR,
				(errcode(ERRCODE_ACTIVE_SQL_TRANSACTION),
		/* translator: %s represents an SQL statement name */
				 errmsg("%s cannot run inside a transaction block",
						stmtType)));

	/*
	 * subtransaction?
	 */
	if (IsSubTransaction())
		ereport(ERROR,
				(errcode(ERRCODE_ACTIVE_SQL_TRANSACTION),
		/* translator: %s represents an SQL statement name */
				 errmsg("%s cannot run inside a subtransaction",
						stmtType)));

	/*
	 * inside a function call?
	 */
	if (!isTopLevel)
		ereport(ERROR,
				(errcode(ERRCODE_ACTIVE_SQL_TRANSACTION),
		/* translator: %s represents an SQL statement name */
				 errmsg("%s cannot be executed from a function", stmtType)));

	/* If we got past IsTransactionBlock test, should be in default state */
	if (CurrentTransactionState->blockState != TBLOCK_DEFAULT &&
		CurrentTransactionState->blockState != TBLOCK_STARTED)
		elog(FATAL, "cannot prevent transaction chain");
	/* all okay */
}

/*
 *	WarnNoTransactionBlock
 *	RequireTransactionBlock
 *
 *	These two functions allow for warnings or errors if a command is executed
 *	outside of a transaction block.  This is useful for commands that have no
 *	effects that persist past transaction end (and so calling them outside a
 *	transaction block is presumably an error).  DECLARE CURSOR is an example.
 *	While top-level transaction control commands (BEGIN/COMMIT/ABORT) and SET
 *	that have no effect issue warnings, all other no-effect commands generate
 *	errors.
 *
 *	If we appear to be running inside a user-defined function, we do not
 *	issue anything, since the function could issue more commands that make
 *	use of the current statement's results.  Likewise subtransactions.
 *	Thus these are inverses for PreventInTransactionBlock.
 *
 *	isTopLevel: passed down from ProcessUtility to determine whether we are
 *	inside a function.
 *	stmtType: statement type name, for warning or error messages.
 */
void
WarnNoTransactionBlock(bool isTopLevel, const char *stmtType)
{
	CheckTransactionBlock(isTopLevel, false, stmtType);
}

void
RequireTransactionBlock(bool isTopLevel, const char *stmtType)
{
	CheckTransactionBlock(isTopLevel, true, stmtType);
}

/*
 * This is the implementation of the above two.
 */
static void
CheckTransactionBlock(bool isTopLevel, bool throwError, const char *stmtType)
{
	/*
	 * xact block already started?
	 */
	if (IsTransactionBlock())
		return;

	/*
	 * subtransaction?
	 */
	if (IsSubTransaction())
		return;

	/*
	 * inside a function call?
	 */
	if (!isTopLevel)
		return;

	ereport(throwError ? ERROR : WARNING,
			(errcode(ERRCODE_NO_ACTIVE_SQL_TRANSACTION),
	/* translator: %s represents an SQL statement name */
			 errmsg("%s can only be used in transaction blocks",
					stmtType)));
}

/*
 *	IsInTransactionBlock
 *
 *	This routine is for statements that need to behave differently inside
 *	a transaction block than when running as single commands.  ANALYZE is
 *	currently the only example.
 *
 *	isTopLevel: passed down from ProcessUtility to determine whether we are
 *	inside a function.
 */
bool
IsInTransactionBlock(bool isTopLevel)
{
	/*
	 * Return true on same conditions that would make
	 * PreventInTransactionBlock error out
	 */
	if (IsTransactionBlock())
		return true;

	if (IsSubTransaction())
		return true;

	if (!isTopLevel)
		return true;

	if (CurrentTransactionState->blockState != TBLOCK_DEFAULT &&
		CurrentTransactionState->blockState != TBLOCK_STARTED)
		return true;

	return false;
}


/*
 * Register or deregister callback functions for start- and end-of-xact
 * operations.
 *
 * These functions are intended for use by dynamically loaded modules.
 * For built-in modules we generally just hardwire the appropriate calls
 * (mainly because it's easier to control the order that way, where needed).
 *
 * At transaction end, the callback occurs post-commit or post-abort, so the
 * callback functions can only do noncritical cleanup.
 */
void
RegisterXactCallback(XactCallback callback, void *arg)
{
	XactCallbackItem *item;

	item = (XactCallbackItem *)
		MemoryContextAlloc(TopMemoryContext, sizeof(XactCallbackItem));
	item->callback = callback;
	item->arg = arg;
	item->next = Xact_callbacks;
	Xact_callbacks = item;
}

void
UnregisterXactCallback(XactCallback callback, void *arg)
{
	XactCallbackItem *item;
	XactCallbackItem *prev;

	prev = NULL;
	for (item = Xact_callbacks; item; prev = item, item = item->next)
	{
		if (item->callback == callback && item->arg == arg)
		{
			if (prev)
				prev->next = item->next;
			else
				Xact_callbacks = item->next;
			pfree(item);
			break;
		}
	}
}

static void
CallXactCallbacks(XactEvent event)
{
	XactCallbackItem *item;

	for (item = Xact_callbacks; item; item = item->next)
		item->callback(event, item->arg);
}


/*
 * Register or deregister callback functions for start- and end-of-subxact
 * operations.
 *
 * Pretty much same as above, but for subtransaction events.
 *
 * At subtransaction end, the callback occurs post-subcommit or post-subabort,
 * so the callback functions can only do noncritical cleanup.  At
 * subtransaction start, the callback is called when the subtransaction has
 * finished initializing.
 */
void
RegisterSubXactCallback(SubXactCallback callback, void *arg)
{
	SubXactCallbackItem *item;

	item = (SubXactCallbackItem *)
		MemoryContextAlloc(TopMemoryContext, sizeof(SubXactCallbackItem));
	item->callback = callback;
	item->arg = arg;
	item->next = SubXact_callbacks;
	SubXact_callbacks = item;
}

void
UnregisterSubXactCallback(SubXactCallback callback, void *arg)
{
	SubXactCallbackItem *item;
	SubXactCallbackItem *prev;

	prev = NULL;
	for (item = SubXact_callbacks; item; prev = item, item = item->next)
	{
		if (item->callback == callback && item->arg == arg)
		{
			if (prev)
				prev->next = item->next;
			else
				SubXact_callbacks = item->next;
			pfree(item);
			break;
		}
	}
}

static void
CallSubXactCallbacks(SubXactEvent event,
					 SubTransactionId mySubid,
					 SubTransactionId parentSubid)
{
	SubXactCallbackItem *item;

	for (item = SubXact_callbacks; item; item = item->next)
		item->callback(event, mySubid, parentSubid, item->arg);
}


/* ----------------------------------------------------------------
 *					   transaction block support
 * ----------------------------------------------------------------
 */

/*
 *	BeginTransactionBlock
 *		This executes a BEGIN command.
 */
void
BeginTransactionBlock(void)
{
	TransactionState s = CurrentTransactionState;

	switch (s->blockState)
	{
			/*
			 * We are not inside a transaction block, so allow one to begin.
			 */
		case TBLOCK_STARTED:
			s->blockState = TBLOCK_BEGIN;
			break;

			/*
			 * BEGIN converts an implicit transaction block to a regular one.
			 * (Note that we allow this even if we've already done some
			 * commands, which is a bit odd but matches historical practice.)
			 */
		case TBLOCK_IMPLICIT_INPROGRESS:
			s->blockState = TBLOCK_BEGIN;
			break;

			/*
			 * Already a transaction block in progress.
			 */
		case TBLOCK_INPROGRESS:
		case TBLOCK_PARALLEL_INPROGRESS:
		case TBLOCK_SUBINPROGRESS:
		case TBLOCK_ABORT:
		case TBLOCK_SUBABORT:
			ereport(WARNING,
					(errcode(ERRCODE_ACTIVE_SQL_TRANSACTION),
					 errmsg("there is already a transaction in progress")));
			break;

			/* These cases are invalid. */
		case TBLOCK_DEFAULT:
		case TBLOCK_BEGIN:
		case TBLOCK_SUBBEGIN:
		case TBLOCK_END:
		case TBLOCK_SUBRELEASE:
		case TBLOCK_SUBCOMMIT:
		case TBLOCK_ABORT_END:
		case TBLOCK_SUBABORT_END:
		case TBLOCK_ABORT_PENDING:
		case TBLOCK_SUBABORT_PENDING:
		case TBLOCK_SUBRESTART:
		case TBLOCK_SUBABORT_RESTART:
		case TBLOCK_PREPARE:
			elog(FATAL, "BeginTransactionBlock: unexpected state %s",
				 BlockStateAsString(s->blockState));
			break;
	}
}

/*
 *	PrepareTransactionBlock
 *		This executes a PREPARE command.
 *
 * Since PREPARE may actually do a ROLLBACK, the result indicates what
 * happened: true for PREPARE, false for ROLLBACK.
 *
 * Note that we don't actually do anything here except change blockState.
 * The real work will be done in the upcoming PrepareTransaction().
 * We do it this way because it's not convenient to change memory context,
 * resource owner, etc while executing inside a Portal.
 */
bool
PrepareTransactionBlock(const char *gid)
{
	TransactionState s;
	bool		result;

	/* Set up to commit the current transaction */
	result = EndTransactionBlock(false);

	/* If successful, change outer tblock state to PREPARE */
	if (result)
	{
		s = CurrentTransactionState;

		while (s->parent != NULL)
			s = s->parent;

		if (s->blockState == TBLOCK_END)
		{
			/* Save GID where PrepareTransaction can find it again */
			prepareGID = MemoryContextStrdup(TopTransactionContext, gid);

			s->blockState = TBLOCK_PREPARE;
		}
		else
		{
			/*
			 * ignore case where we are not in a transaction;
			 * EndTransactionBlock already issued a warning.
			 */
			Assert(s->blockState == TBLOCK_STARTED ||
				   s->blockState == TBLOCK_IMPLICIT_INPROGRESS);
			/* Don't send back a PREPARE result tag... */
			result = false;
		}
	}

	return result;
}

/*
 *	EndTransactionBlock
 *		This executes a COMMIT command.
 *
 * Since COMMIT may actually do a ROLLBACK, the result indicates what
 * happened: true for COMMIT, false for ROLLBACK.
 *
 * Note that we don't actually do anything here except change blockState.
 * The real work will be done in the upcoming CommitTransactionCommand().
 * We do it this way because it's not convenient to change memory context,
 * resource owner, etc while executing inside a Portal.
 */
bool
EndTransactionBlock(bool chain)
{
	TransactionState s = CurrentTransactionState;
	bool		result = false;

	switch (s->blockState)
	{
			/*
			 * We are in a transaction block, so tell CommitTransactionCommand
			 * to COMMIT.
			 */
		case TBLOCK_INPROGRESS:
			s->blockState = TBLOCK_END;
			result = true;
			break;

			/*
			 * We are in an implicit transaction block.  If AND CHAIN was
			 * specified, error.  Otherwise commit, but issue a warning
			 * because there was no explicit BEGIN before this.
			 */
		case TBLOCK_IMPLICIT_INPROGRESS:
			if (chain)
				ereport(ERROR,
						(errcode(ERRCODE_NO_ACTIVE_SQL_TRANSACTION),
						 /* translator: %s represents an SQL statement name */
						 errmsg("%s can only be used in transaction blocks",
								"COMMIT AND CHAIN")));
			else
				ereport(WARNING,
						(errcode(ERRCODE_NO_ACTIVE_SQL_TRANSACTION),
						 errmsg("there is no transaction in progress")));
			s->blockState = TBLOCK_END;
			result = true;
			break;

			/*
			 * We are in a failed transaction block.  Tell
			 * CommitTransactionCommand it's time to exit the block.
			 */
		case TBLOCK_ABORT:
			s->blockState = TBLOCK_ABORT_END;
			break;

			/*
			 * We are in a live subtransaction block.  Set up to subcommit all
			 * open subtransactions and then commit the main transaction.
			 */
		case TBLOCK_SUBINPROGRESS:
			while (s->parent != NULL)
			{
				if (s->blockState == TBLOCK_SUBINPROGRESS)
					s->blockState = TBLOCK_SUBCOMMIT;
				else
					elog(FATAL, "EndTransactionBlock: unexpected state %s",
						 BlockStateAsString(s->blockState));
				s = s->parent;
			}
			if (s->blockState == TBLOCK_INPROGRESS)
				s->blockState = TBLOCK_END;
			else
				elog(FATAL, "EndTransactionBlock: unexpected state %s",
					 BlockStateAsString(s->blockState));
			result = true;
			break;

			/*
			 * Here we are inside an aborted subtransaction.  Treat the COMMIT
			 * as ROLLBACK: set up to abort everything and exit the main
			 * transaction.
			 */
		case TBLOCK_SUBABORT:
			while (s->parent != NULL)
			{
				if (s->blockState == TBLOCK_SUBINPROGRESS)
					s->blockState = TBLOCK_SUBABORT_PENDING;
				else if (s->blockState == TBLOCK_SUBABORT)
					s->blockState = TBLOCK_SUBABORT_END;
				else
					elog(FATAL, "EndTransactionBlock: unexpected state %s",
						 BlockStateAsString(s->blockState));
				s = s->parent;
			}
			if (s->blockState == TBLOCK_INPROGRESS)
				s->blockState = TBLOCK_ABORT_PENDING;
			else if (s->blockState == TBLOCK_ABORT)
				s->blockState = TBLOCK_ABORT_END;
			else
				elog(FATAL, "EndTransactionBlock: unexpected state %s",
					 BlockStateAsString(s->blockState));
			break;

			/*
			 * The user issued COMMIT when not inside a transaction.  For
			 * COMMIT without CHAIN, issue a WARNING, staying in
			 * TBLOCK_STARTED state.  The upcoming call to
			 * CommitTransactionCommand() will then close the transaction and
			 * put us back into the default state.  For COMMIT AND CHAIN,
			 * error.
			 */
		case TBLOCK_STARTED:
			if (chain)
				ereport(ERROR,
						(errcode(ERRCODE_NO_ACTIVE_SQL_TRANSACTION),
						 /* translator: %s represents an SQL statement name */
						 errmsg("%s can only be used in transaction blocks",
								"COMMIT AND CHAIN")));
			else
				ereport(WARNING,
						(errcode(ERRCODE_NO_ACTIVE_SQL_TRANSACTION),
						 errmsg("there is no transaction in progress")));
			result = true;
			break;

			/*
			 * The user issued a COMMIT that somehow ran inside a parallel
			 * worker.  We can't cope with that.
			 */
		case TBLOCK_PARALLEL_INPROGRESS:
			ereport(FATAL,
					(errcode(ERRCODE_INVALID_TRANSACTION_STATE),
					 errmsg("cannot commit during a parallel operation")));
			break;

			/* These cases are invalid. */
		case TBLOCK_DEFAULT:
		case TBLOCK_BEGIN:
		case TBLOCK_SUBBEGIN:
		case TBLOCK_END:
		case TBLOCK_SUBRELEASE:
		case TBLOCK_SUBCOMMIT:
		case TBLOCK_ABORT_END:
		case TBLOCK_SUBABORT_END:
		case TBLOCK_ABORT_PENDING:
		case TBLOCK_SUBABORT_PENDING:
		case TBLOCK_SUBRESTART:
		case TBLOCK_SUBABORT_RESTART:
		case TBLOCK_PREPARE:
			elog(FATAL, "EndTransactionBlock: unexpected state %s",
				 BlockStateAsString(s->blockState));
			break;
	}

	Assert(s->blockState == TBLOCK_STARTED ||
		   s->blockState == TBLOCK_END ||
		   s->blockState == TBLOCK_ABORT_END ||
		   s->blockState == TBLOCK_ABORT_PENDING);

	s->chain = chain;

	return result;
}

/*
 *	UserAbortTransactionBlock
 *		This executes a ROLLBACK command.
 *
 * As above, we don't actually do anything here except change blockState.
 */
void
UserAbortTransactionBlock(bool chain)
{
	TransactionState s = CurrentTransactionState;

	switch (s->blockState)
	{
			/*
			 * We are inside a transaction block and we got a ROLLBACK command
			 * from the user, so tell CommitTransactionCommand to abort and
			 * exit the transaction block.
			 */
		case TBLOCK_INPROGRESS:
			s->blockState = TBLOCK_ABORT_PENDING;
			break;

			/*
			 * We are inside a failed transaction block and we got a ROLLBACK
			 * command from the user.  Abort processing is already done, so
			 * CommitTransactionCommand just has to cleanup and go back to
			 * idle state.
			 */
		case TBLOCK_ABORT:
			s->blockState = TBLOCK_ABORT_END;
			break;

			/*
			 * We are inside a subtransaction.  Mark everything up to top
			 * level as exitable.
			 */
		case TBLOCK_SUBINPROGRESS:
		case TBLOCK_SUBABORT:
			while (s->parent != NULL)
			{
				if (s->blockState == TBLOCK_SUBINPROGRESS)
					s->blockState = TBLOCK_SUBABORT_PENDING;
				else if (s->blockState == TBLOCK_SUBABORT)
					s->blockState = TBLOCK_SUBABORT_END;
				else
					elog(FATAL, "UserAbortTransactionBlock: unexpected state %s",
						 BlockStateAsString(s->blockState));
				s = s->parent;
			}
			if (s->blockState == TBLOCK_INPROGRESS)
				s->blockState = TBLOCK_ABORT_PENDING;
			else if (s->blockState == TBLOCK_ABORT)
				s->blockState = TBLOCK_ABORT_END;
			else
				elog(FATAL, "UserAbortTransactionBlock: unexpected state %s",
					 BlockStateAsString(s->blockState));
			break;

			/*
			 * The user issued ABORT when not inside a transaction.  For
			 * ROLLBACK without CHAIN, issue a WARNING and go to abort state.
			 * The upcoming call to CommitTransactionCommand() will then put
			 * us back into the default state.  For ROLLBACK AND CHAIN, error.
			 *
			 * We do the same thing with ABORT inside an implicit transaction,
			 * although in this case we might be rolling back actual database
			 * state changes.  (It's debatable whether we should issue a
			 * WARNING in this case, but we have done so historically.)
			 */
		case TBLOCK_STARTED:
		case TBLOCK_IMPLICIT_INPROGRESS:
			if (chain)
				ereport(ERROR,
						(errcode(ERRCODE_NO_ACTIVE_SQL_TRANSACTION),
						 /* translator: %s represents an SQL statement name */
						 errmsg("%s can only be used in transaction blocks",
								"ROLLBACK AND CHAIN")));
			else
				ereport(WARNING,
						(errcode(ERRCODE_NO_ACTIVE_SQL_TRANSACTION),
						 errmsg("there is no transaction in progress")));
			s->blockState = TBLOCK_ABORT_PENDING;
			break;

			/*
			 * The user issued an ABORT that somehow ran inside a parallel
			 * worker.  We can't cope with that.
			 */
		case TBLOCK_PARALLEL_INPROGRESS:
			ereport(FATAL,
					(errcode(ERRCODE_INVALID_TRANSACTION_STATE),
					 errmsg("cannot abort during a parallel operation")));
			break;

			/* These cases are invalid. */
		case TBLOCK_DEFAULT:
		case TBLOCK_BEGIN:
		case TBLOCK_SUBBEGIN:
		case TBLOCK_END:
		case TBLOCK_SUBRELEASE:
		case TBLOCK_SUBCOMMIT:
		case TBLOCK_ABORT_END:
		case TBLOCK_SUBABORT_END:
		case TBLOCK_ABORT_PENDING:
		case TBLOCK_SUBABORT_PENDING:
		case TBLOCK_SUBRESTART:
		case TBLOCK_SUBABORT_RESTART:
		case TBLOCK_PREPARE:
			elog(FATAL, "UserAbortTransactionBlock: unexpected state %s",
				 BlockStateAsString(s->blockState));
			break;
	}

	Assert(s->blockState == TBLOCK_ABORT_END ||
		   s->blockState == TBLOCK_ABORT_PENDING);

	s->chain = chain;
}

/*
 * BeginImplicitTransactionBlock
 *		Start an implicit transaction block if we're not already in one.
 *
 * Unlike BeginTransactionBlock, this is called directly from the main loop
 * in postgres.c, not within a Portal.  So we can just change blockState
 * without a lot of ceremony.  We do not expect caller to do
 * CommitTransactionCommand/StartTransactionCommand.
 */
void
BeginImplicitTransactionBlock(void)
{
	TransactionState s = CurrentTransactionState;

	/*
	 * If we are in STARTED state (that is, no transaction block is open),
	 * switch to IMPLICIT_INPROGRESS state, creating an implicit transaction
	 * block.
	 *
	 * For caller convenience, we consider all other transaction states as
	 * legal here; otherwise the caller would need its own state check, which
	 * seems rather pointless.
	 */
	if (s->blockState == TBLOCK_STARTED)
		s->blockState = TBLOCK_IMPLICIT_INPROGRESS;
}

/*
 * EndImplicitTransactionBlock
 *		End an implicit transaction block, if we're in one.
 *
 * Like EndTransactionBlock, we just make any needed blockState change here.
 * The real work will be done in the upcoming CommitTransactionCommand().
 */
void
EndImplicitTransactionBlock(void)
{
	TransactionState s = CurrentTransactionState;

	/*
	 * If we are in IMPLICIT_INPROGRESS state, switch back to STARTED state,
	 * allowing CommitTransactionCommand to commit whatever happened during
	 * the implicit transaction block as though it were a single statement.
	 *
	 * For caller convenience, we consider all other transaction states as
	 * legal here; otherwise the caller would need its own state check, which
	 * seems rather pointless.
	 */
	if (s->blockState == TBLOCK_IMPLICIT_INPROGRESS)
		s->blockState = TBLOCK_STARTED;
}

/*
 * DefineSavepoint
 *		This executes a SAVEPOINT command.
 */
void
DefineSavepoint(const char *name)
{
	TransactionState s = CurrentTransactionState;

	/*
	 * Workers synchronize transaction state at the beginning of each parallel
	 * operation, so we can't account for new subtransactions after that
	 * point.  (Note that this check will certainly error out if s->blockState
	 * is TBLOCK_PARALLEL_INPROGRESS, so we can treat that as an invalid case
	 * below.)
	 */
	if (IsInParallelMode())
		ereport(ERROR,
				(errcode(ERRCODE_INVALID_TRANSACTION_STATE),
				 errmsg("cannot define savepoints during a parallel operation")));

	switch (s->blockState)
	{
		case TBLOCK_INPROGRESS:
		case TBLOCK_SUBINPROGRESS:
			/* Normal subtransaction start */
			PushTransaction();
			s = CurrentTransactionState;	/* changed by push */

			/*
			 * Savepoint names, like the TransactionState block itself, live
			 * in TopTransactionContext.
			 */
			if (name)
				s->name = MemoryContextStrdup(TopTransactionContext, name);
			break;

			/*
			 * We disallow savepoint commands in implicit transaction blocks.
			 * There would be no great difficulty in allowing them so far as
			 * this module is concerned, but a savepoint seems inconsistent
			 * with exec_simple_query's behavior of abandoning the whole query
			 * string upon error.  Also, the point of an implicit transaction
			 * block (as opposed to a regular one) is to automatically close
			 * after an error, so it's hard to see how a savepoint would fit
			 * into that.
			 *
			 * The error messages for this are phrased as if there were no
			 * active transaction block at all, which is historical but
			 * perhaps could be improved.
			 */
		case TBLOCK_IMPLICIT_INPROGRESS:
			ereport(ERROR,
					(errcode(ERRCODE_NO_ACTIVE_SQL_TRANSACTION),
			/* translator: %s represents an SQL statement name */
					 errmsg("%s can only be used in transaction blocks",
							"SAVEPOINT")));
			break;

			/* These cases are invalid. */
		case TBLOCK_DEFAULT:
		case TBLOCK_STARTED:
		case TBLOCK_BEGIN:
		case TBLOCK_PARALLEL_INPROGRESS:
		case TBLOCK_SUBBEGIN:
		case TBLOCK_END:
		case TBLOCK_SUBRELEASE:
		case TBLOCK_SUBCOMMIT:
		case TBLOCK_ABORT:
		case TBLOCK_SUBABORT:
		case TBLOCK_ABORT_END:
		case TBLOCK_SUBABORT_END:
		case TBLOCK_ABORT_PENDING:
		case TBLOCK_SUBABORT_PENDING:
		case TBLOCK_SUBRESTART:
		case TBLOCK_SUBABORT_RESTART:
		case TBLOCK_PREPARE:
			elog(FATAL, "DefineSavepoint: unexpected state %s",
				 BlockStateAsString(s->blockState));
			break;
	}
}

/*
 * ReleaseSavepoint
 *		This executes a RELEASE command.
 *
 * As above, we don't actually do anything here except change blockState.
 */
void
ReleaseSavepoint(const char *name)
{
	TransactionState s = CurrentTransactionState;
	TransactionState target,
				xact;

	/*
	 * Workers synchronize transaction state at the beginning of each parallel
	 * operation, so we can't account for transaction state change after that
	 * point.  (Note that this check will certainly error out if s->blockState
	 * is TBLOCK_PARALLEL_INPROGRESS, so we can treat that as an invalid case
	 * below.)
	 */
	if (IsInParallelMode())
		ereport(ERROR,
				(errcode(ERRCODE_INVALID_TRANSACTION_STATE),
				 errmsg("cannot release savepoints during a parallel operation")));

	switch (s->blockState)
	{
			/*
			 * We can't release a savepoint if there is no savepoint defined.
			 */
		case TBLOCK_INPROGRESS:
			ereport(ERROR,
					(errcode(ERRCODE_S_E_INVALID_SPECIFICATION),
					 errmsg("savepoint \"%s\" does not exist", name)));
			break;

		case TBLOCK_IMPLICIT_INPROGRESS:
			/* See comment about implicit transactions in DefineSavepoint */
			ereport(ERROR,
					(errcode(ERRCODE_NO_ACTIVE_SQL_TRANSACTION),
			/* translator: %s represents an SQL statement name */
					 errmsg("%s can only be used in transaction blocks",
							"RELEASE SAVEPOINT")));
			break;

			/*
			 * We are in a non-aborted subtransaction.  This is the only valid
			 * case.
			 */
		case TBLOCK_SUBINPROGRESS:
			break;

			/* These cases are invalid. */
		case TBLOCK_DEFAULT:
		case TBLOCK_STARTED:
		case TBLOCK_BEGIN:
		case TBLOCK_PARALLEL_INPROGRESS:
		case TBLOCK_SUBBEGIN:
		case TBLOCK_END:
		case TBLOCK_SUBRELEASE:
		case TBLOCK_SUBCOMMIT:
		case TBLOCK_ABORT:
		case TBLOCK_SUBABORT:
		case TBLOCK_ABORT_END:
		case TBLOCK_SUBABORT_END:
		case TBLOCK_ABORT_PENDING:
		case TBLOCK_SUBABORT_PENDING:
		case TBLOCK_SUBRESTART:
		case TBLOCK_SUBABORT_RESTART:
		case TBLOCK_PREPARE:
			elog(FATAL, "ReleaseSavepoint: unexpected state %s",
				 BlockStateAsString(s->blockState));
			break;
	}

	for (target = s; PointerIsValid(target); target = target->parent)
	{
		if (PointerIsValid(target->name) && strcmp(target->name, name) == 0)
			break;
	}

	if (!PointerIsValid(target))
		ereport(ERROR,
				(errcode(ERRCODE_S_E_INVALID_SPECIFICATION),
				 errmsg("savepoint \"%s\" does not exist", name)));

	/* disallow crossing savepoint level boundaries */
	if (target->savepointLevel != s->savepointLevel)
		ereport(ERROR,
				(errcode(ERRCODE_S_E_INVALID_SPECIFICATION),
				 errmsg("savepoint \"%s\" does not exist within current savepoint level", name)));

	/*
	 * Mark "commit pending" all subtransactions up to the target
	 * subtransaction.  The actual commits will happen when control gets to
	 * CommitTransactionCommand.
	 */
	xact = CurrentTransactionState;
	for (;;)
	{
		Assert(xact->blockState == TBLOCK_SUBINPROGRESS);
		xact->blockState = TBLOCK_SUBRELEASE;
		if (xact == target)
			break;
		xact = xact->parent;
		Assert(PointerIsValid(xact));
	}
}

/*
 * RollbackToSavepoint
 *		This executes a ROLLBACK TO <savepoint> command.
 *
 * As above, we don't actually do anything here except change blockState.
 */
void
RollbackToSavepoint(const char *name)
{
	TransactionState s = CurrentTransactionState;
	TransactionState target,
				xact;

	/*
	 * Workers synchronize transaction state at the beginning of each parallel
	 * operation, so we can't account for transaction state change after that
	 * point.  (Note that this check will certainly error out if s->blockState
	 * is TBLOCK_PARALLEL_INPROGRESS, so we can treat that as an invalid case
	 * below.)
	 */
	if (IsInParallelMode())
		ereport(ERROR,
				(errcode(ERRCODE_INVALID_TRANSACTION_STATE),
				 errmsg("cannot rollback to savepoints during a parallel operation")));

	switch (s->blockState)
	{
			/*
			 * We can't rollback to a savepoint if there is no savepoint
			 * defined.
			 */
		case TBLOCK_INPROGRESS:
		case TBLOCK_ABORT:
			ereport(ERROR,
					(errcode(ERRCODE_S_E_INVALID_SPECIFICATION),
					 errmsg("savepoint \"%s\" does not exist", name)));
			break;

		case TBLOCK_IMPLICIT_INPROGRESS:
			/* See comment about implicit transactions in DefineSavepoint */
			ereport(ERROR,
					(errcode(ERRCODE_NO_ACTIVE_SQL_TRANSACTION),
			/* translator: %s represents an SQL statement name */
					 errmsg("%s can only be used in transaction blocks",
							"ROLLBACK TO SAVEPOINT")));
			break;

			/*
			 * There is at least one savepoint, so proceed.
			 */
		case TBLOCK_SUBINPROGRESS:
		case TBLOCK_SUBABORT:
			break;

			/* These cases are invalid. */
		case TBLOCK_DEFAULT:
		case TBLOCK_STARTED:
		case TBLOCK_BEGIN:
		case TBLOCK_PARALLEL_INPROGRESS:
		case TBLOCK_SUBBEGIN:
		case TBLOCK_END:
		case TBLOCK_SUBRELEASE:
		case TBLOCK_SUBCOMMIT:
		case TBLOCK_ABORT_END:
		case TBLOCK_SUBABORT_END:
		case TBLOCK_ABORT_PENDING:
		case TBLOCK_SUBABORT_PENDING:
		case TBLOCK_SUBRESTART:
		case TBLOCK_SUBABORT_RESTART:
		case TBLOCK_PREPARE:
			elog(FATAL, "RollbackToSavepoint: unexpected state %s",
				 BlockStateAsString(s->blockState));
			break;
	}

	for (target = s; PointerIsValid(target); target = target->parent)
	{
		if (PointerIsValid(target->name) && strcmp(target->name, name) == 0)
			break;
	}

	if (!PointerIsValid(target))
		ereport(ERROR,
				(errcode(ERRCODE_S_E_INVALID_SPECIFICATION),
				 errmsg("savepoint \"%s\" does not exist", name)));

	/* disallow crossing savepoint level boundaries */
	if (target->savepointLevel != s->savepointLevel)
		ereport(ERROR,
				(errcode(ERRCODE_S_E_INVALID_SPECIFICATION),
				 errmsg("savepoint \"%s\" does not exist within current savepoint level", name)));

	/*
	 * Mark "abort pending" all subtransactions up to the target
	 * subtransaction.  The actual aborts will happen when control gets to
	 * CommitTransactionCommand.
	 */
	xact = CurrentTransactionState;
	for (;;)
	{
		if (xact == target)
			break;
		if (xact->blockState == TBLOCK_SUBINPROGRESS)
			xact->blockState = TBLOCK_SUBABORT_PENDING;
		else if (xact->blockState == TBLOCK_SUBABORT)
			xact->blockState = TBLOCK_SUBABORT_END;
		else
			elog(FATAL, "RollbackToSavepoint: unexpected state %s",
				 BlockStateAsString(xact->blockState));
		xact = xact->parent;
		Assert(PointerIsValid(xact));
	}

	/* And mark the target as "restart pending" */
	if (xact->blockState == TBLOCK_SUBINPROGRESS)
		xact->blockState = TBLOCK_SUBRESTART;
	else if (xact->blockState == TBLOCK_SUBABORT)
		xact->blockState = TBLOCK_SUBABORT_RESTART;
	else
		elog(FATAL, "RollbackToSavepoint: unexpected state %s",
			 BlockStateAsString(xact->blockState));
}

/*
 * BeginInternalSubTransaction
 *		This is the same as DefineSavepoint except it allows TBLOCK_STARTED,
 *		TBLOCK_IMPLICIT_INPROGRESS, TBLOCK_END, and TBLOCK_PREPARE states,
 *		and therefore it can safely be used in functions that might be called
 *		when not inside a BEGIN block or when running deferred triggers at
 *		COMMIT/PREPARE time.  Also, it automatically does
 *		CommitTransactionCommand/StartTransactionCommand instead of expecting
 *		the caller to do it.
 */
void
BeginInternalSubTransaction(const char *name)
{
	TransactionState s = CurrentTransactionState;

	/*
	 * Workers synchronize transaction state at the beginning of each parallel
	 * operation, so we can't account for new subtransactions after that
	 * point. We might be able to make an exception for the type of
	 * subtransaction established by this function, which is typically used in
	 * contexts where we're going to release or roll back the subtransaction
	 * before proceeding further, so that no enduring change to the
	 * transaction state occurs. For now, however, we prohibit this case along
	 * with all the others.
	 */
	if (IsInParallelMode())
		ereport(ERROR,
				(errcode(ERRCODE_INVALID_TRANSACTION_STATE),
				 errmsg("cannot start subtransactions during a parallel operation")));

	switch (s->blockState)
	{
		case TBLOCK_STARTED:
		case TBLOCK_INPROGRESS:
		case TBLOCK_IMPLICIT_INPROGRESS:
		case TBLOCK_END:
		case TBLOCK_PREPARE:
		case TBLOCK_SUBINPROGRESS:
			/* Normal subtransaction start */
			PushTransaction();
			s = CurrentTransactionState;	/* changed by push */

			/*
			 * Savepoint names, like the TransactionState block itself, live
			 * in TopTransactionContext.
			 */
			if (name)
				s->name = MemoryContextStrdup(TopTransactionContext, name);
			break;

			/* These cases are invalid. */
		case TBLOCK_DEFAULT:
		case TBLOCK_BEGIN:
		case TBLOCK_PARALLEL_INPROGRESS:
		case TBLOCK_SUBBEGIN:
		case TBLOCK_SUBRELEASE:
		case TBLOCK_SUBCOMMIT:
		case TBLOCK_ABORT:
		case TBLOCK_SUBABORT:
		case TBLOCK_ABORT_END:
		case TBLOCK_SUBABORT_END:
		case TBLOCK_ABORT_PENDING:
		case TBLOCK_SUBABORT_PENDING:
		case TBLOCK_SUBRESTART:
		case TBLOCK_SUBABORT_RESTART:
			elog(FATAL, "BeginInternalSubTransaction: unexpected state %s",
				 BlockStateAsString(s->blockState));
			break;
	}

	CommitTransactionCommand();
	StartTransactionCommand();
}

/*
 * ReleaseCurrentSubTransaction
 *
 * RELEASE (ie, commit) the innermost subtransaction, regardless of its
 * savepoint name (if any).
 * NB: do NOT use CommitTransactionCommand/StartTransactionCommand with this.
 */
void
ReleaseCurrentSubTransaction(void)
{
	TransactionState s = CurrentTransactionState;

	/*
	 * Workers synchronize transaction state at the beginning of each parallel
	 * operation, so we can't account for commit of subtransactions after that
	 * point.  This should not happen anyway.  Code calling this would
	 * typically have called BeginInternalSubTransaction() first, failing
	 * there.
	 */
	if (IsInParallelMode())
		ereport(ERROR,
				(errcode(ERRCODE_INVALID_TRANSACTION_STATE),
				 errmsg("cannot commit subtransactions during a parallel operation")));

	if (s->blockState != TBLOCK_SUBINPROGRESS)
		elog(ERROR, "ReleaseCurrentSubTransaction: unexpected state %s",
			 BlockStateAsString(s->blockState));
	Assert(s->state == TRANS_INPROGRESS);
	MemoryContextSwitchTo(CurTransactionContext);
	CommitSubTransaction();
	s = CurrentTransactionState;	/* changed by pop */
	Assert(s->state == TRANS_INPROGRESS);
}

/*
 * RollbackAndReleaseCurrentSubTransaction
 *
 * ROLLBACK and RELEASE (ie, abort) the innermost subtransaction, regardless
 * of its savepoint name (if any).
 * NB: do NOT use CommitTransactionCommand/StartTransactionCommand with this.
 */
void
RollbackAndReleaseCurrentSubTransaction(void)
{
	TransactionState s = CurrentTransactionState;

	/*
	 * Unlike ReleaseCurrentSubTransaction(), this is nominally permitted
	 * during parallel operations.  That's because we may be in the master,
	 * recovering from an error thrown while we were in parallel mode.  We
	 * won't reach here in a worker, because BeginInternalSubTransaction()
	 * will have failed.
	 */

	switch (s->blockState)
	{
			/* Must be in a subtransaction */
		case TBLOCK_SUBINPROGRESS:
		case TBLOCK_SUBABORT:
			break;

			/* These cases are invalid. */
		case TBLOCK_DEFAULT:
		case TBLOCK_STARTED:
		case TBLOCK_BEGIN:
		case TBLOCK_IMPLICIT_INPROGRESS:
		case TBLOCK_PARALLEL_INPROGRESS:
		case TBLOCK_SUBBEGIN:
		case TBLOCK_INPROGRESS:
		case TBLOCK_END:
		case TBLOCK_SUBRELEASE:
		case TBLOCK_SUBCOMMIT:
		case TBLOCK_ABORT:
		case TBLOCK_ABORT_END:
		case TBLOCK_SUBABORT_END:
		case TBLOCK_ABORT_PENDING:
		case TBLOCK_SUBABORT_PENDING:
		case TBLOCK_SUBRESTART:
		case TBLOCK_SUBABORT_RESTART:
		case TBLOCK_PREPARE:
			elog(FATAL, "RollbackAndReleaseCurrentSubTransaction: unexpected state %s",
				 BlockStateAsString(s->blockState));
			break;
	}

	/*
	 * Abort the current subtransaction, if needed.
	 */
	if (s->blockState == TBLOCK_SUBINPROGRESS)
		AbortSubTransaction();

	/* And clean it up, too */
	CleanupSubTransaction();

	s = CurrentTransactionState;	/* changed by pop */
	AssertState(s->blockState == TBLOCK_SUBINPROGRESS ||
				s->blockState == TBLOCK_INPROGRESS ||
				s->blockState == TBLOCK_IMPLICIT_INPROGRESS ||
				s->blockState == TBLOCK_STARTED);
}

/*
 *	AbortOutOfAnyTransaction
 *
 *	This routine is provided for error recovery purposes.  It aborts any
 *	active transaction or transaction block, leaving the system in a known
 *	idle state.
 */
void
AbortOutOfAnyTransaction(void)
{
	TransactionState s = CurrentTransactionState;

	/* Ensure we're not running in a doomed memory context */
	AtAbort_Memory();

	/*
	 * Get out of any transaction or nested transaction
	 */
	do
	{
		switch (s->blockState)
		{
			case TBLOCK_DEFAULT:
				if (s->state == TRANS_DEFAULT)
				{
					/* Not in a transaction, do nothing */
				}
				else
				{
					/*
					 * We can get here after an error during transaction start
					 * (state will be TRANS_START).  Need to clean up the
					 * incompletely started transaction.  First, adjust the
					 * low-level state to suppress warning message from
					 * AbortTransaction.
					 */
					if (s->state == TRANS_START)
						s->state = TRANS_INPROGRESS;
					AbortTransaction();
					CleanupTransaction();
				}
				break;
			case TBLOCK_STARTED:
			case TBLOCK_BEGIN:
			case TBLOCK_INPROGRESS:
			case TBLOCK_IMPLICIT_INPROGRESS:
			case TBLOCK_PARALLEL_INPROGRESS:
			case TBLOCK_END:
			case TBLOCK_ABORT_PENDING:
			case TBLOCK_PREPARE:
				/* In a transaction, so clean up */
				AbortTransaction();
				CleanupTransaction();
				s->blockState = TBLOCK_DEFAULT;
				break;
			case TBLOCK_ABORT:
			case TBLOCK_ABORT_END:

				/*
				 * AbortTransaction is already done, still need Cleanup.
				 * However, if we failed partway through running ROLLBACK,
				 * there will be an active portal running that command, which
				 * we need to shut down before doing CleanupTransaction.
				 */
				AtAbort_Portals();
				CleanupTransaction();
				s->blockState = TBLOCK_DEFAULT;
				break;

				/*
				 * In a subtransaction, so clean it up and abort parent too
				 */
			case TBLOCK_SUBBEGIN:
			case TBLOCK_SUBINPROGRESS:
			case TBLOCK_SUBRELEASE:
			case TBLOCK_SUBCOMMIT:
			case TBLOCK_SUBABORT_PENDING:
			case TBLOCK_SUBRESTART:
				AbortSubTransaction();
				CleanupSubTransaction();
				s = CurrentTransactionState;	/* changed by pop */
				break;

			case TBLOCK_SUBABORT:
			case TBLOCK_SUBABORT_END:
			case TBLOCK_SUBABORT_RESTART:
				/* As above, but AbortSubTransaction already done */
				if (s->curTransactionOwner)
				{
					/* As in TBLOCK_ABORT, might have a live portal to zap */
					AtSubAbort_Portals(s->subTransactionId,
									   s->parent->subTransactionId,
									   s->curTransactionOwner,
									   s->parent->curTransactionOwner);
				}
				CleanupSubTransaction();
				s = CurrentTransactionState;	/* changed by pop */
				break;
		}
	} while (s->blockState != TBLOCK_DEFAULT);

	/* Should be out of all subxacts now */
	Assert(s->parent == NULL);

	/* If we didn't actually have anything to do, revert to TopMemoryContext */
	AtCleanup_Memory();
}

/*
 * IsTransactionBlock --- are we within a transaction block?
 */
bool
IsTransactionBlock(void)
{
	TransactionState s = CurrentTransactionState;

	if (s->blockState == TBLOCK_DEFAULT || s->blockState == TBLOCK_STARTED)
		return false;

	return true;
}

/*
 * IsTransactionOrTransactionBlock --- are we within either a transaction
 * or a transaction block?	(The backend is only really "idle" when this
 * returns false.)
 *
 * This should match up with IsTransactionBlock and IsTransactionState.
 */
bool
IsTransactionOrTransactionBlock(void)
{
	TransactionState s = CurrentTransactionState;

	if (s->blockState == TBLOCK_DEFAULT)
		return false;

	return true;
}

/*
 * TransactionBlockStatusCode - return status code to send in ReadyForQuery
 */
char
TransactionBlockStatusCode(void)
{
	TransactionState s = CurrentTransactionState;

	switch (s->blockState)
	{
		case TBLOCK_DEFAULT:
		case TBLOCK_STARTED:
			return 'I';			/* idle --- not in transaction */
		case TBLOCK_BEGIN:
		case TBLOCK_SUBBEGIN:
		case TBLOCK_INPROGRESS:
		case TBLOCK_IMPLICIT_INPROGRESS:
		case TBLOCK_PARALLEL_INPROGRESS:
		case TBLOCK_SUBINPROGRESS:
		case TBLOCK_END:
		case TBLOCK_SUBRELEASE:
		case TBLOCK_SUBCOMMIT:
		case TBLOCK_PREPARE:
			return 'T';			/* in transaction */
		case TBLOCK_ABORT:
		case TBLOCK_SUBABORT:
		case TBLOCK_ABORT_END:
		case TBLOCK_SUBABORT_END:
		case TBLOCK_ABORT_PENDING:
		case TBLOCK_SUBABORT_PENDING:
		case TBLOCK_SUBRESTART:
		case TBLOCK_SUBABORT_RESTART:
			return 'E';			/* in failed transaction */
	}

	/* should never get here */
	elog(FATAL, "invalid transaction block state: %s",
		 BlockStateAsString(s->blockState));
	return 0;					/* keep compiler quiet */
}

/*
 * IsSubTransaction
 */
bool
IsSubTransaction(void)
{
	TransactionState s = CurrentTransactionState;

	if (s->nestingLevel >= 2)
		return true;

	return false;
}

/*
 * StartSubTransaction
 *
 * If you're wondering why this is separate from PushTransaction: it's because
 * we can't conveniently do this stuff right inside DefineSavepoint.  The
 * SAVEPOINT utility command will be executed inside a Portal, and if we
 * muck with CurrentMemoryContext or CurrentResourceOwner then exit from
 * the Portal will undo those settings.  So we make DefineSavepoint just
 * push a dummy transaction block, and when control returns to the main
 * idle loop, CommitTransactionCommand will be called, and we'll come here
 * to finish starting the subtransaction.
 */
static void
StartSubTransaction(void)
{
	TransactionState s = CurrentTransactionState;

	if (s->state != TRANS_DEFAULT)
		elog(WARNING, "StartSubTransaction while in %s state",
			 TransStateAsString(s->state));

	s->state = TRANS_START;

	/*
	 * Initialize subsystems for new subtransaction
	 *
	 * must initialize resource-management stuff first
	 */
	AtSubStart_Memory();
	AtSubStart_ResourceOwner();
	AfterTriggerBeginSubXact();

	s->state = TRANS_INPROGRESS;

	/*
	 * Call start-of-subxact callbacks
	 */
	CallSubXactCallbacks(SUBXACT_EVENT_START_SUB, s->subTransactionId,
						 s->parent->subTransactionId);

	ShowTransactionState("StartSubTransaction");
}

/*
 * CommitSubTransaction
 *
 *	The caller has to make sure to always reassign CurrentTransactionState
 *	if it has a local pointer to it after calling this function.
 */
static void
CommitSubTransaction(void)
{
	TransactionState s = CurrentTransactionState;

	ShowTransactionState("CommitSubTransaction");

	if (s->state != TRANS_INPROGRESS)
		elog(WARNING, "CommitSubTransaction while in %s state",
			 TransStateAsString(s->state));

	/* Pre-commit processing goes here */

	CallSubXactCallbacks(SUBXACT_EVENT_PRE_COMMIT_SUB, s->subTransactionId,
						 s->parent->subTransactionId);

	/* If in parallel mode, clean up workers and exit parallel mode. */
	if (IsInParallelMode())
	{
		AtEOSubXact_Parallel(true, s->subTransactionId);
		s->parallelModeLevel = 0;
	}

	/* Do the actual "commit", such as it is */
	s->state = TRANS_COMMIT;

	/* Must CCI to ensure commands of subtransaction are seen as done */
	CommandCounterIncrement();

	/*
	 * Prior to 8.4 we marked subcommit in clog at this point.  We now only
	 * perform that step, if required, as part of the atomic update of the
	 * whole transaction tree at top level commit or abort.
	 */

	/* Post-commit cleanup */
	if (FullTransactionIdIsValid(s->fullTransactionId))
		AtSubCommit_childXids();
	AfterTriggerEndSubXact(true);
	AtSubCommit_Portals(s->subTransactionId,
						s->parent->subTransactionId,
						s->parent->curTransactionOwner);
	AtEOSubXact_LargeObject(true, s->subTransactionId,
							s->parent->subTransactionId);
	AtSubCommit_Notify();

	CallSubXactCallbacks(SUBXACT_EVENT_COMMIT_SUB, s->subTransactionId,
						 s->parent->subTransactionId);

	ResourceOwnerRelease(s->curTransactionOwner,
						 RESOURCE_RELEASE_BEFORE_LOCKS,
						 true, false);
	AtEOSubXact_RelationCache(true, s->subTransactionId,
							  s->parent->subTransactionId);
	AtEOSubXact_Inval(true);
	AtSubCommit_smgr();

	/*
	 * The only lock we actually release here is the subtransaction XID lock.
	 */
	CurrentResourceOwner = s->curTransactionOwner;
	if (FullTransactionIdIsValid(s->fullTransactionId))
		XactLockTableDelete(XidFromFullTransactionId(s->fullTransactionId));

	/*
	 * Other locks should get transferred to their parent resource owner.
	 */
	ResourceOwnerRelease(s->curTransactionOwner,
						 RESOURCE_RELEASE_LOCKS,
						 true, false);
	ResourceOwnerRelease(s->curTransactionOwner,
						 RESOURCE_RELEASE_AFTER_LOCKS,
						 true, false);

	AtEOXact_GUC(true, s->gucNestLevel);
	AtEOSubXact_SPI(true, s->subTransactionId);
	AtEOSubXact_on_commit_actions(true, s->subTransactionId,
								  s->parent->subTransactionId);
	AtEOSubXact_Namespace(true, s->subTransactionId,
						  s->parent->subTransactionId);
	AtEOSubXact_Files(true, s->subTransactionId,
					  s->parent->subTransactionId);
	AtEOSubXact_HashTables(true, s->nestingLevel);
	AtEOSubXact_AgStat(true, s->nestingLevel);
	AtEOSubXact_PgStat(true, s->nestingLevel);
	AtSubCommit_Snapshot(s->nestingLevel);
	AtEOSubXact_ApplyLauncher(true, s->nestingLevel);

	/*
	 * We need to restore the upper transaction's read-only state, in case the
	 * upper is read-write while the child is read-only; GUC will incorrectly
	 * think it should leave the child state in place.
	 */
	XactReadOnly = s->prevXactReadOnly;

	CurrentResourceOwner = s->parent->curTransactionOwner;
	CurTransactionResourceOwner = s->parent->curTransactionOwner;
	ResourceOwnerDelete(s->curTransactionOwner);
	s->curTransactionOwner = NULL;

	AtSubCommit_Memory();

	s->state = TRANS_DEFAULT;

	PopTransaction();
}

/*
 * AbortSubTransaction
 */
static void
AbortSubTransaction(void)
{
	TransactionState s = CurrentTransactionState;

	/* Prevent cancel/die interrupt while cleaning up */
	HOLD_INTERRUPTS();

	/* Make sure we have a valid memory context and resource owner */
	AtSubAbort_Memory();
	AtSubAbort_ResourceOwner();

	/*
	 * Release any LW locks we might be holding as quickly as possible.
	 * (Regular locks, however, must be held till we finish aborting.)
	 * Releasing LW locks is critical since we might try to grab them again
	 * while cleaning up!
	 *
	 * FIXME This may be incorrect --- Are there some locks we should keep?
	 * Buffer locks, for example?  I don't think so but I'm not sure.
	 */
	LWLockReleaseAll();

	pgstat_report_wait_end();
	pgstat_progress_end_command();
	AbortBufferIO();
	UnlockBuffers();

	/* Reset WAL record construction state */
	XLogResetInsertion();

	/* Cancel condition variable sleep */
	ConditionVariableCancelSleep();

	/*
	 * Also clean up any open wait for lock, since the lock manager will choke
	 * if we try to wait for another lock before doing this.
	 */
	LockErrorCleanup();

	/*
	 * If any timeout events are still active, make sure the timeout interrupt
	 * is scheduled.  This covers possible loss of a timeout interrupt due to
	 * longjmp'ing out of the SIGINT handler (see notes in handle_sig_alarm).
	 * We delay this till after LockErrorCleanup so that we don't uselessly
	 * reschedule lock or deadlock check timeouts.
	 */
	reschedule_timeouts();

	/*
	 * Re-enable signals, in case we got here by longjmp'ing out of a signal
	 * handler.  We do this fairly early in the sequence so that the timeout
	 * infrastructure will be functional if needed while aborting.
	 */
	PG_SETMASK(&UnBlockSig);

	/*
	 * check the current transaction state
	 */
	ShowTransactionState("AbortSubTransaction");

	if (s->state != TRANS_INPROGRESS)
		elog(WARNING, "AbortSubTransaction while in %s state",
			 TransStateAsString(s->state));

	s->state = TRANS_ABORT;

	/*
	 * Reset user ID which might have been changed transiently.  (See notes in
	 * AbortTransaction.)
	 */
	SetUserIdAndSecContext(s->prevUser, s->prevSecContext);

	/* Exit from parallel mode, if necessary. */
	if (IsInParallelMode())
	{
		AtEOSubXact_Parallel(false, s->subTransactionId);
		s->parallelModeLevel = 0;
	}

	/*
	 * We can skip all this stuff if the subxact failed before creating a
	 * ResourceOwner...
	 */
	if (s->curTransactionOwner)
	{
		AfterTriggerEndSubXact(false);
		AtSubAbort_Portals(s->subTransactionId,
						   s->parent->subTransactionId,
						   s->curTransactionOwner,
						   s->parent->curTransactionOwner);
		AtEOSubXact_LargeObject(false, s->subTransactionId,
								s->parent->subTransactionId);
		AtSubAbort_Notify();

		/* Advertise the fact that we aborted in pg_xact. */
		(void) RecordTransactionAbort(true);

		/* Post-abort cleanup */
		if (FullTransactionIdIsValid(s->fullTransactionId))
			AtSubAbort_childXids();

		CallSubXactCallbacks(SUBXACT_EVENT_ABORT_SUB, s->subTransactionId,
							 s->parent->subTransactionId);

		ResourceOwnerRelease(s->curTransactionOwner,
							 RESOURCE_RELEASE_BEFORE_LOCKS,
							 false, false);
		AtEOSubXact_RelationCache(false, s->subTransactionId,
								  s->parent->subTransactionId);
		AtEOSubXact_Inval(false);
		ResourceOwnerRelease(s->curTransactionOwner,
							 RESOURCE_RELEASE_LOCKS,
							 false, false);
		ResourceOwnerRelease(s->curTransactionOwner,
							 RESOURCE_RELEASE_AFTER_LOCKS,
							 false, false);
		AtSubAbort_smgr();

		AtEOXact_GUC(false, s->gucNestLevel);
		AtEOSubXact_SPI(false, s->subTransactionId);
		AtEOSubXact_on_commit_actions(false, s->subTransactionId,
									  s->parent->subTransactionId);
		AtEOSubXact_Namespace(false, s->subTransactionId,
							  s->parent->subTransactionId);
		AtEOSubXact_Files(false, s->subTransactionId,
						  s->parent->subTransactionId);
		AtEOSubXact_HashTables(false, s->nestingLevel);
		AtEOSubXact_AgStat(false, s->nestingLevel);
		AtEOSubXact_PgStat(false, s->nestingLevel);
		AtSubAbort_Snapshot(s->nestingLevel);
		AtEOSubXact_ApplyLauncher(false, s->nestingLevel);
	}

	/*
	 * Restore the upper transaction's read-only state, too.  This should be
	 * redundant with GUC's cleanup but we may as well do it for consistency
	 * with the commit case.
	 */
	XactReadOnly = s->prevXactReadOnly;

	RESUME_INTERRUPTS();
}

/*
 * CleanupSubTransaction
 *
 *	The caller has to make sure to always reassign CurrentTransactionState
 *	if it has a local pointer to it after calling this function.
 */
static void
CleanupSubTransaction(void)
{
	TransactionState s = CurrentTransactionState;

	ShowTransactionState("CleanupSubTransaction");

	if (s->state != TRANS_ABORT)
		elog(WARNING, "CleanupSubTransaction while in %s state",
			 TransStateAsString(s->state));

	AtSubCleanup_Portals(s->subTransactionId);

	CurrentResourceOwner = s->parent->curTransactionOwner;
	CurTransactionResourceOwner = s->parent->curTransactionOwner;
	if (s->curTransactionOwner)
		ResourceOwnerDelete(s->curTransactionOwner);
	s->curTransactionOwner = NULL;

	AtSubCleanup_Memory();

	s->state = TRANS_DEFAULT;

	PopTransaction();
}

/*
 * PushTransaction
 *		Create transaction state stack entry for a subtransaction
 *
 *	The caller has to make sure to always reassign CurrentTransactionState
 *	if it has a local pointer to it after calling this function.
 */
static void
PushTransaction(void)
{
	TransactionState p = CurrentTransactionState;
	TransactionState s;

	/*
	 * We keep subtransaction state nodes in TopTransactionContext.
	 */
	s = (TransactionState)
		MemoryContextAllocZero(TopTransactionContext,
							   sizeof(TransactionStateData));

	/*
	 * Assign a subtransaction ID, watching out for counter wraparound.
	 */
	currentSubTransactionId += 1;
	if (currentSubTransactionId == InvalidSubTransactionId)
	{
		currentSubTransactionId -= 1;
		pfree(s);
		ereport(ERROR,
				(errcode(ERRCODE_PROGRAM_LIMIT_EXCEEDED),
				 errmsg("cannot have more than 2^32-1 subtransactions in a transaction")));
	}

	/*
	 * We can now stack a minimally valid subtransaction without fear of
	 * failure.
	 */
	s->fullTransactionId = InvalidFullTransactionId;	/* until assigned */
	s->subTransactionId = currentSubTransactionId;
	s->parent = p;
	s->nestingLevel = p->nestingLevel + 1;
	s->gucNestLevel = NewGUCNestLevel();
	s->savepointLevel = p->savepointLevel;
	s->state = TRANS_DEFAULT;
	s->blockState = TBLOCK_SUBBEGIN;
	GetUserIdAndSecContext(&s->prevUser, &s->prevSecContext);
	s->prevXactReadOnly = XactReadOnly;
	s->parallelModeLevel = 0;

	CurrentTransactionState = s;

	/*
	 * AbortSubTransaction and CleanupSubTransaction have to be able to cope
	 * with the subtransaction from here on out; in particular they should not
	 * assume that it necessarily has a transaction context, resource owner,
	 * or XID.
	 */
}

/*
 * PopTransaction
 *		Pop back to parent transaction state
 *
 *	The caller has to make sure to always reassign CurrentTransactionState
 *	if it has a local pointer to it after calling this function.
 */
static void
PopTransaction(void)
{
	TransactionState s = CurrentTransactionState;

	if (s->state != TRANS_DEFAULT)
		elog(WARNING, "PopTransaction while in %s state",
			 TransStateAsString(s->state));

	if (s->parent == NULL)
		elog(FATAL, "PopTransaction with no parent");

	CurrentTransactionState = s->parent;

	/* Let's just make sure CurTransactionContext is good */
	CurTransactionContext = s->parent->curTransactionContext;
	MemoryContextSwitchTo(CurTransactionContext);

	/* Ditto for ResourceOwner links */
	CurTransactionResourceOwner = s->parent->curTransactionOwner;
	CurrentResourceOwner = s->parent->curTransactionOwner;

	/* Free the old child structure */
	if (s->name)
		pfree(s->name);
	pfree(s);
}

/*
 * EstimateTransactionStateSpace
 *		Estimate the amount of space that will be needed by
 *		SerializeTransactionState.  It would be OK to overestimate slightly,
 *		but it's simple for us to work out the precise value, so we do.
 */
Size
EstimateTransactionStateSpace(void)
{
	TransactionState s;
	Size		nxids = 0;
	Size		size = SerializedTransactionStateHeaderSize;

	for (s = CurrentTransactionState; s != NULL; s = s->parent)
	{
		if (FullTransactionIdIsValid(s->fullTransactionId))
			nxids = add_size(nxids, 1);
		nxids = add_size(nxids, s->nChildXids);
	}

	return add_size(size, mul_size(sizeof(TransactionId), nxids));
}

/*
 * SerializeTransactionState
 *		Write out relevant details of our transaction state that will be
 *		needed by a parallel worker.
 *
 * We need to save and restore XactDeferrable, XactIsoLevel, and the XIDs
 * associated with this transaction.  These are serialized into a
 * caller-supplied buffer big enough to hold the number of bytes reported by
 * EstimateTransactionStateSpace().  We emit the XIDs in sorted order for the
 * convenience of the receiving process.
 */
void
SerializeTransactionState(Size maxsize, char *start_address)
{
	TransactionState s;
	Size		nxids = 0;
	Size		i = 0;
	TransactionId *workspace;
	SerializedTransactionState *result;

	result = (SerializedTransactionState *) start_address;

	result->xactIsoLevel = XactIsoLevel;
	result->xactDeferrable = XactDeferrable;
	result->topFullTransactionId = XactTopFullTransactionId;
	result->currentFullTransactionId =
		CurrentTransactionState->fullTransactionId;
	result->currentCommandId = currentCommandId;

	/*
	 * If we're running in a parallel worker and launching a parallel worker
	 * of our own, we can just pass along the information that was passed to
	 * us.
	 */
	if (nParallelCurrentXids > 0)
	{
		result->nParallelCurrentXids = nParallelCurrentXids;
		memcpy(&result->parallelCurrentXids[0], ParallelCurrentXids,
			   nParallelCurrentXids * sizeof(TransactionId));
		return;
	}

	/*
	 * OK, we need to generate a sorted list of XIDs that our workers should
	 * view as current.  First, figure out how many there are.
	 */
	for (s = CurrentTransactionState; s != NULL; s = s->parent)
	{
		if (FullTransactionIdIsValid(s->fullTransactionId))
			nxids = add_size(nxids, 1);
		nxids = add_size(nxids, s->nChildXids);
	}
	Assert(SerializedTransactionStateHeaderSize + nxids * sizeof(TransactionId)
		   <= maxsize);

	/* Copy them to our scratch space. */
	workspace = palloc(nxids * sizeof(TransactionId));
	for (s = CurrentTransactionState; s != NULL; s = s->parent)
	{
		if (FullTransactionIdIsValid(s->fullTransactionId))
			workspace[i++] = XidFromFullTransactionId(s->fullTransactionId);
		memcpy(&workspace[i], s->childXids,
			   s->nChildXids * sizeof(TransactionId));
		i += s->nChildXids;
	}
	Assert(i == nxids);

	/* Sort them. */
	qsort(workspace, nxids, sizeof(TransactionId), xidComparator);

	/* Copy data into output area. */
	result->nParallelCurrentXids = nxids;
	memcpy(&result->parallelCurrentXids[0], workspace,
		   nxids * sizeof(TransactionId));
}

/*
 * StartParallelWorkerTransaction
 *		Start a parallel worker transaction, restoring the relevant
 *		transaction state serialized by SerializeTransactionState.
 */
void
StartParallelWorkerTransaction(char *tstatespace)
{
	SerializedTransactionState *tstate;

	Assert(CurrentTransactionState->blockState == TBLOCK_DEFAULT);
	StartTransaction();

	tstate = (SerializedTransactionState *) tstatespace;
	XactIsoLevel = tstate->xactIsoLevel;
	XactDeferrable = tstate->xactDeferrable;
	XactTopFullTransactionId = tstate->topFullTransactionId;
	CurrentTransactionState->fullTransactionId =
		tstate->currentFullTransactionId;
	currentCommandId = tstate->currentCommandId;
	nParallelCurrentXids = tstate->nParallelCurrentXids;
	ParallelCurrentXids = &tstate->parallelCurrentXids[0];

	CurrentTransactionState->blockState = TBLOCK_PARALLEL_INPROGRESS;
}

/*
 * EndParallelWorkerTransaction
 *		End a parallel worker transaction.
 */
void
EndParallelWorkerTransaction(void)
{
	Assert(CurrentTransactionState->blockState == TBLOCK_PARALLEL_INPROGRESS);
	CommitTransaction();
	CurrentTransactionState->blockState = TBLOCK_DEFAULT;
}

/*
 * ShowTransactionState
 *		Debug support
 */
static void
ShowTransactionState(const char *str)
{
	/* skip work if message will definitely not be printed */
	if (log_min_messages <= DEBUG5 || client_min_messages <= DEBUG5)
		ShowTransactionStateRec(str, CurrentTransactionState);
}

/*
 * ShowTransactionStateRec
 *		Recursive subroutine for ShowTransactionState
 */
static void
ShowTransactionStateRec(const char *str, TransactionState s)
{
	StringInfoData buf;

	initStringInfo(&buf);

	if (s->nChildXids > 0)
	{
		int			i;

		appendStringInfo(&buf, ", children: %u", s->childXids[0]);
		for (i = 1; i < s->nChildXids; i++)
			appendStringInfo(&buf, " %u", s->childXids[i]);
	}

	if (s->parent)
		ShowTransactionStateRec(str, s->parent);

	/* use ereport to suppress computation if msg will not be printed */
	ereport(DEBUG5,
			(errmsg_internal("%s(%d) name: %s; blockState: %s; state: %s, xid/subid/cid: %u/%u/%u%s%s",
							 str, s->nestingLevel,
							 PointerIsValid(s->name) ? s->name : "unnamed",
							 BlockStateAsString(s->blockState),
							 TransStateAsString(s->state),
							 (unsigned int) XidFromFullTransactionId(s->fullTransactionId),
							 (unsigned int) s->subTransactionId,
							 (unsigned int) currentCommandId,
							 currentCommandIdUsed ? " (used)" : "",
							 buf.data)));

	pfree(buf.data);
}

/*
 * BlockStateAsString
 *		Debug support
 */
static const char *
BlockStateAsString(TBlockState blockState)
{
	switch (blockState)
	{
		case TBLOCK_DEFAULT:
			return "DEFAULT";
		case TBLOCK_STARTED:
			return "STARTED";
		case TBLOCK_BEGIN:
			return "BEGIN";
		case TBLOCK_INPROGRESS:
			return "INPROGRESS";
		case TBLOCK_IMPLICIT_INPROGRESS:
			return "IMPLICIT_INPROGRESS";
		case TBLOCK_PARALLEL_INPROGRESS:
			return "PARALLEL_INPROGRESS";
		case TBLOCK_END:
			return "END";
		case TBLOCK_ABORT:
			return "ABORT";
		case TBLOCK_ABORT_END:
			return "ABORT_END";
		case TBLOCK_ABORT_PENDING:
			return "ABORT_PENDING";
		case TBLOCK_PREPARE:
			return "PREPARE";
		case TBLOCK_SUBBEGIN:
			return "SUBBEGIN";
		case TBLOCK_SUBINPROGRESS:
			return "SUBINPROGRESS";
		case TBLOCK_SUBRELEASE:
			return "SUBRELEASE";
		case TBLOCK_SUBCOMMIT:
			return "SUBCOMMIT";
		case TBLOCK_SUBABORT:
			return "SUBABORT";
		case TBLOCK_SUBABORT_END:
			return "SUBABORT_END";
		case TBLOCK_SUBABORT_PENDING:
			return "SUBABORT_PENDING";
		case TBLOCK_SUBRESTART:
			return "SUBRESTART";
		case TBLOCK_SUBABORT_RESTART:
			return "SUBABORT_RESTART";
	}
	return "UNRECOGNIZED";
}

/*
 * TransStateAsString
 *		Debug support
 */
static const char *
TransStateAsString(TransState state)
{
	switch (state)
	{
		case TRANS_DEFAULT:
			return "DEFAULT";
		case TRANS_START:
			return "START";
		case TRANS_INPROGRESS:
			return "INPROGRESS";
		case TRANS_COMMIT:
			return "COMMIT";
		case TRANS_ABORT:
			return "ABORT";
		case TRANS_PREPARE:
			return "PREPARE";
	}
	return "UNRECOGNIZED";
}

/*
 * xactGetCommittedChildren
 *
 * Gets the list of committed children of the current transaction.  The return
 * value is the number of child transactions.  *ptr is set to point to an
 * array of TransactionIds.  The array is allocated in TopTransactionContext;
 * the caller should *not* pfree() it (this is a change from pre-8.4 code!).
 * If there are no subxacts, *ptr is set to NULL.
 */
int
xactGetCommittedChildren(TransactionId **ptr)
{
	TransactionState s = CurrentTransactionState;

	if (s->nChildXids == 0)
		*ptr = NULL;
	else
		*ptr = s->childXids;

	return s->nChildXids;
}

/*
 *	XLOG support routines
 */


/*
 * Log the commit record for a plain or twophase transaction commit.
 *
 * A 2pc commit will be emitted when twophase_xid is valid, a plain one
 * otherwise.
 */
XLogRecPtr
XactLogCommitRecord(TimestampTz commit_time,
					int nsubxacts, TransactionId *subxacts,
					int nrels, RelFileNode *rels,
					int nmsgs, SharedInvalidationMessage *msgs,
					bool relcacheInval, bool forceSync,
					int xactflags, TransactionId twophase_xid,
					const char *twophase_gid)
{
	xl_xact_commit xlrec;
	xl_xact_xinfo xl_xinfo;
	xl_xact_dbinfo xl_dbinfo;
	xl_xact_subxacts xl_subxacts;
	xl_xact_relfilenodes xl_relfilenodes;
	xl_xact_invals xl_invals;
	xl_xact_twophase xl_twophase;
	xl_xact_origin xl_origin;
	uint8		info;

	Assert(CritSectionCount > 0);

	xl_xinfo.xinfo = 0;

	/* decide between a plain and 2pc commit */
	if (!TransactionIdIsValid(twophase_xid))
		info = XLOG_XACT_COMMIT;
	else
		info = XLOG_XACT_COMMIT_PREPARED;

	/* First figure out and collect all the information needed */

	xlrec.xact_time = commit_time;

	if (relcacheInval)
		xl_xinfo.xinfo |= XACT_COMPLETION_UPDATE_RELCACHE_FILE;
	if (forceSyncCommit)
		xl_xinfo.xinfo |= XACT_COMPLETION_FORCE_SYNC_COMMIT;
	if ((xactflags & XACT_FLAGS_ACQUIREDACCESSEXCLUSIVELOCK))
		xl_xinfo.xinfo |= XACT_XINFO_HAS_AE_LOCKS;

	/*
	 * Check if the caller would like to ask standbys for immediate feedback
	 * once this commit is applied.
	 */
	if (synchronous_commit >= SYNCHRONOUS_COMMIT_REMOTE_APPLY)
		xl_xinfo.xinfo |= XACT_COMPLETION_APPLY_FEEDBACK;

	/*
	 * Relcache invalidations requires information about the current database
	 * and so does logical decoding.
	 */
	if (nmsgs > 0 || XLogLogicalInfoActive())
	{
		xl_xinfo.xinfo |= XACT_XINFO_HAS_DBINFO;
		xl_dbinfo.dbId = MyDatabaseId;
		xl_dbinfo.tsId = MyDatabaseTableSpace;
	}

	if (nsubxacts > 0)
	{
		xl_xinfo.xinfo |= XACT_XINFO_HAS_SUBXACTS;
		xl_subxacts.nsubxacts = nsubxacts;
	}

	if (nrels > 0)
	{
		xl_xinfo.xinfo |= XACT_XINFO_HAS_RELFILENODES;
		xl_relfilenodes.nrels = nrels;
	}

	if (nmsgs > 0)
	{
		xl_xinfo.xinfo |= XACT_XINFO_HAS_INVALS;
		xl_invals.nmsgs = nmsgs;
	}

	if (TransactionIdIsValid(twophase_xid))
	{
		xl_xinfo.xinfo |= XACT_XINFO_HAS_TWOPHASE;
		xl_twophase.xid = twophase_xid;
		Assert(twophase_gid != NULL);

		if (XLogLogicalInfoActive())
			xl_xinfo.xinfo |= XACT_XINFO_HAS_GID;
	}

	/* dump transaction origin information */
	if (replorigin_session_origin != InvalidRepOriginId)
	{
		xl_xinfo.xinfo |= XACT_XINFO_HAS_ORIGIN;

		xl_origin.origin_lsn = replorigin_session_origin_lsn;
		xl_origin.origin_timestamp = replorigin_session_origin_timestamp;
	}

	if (xl_xinfo.xinfo != 0)
		info |= XLOG_XACT_HAS_INFO;

	/* Then include all the collected data into the commit record. */

	XLogBeginInsert();

	XLogRegisterData((char *) (&xlrec), sizeof(xl_xact_commit));

	if (xl_xinfo.xinfo != 0)
		XLogRegisterData((char *) (&xl_xinfo.xinfo), sizeof(xl_xinfo.xinfo));

	if (xl_xinfo.xinfo & XACT_XINFO_HAS_DBINFO)
		XLogRegisterData((char *) (&xl_dbinfo), sizeof(xl_dbinfo));

	if (xl_xinfo.xinfo & XACT_XINFO_HAS_SUBXACTS)
	{
		XLogRegisterData((char *) (&xl_subxacts),
						 MinSizeOfXactSubxacts);
		XLogRegisterData((char *) subxacts,
						 nsubxacts * sizeof(TransactionId));
	}

	if (xl_xinfo.xinfo & XACT_XINFO_HAS_RELFILENODES)
	{
		XLogRegisterData((char *) (&xl_relfilenodes),
						 MinSizeOfXactRelfilenodes);
		XLogRegisterData((char *) rels,
						 nrels * sizeof(RelFileNode));
	}

	if (xl_xinfo.xinfo & XACT_XINFO_HAS_INVALS)
	{
		XLogRegisterData((char *) (&xl_invals), MinSizeOfXactInvals);
		XLogRegisterData((char *) msgs,
						 nmsgs * sizeof(SharedInvalidationMessage));
	}

	if (xl_xinfo.xinfo & XACT_XINFO_HAS_TWOPHASE)
	{
		XLogRegisterData((char *) (&xl_twophase), sizeof(xl_xact_twophase));
		if (xl_xinfo.xinfo & XACT_XINFO_HAS_GID)
			XLogRegisterData(unconstify(char *, twophase_gid), strlen(twophase_gid) + 1);
	}

	if (xl_xinfo.xinfo & XACT_XINFO_HAS_ORIGIN)
		XLogRegisterData((char *) (&xl_origin), sizeof(xl_xact_origin));

	/* we allow filtering by xacts */
	XLogSetRecordFlags(XLOG_INCLUDE_ORIGIN);

	return XLogInsert(RM_XACT_ID, info);
}

/*
 * Log the commit record for a plain or twophase transaction abort.
 *
 * A 2pc abort will be emitted when twophase_xid is valid, a plain one
 * otherwise.
 */
XLogRecPtr
XactLogAbortRecord(TimestampTz abort_time,
				   int nsubxacts, TransactionId *subxacts,
				   int nrels, RelFileNode *rels,
				   int xactflags, TransactionId twophase_xid,
				   const char *twophase_gid)
{
	xl_xact_abort xlrec;
	xl_xact_xinfo xl_xinfo;
	xl_xact_subxacts xl_subxacts;
	xl_xact_relfilenodes xl_relfilenodes;
	xl_xact_twophase xl_twophase;
	xl_xact_dbinfo xl_dbinfo;
	xl_xact_origin xl_origin;

	uint8		info;

	Assert(CritSectionCount > 0);

	xl_xinfo.xinfo = 0;

	/* decide between a plain and 2pc abort */
	if (!TransactionIdIsValid(twophase_xid))
		info = XLOG_XACT_ABORT;
	else
		info = XLOG_XACT_ABORT_PREPARED;


	/* First figure out and collect all the information needed */

	xlrec.xact_time = abort_time;

	if ((xactflags & XACT_FLAGS_ACQUIREDACCESSEXCLUSIVELOCK))
		xl_xinfo.xinfo |= XACT_XINFO_HAS_AE_LOCKS;

	if (nsubxacts > 0)
	{
		xl_xinfo.xinfo |= XACT_XINFO_HAS_SUBXACTS;
		xl_subxacts.nsubxacts = nsubxacts;
	}

	if (nrels > 0)
	{
		xl_xinfo.xinfo |= XACT_XINFO_HAS_RELFILENODES;
		xl_relfilenodes.nrels = nrels;
	}

	if (TransactionIdIsValid(twophase_xid))
	{
		xl_xinfo.xinfo |= XACT_XINFO_HAS_TWOPHASE;
		xl_twophase.xid = twophase_xid;
		Assert(twophase_gid != NULL);

		if (XLogLogicalInfoActive())
			xl_xinfo.xinfo |= XACT_XINFO_HAS_GID;
	}

	if (TransactionIdIsValid(twophase_xid) && XLogLogicalInfoActive())
	{
		xl_xinfo.xinfo |= XACT_XINFO_HAS_DBINFO;
		xl_dbinfo.dbId = MyDatabaseId;
		xl_dbinfo.tsId = MyDatabaseTableSpace;
	}

	/* dump transaction origin information only for abort prepared */
	if ((replorigin_session_origin != InvalidRepOriginId) &&
		TransactionIdIsValid(twophase_xid) &&
		XLogLogicalInfoActive())
	{
		xl_xinfo.xinfo |= XACT_XINFO_HAS_ORIGIN;

		xl_origin.origin_lsn = replorigin_session_origin_lsn;
		xl_origin.origin_timestamp = replorigin_session_origin_timestamp;
	}

	if (xl_xinfo.xinfo != 0)
		info |= XLOG_XACT_HAS_INFO;

	/* Then include all the collected data into the abort record. */

	XLogBeginInsert();

	XLogRegisterData((char *) (&xlrec), MinSizeOfXactAbort);

	if (xl_xinfo.xinfo != 0)
		XLogRegisterData((char *) (&xl_xinfo), sizeof(xl_xinfo));

	if (xl_xinfo.xinfo & XACT_XINFO_HAS_DBINFO)
		XLogRegisterData((char *) (&xl_dbinfo), sizeof(xl_dbinfo));

	if (xl_xinfo.xinfo & XACT_XINFO_HAS_SUBXACTS)
	{
		XLogRegisterData((char *) (&xl_subxacts),
						 MinSizeOfXactSubxacts);
		XLogRegisterData((char *) subxacts,
						 nsubxacts * sizeof(TransactionId));
	}

	if (xl_xinfo.xinfo & XACT_XINFO_HAS_RELFILENODES)
	{
		XLogRegisterData((char *) (&xl_relfilenodes),
						 MinSizeOfXactRelfilenodes);
		XLogRegisterData((char *) rels,
						 nrels * sizeof(RelFileNode));
	}

	if (xl_xinfo.xinfo & XACT_XINFO_HAS_TWOPHASE)
	{
		XLogRegisterData((char *) (&xl_twophase), sizeof(xl_xact_twophase));
		if (xl_xinfo.xinfo & XACT_XINFO_HAS_GID)
			XLogRegisterData(unconstify(char *, twophase_gid), strlen(twophase_gid) + 1);
	}

	if (xl_xinfo.xinfo & XACT_XINFO_HAS_ORIGIN)
		XLogRegisterData((char *) (&xl_origin), sizeof(xl_xact_origin));

	if (TransactionIdIsValid(twophase_xid))
		XLogSetRecordFlags(XLOG_INCLUDE_ORIGIN);

	return XLogInsert(RM_XACT_ID, info);
}

/*
 * Before 9.0 this was a fairly short function, but now it performs many
 * actions for which the order of execution is critical.
 */
static void
xact_redo_commit(xl_xact_parsed_commit *parsed,
				 TransactionId xid,
				 XLogRecPtr lsn,
				 RepOriginId origin_id)
{
	TransactionId max_xid;
	TimestampTz commit_time;

	Assert(TransactionIdIsValid(xid));

	max_xid = TransactionIdLatest(xid, parsed->nsubxacts, parsed->subxacts);

	/* Make sure nextFullXid is beyond any XID mentioned in the record. */
	AdvanceNextFullTransactionIdPastXid(max_xid);

	Assert(((parsed->xinfo & XACT_XINFO_HAS_ORIGIN) == 0) ==
		   (origin_id == InvalidRepOriginId));

	if (parsed->xinfo & XACT_XINFO_HAS_ORIGIN)
		commit_time = parsed->origin_timestamp;
	else
		commit_time = parsed->xact_time;

	/* Set the transaction commit timestamp and metadata */
	TransactionTreeSetCommitTsData(xid, parsed->nsubxacts, parsed->subxacts,
								   commit_time, origin_id, false);

	if (standbyState == STANDBY_DISABLED)
	{
		/*
		 * Mark the transaction committed in pg_xact.
		 */
		TransactionIdCommitTree(xid, parsed->nsubxacts, parsed->subxacts);
	}
	else
	{
		/*
		 * If a transaction completion record arrives that has as-yet
		 * unobserved subtransactions then this will not have been fully
		 * handled by the call to RecordKnownAssignedTransactionIds() in the
		 * main recovery loop in xlog.c. So we need to do bookkeeping again to
		 * cover that case. This is confusing and it is easy to think this
		 * call is irrelevant, which has happened three times in development
		 * already. Leave it in.
		 */
		RecordKnownAssignedTransactionIds(max_xid);

		/*
		 * Mark the transaction committed in pg_xact. We use async commit
		 * protocol during recovery to provide information on database
		 * consistency for when users try to set hint bits. It is important
		 * that we do not set hint bits until the minRecoveryPoint is past
		 * this commit record. This ensures that if we crash we don't see hint
		 * bits set on changes made by transactions that haven't yet
		 * recovered. It's unlikely but it's good to be safe.
		 */
		TransactionIdAsyncCommitTree(xid, parsed->nsubxacts, parsed->subxacts, lsn);

		/*
		 * We must mark clog before we update the ProcArray.
		 */
		ExpireTreeKnownAssignedTransactionIds(xid, parsed->nsubxacts, parsed->subxacts, max_xid);

		/*
		 * Send any cache invalidations attached to the commit. We must
		 * maintain the same order of invalidation then release locks as
		 * occurs in CommitTransaction().
		 */
		ProcessCommittedInvalidationMessages(parsed->msgs, parsed->nmsgs,
											 XactCompletionRelcacheInitFileInval(parsed->xinfo),
											 parsed->dbId, parsed->tsId);

		/*
		 * Release locks, if any. We do this for both two phase and normal one
		 * phase transactions. In effect we are ignoring the prepare phase and
		 * just going straight to lock release.
		 */
		if (parsed->xinfo & XACT_XINFO_HAS_AE_LOCKS)
			StandbyReleaseLockTree(xid, parsed->nsubxacts, parsed->subxacts);
	}

	if (parsed->xinfo & XACT_XINFO_HAS_ORIGIN)
	{
		/* recover apply progress */
		replorigin_advance(origin_id, parsed->origin_lsn, lsn,
						   false /* backward */ , false /* WAL */ );
	}

	/* Make sure files supposed to be dropped are dropped */
	if (parsed->nrels > 0)
	{
		/*
		 * First update minimum recovery point to cover this WAL record. Once
		 * a relation is deleted, there's no going back. The buffer manager
		 * enforces the WAL-first rule for normal updates to relation files,
		 * so that the minimum recovery point is always updated before the
		 * corresponding change in the data file is flushed to disk, but we
		 * have to do the same here since we're bypassing the buffer manager.
		 *
		 * Doing this before deleting the files means that if a deletion fails
		 * for some reason, you cannot start up the system even after restart,
		 * until you fix the underlying situation so that the deletion will
		 * succeed. Alternatively, we could update the minimum recovery point
		 * after deletion, but that would leave a small window where the
		 * WAL-first rule would be violated.
		 */
		XLogFlush(lsn);

		/* Make sure files supposed to be dropped are dropped */
		DropRelationFiles(parsed->xnodes, parsed->nrels, true);
	}

	/*
	 * We issue an XLogFlush() for the same reason we emit ForceSyncCommit()
	 * in normal operation. For example, in CREATE DATABASE, we copy all files
	 * from the template database, and then commit the transaction. If we
	 * crash after all the files have been copied but before the commit, you
	 * have files in the data directory without an entry in pg_database. To
	 * minimize the window for that, we use ForceSyncCommit() to rush the
	 * commit record to disk as quick as possible. We have the same window
	 * during recovery, and forcing an XLogFlush() (which updates
	 * minRecoveryPoint during recovery) helps to reduce that problem window,
	 * for any user that requested ForceSyncCommit().
	 */
	if (XactCompletionForceSyncCommit(parsed->xinfo))
		XLogFlush(lsn);

	/*
	 * If asked by the primary (because someone is waiting for a synchronous
	 * commit = remote_apply), we will need to ask walreceiver to send a reply
	 * immediately.
	 */
	if (XactCompletionApplyFeedback(parsed->xinfo))
		XLogRequestWalReceiverReply();
}

/*
 * Be careful with the order of execution, as with xact_redo_commit().
 * The two functions are similar but differ in key places.
 *
 * Note also that an abort can be for a subtransaction and its children,
 * not just for a top level abort. That means we have to consider
 * topxid != xid, whereas in commit we would find topxid == xid always
 * because subtransaction commit is never WAL logged.
 */
static void
xact_redo_abort(xl_xact_parsed_abort *parsed, TransactionId xid)
{
	TransactionId max_xid;

	Assert(TransactionIdIsValid(xid));

	/* Make sure nextFullXid is beyond any XID mentioned in the record. */
	max_xid = TransactionIdLatest(xid,
								  parsed->nsubxacts,
								  parsed->subxacts);
	AdvanceNextFullTransactionIdPastXid(max_xid);

	if (standbyState == STANDBY_DISABLED)
	{
		/* Mark the transaction aborted in pg_xact, no need for async stuff */
		TransactionIdAbortTree(xid, parsed->nsubxacts, parsed->subxacts);
	}
	else
	{
		/*
		 * If a transaction completion record arrives that has as-yet
		 * unobserved subtransactions then this will not have been fully
		 * handled by the call to RecordKnownAssignedTransactionIds() in the
		 * main recovery loop in xlog.c. So we need to do bookkeeping again to
		 * cover that case. This is confusing and it is easy to think this
		 * call is irrelevant, which has happened three times in development
		 * already. Leave it in.
		 */
		RecordKnownAssignedTransactionIds(max_xid);

		/* Mark the transaction aborted in pg_xact, no need for async stuff */
		TransactionIdAbortTree(xid, parsed->nsubxacts, parsed->subxacts);

		/*
		 * We must update the ProcArray after we have marked clog.
		 */
		ExpireTreeKnownAssignedTransactionIds(xid, parsed->nsubxacts, parsed->subxacts, max_xid);

		/*
		 * There are no invalidation messages to send or undo.
		 */

		/*
		 * Release locks, if any. There are no invalidations to send.
		 */
		if (parsed->xinfo & XACT_XINFO_HAS_AE_LOCKS)
			StandbyReleaseLockTree(xid, parsed->nsubxacts, parsed->subxacts);
	}

	/* Make sure files supposed to be dropped are dropped */
	DropRelationFiles(parsed->xnodes, parsed->nrels, true);
}

void
xact_redo(XLogReaderState *record)
{
	uint8		info = XLogRecGetInfo(record) & XLOG_XACT_OPMASK;

	/* Backup blocks are not used in xact records */
	Assert(!XLogRecHasAnyBlockRefs(record));

	if (info == XLOG_XACT_COMMIT)
	{
		xl_xact_commit *xlrec = (xl_xact_commit *) XLogRecGetData(record);
		xl_xact_parsed_commit parsed;

		ParseCommitRecord(XLogRecGetInfo(record), xlrec, &parsed);
		xact_redo_commit(&parsed, XLogRecGetXid(record),
						 record->EndRecPtr, XLogRecGetOrigin(record));
	}
	else if (info == XLOG_XACT_COMMIT_PREPARED)
	{
		xl_xact_commit *xlrec = (xl_xact_commit *) XLogRecGetData(record);
		xl_xact_parsed_commit parsed;

		ParseCommitRecord(XLogRecGetInfo(record), xlrec, &parsed);
		xact_redo_commit(&parsed, parsed.twophase_xid,
						 record->EndRecPtr, XLogRecGetOrigin(record));

		/* Delete TwoPhaseState gxact entry and/or 2PC file. */
		LWLockAcquire(TwoPhaseStateLock, LW_EXCLUSIVE);
		PrepareRedoRemove(parsed.twophase_xid, false);
		LWLockRelease(TwoPhaseStateLock);
	}
	else if (info == XLOG_XACT_ABORT)
	{
		xl_xact_abort *xlrec = (xl_xact_abort *) XLogRecGetData(record);
		xl_xact_parsed_abort parsed;

		ParseAbortRecord(XLogRecGetInfo(record), xlrec, &parsed);
		xact_redo_abort(&parsed, XLogRecGetXid(record));
	}
	else if (info == XLOG_XACT_ABORT_PREPARED)
	{
		xl_xact_abort *xlrec = (xl_xact_abort *) XLogRecGetData(record);
		xl_xact_parsed_abort parsed;

		ParseAbortRecord(XLogRecGetInfo(record), xlrec, &parsed);
		xact_redo_abort(&parsed, parsed.twophase_xid);

		/* Delete TwoPhaseState gxact entry and/or 2PC file. */
		LWLockAcquire(TwoPhaseStateLock, LW_EXCLUSIVE);
		PrepareRedoRemove(parsed.twophase_xid, false);
		LWLockRelease(TwoPhaseStateLock);
	}
	else if (info == XLOG_XACT_PREPARE)
	{
		/*
		 * Store xid and start/end pointers of the WAL record in TwoPhaseState
		 * gxact entry.
		 */
		LWLockAcquire(TwoPhaseStateLock, LW_EXCLUSIVE);
		PrepareRedoAdd(XLogRecGetData(record),
					   record->ReadRecPtr,
					   record->EndRecPtr,
					   XLogRecGetOrigin(record));
		LWLockRelease(TwoPhaseStateLock);
	}
	else if (info == XLOG_XACT_ASSIGNMENT)
	{
		xl_xact_assignment *xlrec = (xl_xact_assignment *) XLogRecGetData(record);

		if (standbyState >= STANDBY_INITIALIZED)
			ProcArrayApplyXidAssignment(xlrec->xtop,
										xlrec->nsubxacts, xlrec->xsub);
	}
	else
		elog(PANIC, "xact_redo: unknown op code %u", info);
}<|MERGE_RESOLUTION|>--- conflicted
+++ resolved
@@ -2109,20 +2109,18 @@
 	 */
 	PreCommit_on_commit_actions();
 
-<<<<<<< HEAD
+	/*
+	 * Synchronize files that are created and not WAL-logged during this
+	 * transaction. This must happen before AtEOXact_RelationMap(), so that we
+	 * don't see committed-but-broken files after a crash.
+	 */
+	smgrDoPendingSyncs(true, is_parallel_worker);
+
 	/* The catalog ag_graphmeta is opened and modified during commit AgStat.
 	 * In the commit phase, any relation must not be opened.
 	 * So AgStat must be processed during the PreCommit phase */
 	if (auto_gather_graphmeta)
 		AtEOXact_AgStat(true);
-=======
-	/*
-	 * Synchronize files that are created and not WAL-logged during this
-	 * transaction. This must happen before AtEOXact_RelationMap(), so that we
-	 * don't see committed-but-broken files after a crash.
-	 */
-	smgrDoPendingSyncs(true, is_parallel_worker);
->>>>>>> 8f4ee44b
 
 	/* close large objects before lower-level cleanup */
 	AtEOXact_LargeObject(true);
