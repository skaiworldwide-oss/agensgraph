--- conflicted
+++ resolved
@@ -112,13 +112,9 @@
 bool		allowSystemTableMods = false;
 int			work_mem = 1024;
 int			maintenance_work_mem = 16384;
-<<<<<<< HEAD
-int			replacement_sort_tuples = 150000;
-int			eager_mem = 4096;
-=======
 int			max_parallel_maintenance_workers = 2;
 
->>>>>>> 5b570d77
+int			eager_mem = 4096;
 /*
  * Primary determinants of sizes of shared-memory structures.
  *
