/*--------------------------------------------------------------------
 * guc.c
 *
 * Support for grand unified configuration scheme, including SET
 * command, configuration file, and command line options.
 * See src/backend/utils/misc/README for more information.
 *
 *
 * Copyright (c) 2000-2022, PostgreSQL Global Development Group
 * Written by Peter Eisentraut <peter_e@gmx.net>.
 *
 * IDENTIFICATION
 *	  src/backend/utils/misc/guc.c
 *
 *--------------------------------------------------------------------
 */
#include "postgres.h"

#include <ctype.h>
#include <float.h>
#include <math.h>
#include <limits.h>
#ifdef HAVE_POLL_H
#include <poll.h>
#endif
#ifndef WIN32
#include <sys/mman.h>
#endif
#include <sys/stat.h>
#ifdef HAVE_SYSLOG
#include <syslog.h>
#endif
#include <unistd.h>

#include "access/commit_ts.h"
#include "access/gin.h"
#include "access/rmgr.h"
#include "access/tableam.h"
#include "access/toast_compression.h"
#include "access/transam.h"
#include "access/twophase.h"
#include "access/xact.h"
#include "access/xlog_internal.h"
<<<<<<< HEAD
#include "catalog/ag_graph_fn.h"
=======
#include "access/xlogprefetcher.h"
#include "access/xlogrecovery.h"
>>>>>>> adadae45
#include "catalog/namespace.h"
#include "catalog/objectaccess.h"
#include "catalog/pg_authid.h"
#include "catalog/pg_parameter_acl.h"
#include "catalog/storage.h"
#include "commands/async.h"
#include "commands/prepare.h"
#include "commands/tablespace.h"
#include "commands/trigger.h"
#include "commands/user.h"
#include "commands/vacuum.h"
#include "commands/variable.h"
#include "common/string.h"
#include "executor/nodeModifyGraph.h"
#include "funcapi.h"
#include "jit/jit.h"
#include "libpq/auth.h"
#include "libpq/libpq.h"
#include "libpq/pqformat.h"
#include "miscadmin.h"
#include "optimizer/cost.h"
#include "optimizer/geqo.h"
#include "optimizer/optimizer.h"
#include "optimizer/paths.h"
#include "optimizer/planmain.h"
#include "parser/parse_cypher_expr.h"
#include "parser/parse_expr.h"
#include "parser/parse_graph.h"
#include "parser/parse_type.h"
#include "parser/parser.h"
#include "parser/scansup.h"
#include "pgstat.h"
#include "postmaster/autovacuum.h"
#include "postmaster/bgworker_internals.h"
#include "postmaster/bgwriter.h"
#include "postmaster/postmaster.h"
#include "postmaster/startup.h"
#include "postmaster/syslogger.h"
#include "postmaster/walwriter.h"
#include "replication/logicallauncher.h"
#include "replication/reorderbuffer.h"
#include "replication/slot.h"
#include "replication/syncrep.h"
#include "replication/walreceiver.h"
#include "replication/walsender.h"
#include "storage/bufmgr.h"
#include "storage/dsm_impl.h"
#include "storage/fd.h"
#include "storage/large_object.h"
#include "storage/pg_shmem.h"
#include "storage/predicate.h"
#include "storage/proc.h"
#include "storage/standby.h"
#include "tcop/tcopprot.h"
#include "tsearch/ts_cache.h"
#include "utils/acl.h"
#include "utils/backend_status.h"
#include "utils/builtins.h"
#include "utils/bytea.h"
#include "utils/float.h"
#include "utils/guc_tables.h"
#include "utils/memutils.h"
#include "utils/pg_locale.h"
#include "utils/pg_lsn.h"
#include "utils/plancache.h"
#include "utils/portal.h"
#include "utils/ps_status.h"
#include "utils/queryjumble.h"
#include "utils/rls.h"
#include "utils/snapmgr.h"
#include "utils/tzparser.h"
#include "utils/inval.h"
#include "utils/varlena.h"
#include "utils/xml.h"

#ifndef PG_KRB_SRVTAB
#define PG_KRB_SRVTAB ""
#endif

#define CONFIG_FILENAME "postgresql.conf"
#define HBA_FILENAME	"pg_hba.conf"
#define IDENT_FILENAME	"pg_ident.conf"

#ifdef EXEC_BACKEND
#define CONFIG_EXEC_PARAMS "global/config_exec_params"
#define CONFIG_EXEC_PARAMS_NEW "global/config_exec_params.new"
#endif

/*
 * Precision with which REAL type guc values are to be printed for GUC
 * serialization.
 */
#define REALTYPE_PRECISION 17

/* XXX these should appear in other modules' header files */
extern bool Log_disconnections;
extern int	CommitDelay;
extern int	CommitSiblings;
extern char *default_tablespace;
extern char *temp_tablespaces;
extern bool ignore_checksum_failure;
extern bool ignore_invalid_pages;
extern bool synchronize_seqscans;

#ifdef TRACE_SYNCSCAN
extern bool trace_syncscan;
#endif
#ifdef DEBUG_BOUNDED_SORT
extern bool optimize_bounded_sort;
#endif

static int	GUC_check_errcode_value;

static List *reserved_class_prefix = NIL;

/* global variables for check hook support */
char	   *GUC_check_errmsg_string;
char	   *GUC_check_errdetail_string;
char	   *GUC_check_errhint_string;

static void do_serialize(char **destptr, Size *maxbytes, const char *fmt,...) pg_attribute_printf(3, 4);

static void set_config_sourcefile(const char *name, char *sourcefile,
								  int sourceline);
static bool call_bool_check_hook(struct config_bool *conf, bool *newval,
								 void **extra, GucSource source, int elevel);
static bool call_int_check_hook(struct config_int *conf, int *newval,
								void **extra, GucSource source, int elevel);
static bool call_real_check_hook(struct config_real *conf, double *newval,
								 void **extra, GucSource source, int elevel);
static bool call_string_check_hook(struct config_string *conf, char **newval,
								   void **extra, GucSource source, int elevel);
static bool call_enum_check_hook(struct config_enum *conf, int *newval,
								 void **extra, GucSource source, int elevel);

static bool check_log_destination(char **newval, void **extra, GucSource source);
static void assign_log_destination(const char *newval, void *extra);

static bool check_wal_consistency_checking(char **newval, void **extra,
										   GucSource source);
static void assign_wal_consistency_checking(const char *newval, void *extra);

#ifdef HAVE_SYSLOG
static int	syslog_facility = LOG_LOCAL0;
#else
static int	syslog_facility = 0;
#endif

static void assign_syslog_facility(int newval, void *extra);
static void assign_syslog_ident(const char *newval, void *extra);
static void assign_session_replication_role(int newval, void *extra);
static bool check_temp_buffers(int *newval, void **extra, GucSource source);
static bool check_bonjour(bool *newval, void **extra, GucSource source);
static bool check_ssl(bool *newval, void **extra, GucSource source);
static bool check_stage_log_stats(bool *newval, void **extra, GucSource source);
static bool check_log_stats(bool *newval, void **extra, GucSource source);
static bool check_canonical_path(char **newval, void **extra, GucSource source);
static bool check_timezone_abbreviations(char **newval, void **extra, GucSource source);
static void assign_timezone_abbreviations(const char *newval, void *extra);
static void pg_timezone_abbrev_initialize(void);
static const char *show_archive_command(void);
static void assign_tcp_keepalives_idle(int newval, void *extra);
static void assign_tcp_keepalives_interval(int newval, void *extra);
static void assign_tcp_keepalives_count(int newval, void *extra);
static void assign_tcp_user_timeout(int newval, void *extra);
static const char *show_tcp_keepalives_idle(void);
static const char *show_tcp_keepalives_interval(void);
static const char *show_tcp_keepalives_count(void);
static const char *show_tcp_user_timeout(void);
static bool check_maxconnections(int *newval, void **extra, GucSource source);
static bool check_max_worker_processes(int *newval, void **extra, GucSource source);
static bool check_autovacuum_max_workers(int *newval, void **extra, GucSource source);
static bool check_max_wal_senders(int *newval, void **extra, GucSource source);
static bool check_autovacuum_work_mem(int *newval, void **extra, GucSource source);
static bool check_effective_io_concurrency(int *newval, void **extra, GucSource source);
static bool check_maintenance_io_concurrency(int *newval, void **extra, GucSource source);
static bool check_huge_page_size(int *newval, void **extra, GucSource source);
static bool check_client_connection_check_interval(int *newval, void **extra, GucSource source);
static void assign_maintenance_io_concurrency(int newval, void *extra);
static bool check_application_name(char **newval, void **extra, GucSource source);
static void assign_application_name(const char *newval, void *extra);
static bool check_cluster_name(char **newval, void **extra, GucSource source);
static const char *show_unix_socket_permissions(void);
static const char *show_log_file_mode(void);
static const char *show_data_directory_mode(void);
static const char *show_in_hot_standby(void);
static bool check_backtrace_functions(char **newval, void **extra, GucSource source);
static void assign_backtrace_functions(const char *newval, void *extra);
static bool check_recovery_target_timeline(char **newval, void **extra, GucSource source);
static void assign_recovery_target_timeline(const char *newval, void *extra);
static bool check_recovery_target(char **newval, void **extra, GucSource source);
static void assign_recovery_target(const char *newval, void *extra);
static bool check_recovery_target_xid(char **newval, void **extra, GucSource source);
static void assign_recovery_target_xid(const char *newval, void *extra);
static bool check_recovery_target_time(char **newval, void **extra, GucSource source);
static void assign_recovery_target_time(const char *newval, void *extra);
static bool check_recovery_target_name(char **newval, void **extra, GucSource source);
static void assign_recovery_target_name(const char *newval, void *extra);
static bool check_recovery_target_lsn(char **newval, void **extra, GucSource source);
static void assign_recovery_target_lsn(const char *newval, void *extra);
static bool check_primary_slot_name(char **newval, void **extra, GucSource source);
static bool check_default_with_oids(bool *newval, void **extra, GucSource source);

/* Private functions in guc-file.l that need to be called from guc.c */
static ConfigVariable *ProcessConfigFileInternal(GucContext context,
												 bool applySettings, int elevel);

/*
 * Track whether there were any deferred checks for custom resource managers
 * specified in wal_consistency_checking.
 */
static bool check_wal_consistency_checking_deferred = false;

/*
 * Options for enum values defined in this module.
 *
 * NOTE! Option values may not contain double quotes!
 */

static const struct config_enum_entry bytea_output_options[] = {
	{"escape", BYTEA_OUTPUT_ESCAPE, false},
	{"hex", BYTEA_OUTPUT_HEX, false},
	{NULL, 0, false}
};

StaticAssertDecl(lengthof(bytea_output_options) == (BYTEA_OUTPUT_HEX + 2),
				 "array length mismatch");

/*
 * We have different sets for client and server message level options because
 * they sort slightly different (see "log" level), and because "fatal"/"panic"
 * aren't sensible for client_min_messages.
 */
static const struct config_enum_entry client_message_level_options[] = {
	{"debug5", DEBUG5, false},
	{"debug4", DEBUG4, false},
	{"debug3", DEBUG3, false},
	{"debug2", DEBUG2, false},
	{"debug1", DEBUG1, false},
	{"debug", DEBUG2, true},
	{"log", LOG, false},
	{"info", INFO, true},
	{"notice", NOTICE, false},
	{"warning", WARNING, false},
	{"error", ERROR, false},
	{NULL, 0, false}
};

static const struct config_enum_entry server_message_level_options[] = {
	{"debug5", DEBUG5, false},
	{"debug4", DEBUG4, false},
	{"debug3", DEBUG3, false},
	{"debug2", DEBUG2, false},
	{"debug1", DEBUG1, false},
	{"debug", DEBUG2, true},
	{"info", INFO, false},
	{"notice", NOTICE, false},
	{"warning", WARNING, false},
	{"error", ERROR, false},
	{"log", LOG, false},
	{"fatal", FATAL, false},
	{"panic", PANIC, false},
	{NULL, 0, false}
};

static const struct config_enum_entry intervalstyle_options[] = {
	{"postgres", INTSTYLE_POSTGRES, false},
	{"postgres_verbose", INTSTYLE_POSTGRES_VERBOSE, false},
	{"sql_standard", INTSTYLE_SQL_STANDARD, false},
	{"iso_8601", INTSTYLE_ISO_8601, false},
	{NULL, 0, false}
};

StaticAssertDecl(lengthof(intervalstyle_options) == (INTSTYLE_ISO_8601 + 2),
				 "array length mismatch");

static const struct config_enum_entry log_error_verbosity_options[] = {
	{"terse", PGERROR_TERSE, false},
	{"default", PGERROR_DEFAULT, false},
	{"verbose", PGERROR_VERBOSE, false},
	{NULL, 0, false}
};

StaticAssertDecl(lengthof(log_error_verbosity_options) == (PGERROR_VERBOSE + 2),
				 "array length mismatch");

static const struct config_enum_entry log_statement_options[] = {
	{"none", LOGSTMT_NONE, false},
	{"ddl", LOGSTMT_DDL, false},
	{"mod", LOGSTMT_MOD, false},
	{"all", LOGSTMT_ALL, false},
	{NULL, 0, false}
};

StaticAssertDecl(lengthof(log_statement_options) == (LOGSTMT_ALL + 2),
				 "array length mismatch");

static const struct config_enum_entry isolation_level_options[] = {
	{"serializable", XACT_SERIALIZABLE, false},
	{"repeatable read", XACT_REPEATABLE_READ, false},
	{"read committed", XACT_READ_COMMITTED, false},
	{"read uncommitted", XACT_READ_UNCOMMITTED, false},
	{NULL, 0}
};

static const struct config_enum_entry session_replication_role_options[] = {
	{"origin", SESSION_REPLICATION_ROLE_ORIGIN, false},
	{"replica", SESSION_REPLICATION_ROLE_REPLICA, false},
	{"local", SESSION_REPLICATION_ROLE_LOCAL, false},
	{NULL, 0, false}
};

StaticAssertDecl(lengthof(session_replication_role_options) == (SESSION_REPLICATION_ROLE_LOCAL + 2),
				 "array length mismatch");

static const struct config_enum_entry syslog_facility_options[] = {
#ifdef HAVE_SYSLOG
	{"local0", LOG_LOCAL0, false},
	{"local1", LOG_LOCAL1, false},
	{"local2", LOG_LOCAL2, false},
	{"local3", LOG_LOCAL3, false},
	{"local4", LOG_LOCAL4, false},
	{"local5", LOG_LOCAL5, false},
	{"local6", LOG_LOCAL6, false},
	{"local7", LOG_LOCAL7, false},
#else
	{"none", 0, false},
#endif
	{NULL, 0}
};

static const struct config_enum_entry track_function_options[] = {
	{"none", TRACK_FUNC_OFF, false},
	{"pl", TRACK_FUNC_PL, false},
	{"all", TRACK_FUNC_ALL, false},
	{NULL, 0, false}
};

StaticAssertDecl(lengthof(track_function_options) == (TRACK_FUNC_ALL + 2),
				 "array length mismatch");

static const struct config_enum_entry stats_fetch_consistency[] = {
	{"none", PGSTAT_FETCH_CONSISTENCY_NONE, false},
	{"cache", PGSTAT_FETCH_CONSISTENCY_CACHE, false},
	{"snapshot", PGSTAT_FETCH_CONSISTENCY_SNAPSHOT, false},
	{NULL, 0, false}
};

StaticAssertDecl(lengthof(stats_fetch_consistency) == (PGSTAT_FETCH_CONSISTENCY_SNAPSHOT + 2),
				 "array length mismatch");

static const struct config_enum_entry xmlbinary_options[] = {
	{"base64", XMLBINARY_BASE64, false},
	{"hex", XMLBINARY_HEX, false},
	{NULL, 0, false}
};

StaticAssertDecl(lengthof(xmlbinary_options) == (XMLBINARY_HEX + 2),
				 "array length mismatch");

static const struct config_enum_entry xmloption_options[] = {
	{"content", XMLOPTION_CONTENT, false},
	{"document", XMLOPTION_DOCUMENT, false},
	{NULL, 0, false}
};

StaticAssertDecl(lengthof(xmloption_options) == (XMLOPTION_CONTENT + 2),
				 "array length mismatch");

/*
 * Although only "on", "off", and "safe_encoding" are documented, we
 * accept all the likely variants of "on" and "off".
 */
static const struct config_enum_entry backslash_quote_options[] = {
	{"safe_encoding", BACKSLASH_QUOTE_SAFE_ENCODING, false},
	{"on", BACKSLASH_QUOTE_ON, false},
	{"off", BACKSLASH_QUOTE_OFF, false},
	{"true", BACKSLASH_QUOTE_ON, true},
	{"false", BACKSLASH_QUOTE_OFF, true},
	{"yes", BACKSLASH_QUOTE_ON, true},
	{"no", BACKSLASH_QUOTE_OFF, true},
	{"1", BACKSLASH_QUOTE_ON, true},
	{"0", BACKSLASH_QUOTE_OFF, true},
	{NULL, 0, false}
};

/*
 * Although only "on", "off", and "auto" are documented, we accept
 * all the likely variants of "on" and "off".
 */
static const struct config_enum_entry compute_query_id_options[] = {
	{"auto", COMPUTE_QUERY_ID_AUTO, false},
	{"regress", COMPUTE_QUERY_ID_REGRESS, false},
	{"on", COMPUTE_QUERY_ID_ON, false},
	{"off", COMPUTE_QUERY_ID_OFF, false},
	{"true", COMPUTE_QUERY_ID_ON, true},
	{"false", COMPUTE_QUERY_ID_OFF, true},
	{"yes", COMPUTE_QUERY_ID_ON, true},
	{"no", COMPUTE_QUERY_ID_OFF, true},
	{"1", COMPUTE_QUERY_ID_ON, true},
	{"0", COMPUTE_QUERY_ID_OFF, true},
	{NULL, 0, false}
};

/*
 * Although only "on", "off", and "partition" are documented, we
 * accept all the likely variants of "on" and "off".
 */
static const struct config_enum_entry constraint_exclusion_options[] = {
	{"partition", CONSTRAINT_EXCLUSION_PARTITION, false},
	{"on", CONSTRAINT_EXCLUSION_ON, false},
	{"off", CONSTRAINT_EXCLUSION_OFF, false},
	{"true", CONSTRAINT_EXCLUSION_ON, true},
	{"false", CONSTRAINT_EXCLUSION_OFF, true},
	{"yes", CONSTRAINT_EXCLUSION_ON, true},
	{"no", CONSTRAINT_EXCLUSION_OFF, true},
	{"1", CONSTRAINT_EXCLUSION_ON, true},
	{"0", CONSTRAINT_EXCLUSION_OFF, true},
	{NULL, 0, false}
};

/*
 * Although only "on", "off", "remote_apply", "remote_write", and "local" are
 * documented, we accept all the likely variants of "on" and "off".
 */
static const struct config_enum_entry synchronous_commit_options[] = {
	{"local", SYNCHRONOUS_COMMIT_LOCAL_FLUSH, false},
	{"remote_write", SYNCHRONOUS_COMMIT_REMOTE_WRITE, false},
	{"remote_apply", SYNCHRONOUS_COMMIT_REMOTE_APPLY, false},
	{"on", SYNCHRONOUS_COMMIT_ON, false},
	{"off", SYNCHRONOUS_COMMIT_OFF, false},
	{"true", SYNCHRONOUS_COMMIT_ON, true},
	{"false", SYNCHRONOUS_COMMIT_OFF, true},
	{"yes", SYNCHRONOUS_COMMIT_ON, true},
	{"no", SYNCHRONOUS_COMMIT_OFF, true},
	{"1", SYNCHRONOUS_COMMIT_ON, true},
	{"0", SYNCHRONOUS_COMMIT_OFF, true},
	{NULL, 0, false}
};

/*
 * Although only "on", "off", "try" are documented, we accept all the likely
 * variants of "on" and "off".
 */
static const struct config_enum_entry huge_pages_options[] = {
	{"off", HUGE_PAGES_OFF, false},
	{"on", HUGE_PAGES_ON, false},
	{"try", HUGE_PAGES_TRY, false},
	{"true", HUGE_PAGES_ON, true},
	{"false", HUGE_PAGES_OFF, true},
	{"yes", HUGE_PAGES_ON, true},
	{"no", HUGE_PAGES_OFF, true},
	{"1", HUGE_PAGES_ON, true},
	{"0", HUGE_PAGES_OFF, true},
	{NULL, 0, false}
};

static const struct config_enum_entry recovery_prefetch_options[] = {
	{"off", RECOVERY_PREFETCH_OFF, false},
	{"on", RECOVERY_PREFETCH_ON, false},
	{"try", RECOVERY_PREFETCH_TRY, false},
	{"true", RECOVERY_PREFETCH_ON, true},
	{"false", RECOVERY_PREFETCH_OFF, true},
	{"yes", RECOVERY_PREFETCH_ON, true},
	{"no", RECOVERY_PREFETCH_OFF, true},
	{"1", RECOVERY_PREFETCH_ON, true},
	{"0", RECOVERY_PREFETCH_OFF, true},
	{NULL, 0, false}
};

static const struct config_enum_entry force_parallel_mode_options[] = {
	{"off", FORCE_PARALLEL_OFF, false},
	{"on", FORCE_PARALLEL_ON, false},
	{"regress", FORCE_PARALLEL_REGRESS, false},
	{"true", FORCE_PARALLEL_ON, true},
	{"false", FORCE_PARALLEL_OFF, true},
	{"yes", FORCE_PARALLEL_ON, true},
	{"no", FORCE_PARALLEL_OFF, true},
	{"1", FORCE_PARALLEL_ON, true},
	{"0", FORCE_PARALLEL_OFF, true},
	{NULL, 0, false}
};

static const struct config_enum_entry plan_cache_mode_options[] = {
	{"auto", PLAN_CACHE_MODE_AUTO, false},
	{"force_generic_plan", PLAN_CACHE_MODE_FORCE_GENERIC_PLAN, false},
	{"force_custom_plan", PLAN_CACHE_MODE_FORCE_CUSTOM_PLAN, false},
	{NULL, 0, false}
};

static const struct config_enum_entry password_encryption_options[] = {
	{"md5", PASSWORD_TYPE_MD5, false},
	{"scram-sha-256", PASSWORD_TYPE_SCRAM_SHA_256, false},
	{NULL, 0, false}
};

const struct config_enum_entry ssl_protocol_versions_info[] = {
	{"", PG_TLS_ANY, false},
	{"TLSv1", PG_TLS1_VERSION, false},
	{"TLSv1.1", PG_TLS1_1_VERSION, false},
	{"TLSv1.2", PG_TLS1_2_VERSION, false},
	{"TLSv1.3", PG_TLS1_3_VERSION, false},
	{NULL, 0, false}
};

StaticAssertDecl(lengthof(ssl_protocol_versions_info) == (PG_TLS1_3_VERSION + 2),
				 "array length mismatch");

static struct config_enum_entry recovery_init_sync_method_options[] = {
	{"fsync", RECOVERY_INIT_SYNC_METHOD_FSYNC, false},
#ifdef HAVE_SYNCFS
	{"syncfs", RECOVERY_INIT_SYNC_METHOD_SYNCFS, false},
#endif
	{NULL, 0, false}
};

static struct config_enum_entry shared_memory_options[] = {
#ifndef WIN32
	{"sysv", SHMEM_TYPE_SYSV, false},
#endif
#ifndef EXEC_BACKEND
	{"mmap", SHMEM_TYPE_MMAP, false},
#endif
#ifdef WIN32
	{"windows", SHMEM_TYPE_WINDOWS, false},
#endif
	{NULL, 0, false}
};

static struct config_enum_entry default_toast_compression_options[] = {
	{"pglz", TOAST_PGLZ_COMPRESSION, false},
#ifdef  USE_LZ4
	{"lz4", TOAST_LZ4_COMPRESSION, false},
#endif
	{NULL, 0, false}
};

static const struct config_enum_entry wal_compression_options[] = {
	{"pglz", WAL_COMPRESSION_PGLZ, false},
#ifdef USE_LZ4
	{"lz4", WAL_COMPRESSION_LZ4, false},
#endif
#ifdef USE_ZSTD
	{"zstd", WAL_COMPRESSION_ZSTD, false},
#endif
	{"on", WAL_COMPRESSION_PGLZ, false},
	{"off", WAL_COMPRESSION_NONE, false},
	{"true", WAL_COMPRESSION_PGLZ, true},
	{"false", WAL_COMPRESSION_NONE, true},
	{"yes", WAL_COMPRESSION_PGLZ, true},
	{"no", WAL_COMPRESSION_NONE, true},
	{"1", WAL_COMPRESSION_PGLZ, true},
	{"0", WAL_COMPRESSION_NONE, true},
	{NULL, 0, false}
};

/*
 * Options for enum values stored in other modules
 */
extern const struct config_enum_entry wal_level_options[];
extern const struct config_enum_entry archive_mode_options[];
extern const struct config_enum_entry recovery_target_action_options[];
extern const struct config_enum_entry sync_method_options[];
extern const struct config_enum_entry dynamic_shared_memory_options[];

/*
 * GUC option variables that are exported from this module
 */
bool		log_duration = false;
bool		Debug_print_plan = false;
bool		Debug_print_parse = false;
bool		Debug_print_rewritten = false;
bool		Debug_pretty_print = true;

bool		log_parser_stats = false;
bool		log_planner_stats = false;
bool		log_executor_stats = false;
bool		log_statement_stats = false;	/* this is sort of all three above
											 * together */
bool		log_btree_build_stats = false;
char	   *event_source;

bool		row_security;
bool		check_function_bodies = true;

/*
 * This GUC exists solely for backward compatibility, check its definition for
 * details.
 */
bool		default_with_oids = false;
bool		session_auth_is_superuser;

int			log_min_error_statement = ERROR;
int			log_min_messages = WARNING;
int			client_min_messages = NOTICE;
int			log_min_duration_sample = -1;
int			log_min_duration_statement = -1;
int			log_parameter_max_length = -1;
int			log_parameter_max_length_on_error = 0;
int			log_temp_files = -1;
double		log_statement_sample_rate = 1.0;
double		log_xact_sample_rate = 0;
int			trace_recovery_messages = LOG;
char	   *backtrace_functions;
char	   *backtrace_symbol_list;

int			temp_file_limit = -1;

int			num_temp_buffers = 1024;

char	   *cluster_name = "";
char	   *ConfigFileName;
char	   *HbaFileName;
char	   *IdentFileName;
char	   *external_pid_file;

char	   *pgstat_temp_directory;

char	   *application_name;

int			tcp_keepalives_idle;
int			tcp_keepalives_interval;
int			tcp_keepalives_count;
int			tcp_user_timeout;

/*
 * SSL renegotiation was been removed in PostgreSQL 9.5, but we tolerate it
 * being set to zero (meaning never renegotiate) for backward compatibility.
 * This avoids breaking compatibility with clients that have never supported
 * renegotiation and therefore always try to zero it.
 */
int			ssl_renegotiation_limit;

/*
 * This really belongs in pg_shmem.c, but is defined here so that it doesn't
 * need to be duplicated in all the different implementations of pg_shmem.c.
 */
int			huge_pages;
int			huge_page_size;

/*
 * These variables are all dummies that don't do anything, except in some
 * cases provide the value for SHOW to display.  The real state is elsewhere
 * and is kept in sync by assign_hooks.
 */
static char *syslog_ident_str;
static double phony_random_seed;
static char *client_encoding_string;
static char *datestyle_string;
static char *locale_collate;
static char *locale_ctype;
static char *server_encoding_string;
static char *server_version_string;
static int	server_version_num;
static char *timezone_string;
static char *log_timezone_string;
static char *timezone_abbreviations_string;
static char *data_directory;
static char *session_authorization_string;
static int	max_function_args;
static int	max_index_keys;
static int	max_identifier_length;
static int	block_size;
static int	segment_size;
static int	shared_memory_size_mb;
static int	shared_memory_size_in_huge_pages;
static int	wal_block_size;
static bool data_checksums;
static bool integer_datetimes;
static bool assert_enabled;
static bool in_hot_standby;
static char *recovery_target_timeline_string;
static char *recovery_target_string;
static char *recovery_target_xid_string;
static char *recovery_target_name_string;
static char *recovery_target_lsn_string;

static char *agversion_string;

/* should be static, but commands/variable.c needs to get at this */
char	   *role_string;


/*
 * Displayable names for context types (enum GucContext)
 *
 * Note: these strings are deliberately not localized.
 */
const char *const GucContext_Names[] =
{
	 /* PGC_INTERNAL */ "internal",
	 /* PGC_POSTMASTER */ "postmaster",
	 /* PGC_SIGHUP */ "sighup",
	 /* PGC_SU_BACKEND */ "superuser-backend",
	 /* PGC_BACKEND */ "backend",
	 /* PGC_SUSET */ "superuser",
	 /* PGC_USERSET */ "user"
};

StaticAssertDecl(lengthof(GucContext_Names) == (PGC_USERSET + 1),
				 "array length mismatch");

/*
 * Displayable names for source types (enum GucSource)
 *
 * Note: these strings are deliberately not localized.
 */
const char *const GucSource_Names[] =
{
	 /* PGC_S_DEFAULT */ "default",
	 /* PGC_S_DYNAMIC_DEFAULT */ "default",
	 /* PGC_S_ENV_VAR */ "environment variable",
	 /* PGC_S_FILE */ "configuration file",
	 /* PGC_S_ARGV */ "command line",
	 /* PGC_S_GLOBAL */ "global",
	 /* PGC_S_DATABASE */ "database",
	 /* PGC_S_USER */ "user",
	 /* PGC_S_DATABASE_USER */ "database user",
	 /* PGC_S_CLIENT */ "client",
	 /* PGC_S_OVERRIDE */ "override",
	 /* PGC_S_INTERACTIVE */ "interactive",
	 /* PGC_S_TEST */ "test",
	 /* PGC_S_SESSION */ "session"
};

StaticAssertDecl(lengthof(GucSource_Names) == (PGC_S_SESSION + 1),
				 "array length mismatch");

/*
 * Displayable names for the groupings defined in enum config_group
 */
const char *const config_group_names[] =
{
	/* UNGROUPED */
	gettext_noop("Ungrouped"),
	/* FILE_LOCATIONS */
	gettext_noop("File Locations"),
	/* CONN_AUTH_SETTINGS */
	gettext_noop("Connections and Authentication / Connection Settings"),
	/* CONN_AUTH_AUTH */
	gettext_noop("Connections and Authentication / Authentication"),
	/* CONN_AUTH_SSL */
	gettext_noop("Connections and Authentication / SSL"),
	/* RESOURCES_MEM */
	gettext_noop("Resource Usage / Memory"),
	/* RESOURCES_DISK */
	gettext_noop("Resource Usage / Disk"),
	/* RESOURCES_KERNEL */
	gettext_noop("Resource Usage / Kernel Resources"),
	/* RESOURCES_VACUUM_DELAY */
	gettext_noop("Resource Usage / Cost-Based Vacuum Delay"),
	/* RESOURCES_BGWRITER */
	gettext_noop("Resource Usage / Background Writer"),
	/* RESOURCES_ASYNCHRONOUS */
	gettext_noop("Resource Usage / Asynchronous Behavior"),
	/* WAL_SETTINGS */
	gettext_noop("Write-Ahead Log / Settings"),
	/* WAL_CHECKPOINTS */
	gettext_noop("Write-Ahead Log / Checkpoints"),
	/* WAL_ARCHIVING */
	gettext_noop("Write-Ahead Log / Archiving"),
	/* WAL_RECOVERY */
	gettext_noop("Write-Ahead Log / Recovery"),
	/* WAL_ARCHIVE_RECOVERY */
	gettext_noop("Write-Ahead Log / Archive Recovery"),
	/* WAL_RECOVERY_TARGET */
	gettext_noop("Write-Ahead Log / Recovery Target"),
	/* REPLICATION_SENDING */
	gettext_noop("Replication / Sending Servers"),
	/* REPLICATION_PRIMARY */
	gettext_noop("Replication / Primary Server"),
	/* REPLICATION_STANDBY */
	gettext_noop("Replication / Standby Servers"),
	/* REPLICATION_SUBSCRIBERS */
	gettext_noop("Replication / Subscribers"),
	/* QUERY_TUNING_METHOD */
	gettext_noop("Query Tuning / Planner Method Configuration"),
	/* QUERY_TUNING_COST */
	gettext_noop("Query Tuning / Planner Cost Constants"),
	/* QUERY_TUNING_GEQO */
	gettext_noop("Query Tuning / Genetic Query Optimizer"),
	/* QUERY_TUNING_OTHER */
	gettext_noop("Query Tuning / Other Planner Options"),
	/* LOGGING_WHERE */
	gettext_noop("Reporting and Logging / Where to Log"),
	/* LOGGING_WHEN */
	gettext_noop("Reporting and Logging / When to Log"),
	/* LOGGING_WHAT */
	gettext_noop("Reporting and Logging / What to Log"),
	/* PROCESS_TITLE */
	gettext_noop("Reporting and Logging / Process Title"),
	/* STATS_MONITORING */
	gettext_noop("Statistics / Monitoring"),
	/* STATS_CUMULATIVE */
	gettext_noop("Statistics / Cumulative Query and Index Statistics"),
	/* AUTOVACUUM */
	gettext_noop("Autovacuum"),
	/* CLIENT_CONN_STATEMENT */
	gettext_noop("Client Connection Defaults / Statement Behavior"),
	/* CLIENT_CONN_LOCALE */
	gettext_noop("Client Connection Defaults / Locale and Formatting"),
	/* CLIENT_CONN_PRELOAD */
	gettext_noop("Client Connection Defaults / Shared Library Preloading"),
	/* CLIENT_CONN_OTHER */
	gettext_noop("Client Connection Defaults / Other Defaults"),
	/* LOCK_MANAGEMENT */
	gettext_noop("Lock Management"),
	/* COMPAT_OPTIONS_PREVIOUS */
	gettext_noop("Version and Platform Compatibility / Previous PostgreSQL Versions"),
	/* COMPAT_OPTIONS_CLIENT */
	gettext_noop("Version and Platform Compatibility / Other Platforms and Clients"),
	/* ERROR_HANDLING */
	gettext_noop("Error Handling"),
	/* PRESET_OPTIONS */
	gettext_noop("Preset Options"),
	/* CUSTOM_OPTIONS */
	gettext_noop("Customized Options"),
	/* DEVELOPER_OPTIONS */
	gettext_noop("Developer Options"),
	/* help_config wants this array to be null-terminated */
	NULL
};

StaticAssertDecl(lengthof(config_group_names) == (DEVELOPER_OPTIONS + 2),
				 "array length mismatch");

/*
 * Displayable names for GUC variable types (enum config_type)
 *
 * Note: these strings are deliberately not localized.
 */
const char *const config_type_names[] =
{
	 /* PGC_BOOL */ "bool",
	 /* PGC_INT */ "integer",
	 /* PGC_REAL */ "real",
	 /* PGC_STRING */ "string",
	 /* PGC_ENUM */ "enum"
};

StaticAssertDecl(lengthof(config_type_names) == (PGC_ENUM + 1),
				 "array length mismatch");

/*
 * Unit conversion tables.
 *
 * There are two tables, one for memory units, and another for time units.
 * For each supported conversion from one unit to another, we have an entry
 * in the table.
 *
 * To keep things simple, and to avoid possible roundoff error,
 * conversions are never chained.  There needs to be a direct conversion
 * between all units (of the same type).
 *
 * The conversions for each base unit must be kept in order from greatest to
 * smallest human-friendly unit; convert_xxx_from_base_unit() rely on that.
 * (The order of the base-unit groups does not matter.)
 */
#define MAX_UNIT_LEN		3	/* length of longest recognized unit string */

typedef struct
{
	char		unit[MAX_UNIT_LEN + 1]; /* unit, as a string, like "kB" or
										 * "min" */
	int			base_unit;		/* GUC_UNIT_XXX */
	double		multiplier;		/* Factor for converting unit -> base_unit */
} unit_conversion;

/* Ensure that the constants in the tables don't overflow or underflow */
#if BLCKSZ < 1024 || BLCKSZ > (1024*1024)
#error BLCKSZ must be between 1KB and 1MB
#endif
#if XLOG_BLCKSZ < 1024 || XLOG_BLCKSZ > (1024*1024)
#error XLOG_BLCKSZ must be between 1KB and 1MB
#endif

static const char *memory_units_hint = gettext_noop("Valid units for this parameter are \"B\", \"kB\", \"MB\", \"GB\", and \"TB\".");

static const unit_conversion memory_unit_conversion_table[] =
{
	{"TB", GUC_UNIT_BYTE, 1024.0 * 1024.0 * 1024.0 * 1024.0},
	{"GB", GUC_UNIT_BYTE, 1024.0 * 1024.0 * 1024.0},
	{"MB", GUC_UNIT_BYTE, 1024.0 * 1024.0},
	{"kB", GUC_UNIT_BYTE, 1024.0},
	{"B", GUC_UNIT_BYTE, 1.0},

	{"TB", GUC_UNIT_KB, 1024.0 * 1024.0 * 1024.0},
	{"GB", GUC_UNIT_KB, 1024.0 * 1024.0},
	{"MB", GUC_UNIT_KB, 1024.0},
	{"kB", GUC_UNIT_KB, 1.0},
	{"B", GUC_UNIT_KB, 1.0 / 1024.0},

	{"TB", GUC_UNIT_MB, 1024.0 * 1024.0},
	{"GB", GUC_UNIT_MB, 1024.0},
	{"MB", GUC_UNIT_MB, 1.0},
	{"kB", GUC_UNIT_MB, 1.0 / 1024.0},
	{"B", GUC_UNIT_MB, 1.0 / (1024.0 * 1024.0)},

	{"TB", GUC_UNIT_BLOCKS, (1024.0 * 1024.0 * 1024.0) / (BLCKSZ / 1024)},
	{"GB", GUC_UNIT_BLOCKS, (1024.0 * 1024.0) / (BLCKSZ / 1024)},
	{"MB", GUC_UNIT_BLOCKS, 1024.0 / (BLCKSZ / 1024)},
	{"kB", GUC_UNIT_BLOCKS, 1.0 / (BLCKSZ / 1024)},
	{"B", GUC_UNIT_BLOCKS, 1.0 / BLCKSZ},

	{"TB", GUC_UNIT_XBLOCKS, (1024.0 * 1024.0 * 1024.0) / (XLOG_BLCKSZ / 1024)},
	{"GB", GUC_UNIT_XBLOCKS, (1024.0 * 1024.0) / (XLOG_BLCKSZ / 1024)},
	{"MB", GUC_UNIT_XBLOCKS, 1024.0 / (XLOG_BLCKSZ / 1024)},
	{"kB", GUC_UNIT_XBLOCKS, 1.0 / (XLOG_BLCKSZ / 1024)},
	{"B", GUC_UNIT_XBLOCKS, 1.0 / XLOG_BLCKSZ},

	{""}						/* end of table marker */
};

static const char *time_units_hint = gettext_noop("Valid units for this parameter are \"us\", \"ms\", \"s\", \"min\", \"h\", and \"d\".");

static const unit_conversion time_unit_conversion_table[] =
{
	{"d", GUC_UNIT_MS, 1000 * 60 * 60 * 24},
	{"h", GUC_UNIT_MS, 1000 * 60 * 60},
	{"min", GUC_UNIT_MS, 1000 * 60},
	{"s", GUC_UNIT_MS, 1000},
	{"ms", GUC_UNIT_MS, 1},
	{"us", GUC_UNIT_MS, 1.0 / 1000},

	{"d", GUC_UNIT_S, 60 * 60 * 24},
	{"h", GUC_UNIT_S, 60 * 60},
	{"min", GUC_UNIT_S, 60},
	{"s", GUC_UNIT_S, 1},
	{"ms", GUC_UNIT_S, 1.0 / 1000},
	{"us", GUC_UNIT_S, 1.0 / (1000 * 1000)},

	{"d", GUC_UNIT_MIN, 60 * 24},
	{"h", GUC_UNIT_MIN, 60},
	{"min", GUC_UNIT_MIN, 1},
	{"s", GUC_UNIT_MIN, 1.0 / 60},
	{"ms", GUC_UNIT_MIN, 1.0 / (1000 * 60)},
	{"us", GUC_UNIT_MIN, 1.0 / (1000 * 1000 * 60)},

	{""}						/* end of table marker */
};

/*
 * Contents of GUC tables
 *
 * See src/backend/utils/misc/README for design notes.
 *
 * TO ADD AN OPTION:
 *
 * 1. Declare a global variable of type bool, int, double, or char*
 *	  and make use of it.
 *
 * 2. Decide at what times it's safe to set the option. See guc.h for
 *	  details.
 *
 * 3. Decide on a name, a default value, upper and lower bounds (if
 *	  applicable), etc.
 *
 * 4. Add a record below.
 *
 * 5. Add it to src/backend/utils/misc/postgresql.conf.sample, if
 *	  appropriate.
 *
 * 6. Don't forget to document the option (at least in config.sgml).
 *
 * 7. If it's a new GUC_LIST_QUOTE option, you must add it to
 *	  variable_is_guc_list_quote() in src/bin/pg_dump/dumputils.c.
 */


/******** option records follow ********/

static struct config_bool ConfigureNamesBool[] =
{
	{
		{"enable_seqscan", PGC_USERSET, QUERY_TUNING_METHOD,
			gettext_noop("Enables the planner's use of sequential-scan plans."),
			NULL,
			GUC_EXPLAIN
		},
		&enable_seqscan,
		true,
		NULL, NULL, NULL
	},
	{
		{"enable_indexscan", PGC_USERSET, QUERY_TUNING_METHOD,
			gettext_noop("Enables the planner's use of index-scan plans."),
			NULL,
			GUC_EXPLAIN
		},
		&enable_indexscan,
		true,
		NULL, NULL, NULL
	},
	{
		{"enable_indexonlyscan", PGC_USERSET, QUERY_TUNING_METHOD,
			gettext_noop("Enables the planner's use of index-only-scan plans."),
			NULL,
			GUC_EXPLAIN
		},
		&enable_indexonlyscan,
		true,
		NULL, NULL, NULL
	},
	{
		{"enable_bitmapscan", PGC_USERSET, QUERY_TUNING_METHOD,
			gettext_noop("Enables the planner's use of bitmap-scan plans."),
			NULL,
			GUC_EXPLAIN
		},
		&enable_bitmapscan,
		true,
		NULL, NULL, NULL
	},
	{
		{"enable_tidscan", PGC_USERSET, QUERY_TUNING_METHOD,
			gettext_noop("Enables the planner's use of TID scan plans."),
			NULL,
			GUC_EXPLAIN
		},
		&enable_tidscan,
		true,
		NULL, NULL, NULL
	},
	{
		{"enable_sort", PGC_USERSET, QUERY_TUNING_METHOD,
			gettext_noop("Enables the planner's use of explicit sort steps."),
			NULL,
			GUC_EXPLAIN
		},
		&enable_sort,
		true,
		NULL, NULL, NULL
	},
	{
		{"enable_incremental_sort", PGC_USERSET, QUERY_TUNING_METHOD,
			gettext_noop("Enables the planner's use of incremental sort steps."),
			NULL,
			GUC_EXPLAIN
		},
		&enable_incremental_sort,
		true,
		NULL, NULL, NULL
	},
	{
		{"enable_hashagg", PGC_USERSET, QUERY_TUNING_METHOD,
			gettext_noop("Enables the planner's use of hashed aggregation plans."),
			NULL,
			GUC_EXPLAIN
		},
		&enable_hashagg,
		true,
		NULL, NULL, NULL
	},
	{
		{"enable_material", PGC_USERSET, QUERY_TUNING_METHOD,
			gettext_noop("Enables the planner's use of materialization."),
			NULL,
			GUC_EXPLAIN
		},
		&enable_material,
		true,
		NULL, NULL, NULL
	},
	{
		{"enable_memoize", PGC_USERSET, QUERY_TUNING_METHOD,
			gettext_noop("Enables the planner's use of memoization."),
			NULL,
			GUC_EXPLAIN
		},
		&enable_memoize,
		true,
		NULL, NULL, NULL
	},
	{
		{"enable_nestloop", PGC_USERSET, QUERY_TUNING_METHOD,
			gettext_noop("Enables the planner's use of nested-loop join plans."),
			NULL,
			GUC_EXPLAIN
		},
		&enable_nestloop,
		true,
		NULL, NULL, NULL
	},
	{
		{"enable_mergejoin", PGC_USERSET, QUERY_TUNING_METHOD,
			gettext_noop("Enables the planner's use of merge join plans."),
			NULL,
			GUC_EXPLAIN
		},
		&enable_mergejoin,
		true,
		NULL, NULL, NULL
	},
	{
		{"enable_hashjoin", PGC_USERSET, QUERY_TUNING_METHOD,
			gettext_noop("Enables the planner's use of hash join plans."),
			NULL,
			GUC_EXPLAIN
		},
		&enable_hashjoin,
		true,
		NULL, NULL, NULL
	},
	{
		{"enable_gathermerge", PGC_USERSET, QUERY_TUNING_METHOD,
			gettext_noop("Enables the planner's use of gather merge plans."),
			NULL,
			GUC_EXPLAIN
		},
		&enable_gathermerge,
		true,
		NULL, NULL, NULL
	},
	{
		{"enable_partitionwise_join", PGC_USERSET, QUERY_TUNING_METHOD,
			gettext_noop("Enables partitionwise join."),
			NULL,
			GUC_EXPLAIN
		},
		&enable_partitionwise_join,
		false,
		NULL, NULL, NULL
	},
	{
		{"enable_partitionwise_aggregate", PGC_USERSET, QUERY_TUNING_METHOD,
			gettext_noop("Enables partitionwise aggregation and grouping."),
			NULL,
			GUC_EXPLAIN
		},
		&enable_partitionwise_aggregate,
		false,
		NULL, NULL, NULL
	},
	{
		{"enable_parallel_append", PGC_USERSET, QUERY_TUNING_METHOD,
			gettext_noop("Enables the planner's use of parallel append plans."),
			NULL,
			GUC_EXPLAIN
		},
		&enable_parallel_append,
		true,
		NULL, NULL, NULL
	},
	{
		{"enable_parallel_hash", PGC_USERSET, QUERY_TUNING_METHOD,
			gettext_noop("Enables the planner's use of parallel hash plans."),
			NULL,
			GUC_EXPLAIN
		},
		&enable_parallel_hash,
		true,
		NULL, NULL, NULL
	},
	{
		{"enable_partition_pruning", PGC_USERSET, QUERY_TUNING_METHOD,
			gettext_noop("Enables plan-time and execution-time partition pruning."),
			gettext_noop("Allows the query planner and executor to compare partition "
						 "bounds to conditions in the query to determine which "
						 "partitions must be scanned."),
			GUC_EXPLAIN
		},
		&enable_partition_pruning,
		true,
		NULL, NULL, NULL
	},
	{
		{"enable_async_append", PGC_USERSET, QUERY_TUNING_METHOD,
			gettext_noop("Enables the planner's use of async append plans."),
			NULL,
			GUC_EXPLAIN
		},
		&enable_async_append,
		true,
		NULL, NULL, NULL
	},
	{
<<<<<<< HEAD
		{"enable_eager", PGC_USERSET, QUERY_TUNING_METHOD,
			gettext_noop("Enables the planner's use of eager plans."),
			NULL
		},
		&enable_eager,
=======
		{"enable_group_by_reordering", PGC_USERSET, QUERY_TUNING_METHOD,
			gettext_noop("enable reordering of GROUP BY key"),
			NULL,
			GUC_EXPLAIN
		},
		&enable_group_by_reordering,
>>>>>>> adadae45
		true,
		NULL, NULL, NULL
	},
	{
<<<<<<< HEAD
		{"enable_multiple_update", PGC_USERSET, QUERY_TUNING_METHOD,
			gettext_noop("Enables multiple update on the same graph element."),
			NULL
		},
		&enable_multiple_update,
		true,
		NULL, NULL, NULL
	},
	{
		{"auto_gather_graphmeta", PGC_SUSET, STATS_COLLECTOR,
			gettext_noop("Enables auto gather graph meta data."),
			NULL
		},
		&auto_gather_graphmeta,
		false,
		NULL, NULL, NULL
	},
	{
=======
>>>>>>> adadae45
		{"geqo", PGC_USERSET, QUERY_TUNING_GEQO,
			gettext_noop("Enables genetic query optimization."),
			gettext_noop("This algorithm attempts to do planning without "
						 "exhaustive searching."),
			GUC_EXPLAIN
		},
		&enable_geqo,
		true,
		NULL, NULL, NULL
	},
	{
		/* Not for general use --- used by SET SESSION AUTHORIZATION */
		{"is_superuser", PGC_INTERNAL, UNGROUPED,
			gettext_noop("Shows whether the current user is a superuser."),
			NULL,
			GUC_REPORT | GUC_NO_SHOW_ALL | GUC_NO_RESET_ALL | GUC_NOT_IN_SAMPLE | GUC_DISALLOW_IN_FILE
		},
		&session_auth_is_superuser,
		false,
		NULL, NULL, NULL
	},
	{
		{"bonjour", PGC_POSTMASTER, CONN_AUTH_SETTINGS,
			gettext_noop("Enables advertising the server via Bonjour."),
			NULL
		},
		&enable_bonjour,
		false,
		check_bonjour, NULL, NULL
	},
	{
		{"track_commit_timestamp", PGC_POSTMASTER, REPLICATION_SENDING,
			gettext_noop("Collects transaction commit time."),
			NULL
		},
		&track_commit_timestamp,
		false,
		NULL, NULL, NULL
	},
	{
		{"ssl", PGC_SIGHUP, CONN_AUTH_SSL,
			gettext_noop("Enables SSL connections."),
			NULL
		},
		&EnableSSL,
		false,
		check_ssl, NULL, NULL
	},
	{
		{"ssl_passphrase_command_supports_reload", PGC_SIGHUP, CONN_AUTH_SSL,
			gettext_noop("Controls whether ssl_passphrase_command is called during server reload."),
			NULL
		},
		&ssl_passphrase_command_supports_reload,
		false,
		NULL, NULL, NULL
	},
	{
		{"ssl_prefer_server_ciphers", PGC_SIGHUP, CONN_AUTH_SSL,
			gettext_noop("Give priority to server ciphersuite order."),
			NULL
		},
		&SSLPreferServerCiphers,
		true,
		NULL, NULL, NULL
	},
	{
		{"fsync", PGC_SIGHUP, WAL_SETTINGS,
			gettext_noop("Forces synchronization of updates to disk."),
			gettext_noop("The server will use the fsync() system call in several places to make "
						 "sure that updates are physically written to disk. This insures "
						 "that a database cluster will recover to a consistent state after "
						 "an operating system or hardware crash.")
		},
		&enableFsync,
		true,
		NULL, NULL, NULL
	},
	{
		{"ignore_checksum_failure", PGC_SUSET, DEVELOPER_OPTIONS,
			gettext_noop("Continues processing after a checksum failure."),
			gettext_noop("Detection of a checksum failure normally causes PostgreSQL to "
						 "report an error, aborting the current transaction. Setting "
						 "ignore_checksum_failure to true causes the system to ignore the failure "
						 "(but still report a warning), and continue processing. This "
						 "behavior could cause crashes or other serious problems. Only "
						 "has an effect if checksums are enabled."),
			GUC_NOT_IN_SAMPLE
		},
		&ignore_checksum_failure,
		false,
		NULL, NULL, NULL
	},
	{
		{"zero_damaged_pages", PGC_SUSET, DEVELOPER_OPTIONS,
			gettext_noop("Continues processing past damaged page headers."),
			gettext_noop("Detection of a damaged page header normally causes PostgreSQL to "
						 "report an error, aborting the current transaction. Setting "
						 "zero_damaged_pages to true causes the system to instead report a "
						 "warning, zero out the damaged page, and continue processing. This "
						 "behavior will destroy data, namely all the rows on the damaged page."),
			GUC_NOT_IN_SAMPLE
		},
		&zero_damaged_pages,
		false,
		NULL, NULL, NULL
	},
	{
		{"ignore_invalid_pages", PGC_POSTMASTER, DEVELOPER_OPTIONS,
			gettext_noop("Continues recovery after an invalid pages failure."),
			gettext_noop("Detection of WAL records having references to "
						 "invalid pages during recovery causes PostgreSQL to "
						 "raise a PANIC-level error, aborting the recovery. "
						 "Setting ignore_invalid_pages to true causes "
						 "the system to ignore invalid page references "
						 "in WAL records (but still report a warning), "
						 "and continue recovery. This behavior may cause "
						 "crashes, data loss, propagate or hide corruption, "
						 "or other serious problems. Only has an effect "
						 "during recovery or in standby mode."),
			GUC_NOT_IN_SAMPLE
		},
		&ignore_invalid_pages,
		false,
		NULL, NULL, NULL
	},
	{
		{"full_page_writes", PGC_SIGHUP, WAL_SETTINGS,
			gettext_noop("Writes full pages to WAL when first modified after a checkpoint."),
			gettext_noop("A page write in process during an operating system crash might be "
						 "only partially written to disk.  During recovery, the row changes "
						 "stored in WAL are not enough to recover.  This option writes "
						 "pages when first modified after a checkpoint to WAL so full recovery "
						 "is possible.")
		},
		&fullPageWrites,
		true,
		NULL, NULL, NULL
	},

	{
		{"wal_log_hints", PGC_POSTMASTER, WAL_SETTINGS,
			gettext_noop("Writes full pages to WAL when first modified after a checkpoint, even for a non-critical modification."),
			NULL
		},
		&wal_log_hints,
		false,
		NULL, NULL, NULL
	},

	{
		{"wal_init_zero", PGC_SUSET, WAL_SETTINGS,
			gettext_noop("Writes zeroes to new WAL files before first use."),
			NULL
		},
		&wal_init_zero,
		true,
		NULL, NULL, NULL
	},

	{
		{"wal_recycle", PGC_SUSET, WAL_SETTINGS,
			gettext_noop("Recycles WAL files by renaming them."),
			NULL
		},
		&wal_recycle,
		true,
		NULL, NULL, NULL
	},

	{
		{"log_checkpoints", PGC_SIGHUP, LOGGING_WHAT,
			gettext_noop("Logs each checkpoint."),
			NULL
		},
		&log_checkpoints,
		true,
		NULL, NULL, NULL
	},
	{
		{"log_connections", PGC_SU_BACKEND, LOGGING_WHAT,
			gettext_noop("Logs each successful connection."),
			NULL
		},
		&Log_connections,
		false,
		NULL, NULL, NULL
	},
	{
		{"log_disconnections", PGC_SU_BACKEND, LOGGING_WHAT,
			gettext_noop("Logs end of a session, including duration."),
			NULL
		},
		&Log_disconnections,
		false,
		NULL, NULL, NULL
	},
	{
		{"log_replication_commands", PGC_SUSET, LOGGING_WHAT,
			gettext_noop("Logs each replication command."),
			NULL
		},
		&log_replication_commands,
		false,
		NULL, NULL, NULL
	},
	{
		{"debug_assertions", PGC_INTERNAL, PRESET_OPTIONS,
			gettext_noop("Shows whether the running server has assertion checks enabled."),
			NULL,
			GUC_NOT_IN_SAMPLE | GUC_DISALLOW_IN_FILE
		},
		&assert_enabled,
#ifdef USE_ASSERT_CHECKING
		true,
#else
		false,
#endif
		NULL, NULL, NULL
	},

	{
		{"exit_on_error", PGC_USERSET, ERROR_HANDLING_OPTIONS,
			gettext_noop("Terminate session on any error."),
			NULL
		},
		&ExitOnAnyError,
		false,
		NULL, NULL, NULL
	},
	{
		{"restart_after_crash", PGC_SIGHUP, ERROR_HANDLING_OPTIONS,
			gettext_noop("Reinitialize server after backend crash."),
			NULL
		},
		&restart_after_crash,
		true,
		NULL, NULL, NULL
	},
	{
		{"remove_temp_files_after_crash", PGC_SIGHUP, DEVELOPER_OPTIONS,
			gettext_noop("Remove temporary files after backend crash."),
			NULL,
			GUC_NOT_IN_SAMPLE
		},
		&remove_temp_files_after_crash,
		true,
		NULL, NULL, NULL
	},

	{
		{"log_duration", PGC_SUSET, LOGGING_WHAT,
			gettext_noop("Logs the duration of each completed SQL statement."),
			NULL
		},
		&log_duration,
		false,
		NULL, NULL, NULL
	},
	{
		{"debug_print_parse", PGC_USERSET, LOGGING_WHAT,
			gettext_noop("Logs each query's parse tree."),
			NULL
		},
		&Debug_print_parse,
		false,
		NULL, NULL, NULL
	},
	{
		{"debug_print_rewritten", PGC_USERSET, LOGGING_WHAT,
			gettext_noop("Logs each query's rewritten parse tree."),
			NULL
		},
		&Debug_print_rewritten,
		false,
		NULL, NULL, NULL
	},
	{
		{"debug_print_plan", PGC_USERSET, LOGGING_WHAT,
			gettext_noop("Logs each query's execution plan."),
			NULL
		},
		&Debug_print_plan,
		false,
		NULL, NULL, NULL
	},
	{
		{"debug_pretty_print", PGC_USERSET, LOGGING_WHAT,
			gettext_noop("Indents parse and plan tree displays."),
			NULL
		},
		&Debug_pretty_print,
		true,
		NULL, NULL, NULL
	},
	{
		{"log_parser_stats", PGC_SUSET, STATS_MONITORING,
			gettext_noop("Writes parser performance statistics to the server log."),
			NULL
		},
		&log_parser_stats,
		false,
		check_stage_log_stats, NULL, NULL
	},
	{
		{"log_planner_stats", PGC_SUSET, STATS_MONITORING,
			gettext_noop("Writes planner performance statistics to the server log."),
			NULL
		},
		&log_planner_stats,
		false,
		check_stage_log_stats, NULL, NULL
	},
	{
		{"log_executor_stats", PGC_SUSET, STATS_MONITORING,
			gettext_noop("Writes executor performance statistics to the server log."),
			NULL
		},
		&log_executor_stats,
		false,
		check_stage_log_stats, NULL, NULL
	},
	{
		{"log_statement_stats", PGC_SUSET, STATS_MONITORING,
			gettext_noop("Writes cumulative performance statistics to the server log."),
			NULL
		},
		&log_statement_stats,
		false,
		check_log_stats, NULL, NULL
	},
#ifdef BTREE_BUILD_STATS
	{
		{"log_btree_build_stats", PGC_SUSET, DEVELOPER_OPTIONS,
			gettext_noop("Logs system resource usage statistics (memory and CPU) on various B-tree operations."),
			NULL,
			GUC_NOT_IN_SAMPLE
		},
		&log_btree_build_stats,
		false,
		NULL, NULL, NULL
	},
#endif

	{
		{"track_activities", PGC_SUSET, STATS_CUMULATIVE,
			gettext_noop("Collects information about executing commands."),
			gettext_noop("Enables the collection of information on the currently "
						 "executing command of each session, along with "
						 "the time at which that command began execution.")
		},
		&pgstat_track_activities,
		true,
		NULL, NULL, NULL
	},
	{
		{"track_counts", PGC_SUSET, STATS_CUMULATIVE,
			gettext_noop("Collects statistics on database activity."),
			NULL
		},
		&pgstat_track_counts,
		true,
		NULL, NULL, NULL
	},
	{
		{"track_io_timing", PGC_SUSET, STATS_CUMULATIVE,
			gettext_noop("Collects timing statistics for database I/O activity."),
			NULL
		},
		&track_io_timing,
		false,
		NULL, NULL, NULL
	},
	{
		{"track_wal_io_timing", PGC_SUSET, STATS_CUMULATIVE,
			gettext_noop("Collects timing statistics for WAL I/O activity."),
			NULL
		},
		&track_wal_io_timing,
		false,
		NULL, NULL, NULL
	},

	{
		{"update_process_title", PGC_SUSET, PROCESS_TITLE,
			gettext_noop("Updates the process title to show the active SQL command."),
			gettext_noop("Enables updating of the process title every time a new SQL command is received by the server.")
		},
		&update_process_title,
#ifdef WIN32
		false,
#else
		true,
#endif
		NULL, NULL, NULL
	},

	{
		{"autovacuum", PGC_SIGHUP, AUTOVACUUM,
			gettext_noop("Starts the autovacuum subprocess."),
			NULL
		},
		&autovacuum_start_daemon,
		true,
		NULL, NULL, NULL
	},

	{
		{"trace_notify", PGC_USERSET, DEVELOPER_OPTIONS,
			gettext_noop("Generates debugging output for LISTEN and NOTIFY."),
			NULL,
			GUC_NOT_IN_SAMPLE
		},
		&Trace_notify,
		false,
		NULL, NULL, NULL
	},

#ifdef LOCK_DEBUG
	{
		{"trace_locks", PGC_SUSET, DEVELOPER_OPTIONS,
			gettext_noop("Emits information about lock usage."),
			NULL,
			GUC_NOT_IN_SAMPLE
		},
		&Trace_locks,
		false,
		NULL, NULL, NULL
	},
	{
		{"trace_userlocks", PGC_SUSET, DEVELOPER_OPTIONS,
			gettext_noop("Emits information about user lock usage."),
			NULL,
			GUC_NOT_IN_SAMPLE
		},
		&Trace_userlocks,
		false,
		NULL, NULL, NULL
	},
	{
		{"trace_lwlocks", PGC_SUSET, DEVELOPER_OPTIONS,
			gettext_noop("Emits information about lightweight lock usage."),
			NULL,
			GUC_NOT_IN_SAMPLE
		},
		&Trace_lwlocks,
		false,
		NULL, NULL, NULL
	},
	{
		{"debug_deadlocks", PGC_SUSET, DEVELOPER_OPTIONS,
			gettext_noop("Dumps information about all current locks when a deadlock timeout occurs."),
			NULL,
			GUC_NOT_IN_SAMPLE
		},
		&Debug_deadlocks,
		false,
		NULL, NULL, NULL
	},
#endif

	{
		{"log_lock_waits", PGC_SUSET, LOGGING_WHAT,
			gettext_noop("Logs long lock waits."),
			NULL
		},
		&log_lock_waits,
		false,
		NULL, NULL, NULL
	},
	{
		{"log_recovery_conflict_waits", PGC_SIGHUP, LOGGING_WHAT,
			gettext_noop("Logs standby recovery conflict waits."),
			NULL
		},
		&log_recovery_conflict_waits,
		false,
		NULL, NULL, NULL
	},
	{
		{"log_hostname", PGC_SIGHUP, LOGGING_WHAT,
			gettext_noop("Logs the host name in the connection logs."),
			gettext_noop("By default, connection logs only show the IP address "
						 "of the connecting host. If you want them to show the host name you "
						 "can turn this on, but depending on your host name resolution "
						 "setup it might impose a non-negligible performance penalty.")
		},
		&log_hostname,
		false,
		NULL, NULL, NULL
	},
	{
		{"transform_null_equals", PGC_USERSET, COMPAT_OPTIONS_CLIENT,
			gettext_noop("Treats \"expr=NULL\" as \"expr IS NULL\"."),
			gettext_noop("When turned on, expressions of the form expr = NULL "
						 "(or NULL = expr) are treated as expr IS NULL, that is, they "
						 "return true if expr evaluates to the null value, and false "
						 "otherwise. The correct behavior of expr = NULL is to always "
						 "return null (unknown).")
		},
		&Transform_null_equals,
		false,
		NULL, NULL, NULL
	},
	{
		{"db_user_namespace", PGC_SIGHUP, CONN_AUTH_AUTH,
			gettext_noop("Enables per-database user names."),
			NULL
		},
		&Db_user_namespace,
		false,
		NULL, NULL, NULL
	},
	{
		{"default_transaction_read_only", PGC_USERSET, CLIENT_CONN_STATEMENT,
			gettext_noop("Sets the default read-only status of new transactions."),
			NULL,
			GUC_REPORT
		},
		&DefaultXactReadOnly,
		false,
		NULL, NULL, NULL
	},
	{
		{"transaction_read_only", PGC_USERSET, CLIENT_CONN_STATEMENT,
			gettext_noop("Sets the current transaction's read-only status."),
			NULL,
			GUC_NO_RESET_ALL | GUC_NOT_IN_SAMPLE | GUC_DISALLOW_IN_FILE
		},
		&XactReadOnly,
		false,
		check_transaction_read_only, NULL, NULL
	},
	{
		{"default_transaction_deferrable", PGC_USERSET, CLIENT_CONN_STATEMENT,
			gettext_noop("Sets the default deferrable status of new transactions."),
			NULL
		},
		&DefaultXactDeferrable,
		false,
		NULL, NULL, NULL
	},
	{
		{"transaction_deferrable", PGC_USERSET, CLIENT_CONN_STATEMENT,
			gettext_noop("Whether to defer a read-only serializable transaction until it can be executed with no possible serialization failures."),
			NULL,
			GUC_NO_RESET_ALL | GUC_NOT_IN_SAMPLE | GUC_DISALLOW_IN_FILE
		},
		&XactDeferrable,
		false,
		check_transaction_deferrable, NULL, NULL
	},
	{
		{"row_security", PGC_USERSET, CLIENT_CONN_STATEMENT,
			gettext_noop("Enable row security."),
			gettext_noop("When enabled, row security will be applied to all users.")
		},
		&row_security,
		true,
		NULL, NULL, NULL
	},
	{
		{"check_function_bodies", PGC_USERSET, CLIENT_CONN_STATEMENT,
			gettext_noop("Check routine bodies during CREATE FUNCTION and CREATE PROCEDURE."),
			NULL
		},
		&check_function_bodies,
		true,
		NULL, NULL, NULL
	},
	{
		{"array_nulls", PGC_USERSET, COMPAT_OPTIONS_PREVIOUS,
			gettext_noop("Enable input of NULL elements in arrays."),
			gettext_noop("When turned on, unquoted NULL in an array input "
						 "value means a null value; "
						 "otherwise it is taken literally.")
		},
		&Array_nulls,
		true,
		NULL, NULL, NULL
	},

	/*
	 * WITH OIDS support, and consequently default_with_oids, was removed in
	 * PostgreSQL 12, but we tolerate the parameter being set to false to
	 * avoid unnecessarily breaking older dump files.
	 */
	{
		{"default_with_oids", PGC_USERSET, COMPAT_OPTIONS_PREVIOUS,
			gettext_noop("WITH OIDS is no longer supported; this can only be false."),
			NULL,
			GUC_NO_SHOW_ALL | GUC_NOT_IN_SAMPLE
		},
		&default_with_oids,
		false,
		check_default_with_oids, NULL, NULL
	},
	{
		{"logging_collector", PGC_POSTMASTER, LOGGING_WHERE,
			gettext_noop("Start a subprocess to capture stderr output and/or csvlogs into log files."),
			NULL
		},
		&Logging_collector,
		false,
		NULL, NULL, NULL
	},
	{
		{"log_truncate_on_rotation", PGC_SIGHUP, LOGGING_WHERE,
			gettext_noop("Truncate existing log files of same name during log rotation."),
			NULL
		},
		&Log_truncate_on_rotation,
		false,
		NULL, NULL, NULL
	},

#ifdef TRACE_SORT
	{
		{"trace_sort", PGC_USERSET, DEVELOPER_OPTIONS,
			gettext_noop("Emit information about resource usage in sorting."),
			NULL,
			GUC_NOT_IN_SAMPLE
		},
		&trace_sort,
		false,
		NULL, NULL, NULL
	},
#endif

#ifdef TRACE_SYNCSCAN
	/* this is undocumented because not exposed in a standard build */
	{
		{"trace_syncscan", PGC_USERSET, DEVELOPER_OPTIONS,
			gettext_noop("Generate debugging output for synchronized scanning."),
			NULL,
			GUC_NOT_IN_SAMPLE
		},
		&trace_syncscan,
		false,
		NULL, NULL, NULL
	},
#endif

#ifdef DEBUG_BOUNDED_SORT
	/* this is undocumented because not exposed in a standard build */
	{
		{
			"optimize_bounded_sort", PGC_USERSET, QUERY_TUNING_METHOD,
			gettext_noop("Enable bounded sorting using heap sort."),
			NULL,
			GUC_NOT_IN_SAMPLE | GUC_EXPLAIN
		},
		&optimize_bounded_sort,
		true,
		NULL, NULL, NULL
	},
#endif

#ifdef WAL_DEBUG
	{
		{"wal_debug", PGC_SUSET, DEVELOPER_OPTIONS,
			gettext_noop("Emit WAL-related debugging output."),
			NULL,
			GUC_NOT_IN_SAMPLE
		},
		&XLOG_DEBUG,
		false,
		NULL, NULL, NULL
	},
#endif

	{
		{"integer_datetimes", PGC_INTERNAL, PRESET_OPTIONS,
			gettext_noop("Shows whether datetimes are integer based."),
			NULL,
			GUC_REPORT | GUC_NOT_IN_SAMPLE | GUC_DISALLOW_IN_FILE
		},
		&integer_datetimes,
		true,
		NULL, NULL, NULL
	},

	{
		{"krb_caseins_users", PGC_SIGHUP, CONN_AUTH_AUTH,
			gettext_noop("Sets whether Kerberos and GSSAPI user names should be treated as case-insensitive."),
			NULL
		},
		&pg_krb_caseins_users,
		false,
		NULL, NULL, NULL
	},

	{
		{"escape_string_warning", PGC_USERSET, COMPAT_OPTIONS_PREVIOUS,
			gettext_noop("Warn about backslash escapes in ordinary string literals."),
			NULL
		},
		&escape_string_warning,
		true,
		NULL, NULL, NULL
	},

	{
		{"standard_conforming_strings", PGC_USERSET, COMPAT_OPTIONS_PREVIOUS,
			gettext_noop("Causes '...' strings to treat backslashes literally."),
			NULL,
			GUC_REPORT
		},
		&standard_conforming_strings,
		true,
		NULL, NULL, NULL
	},

	{
		{"synchronize_seqscans", PGC_USERSET, COMPAT_OPTIONS_PREVIOUS,
			gettext_noop("Enable synchronized sequential scans."),
			NULL
		},
		&synchronize_seqscans,
		true,
		NULL, NULL, NULL
	},

	{
		{"recovery_target_inclusive", PGC_POSTMASTER, WAL_RECOVERY_TARGET,
			gettext_noop("Sets whether to include or exclude transaction with recovery target."),
			NULL
		},
		&recoveryTargetInclusive,
		true,
		NULL, NULL, NULL
	},

	{
		{"hot_standby", PGC_POSTMASTER, REPLICATION_STANDBY,
			gettext_noop("Allows connections and queries during recovery."),
			NULL
		},
		&EnableHotStandby,
		true,
		NULL, NULL, NULL
	},

	{
		{"hot_standby_feedback", PGC_SIGHUP, REPLICATION_STANDBY,
			gettext_noop("Allows feedback from a hot standby to the primary that will avoid query conflicts."),
			NULL
		},
		&hot_standby_feedback,
		false,
		NULL, NULL, NULL
	},

	{
		{"in_hot_standby", PGC_INTERNAL, PRESET_OPTIONS,
			gettext_noop("Shows whether hot standby is currently active."),
			NULL,
			GUC_REPORT | GUC_NOT_IN_SAMPLE | GUC_DISALLOW_IN_FILE
		},
		&in_hot_standby,
		false,
		NULL, NULL, show_in_hot_standby
	},

	{
		{"allow_system_table_mods", PGC_SUSET, DEVELOPER_OPTIONS,
			gettext_noop("Allows modifications of the structure of system tables."),
			NULL,
			GUC_NOT_IN_SAMPLE
		},
		&allowSystemTableMods,
		false,
		NULL, NULL, NULL
	},

	{
		{"ignore_system_indexes", PGC_BACKEND, DEVELOPER_OPTIONS,
			gettext_noop("Disables reading from system indexes."),
			gettext_noop("It does not prevent updating the indexes, so it is safe "
						 "to use.  The worst consequence is slowness."),
			GUC_NOT_IN_SAMPLE
		},
		&IgnoreSystemIndexes,
		false,
		NULL, NULL, NULL
	},

	{
		{"allow_in_place_tablespaces", PGC_SUSET, DEVELOPER_OPTIONS,
			gettext_noop("Allows tablespaces directly inside pg_tblspc, for testing."),
			NULL,
			GUC_NOT_IN_SAMPLE
		},
		&allow_in_place_tablespaces,
		false,
		NULL, NULL, NULL
	},

	{
		{"lo_compat_privileges", PGC_SUSET, COMPAT_OPTIONS_PREVIOUS,
			gettext_noop("Enables backward compatibility mode for privilege checks on large objects."),
			gettext_noop("Skips privilege checks when reading or modifying large objects, "
						 "for compatibility with PostgreSQL releases prior to 9.0.")
		},
		&lo_compat_privileges,
		false,
		NULL, NULL, NULL
	},

	{
		{"quote_all_identifiers", PGC_USERSET, COMPAT_OPTIONS_PREVIOUS,
			gettext_noop("When generating SQL fragments, quote all identifiers."),
			NULL,
		},
		&quote_all_identifiers,
		false,
		NULL, NULL, NULL
	},

	{
		{"data_checksums", PGC_INTERNAL, PRESET_OPTIONS,
			gettext_noop("Shows whether data checksums are turned on for this cluster."),
			NULL,
			GUC_NOT_IN_SAMPLE | GUC_DISALLOW_IN_FILE | GUC_RUNTIME_COMPUTED
		},
		&data_checksums,
		false,
		NULL, NULL, NULL
	},

	{
		{"syslog_sequence_numbers", PGC_SIGHUP, LOGGING_WHERE,
			gettext_noop("Add sequence number to syslog messages to avoid duplicate suppression."),
			NULL
		},
		&syslog_sequence_numbers,
		true,
		NULL, NULL, NULL
	},

	{
		{"syslog_split_messages", PGC_SIGHUP, LOGGING_WHERE,
			gettext_noop("Split messages sent to syslog by lines and to fit into 1024 bytes."),
			NULL
		},
		&syslog_split_messages,
		true,
		NULL, NULL, NULL
	},

	{
		{"allow_null_properties", PGC_USERSET, COMPAT_OPTIONS_CLIENT,
			gettext_noop("Enables the insertion of null properties into vertices and edges"),
			NULL
		},
		&allow_null_properties,
		false,
		NULL, NULL, NULL
	},

	{
		{"parallel_leader_participation", PGC_USERSET, RESOURCES_ASYNCHRONOUS,
			gettext_noop("Controls whether Gather and Gather Merge also run subplans."),
			gettext_noop("Should gather nodes also run subplans or just gather tuples?"),
			GUC_EXPLAIN
		},
		&parallel_leader_participation,
		true,
		NULL, NULL, NULL
	},

	{
		{"jit", PGC_USERSET, QUERY_TUNING_OTHER,
			gettext_noop("Allow JIT compilation."),
			NULL,
			GUC_EXPLAIN
		},
		&jit_enabled,
		true,
		NULL, NULL, NULL
	},

	{
		{"jit_debugging_support", PGC_SU_BACKEND, DEVELOPER_OPTIONS,
			gettext_noop("Register JIT-compiled functions with debugger."),
			NULL,
			GUC_NOT_IN_SAMPLE
		},
		&jit_debugging_support,
		false,

		/*
		 * This is not guaranteed to be available, but given it's a developer
		 * oriented option, it doesn't seem worth adding code checking
		 * availability.
		 */
		NULL, NULL, NULL
	},

	{
		{"jit_dump_bitcode", PGC_SUSET, DEVELOPER_OPTIONS,
			gettext_noop("Write out LLVM bitcode to facilitate JIT debugging."),
			NULL,
			GUC_NOT_IN_SAMPLE
		},
		&jit_dump_bitcode,
		false,
		NULL, NULL, NULL
	},

	{
		{"jit_expressions", PGC_USERSET, DEVELOPER_OPTIONS,
			gettext_noop("Allow JIT compilation of expressions."),
			NULL,
			GUC_NOT_IN_SAMPLE
		},
		&jit_expressions,
		true,
		NULL, NULL, NULL
	},

	{
		{"jit_profiling_support", PGC_SU_BACKEND, DEVELOPER_OPTIONS,
			gettext_noop("Register JIT-compiled functions with perf profiler."),
			NULL,
			GUC_NOT_IN_SAMPLE
		},
		&jit_profiling_support,
		false,

		/*
		 * This is not guaranteed to be available, but given it's a developer
		 * oriented option, it doesn't seem worth adding code checking
		 * availability.
		 */
		NULL, NULL, NULL
	},

	{
		{"jit_tuple_deforming", PGC_USERSET, DEVELOPER_OPTIONS,
			gettext_noop("Allow JIT compilation of tuple deforming."),
			NULL,
			GUC_NOT_IN_SAMPLE
		},
		&jit_tuple_deforming,
		true,
		NULL, NULL, NULL
	},

	{
		{"data_sync_retry", PGC_POSTMASTER, ERROR_HANDLING_OPTIONS,
			gettext_noop("Whether to continue running after a failure to sync data files."),
		},
		&data_sync_retry,
		false,
		NULL, NULL, NULL
	},

	{
		{"wal_receiver_create_temp_slot", PGC_SIGHUP, REPLICATION_STANDBY,
			gettext_noop("Sets whether a WAL receiver should create a temporary replication slot if no permanent slot is configured."),
		},
		&wal_receiver_create_temp_slot,
		false,
		NULL, NULL, NULL
	},

	{
		{"cypher_allow_unsafe_ddl", PGC_USERSET, CLIENT_CONN_STATEMENT,
			gettext_noop("Allows unsafe DDL on Cypher."),
			NULL,
			GUC_IS_NAME
		},
		&cypher_allow_unsafe_ddl,
		false,
		NULL, NULL, NULL
	},

	/* End-of-list marker */
	{
		{NULL, 0, 0, NULL, NULL}, NULL, false, NULL, NULL, NULL
	}
};


static struct config_int ConfigureNamesInt[] =
{
	{
		{"archive_timeout", PGC_SIGHUP, WAL_ARCHIVING,
			gettext_noop("Sets the amount of time to wait before forcing a "
						 "switch to the next WAL file."),
			NULL,
			GUC_UNIT_S
		},
		&XLogArchiveTimeout,
		0, 0, INT_MAX / 2,
		NULL, NULL, NULL
	},
	{
		{"post_auth_delay", PGC_BACKEND, DEVELOPER_OPTIONS,
			gettext_noop("Sets the amount of time to wait after "
						 "authentication on connection startup."),
			gettext_noop("This allows attaching a debugger to the process."),
			GUC_NOT_IN_SAMPLE | GUC_UNIT_S
		},
		&PostAuthDelay,
		0, 0, INT_MAX / 1000000,
		NULL, NULL, NULL
	},
	{
		{"default_statistics_target", PGC_USERSET, QUERY_TUNING_OTHER,
			gettext_noop("Sets the default statistics target."),
			gettext_noop("This applies to table columns that have not had a "
						 "column-specific target set via ALTER TABLE SET STATISTICS.")
		},
		&default_statistics_target,
		100, 1, 10000,
		NULL, NULL, NULL
	},
	{
		{"from_collapse_limit", PGC_USERSET, QUERY_TUNING_OTHER,
			gettext_noop("Sets the FROM-list size beyond which subqueries "
						 "are not collapsed."),
			gettext_noop("The planner will merge subqueries into upper "
						 "queries if the resulting FROM list would have no more than "
						 "this many items."),
			GUC_EXPLAIN
		},
		&from_collapse_limit,
		8, 1, INT_MAX,
		NULL, NULL, NULL
	},
	{
		{"join_collapse_limit", PGC_USERSET, QUERY_TUNING_OTHER,
			gettext_noop("Sets the FROM-list size beyond which JOIN "
						 "constructs are not flattened."),
			gettext_noop("The planner will flatten explicit JOIN "
						 "constructs into lists of FROM items whenever a "
						 "list of no more than this many items would result."),
			GUC_EXPLAIN
		},
		&join_collapse_limit,
		8, 1, INT_MAX,
		NULL, NULL, NULL
	},
	{
		{"geqo_threshold", PGC_USERSET, QUERY_TUNING_GEQO,
			gettext_noop("Sets the threshold of FROM items beyond which GEQO is used."),
			NULL,
			GUC_EXPLAIN
		},
		&geqo_threshold,
		12, 2, INT_MAX,
		NULL, NULL, NULL
	},
	{
		{"geqo_effort", PGC_USERSET, QUERY_TUNING_GEQO,
			gettext_noop("GEQO: effort is used to set the default for other GEQO parameters."),
			NULL,
			GUC_EXPLAIN
		},
		&Geqo_effort,
		DEFAULT_GEQO_EFFORT, MIN_GEQO_EFFORT, MAX_GEQO_EFFORT,
		NULL, NULL, NULL
	},
	{
		{"geqo_pool_size", PGC_USERSET, QUERY_TUNING_GEQO,
			gettext_noop("GEQO: number of individuals in the population."),
			gettext_noop("Zero selects a suitable default value."),
			GUC_EXPLAIN
		},
		&Geqo_pool_size,
		0, 0, INT_MAX,
		NULL, NULL, NULL
	},
	{
		{"geqo_generations", PGC_USERSET, QUERY_TUNING_GEQO,
			gettext_noop("GEQO: number of iterations of the algorithm."),
			gettext_noop("Zero selects a suitable default value."),
			GUC_EXPLAIN
		},
		&Geqo_generations,
		0, 0, INT_MAX,
		NULL, NULL, NULL
	},

	{
		/* This is PGC_SUSET to prevent hiding from log_lock_waits. */
		{"deadlock_timeout", PGC_SUSET, LOCK_MANAGEMENT,
			gettext_noop("Sets the time to wait on a lock before checking for deadlock."),
			NULL,
			GUC_UNIT_MS
		},
		&DeadlockTimeout,
		1000, 1, INT_MAX,
		NULL, NULL, NULL
	},

	{
		{"max_standby_archive_delay", PGC_SIGHUP, REPLICATION_STANDBY,
			gettext_noop("Sets the maximum delay before canceling queries when a hot standby server is processing archived WAL data."),
			NULL,
			GUC_UNIT_MS
		},
		&max_standby_archive_delay,
		30 * 1000, -1, INT_MAX,
		NULL, NULL, NULL
	},

	{
		{"max_standby_streaming_delay", PGC_SIGHUP, REPLICATION_STANDBY,
			gettext_noop("Sets the maximum delay before canceling queries when a hot standby server is processing streamed WAL data."),
			NULL,
			GUC_UNIT_MS
		},
		&max_standby_streaming_delay,
		30 * 1000, -1, INT_MAX,
		NULL, NULL, NULL
	},

	{
		{"recovery_min_apply_delay", PGC_SIGHUP, REPLICATION_STANDBY,
			gettext_noop("Sets the minimum delay for applying changes during recovery."),
			NULL,
			GUC_UNIT_MS
		},
		&recovery_min_apply_delay,
		0, 0, INT_MAX,
		NULL, NULL, NULL
	},

	{
		{"wal_receiver_status_interval", PGC_SIGHUP, REPLICATION_STANDBY,
			gettext_noop("Sets the maximum interval between WAL receiver status reports to the sending server."),
			NULL,
			GUC_UNIT_S
		},
		&wal_receiver_status_interval,
		10, 0, INT_MAX / 1000,
		NULL, NULL, NULL
	},

	{
		{"wal_receiver_timeout", PGC_SIGHUP, REPLICATION_STANDBY,
			gettext_noop("Sets the maximum wait time to receive data from the sending server."),
			NULL,
			GUC_UNIT_MS
		},
		&wal_receiver_timeout,
		60 * 1000, 0, INT_MAX,
		NULL, NULL, NULL
	},

	{
		{"max_connections", PGC_POSTMASTER, CONN_AUTH_SETTINGS,
			gettext_noop("Sets the maximum number of concurrent connections."),
			NULL
		},
		&MaxConnections,
		100, 1, MAX_BACKENDS,
		check_maxconnections, NULL, NULL
	},

	{
		/* see max_connections */
		{"superuser_reserved_connections", PGC_POSTMASTER, CONN_AUTH_SETTINGS,
			gettext_noop("Sets the number of connection slots reserved for superusers."),
			NULL
		},
		&ReservedBackends,
		3, 0, MAX_BACKENDS,
		NULL, NULL, NULL
	},

	{
		{"min_dynamic_shared_memory", PGC_POSTMASTER, RESOURCES_MEM,
			gettext_noop("Amount of dynamic shared memory reserved at startup."),
			NULL,
			GUC_UNIT_MB
		},
		&min_dynamic_shared_memory,
		0, 0, (int) Min((size_t) INT_MAX, SIZE_MAX / (1024 * 1024)),
		NULL, NULL, NULL
	},

	/*
	 * We sometimes multiply the number of shared buffers by two without
	 * checking for overflow, so we mustn't allow more than INT_MAX / 2.
	 */
	{
		{"shared_buffers", PGC_POSTMASTER, RESOURCES_MEM,
			gettext_noop("Sets the number of shared memory buffers used by the server."),
			NULL,
			GUC_UNIT_BLOCKS
		},
		&NBuffers,
		16384, 16, INT_MAX / 2,
		NULL, NULL, NULL
	},

	{
		{"shared_memory_size", PGC_INTERNAL, PRESET_OPTIONS,
			gettext_noop("Shows the size of the server's main shared memory area (rounded up to the nearest MB)."),
			NULL,
			GUC_NOT_IN_SAMPLE | GUC_DISALLOW_IN_FILE | GUC_UNIT_MB | GUC_RUNTIME_COMPUTED
		},
		&shared_memory_size_mb,
		0, 0, INT_MAX,
		NULL, NULL, NULL
	},

	{
		{"shared_memory_size_in_huge_pages", PGC_INTERNAL, PRESET_OPTIONS,
			gettext_noop("Shows the number of huge pages needed for the main shared memory area."),
			gettext_noop("-1 indicates that the value could not be determined."),
			GUC_NOT_IN_SAMPLE | GUC_DISALLOW_IN_FILE | GUC_RUNTIME_COMPUTED
		},
		&shared_memory_size_in_huge_pages,
		-1, -1, INT_MAX,
		NULL, NULL, NULL
	},

	{
		{"temp_buffers", PGC_USERSET, RESOURCES_MEM,
			gettext_noop("Sets the maximum number of temporary buffers used by each session."),
			NULL,
			GUC_UNIT_BLOCKS | GUC_EXPLAIN
		},
		&num_temp_buffers,
		1024, 100, INT_MAX / 2,
		check_temp_buffers, NULL, NULL
	},

	{
		{"port", PGC_POSTMASTER, CONN_AUTH_SETTINGS,
			gettext_noop("Sets the TCP port the server listens on."),
			NULL
		},
		&PostPortNumber,
		DEF_PGPORT, 1, 65535,
		NULL, NULL, NULL
	},

	{
		{"unix_socket_permissions", PGC_POSTMASTER, CONN_AUTH_SETTINGS,
			gettext_noop("Sets the access permissions of the Unix-domain socket."),
			gettext_noop("Unix-domain sockets use the usual Unix file system "
						 "permission set. The parameter value is expected "
						 "to be a numeric mode specification in the form "
						 "accepted by the chmod and umask system calls. "
						 "(To use the customary octal format the number must "
						 "start with a 0 (zero).)")
		},
		&Unix_socket_permissions,
		0777, 0000, 0777,
		NULL, NULL, show_unix_socket_permissions
	},

	{
		{"log_file_mode", PGC_SIGHUP, LOGGING_WHERE,
			gettext_noop("Sets the file permissions for log files."),
			gettext_noop("The parameter value is expected "
						 "to be a numeric mode specification in the form "
						 "accepted by the chmod and umask system calls. "
						 "(To use the customary octal format the number must "
						 "start with a 0 (zero).)")
		},
		&Log_file_mode,
		0600, 0000, 0777,
		NULL, NULL, show_log_file_mode
	},


	{
		{"data_directory_mode", PGC_INTERNAL, PRESET_OPTIONS,
			gettext_noop("Shows the mode of the data directory."),
			gettext_noop("The parameter value is a numeric mode specification "
						 "in the form accepted by the chmod and umask system "
						 "calls. (To use the customary octal format the number "
						 "must start with a 0 (zero).)"),
			GUC_NOT_IN_SAMPLE | GUC_DISALLOW_IN_FILE | GUC_RUNTIME_COMPUTED
		},
		&data_directory_mode,
		0700, 0000, 0777,
		NULL, NULL, show_data_directory_mode
	},

	{
		{"work_mem", PGC_USERSET, RESOURCES_MEM,
			gettext_noop("Sets the maximum memory to be used for query workspaces."),
			gettext_noop("This much memory can be used by each internal "
						 "sort operation and hash table before switching to "
						 "temporary disk files."),
			GUC_UNIT_KB | GUC_EXPLAIN
		},
		&work_mem,
		4096, 64, MAX_KILOBYTES,
		NULL, NULL, NULL
	},

	{
		{"maintenance_work_mem", PGC_USERSET, RESOURCES_MEM,
			gettext_noop("Sets the maximum memory to be used for maintenance operations."),
			gettext_noop("This includes operations such as VACUUM and CREATE INDEX."),
			GUC_UNIT_KB
		},
		&maintenance_work_mem,
		65536, 1024, MAX_KILOBYTES,
		NULL, NULL, NULL
	},

	{
		{"logical_decoding_work_mem", PGC_USERSET, RESOURCES_MEM,
			gettext_noop("Sets the maximum memory to be used for logical decoding."),
			gettext_noop("This much memory can be used by each internal "
						 "reorder buffer before spilling to disk."),
			GUC_UNIT_KB
		},
		&logical_decoding_work_mem,
		65536, 64, MAX_KILOBYTES,
		NULL, NULL, NULL
	},

	/*
	 * We use the hopefully-safely-small value of 100kB as the compiled-in
	 * default for max_stack_depth.  InitializeGUCOptions will increase it if
	 * possible, depending on the actual platform-specific stack limit.
	 */
	{
		{"max_stack_depth", PGC_SUSET, RESOURCES_MEM,
			gettext_noop("Sets the maximum stack depth, in kilobytes."),
			NULL,
			GUC_UNIT_KB
		},
		&max_stack_depth,
		100, 100, MAX_KILOBYTES,
		check_max_stack_depth, assign_max_stack_depth, NULL
	},

	{
		{"eager_mem", PGC_USERSET, RESOURCES_MEM,
			gettext_noop("Sets the maximum memory to be used for eager plan."),
			gettext_noop("This much memory can be used by each eager plan."),
			GUC_UNIT_KB
		},
		&eager_mem,
		4096, 1024, MAX_KILOBYTES,
		NULL, NULL, NULL
	},

	{
		{"temp_file_limit", PGC_SUSET, RESOURCES_DISK,
			gettext_noop("Limits the total size of all temporary files used by each process."),
			gettext_noop("-1 means no limit."),
			GUC_UNIT_KB
		},
		&temp_file_limit,
		-1, -1, INT_MAX,
		NULL, NULL, NULL
	},

	{
		{"vacuum_cost_page_hit", PGC_USERSET, RESOURCES_VACUUM_DELAY,
			gettext_noop("Vacuum cost for a page found in the buffer cache."),
			NULL
		},
		&VacuumCostPageHit,
		1, 0, 10000,
		NULL, NULL, NULL
	},

	{
		{"vacuum_cost_page_miss", PGC_USERSET, RESOURCES_VACUUM_DELAY,
			gettext_noop("Vacuum cost for a page not found in the buffer cache."),
			NULL
		},
		&VacuumCostPageMiss,
		2, 0, 10000,
		NULL, NULL, NULL
	},

	{
		{"vacuum_cost_page_dirty", PGC_USERSET, RESOURCES_VACUUM_DELAY,
			gettext_noop("Vacuum cost for a page dirtied by vacuum."),
			NULL
		},
		&VacuumCostPageDirty,
		20, 0, 10000,
		NULL, NULL, NULL
	},

	{
		{"vacuum_cost_limit", PGC_USERSET, RESOURCES_VACUUM_DELAY,
			gettext_noop("Vacuum cost amount available before napping."),
			NULL
		},
		&VacuumCostLimit,
		200, 1, 10000,
		NULL, NULL, NULL
	},

	{
		{"autovacuum_vacuum_cost_limit", PGC_SIGHUP, AUTOVACUUM,
			gettext_noop("Vacuum cost amount available before napping, for autovacuum."),
			NULL
		},
		&autovacuum_vac_cost_limit,
		-1, -1, 10000,
		NULL, NULL, NULL
	},

	{
		{"max_files_per_process", PGC_POSTMASTER, RESOURCES_KERNEL,
			gettext_noop("Sets the maximum number of simultaneously open files for each server process."),
			NULL
		},
		&max_files_per_process,
		1000, 64, INT_MAX,
		NULL, NULL, NULL
	},

	/*
	 * See also CheckRequiredParameterValues() if this parameter changes
	 */
	{
		{"max_prepared_transactions", PGC_POSTMASTER, RESOURCES_MEM,
			gettext_noop("Sets the maximum number of simultaneously prepared transactions."),
			NULL
		},
		&max_prepared_xacts,
		0, 0, MAX_BACKENDS,
		NULL, NULL, NULL
	},

#ifdef LOCK_DEBUG
	{
		{"trace_lock_oidmin", PGC_SUSET, DEVELOPER_OPTIONS,
			gettext_noop("Sets the minimum OID of tables for tracking locks."),
			gettext_noop("Is used to avoid output on system tables."),
			GUC_NOT_IN_SAMPLE
		},
		&Trace_lock_oidmin,
		FirstNormalObjectId, 0, INT_MAX,
		NULL, NULL, NULL
	},
	{
		{"trace_lock_table", PGC_SUSET, DEVELOPER_OPTIONS,
			gettext_noop("Sets the OID of the table with unconditionally lock tracing."),
			NULL,
			GUC_NOT_IN_SAMPLE
		},
		&Trace_lock_table,
		0, 0, INT_MAX,
		NULL, NULL, NULL
	},
#endif

	{
		{"statement_timeout", PGC_USERSET, CLIENT_CONN_STATEMENT,
			gettext_noop("Sets the maximum allowed duration of any statement."),
			gettext_noop("A value of 0 turns off the timeout."),
			GUC_UNIT_MS
		},
		&StatementTimeout,
		0, 0, INT_MAX,
		NULL, NULL, NULL
	},

	{
		{"lock_timeout", PGC_USERSET, CLIENT_CONN_STATEMENT,
			gettext_noop("Sets the maximum allowed duration of any wait for a lock."),
			gettext_noop("A value of 0 turns off the timeout."),
			GUC_UNIT_MS
		},
		&LockTimeout,
		0, 0, INT_MAX,
		NULL, NULL, NULL
	},

	{
		{"idle_in_transaction_session_timeout", PGC_USERSET, CLIENT_CONN_STATEMENT,
			gettext_noop("Sets the maximum allowed idle time between queries, when in a transaction."),
			gettext_noop("A value of 0 turns off the timeout."),
			GUC_UNIT_MS
		},
		&IdleInTransactionSessionTimeout,
		0, 0, INT_MAX,
		NULL, NULL, NULL
	},

	{
		{"idle_session_timeout", PGC_USERSET, CLIENT_CONN_STATEMENT,
			gettext_noop("Sets the maximum allowed idle time between queries, when not in a transaction."),
			gettext_noop("A value of 0 turns off the timeout."),
			GUC_UNIT_MS
		},
		&IdleSessionTimeout,
		0, 0, INT_MAX,
		NULL, NULL, NULL
	},

	{
		{"vacuum_freeze_min_age", PGC_USERSET, CLIENT_CONN_STATEMENT,
			gettext_noop("Minimum age at which VACUUM should freeze a table row."),
			NULL
		},
		&vacuum_freeze_min_age,
		50000000, 0, 1000000000,
		NULL, NULL, NULL
	},

	{
		{"vacuum_freeze_table_age", PGC_USERSET, CLIENT_CONN_STATEMENT,
			gettext_noop("Age at which VACUUM should scan whole table to freeze tuples."),
			NULL
		},
		&vacuum_freeze_table_age,
		150000000, 0, 2000000000,
		NULL, NULL, NULL
	},

	{
		{"vacuum_multixact_freeze_min_age", PGC_USERSET, CLIENT_CONN_STATEMENT,
			gettext_noop("Minimum age at which VACUUM should freeze a MultiXactId in a table row."),
			NULL
		},
		&vacuum_multixact_freeze_min_age,
		5000000, 0, 1000000000,
		NULL, NULL, NULL
	},

	{
		{"vacuum_multixact_freeze_table_age", PGC_USERSET, CLIENT_CONN_STATEMENT,
			gettext_noop("Multixact age at which VACUUM should scan whole table to freeze tuples."),
			NULL
		},
		&vacuum_multixact_freeze_table_age,
		150000000, 0, 2000000000,
		NULL, NULL, NULL
	},

	{
		{"vacuum_defer_cleanup_age", PGC_SIGHUP, REPLICATION_PRIMARY,
			gettext_noop("Number of transactions by which VACUUM and HOT cleanup should be deferred, if any."),
			NULL
		},
		&vacuum_defer_cleanup_age,
		0, 0, 1000000,			/* see ComputeXidHorizons */
		NULL, NULL, NULL
	},
	{
		{"vacuum_failsafe_age", PGC_USERSET, CLIENT_CONN_STATEMENT,
			gettext_noop("Age at which VACUUM should trigger failsafe to avoid a wraparound outage."),
			NULL
		},
		&vacuum_failsafe_age,
		1600000000, 0, 2100000000,
		NULL, NULL, NULL
	},
	{
		{"vacuum_multixact_failsafe_age", PGC_USERSET, CLIENT_CONN_STATEMENT,
			gettext_noop("Multixact age at which VACUUM should trigger failsafe to avoid a wraparound outage."),
			NULL
		},
		&vacuum_multixact_failsafe_age,
		1600000000, 0, 2100000000,
		NULL, NULL, NULL
	},

	/*
	 * See also CheckRequiredParameterValues() if this parameter changes
	 */
	{
		{"max_locks_per_transaction", PGC_POSTMASTER, LOCK_MANAGEMENT,
			gettext_noop("Sets the maximum number of locks per transaction."),
			gettext_noop("The shared lock table is sized on the assumption that "
						 "at most max_locks_per_transaction * max_connections distinct "
						 "objects will need to be locked at any one time.")
		},
		&max_locks_per_xact,
		64, 10, INT_MAX,
		NULL, NULL, NULL
	},

	{
		{"max_pred_locks_per_transaction", PGC_POSTMASTER, LOCK_MANAGEMENT,
			gettext_noop("Sets the maximum number of predicate locks per transaction."),
			gettext_noop("The shared predicate lock table is sized on the assumption that "
						 "at most max_pred_locks_per_transaction * max_connections distinct "
						 "objects will need to be locked at any one time.")
		},
		&max_predicate_locks_per_xact,
		64, 10, INT_MAX,
		NULL, NULL, NULL
	},

	{
		{"max_pred_locks_per_relation", PGC_SIGHUP, LOCK_MANAGEMENT,
			gettext_noop("Sets the maximum number of predicate-locked pages and tuples per relation."),
			gettext_noop("If more than this total of pages and tuples in the same relation are locked "
						 "by a connection, those locks are replaced by a relation-level lock.")
		},
		&max_predicate_locks_per_relation,
		-2, INT_MIN, INT_MAX,
		NULL, NULL, NULL
	},

	{
		{"max_pred_locks_per_page", PGC_SIGHUP, LOCK_MANAGEMENT,
			gettext_noop("Sets the maximum number of predicate-locked tuples per page."),
			gettext_noop("If more than this number of tuples on the same page are locked "
						 "by a connection, those locks are replaced by a page-level lock.")
		},
		&max_predicate_locks_per_page,
		2, 0, INT_MAX,
		NULL, NULL, NULL
	},

	{
		{"authentication_timeout", PGC_SIGHUP, CONN_AUTH_AUTH,
			gettext_noop("Sets the maximum allowed time to complete client authentication."),
			NULL,
			GUC_UNIT_S
		},
		&AuthenticationTimeout,
		60, 1, 600,
		NULL, NULL, NULL
	},

	{
		/* Not for general use */
		{"pre_auth_delay", PGC_SIGHUP, DEVELOPER_OPTIONS,
			gettext_noop("Sets the amount of time to wait before "
						 "authentication on connection startup."),
			gettext_noop("This allows attaching a debugger to the process."),
			GUC_NOT_IN_SAMPLE | GUC_UNIT_S
		},
		&PreAuthDelay,
		0, 0, 60,
		NULL, NULL, NULL
	},

	{
		{"wal_decode_buffer_size", PGC_POSTMASTER, WAL_RECOVERY,
			gettext_noop("Maximum buffer size for reading ahead in the WAL during recovery."),
			gettext_noop("This controls the maximum distance we can read ahead in the WAL to prefetch referenced blocks."),
			GUC_UNIT_BYTE
		},
		&wal_decode_buffer_size,
		512 * 1024, 64 * 1024, MaxAllocSize,
		NULL, NULL, NULL
	},

	{
		{"wal_keep_size", PGC_SIGHUP, REPLICATION_SENDING,
			gettext_noop("Sets the size of WAL files held for standby servers."),
			NULL,
			GUC_UNIT_MB
		},
		&wal_keep_size_mb,
		0, 0, MAX_KILOBYTES,
		NULL, NULL, NULL
	},

	{
		{"min_wal_size", PGC_SIGHUP, WAL_CHECKPOINTS,
			gettext_noop("Sets the minimum size to shrink the WAL to."),
			NULL,
			GUC_UNIT_MB
		},
		&min_wal_size_mb,
		DEFAULT_MIN_WAL_SEGS * (DEFAULT_XLOG_SEG_SIZE / (1024 * 1024)),
		2, MAX_KILOBYTES,
		NULL, NULL, NULL
	},

	{
		{"max_wal_size", PGC_SIGHUP, WAL_CHECKPOINTS,
			gettext_noop("Sets the WAL size that triggers a checkpoint."),
			NULL,
			GUC_UNIT_MB
		},
		&max_wal_size_mb,
		DEFAULT_MAX_WAL_SEGS * (DEFAULT_XLOG_SEG_SIZE / (1024 * 1024)),
		2, MAX_KILOBYTES,
		NULL, assign_max_wal_size, NULL
	},

	{
		{"checkpoint_timeout", PGC_SIGHUP, WAL_CHECKPOINTS,
			gettext_noop("Sets the maximum time between automatic WAL checkpoints."),
			NULL,
			GUC_UNIT_S
		},
		&CheckPointTimeout,
		300, 30, 86400,
		NULL, NULL, NULL
	},

	{
		{"checkpoint_warning", PGC_SIGHUP, WAL_CHECKPOINTS,
			gettext_noop("Sets the maximum time before warning if checkpoints "
						 "triggered by WAL volume happen too frequently."),
			gettext_noop("Write a message to the server log if checkpoints "
						 "caused by the filling of WAL segment files happen more "
						 "frequently than this amount of time. "
						 "Zero turns off the warning."),
			GUC_UNIT_S
		},
		&CheckPointWarning,
		30, 0, INT_MAX,
		NULL, NULL, NULL
	},

	{
		{"checkpoint_flush_after", PGC_SIGHUP, WAL_CHECKPOINTS,
			gettext_noop("Number of pages after which previously performed writes are flushed to disk."),
			NULL,
			GUC_UNIT_BLOCKS
		},
		&checkpoint_flush_after,
		DEFAULT_CHECKPOINT_FLUSH_AFTER, 0, WRITEBACK_MAX_PENDING_FLUSHES,
		NULL, NULL, NULL
	},

	{
		{"wal_buffers", PGC_POSTMASTER, WAL_SETTINGS,
			gettext_noop("Sets the number of disk-page buffers in shared memory for WAL."),
			NULL,
			GUC_UNIT_XBLOCKS
		},
		&XLOGbuffers,
		-1, -1, (INT_MAX / XLOG_BLCKSZ),
		check_wal_buffers, NULL, NULL
	},

	{
		{"wal_writer_delay", PGC_SIGHUP, WAL_SETTINGS,
			gettext_noop("Time between WAL flushes performed in the WAL writer."),
			NULL,
			GUC_UNIT_MS
		},
		&WalWriterDelay,
		200, 1, 10000,
		NULL, NULL, NULL
	},

	{
		{"wal_writer_flush_after", PGC_SIGHUP, WAL_SETTINGS,
			gettext_noop("Amount of WAL written out by WAL writer that triggers a flush."),
			NULL,
			GUC_UNIT_XBLOCKS
		},
		&WalWriterFlushAfter,
		(1024 * 1024) / XLOG_BLCKSZ, 0, INT_MAX,
		NULL, NULL, NULL
	},

	{
		{"wal_skip_threshold", PGC_USERSET, WAL_SETTINGS,
			gettext_noop("Minimum size of new file to fsync instead of writing WAL."),
			NULL,
			GUC_UNIT_KB
		},
		&wal_skip_threshold,
		2048, 0, MAX_KILOBYTES,
		NULL, NULL, NULL
	},

	{
		{"max_wal_senders", PGC_POSTMASTER, REPLICATION_SENDING,
			gettext_noop("Sets the maximum number of simultaneously running WAL sender processes."),
			NULL
		},
		&max_wal_senders,
		10, 0, MAX_BACKENDS,
		check_max_wal_senders, NULL, NULL
	},

	{
		/* see max_wal_senders */
		{"max_replication_slots", PGC_POSTMASTER, REPLICATION_SENDING,
			gettext_noop("Sets the maximum number of simultaneously defined replication slots."),
			NULL
		},
		&max_replication_slots,
		10, 0, MAX_BACKENDS /* XXX? */ ,
		NULL, NULL, NULL
	},

	{
		{"max_slot_wal_keep_size", PGC_SIGHUP, REPLICATION_SENDING,
			gettext_noop("Sets the maximum WAL size that can be reserved by replication slots."),
			gettext_noop("Replication slots will be marked as failed, and segments released "
						 "for deletion or recycling, if this much space is occupied by WAL "
						 "on disk."),
			GUC_UNIT_MB
		},
		&max_slot_wal_keep_size_mb,
		-1, -1, MAX_KILOBYTES,
		NULL, NULL, NULL
	},

	{
		{"wal_sender_timeout", PGC_USERSET, REPLICATION_SENDING,
			gettext_noop("Sets the maximum time to wait for WAL replication."),
			NULL,
			GUC_UNIT_MS
		},
		&wal_sender_timeout,
		60 * 1000, 0, INT_MAX,
		NULL, NULL, NULL
	},

	{
		{"commit_delay", PGC_SUSET, WAL_SETTINGS,
			gettext_noop("Sets the delay in microseconds between transaction commit and "
						 "flushing WAL to disk."),
			NULL
			/* we have no microseconds designation, so can't supply units here */
		},
		&CommitDelay,
		0, 0, 100000,
		NULL, NULL, NULL
	},

	{
		{"commit_siblings", PGC_USERSET, WAL_SETTINGS,
			gettext_noop("Sets the minimum number of concurrent open transactions "
						 "required before performing commit_delay."),
			NULL
		},
		&CommitSiblings,
		5, 0, 1000,
		NULL, NULL, NULL
	},

	{
		{"extra_float_digits", PGC_USERSET, CLIENT_CONN_LOCALE,
			gettext_noop("Sets the number of digits displayed for floating-point values."),
			gettext_noop("This affects real, double precision, and geometric data types. "
						 "A zero or negative parameter value is added to the standard "
						 "number of digits (FLT_DIG or DBL_DIG as appropriate). "
						 "Any value greater than zero selects precise output mode.")
		},
		&extra_float_digits,
		1, -15, 3,
		NULL, NULL, NULL
	},

	{
		{"log_min_duration_sample", PGC_SUSET, LOGGING_WHEN,
			gettext_noop("Sets the minimum execution time above which "
						 "a sample of statements will be logged."
						 " Sampling is determined by log_statement_sample_rate."),
			gettext_noop("Zero logs a sample of all queries. -1 turns this feature off."),
			GUC_UNIT_MS
		},
		&log_min_duration_sample,
		-1, -1, INT_MAX,
		NULL, NULL, NULL
	},

	{
		{"log_min_duration_statement", PGC_SUSET, LOGGING_WHEN,
			gettext_noop("Sets the minimum execution time above which "
						 "all statements will be logged."),
			gettext_noop("Zero prints all queries. -1 turns this feature off."),
			GUC_UNIT_MS
		},
		&log_min_duration_statement,
		-1, -1, INT_MAX,
		NULL, NULL, NULL
	},

	{
		{"log_autovacuum_min_duration", PGC_SIGHUP, LOGGING_WHAT,
			gettext_noop("Sets the minimum execution time above which "
						 "autovacuum actions will be logged."),
			gettext_noop("Zero prints all actions. -1 turns autovacuum logging off."),
			GUC_UNIT_MS
		},
		&Log_autovacuum_min_duration,
		600000, -1, INT_MAX,
		NULL, NULL, NULL
	},

	{
		{"log_parameter_max_length", PGC_SUSET, LOGGING_WHAT,
			gettext_noop("Sets the maximum length in bytes of data logged for bind "
						 "parameter values when logging statements."),
			gettext_noop("-1 to print values in full."),
			GUC_UNIT_BYTE
		},
		&log_parameter_max_length,
		-1, -1, INT_MAX / 2,
		NULL, NULL, NULL
	},

	{
		{"log_parameter_max_length_on_error", PGC_USERSET, LOGGING_WHAT,
			gettext_noop("Sets the maximum length in bytes of data logged for bind "
						 "parameter values when logging statements, on error."),
			gettext_noop("-1 to print values in full."),
			GUC_UNIT_BYTE
		},
		&log_parameter_max_length_on_error,
		0, -1, INT_MAX / 2,
		NULL, NULL, NULL
	},

	{
		{"bgwriter_delay", PGC_SIGHUP, RESOURCES_BGWRITER,
			gettext_noop("Background writer sleep time between rounds."),
			NULL,
			GUC_UNIT_MS
		},
		&BgWriterDelay,
		200, 10, 10000,
		NULL, NULL, NULL
	},

	{
		{"bgwriter_lru_maxpages", PGC_SIGHUP, RESOURCES_BGWRITER,
			gettext_noop("Background writer maximum number of LRU pages to flush per round."),
			NULL
		},
		&bgwriter_lru_maxpages,
		100, 0, INT_MAX / 2,	/* Same upper limit as shared_buffers */
		NULL, NULL, NULL
	},

	{
		{"bgwriter_flush_after", PGC_SIGHUP, RESOURCES_BGWRITER,
			gettext_noop("Number of pages after which previously performed writes are flushed to disk."),
			NULL,
			GUC_UNIT_BLOCKS
		},
		&bgwriter_flush_after,
		DEFAULT_BGWRITER_FLUSH_AFTER, 0, WRITEBACK_MAX_PENDING_FLUSHES,
		NULL, NULL, NULL
	},

	{
		{"effective_io_concurrency",
			PGC_USERSET,
			RESOURCES_ASYNCHRONOUS,
			gettext_noop("Number of simultaneous requests that can be handled efficiently by the disk subsystem."),
			NULL,
			GUC_EXPLAIN
		},
		&effective_io_concurrency,
#ifdef USE_PREFETCH
		1,
#else
		0,
#endif
		0, MAX_IO_CONCURRENCY,
		check_effective_io_concurrency, NULL, NULL
	},

	{
		{"maintenance_io_concurrency",
			PGC_USERSET,
			RESOURCES_ASYNCHRONOUS,
			gettext_noop("A variant of effective_io_concurrency that is used for maintenance work."),
			NULL,
			GUC_EXPLAIN
		},
		&maintenance_io_concurrency,
#ifdef USE_PREFETCH
		10,
#else
		0,
#endif
		0, MAX_IO_CONCURRENCY,
		check_maintenance_io_concurrency, assign_maintenance_io_concurrency,
		NULL
	},

	{
		{"backend_flush_after", PGC_USERSET, RESOURCES_ASYNCHRONOUS,
			gettext_noop("Number of pages after which previously performed writes are flushed to disk."),
			NULL,
			GUC_UNIT_BLOCKS
		},
		&backend_flush_after,
		DEFAULT_BACKEND_FLUSH_AFTER, 0, WRITEBACK_MAX_PENDING_FLUSHES,
		NULL, NULL, NULL
	},

	{
		{"max_worker_processes",
			PGC_POSTMASTER,
			RESOURCES_ASYNCHRONOUS,
			gettext_noop("Maximum number of concurrent worker processes."),
			NULL,
		},
		&max_worker_processes,
		8, 0, MAX_BACKENDS,
		check_max_worker_processes, NULL, NULL
	},

	{
		{"max_logical_replication_workers",
			PGC_POSTMASTER,
			REPLICATION_SUBSCRIBERS,
			gettext_noop("Maximum number of logical replication worker processes."),
			NULL,
		},
		&max_logical_replication_workers,
		4, 0, MAX_BACKENDS,
		NULL, NULL, NULL
	},

	{
		{"max_sync_workers_per_subscription",
			PGC_SIGHUP,
			REPLICATION_SUBSCRIBERS,
			gettext_noop("Maximum number of table synchronization workers per subscription."),
			NULL,
		},
		&max_sync_workers_per_subscription,
		2, 0, MAX_BACKENDS,
		NULL, NULL, NULL
	},

	{
		{"log_rotation_age", PGC_SIGHUP, LOGGING_WHERE,
			gettext_noop("Sets the amount of time to wait before forcing "
						 "log file rotation."),
			NULL,
			GUC_UNIT_MIN
		},
		&Log_RotationAge,
		HOURS_PER_DAY * MINS_PER_HOUR, 0, INT_MAX / SECS_PER_MINUTE,
		NULL, NULL, NULL
	},

	{
		{"log_rotation_size", PGC_SIGHUP, LOGGING_WHERE,
			gettext_noop("Sets the maximum size a log file can reach before "
						 "being rotated."),
			NULL,
			GUC_UNIT_KB
		},
		&Log_RotationSize,
		10 * 1024, 0, INT_MAX / 1024,
		NULL, NULL, NULL
	},

	{
		{"max_function_args", PGC_INTERNAL, PRESET_OPTIONS,
			gettext_noop("Shows the maximum number of function arguments."),
			NULL,
			GUC_NOT_IN_SAMPLE | GUC_DISALLOW_IN_FILE
		},
		&max_function_args,
		FUNC_MAX_ARGS, FUNC_MAX_ARGS, FUNC_MAX_ARGS,
		NULL, NULL, NULL
	},

	{
		{"max_index_keys", PGC_INTERNAL, PRESET_OPTIONS,
			gettext_noop("Shows the maximum number of index keys."),
			NULL,
			GUC_NOT_IN_SAMPLE | GUC_DISALLOW_IN_FILE
		},
		&max_index_keys,
		INDEX_MAX_KEYS, INDEX_MAX_KEYS, INDEX_MAX_KEYS,
		NULL, NULL, NULL
	},

	{
		{"max_identifier_length", PGC_INTERNAL, PRESET_OPTIONS,
			gettext_noop("Shows the maximum identifier length."),
			NULL,
			GUC_NOT_IN_SAMPLE | GUC_DISALLOW_IN_FILE
		},
		&max_identifier_length,
		NAMEDATALEN - 1, NAMEDATALEN - 1, NAMEDATALEN - 1,
		NULL, NULL, NULL
	},

	{
		{"block_size", PGC_INTERNAL, PRESET_OPTIONS,
			gettext_noop("Shows the size of a disk block."),
			NULL,
			GUC_NOT_IN_SAMPLE | GUC_DISALLOW_IN_FILE
		},
		&block_size,
		BLCKSZ, BLCKSZ, BLCKSZ,
		NULL, NULL, NULL
	},

	{
		{"segment_size", PGC_INTERNAL, PRESET_OPTIONS,
			gettext_noop("Shows the number of pages per disk file."),
			NULL,
			GUC_UNIT_BLOCKS | GUC_NOT_IN_SAMPLE | GUC_DISALLOW_IN_FILE
		},
		&segment_size,
		RELSEG_SIZE, RELSEG_SIZE, RELSEG_SIZE,
		NULL, NULL, NULL
	},

	{
		{"wal_block_size", PGC_INTERNAL, PRESET_OPTIONS,
			gettext_noop("Shows the block size in the write ahead log."),
			NULL,
			GUC_NOT_IN_SAMPLE | GUC_DISALLOW_IN_FILE
		},
		&wal_block_size,
		XLOG_BLCKSZ, XLOG_BLCKSZ, XLOG_BLCKSZ,
		NULL, NULL, NULL
	},

	{
		{"wal_retrieve_retry_interval", PGC_SIGHUP, REPLICATION_STANDBY,
			gettext_noop("Sets the time to wait before retrying to retrieve WAL "
						 "after a failed attempt."),
			NULL,
			GUC_UNIT_MS
		},
		&wal_retrieve_retry_interval,
		5000, 1, INT_MAX,
		NULL, NULL, NULL
	},

	{
		{"wal_segment_size", PGC_INTERNAL, PRESET_OPTIONS,
			gettext_noop("Shows the size of write ahead log segments."),
			NULL,
			GUC_UNIT_BYTE | GUC_NOT_IN_SAMPLE | GUC_DISALLOW_IN_FILE | GUC_RUNTIME_COMPUTED
		},
		&wal_segment_size,
		DEFAULT_XLOG_SEG_SIZE,
		WalSegMinSize,
		WalSegMaxSize,
		NULL, NULL, NULL
	},

	{
		{"autovacuum_naptime", PGC_SIGHUP, AUTOVACUUM,
			gettext_noop("Time to sleep between autovacuum runs."),
			NULL,
			GUC_UNIT_S
		},
		&autovacuum_naptime,
		60, 1, INT_MAX / 1000,
		NULL, NULL, NULL
	},
	{
		{"autovacuum_vacuum_threshold", PGC_SIGHUP, AUTOVACUUM,
			gettext_noop("Minimum number of tuple updates or deletes prior to vacuum."),
			NULL
		},
		&autovacuum_vac_thresh,
		50, 0, INT_MAX,
		NULL, NULL, NULL
	},
	{
		{"autovacuum_vacuum_insert_threshold", PGC_SIGHUP, AUTOVACUUM,
			gettext_noop("Minimum number of tuple inserts prior to vacuum, or -1 to disable insert vacuums."),
			NULL
		},
		&autovacuum_vac_ins_thresh,
		1000, -1, INT_MAX,
		NULL, NULL, NULL
	},
	{
		{"autovacuum_analyze_threshold", PGC_SIGHUP, AUTOVACUUM,
			gettext_noop("Minimum number of tuple inserts, updates, or deletes prior to analyze."),
			NULL
		},
		&autovacuum_anl_thresh,
		50, 0, INT_MAX,
		NULL, NULL, NULL
	},
	{
		/* see varsup.c for why this is PGC_POSTMASTER not PGC_SIGHUP */
		{"autovacuum_freeze_max_age", PGC_POSTMASTER, AUTOVACUUM,
			gettext_noop("Age at which to autovacuum a table to prevent transaction ID wraparound."),
			NULL
		},
		&autovacuum_freeze_max_age,

		/* see vacuum_failsafe_age if you change the upper-limit value. */
		200000000, 100000, 2000000000,
		NULL, NULL, NULL
	},
	{
		/* see multixact.c for why this is PGC_POSTMASTER not PGC_SIGHUP */
		{"autovacuum_multixact_freeze_max_age", PGC_POSTMASTER, AUTOVACUUM,
			gettext_noop("Multixact age at which to autovacuum a table to prevent multixact wraparound."),
			NULL
		},
		&autovacuum_multixact_freeze_max_age,
		400000000, 10000, 2000000000,
		NULL, NULL, NULL
	},
	{
		/* see max_connections */
		{"autovacuum_max_workers", PGC_POSTMASTER, AUTOVACUUM,
			gettext_noop("Sets the maximum number of simultaneously running autovacuum worker processes."),
			NULL
		},
		&autovacuum_max_workers,
		3, 1, MAX_BACKENDS,
		check_autovacuum_max_workers, NULL, NULL
	},

	{
		{"max_parallel_maintenance_workers", PGC_USERSET, RESOURCES_ASYNCHRONOUS,
			gettext_noop("Sets the maximum number of parallel processes per maintenance operation."),
			NULL
		},
		&max_parallel_maintenance_workers,
		2, 0, 1024,
		NULL, NULL, NULL
	},

	{
		{"max_parallel_workers_per_gather", PGC_USERSET, RESOURCES_ASYNCHRONOUS,
			gettext_noop("Sets the maximum number of parallel processes per executor node."),
			NULL,
			GUC_EXPLAIN
		},
		&max_parallel_workers_per_gather,
		2, 0, MAX_PARALLEL_WORKER_LIMIT,
		NULL, NULL, NULL
	},

	{
		{"max_parallel_workers", PGC_USERSET, RESOURCES_ASYNCHRONOUS,
			gettext_noop("Sets the maximum number of parallel workers that can be active at one time."),
			NULL,
			GUC_EXPLAIN
		},
		&max_parallel_workers,
		8, 0, MAX_PARALLEL_WORKER_LIMIT,
		NULL, NULL, NULL
	},

	{
		{"autovacuum_work_mem", PGC_SIGHUP, RESOURCES_MEM,
			gettext_noop("Sets the maximum memory to be used by each autovacuum worker process."),
			NULL,
			GUC_UNIT_KB
		},
		&autovacuum_work_mem,
		-1, -1, MAX_KILOBYTES,
		check_autovacuum_work_mem, NULL, NULL
	},

	{
		{"old_snapshot_threshold", PGC_POSTMASTER, RESOURCES_ASYNCHRONOUS,
			gettext_noop("Time before a snapshot is too old to read pages changed after the snapshot was taken."),
			gettext_noop("A value of -1 disables this feature."),
			GUC_UNIT_MIN
		},
		&old_snapshot_threshold,
		-1, -1, MINS_PER_HOUR * HOURS_PER_DAY * 60,
		NULL, NULL, NULL
	},

	{
		{"tcp_keepalives_idle", PGC_USERSET, CONN_AUTH_SETTINGS,
			gettext_noop("Time between issuing TCP keepalives."),
			gettext_noop("A value of 0 uses the system default."),
			GUC_UNIT_S
		},
		&tcp_keepalives_idle,
		0, 0, INT_MAX,
		NULL, assign_tcp_keepalives_idle, show_tcp_keepalives_idle
	},

	{
		{"tcp_keepalives_interval", PGC_USERSET, CONN_AUTH_SETTINGS,
			gettext_noop("Time between TCP keepalive retransmits."),
			gettext_noop("A value of 0 uses the system default."),
			GUC_UNIT_S
		},
		&tcp_keepalives_interval,
		0, 0, INT_MAX,
		NULL, assign_tcp_keepalives_interval, show_tcp_keepalives_interval
	},

	{
		{"ssl_renegotiation_limit", PGC_USERSET, COMPAT_OPTIONS_PREVIOUS,
			gettext_noop("SSL renegotiation is no longer supported; this can only be 0."),
			NULL,
			GUC_NO_SHOW_ALL | GUC_NOT_IN_SAMPLE | GUC_DISALLOW_IN_FILE,
		},
		&ssl_renegotiation_limit,
		0, 0, 0,
		NULL, NULL, NULL
	},

	{
		{"tcp_keepalives_count", PGC_USERSET, CONN_AUTH_SETTINGS,
			gettext_noop("Maximum number of TCP keepalive retransmits."),
			gettext_noop("This controls the number of consecutive keepalive retransmits that can be "
						 "lost before a connection is considered dead. A value of 0 uses the "
						 "system default."),
		},
		&tcp_keepalives_count,
		0, 0, INT_MAX,
		NULL, assign_tcp_keepalives_count, show_tcp_keepalives_count
	},

	{
		{"gin_fuzzy_search_limit", PGC_USERSET, CLIENT_CONN_OTHER,
			gettext_noop("Sets the maximum allowed result for exact search by GIN."),
			NULL,
			0
		},
		&GinFuzzySearchLimit,
		0, 0, INT_MAX,
		NULL, NULL, NULL
	},

	{
		{"effective_cache_size", PGC_USERSET, QUERY_TUNING_COST,
			gettext_noop("Sets the planner's assumption about the total size of the data caches."),
			gettext_noop("That is, the total size of the caches (kernel cache and shared buffers) used for PostgreSQL data files. "
						 "This is measured in disk pages, which are normally 8 kB each."),
			GUC_UNIT_BLOCKS | GUC_EXPLAIN,
		},
		&effective_cache_size,
		DEFAULT_EFFECTIVE_CACHE_SIZE, 1, INT_MAX,
		NULL, NULL, NULL
	},

	{
		{"min_parallel_table_scan_size", PGC_USERSET, QUERY_TUNING_COST,
			gettext_noop("Sets the minimum amount of table data for a parallel scan."),
			gettext_noop("If the planner estimates that it will read a number of table pages too small to reach this limit, a parallel scan will not be considered."),
			GUC_UNIT_BLOCKS | GUC_EXPLAIN,
		},
		&min_parallel_table_scan_size,
		(8 * 1024 * 1024) / BLCKSZ, 0, INT_MAX / 3,
		NULL, NULL, NULL
	},

	{
		{"min_parallel_index_scan_size", PGC_USERSET, QUERY_TUNING_COST,
			gettext_noop("Sets the minimum amount of index data for a parallel scan."),
			gettext_noop("If the planner estimates that it will read a number of index pages too small to reach this limit, a parallel scan will not be considered."),
			GUC_UNIT_BLOCKS | GUC_EXPLAIN,
		},
		&min_parallel_index_scan_size,
		(512 * 1024) / BLCKSZ, 0, INT_MAX / 3,
		NULL, NULL, NULL
	},

	{
		/* Can't be set in postgresql.conf */
		{"server_version_num", PGC_INTERNAL, PRESET_OPTIONS,
			gettext_noop("Shows the server version as an integer."),
			NULL,
			GUC_NOT_IN_SAMPLE | GUC_DISALLOW_IN_FILE
		},
		&server_version_num,
		PG_VERSION_NUM, PG_VERSION_NUM, PG_VERSION_NUM,
		NULL, NULL, NULL
	},

	{
		{"log_temp_files", PGC_SUSET, LOGGING_WHAT,
			gettext_noop("Log the use of temporary files larger than this number of kilobytes."),
			gettext_noop("Zero logs all files. The default is -1 (turning this feature off)."),
			GUC_UNIT_KB
		},
		&log_temp_files,
		-1, -1, INT_MAX,
		NULL, NULL, NULL
	},

	{
		{"track_activity_query_size", PGC_POSTMASTER, STATS_CUMULATIVE,
			gettext_noop("Sets the size reserved for pg_stat_activity.query, in bytes."),
			NULL,
			GUC_UNIT_BYTE
		},
		&pgstat_track_activity_query_size,
		1024, 100, 1048576,
		NULL, NULL, NULL
	},

	{
		{"gin_pending_list_limit", PGC_USERSET, CLIENT_CONN_STATEMENT,
			gettext_noop("Sets the maximum size of the pending list for GIN index."),
			NULL,
			GUC_UNIT_KB
		},
		&gin_pending_list_limit,
		4096, 64, MAX_KILOBYTES,
		NULL, NULL, NULL
	},

	{
		{"tcp_user_timeout", PGC_USERSET, CONN_AUTH_SETTINGS,
			gettext_noop("TCP user timeout."),
			gettext_noop("A value of 0 uses the system default."),
			GUC_UNIT_MS
		},
		&tcp_user_timeout,
		0, 0, INT_MAX,
		NULL, assign_tcp_user_timeout, show_tcp_user_timeout
	},

	{
		{"huge_page_size", PGC_POSTMASTER, RESOURCES_MEM,
			gettext_noop("The size of huge page that should be requested."),
			NULL,
			GUC_UNIT_KB
		},
		&huge_page_size,
		0, 0, INT_MAX,
		check_huge_page_size, NULL, NULL
	},

	{
		{"debug_discard_caches", PGC_SUSET, DEVELOPER_OPTIONS,
			gettext_noop("Aggressively flush system caches for debugging purposes."),
			NULL,
			GUC_NOT_IN_SAMPLE
		},
		&debug_discard_caches,
#ifdef DISCARD_CACHES_ENABLED
		/* Set default based on older compile-time-only cache clobber macros */
#if defined(CLOBBER_CACHE_RECURSIVELY)
		3,
#elif defined(CLOBBER_CACHE_ALWAYS)
		1,
#else
		0,
#endif
		0, 5,
#else							/* not DISCARD_CACHES_ENABLED */
		0, 0, 0,
#endif							/* not DISCARD_CACHES_ENABLED */
		NULL, NULL, NULL
	},

	{
		{"client_connection_check_interval", PGC_USERSET, CONN_AUTH_SETTINGS,
			gettext_noop("Sets the time interval between checks for disconnection while running queries."),
			NULL,
			GUC_UNIT_MS
		},
		&client_connection_check_interval,
		0, 0, INT_MAX,
		check_client_connection_check_interval, NULL, NULL
	},

	{
		{"log_startup_progress_interval", PGC_SIGHUP, LOGGING_WHEN,
			gettext_noop("Time between progress updates for "
						 "long-running startup operations."),
			gettext_noop("0 turns this feature off."),
			GUC_UNIT_MS,
		},
		&log_startup_progress_interval,
		10000, 0, INT_MAX,
		NULL, NULL, NULL
	},

	/* End-of-list marker */
	{
		{NULL, 0, 0, NULL, NULL}, NULL, 0, 0, 0, NULL, NULL, NULL
	}
};


static struct config_real ConfigureNamesReal[] =
{
	{
		{"seq_page_cost", PGC_USERSET, QUERY_TUNING_COST,
			gettext_noop("Sets the planner's estimate of the cost of a "
						 "sequentially fetched disk page."),
			NULL,
			GUC_EXPLAIN
		},
		&seq_page_cost,
		DEFAULT_SEQ_PAGE_COST, 0, DBL_MAX,
		NULL, NULL, NULL
	},
	{
		{"random_page_cost", PGC_USERSET, QUERY_TUNING_COST,
			gettext_noop("Sets the planner's estimate of the cost of a "
						 "nonsequentially fetched disk page."),
			NULL,
			GUC_EXPLAIN
		},
		&random_page_cost,
		DEFAULT_RANDOM_PAGE_COST, 0, DBL_MAX,
		NULL, NULL, NULL
	},
	{
		{"cpu_tuple_cost", PGC_USERSET, QUERY_TUNING_COST,
			gettext_noop("Sets the planner's estimate of the cost of "
						 "processing each tuple (row)."),
			NULL,
			GUC_EXPLAIN
		},
		&cpu_tuple_cost,
		DEFAULT_CPU_TUPLE_COST, 0, DBL_MAX,
		NULL, NULL, NULL
	},
	{
		{"cpu_index_tuple_cost", PGC_USERSET, QUERY_TUNING_COST,
			gettext_noop("Sets the planner's estimate of the cost of "
						 "processing each index entry during an index scan."),
			NULL,
			GUC_EXPLAIN
		},
		&cpu_index_tuple_cost,
		DEFAULT_CPU_INDEX_TUPLE_COST, 0, DBL_MAX,
		NULL, NULL, NULL
	},
	{
		{"cpu_operator_cost", PGC_USERSET, QUERY_TUNING_COST,
			gettext_noop("Sets the planner's estimate of the cost of "
						 "processing each operator or function call."),
			NULL,
			GUC_EXPLAIN
		},
		&cpu_operator_cost,
		DEFAULT_CPU_OPERATOR_COST, 0, DBL_MAX,
		NULL, NULL, NULL
	},
	{
		{"parallel_tuple_cost", PGC_USERSET, QUERY_TUNING_COST,
			gettext_noop("Sets the planner's estimate of the cost of "
						 "passing each tuple (row) from worker to leader backend."),
			NULL,
			GUC_EXPLAIN
		},
		&parallel_tuple_cost,
		DEFAULT_PARALLEL_TUPLE_COST, 0, DBL_MAX,
		NULL, NULL, NULL
	},
	{
		{"parallel_setup_cost", PGC_USERSET, QUERY_TUNING_COST,
			gettext_noop("Sets the planner's estimate of the cost of "
						 "starting up worker processes for parallel query."),
			NULL,
			GUC_EXPLAIN
		},
		&parallel_setup_cost,
		DEFAULT_PARALLEL_SETUP_COST, 0, DBL_MAX,
		NULL, NULL, NULL
	},

	{
		{"jit_above_cost", PGC_USERSET, QUERY_TUNING_COST,
			gettext_noop("Perform JIT compilation if query is more expensive."),
			gettext_noop("-1 disables JIT compilation."),
			GUC_EXPLAIN
		},
		&jit_above_cost,
		100000, -1, DBL_MAX,
		NULL, NULL, NULL
	},

	{
		{"jit_optimize_above_cost", PGC_USERSET, QUERY_TUNING_COST,
			gettext_noop("Optimize JIT-compiled functions if query is more expensive."),
			gettext_noop("-1 disables optimization."),
			GUC_EXPLAIN
		},
		&jit_optimize_above_cost,
		500000, -1, DBL_MAX,
		NULL, NULL, NULL
	},

	{
		{"jit_inline_above_cost", PGC_USERSET, QUERY_TUNING_COST,
			gettext_noop("Perform JIT inlining if query is more expensive."),
			gettext_noop("-1 disables inlining."),
			GUC_EXPLAIN
		},
		&jit_inline_above_cost,
		500000, -1, DBL_MAX,
		NULL, NULL, NULL
	},

	{
		{"cursor_tuple_fraction", PGC_USERSET, QUERY_TUNING_OTHER,
			gettext_noop("Sets the planner's estimate of the fraction of "
						 "a cursor's rows that will be retrieved."),
			NULL,
			GUC_EXPLAIN
		},
		&cursor_tuple_fraction,
		DEFAULT_CURSOR_TUPLE_FRACTION, 0.0, 1.0,
		NULL, NULL, NULL
	},

	{
		{"recursive_worktable_factor", PGC_USERSET, QUERY_TUNING_OTHER,
			gettext_noop("Sets the planner's estimate of the average size "
						 "of a recursive query's working table."),
			NULL,
			GUC_EXPLAIN
		},
		&recursive_worktable_factor,
		DEFAULT_RECURSIVE_WORKTABLE_FACTOR, 0.001, 1000000.0,
		NULL, NULL, NULL
	},

	{
		{"geqo_selection_bias", PGC_USERSET, QUERY_TUNING_GEQO,
			gettext_noop("GEQO: selective pressure within the population."),
			NULL,
			GUC_EXPLAIN
		},
		&Geqo_selection_bias,
		DEFAULT_GEQO_SELECTION_BIAS,
		MIN_GEQO_SELECTION_BIAS, MAX_GEQO_SELECTION_BIAS,
		NULL, NULL, NULL
	},
	{
		{"geqo_seed", PGC_USERSET, QUERY_TUNING_GEQO,
			gettext_noop("GEQO: seed for random path selection."),
			NULL,
			GUC_EXPLAIN
		},
		&Geqo_seed,
		0.0, 0.0, 1.0,
		NULL, NULL, NULL
	},

	{
		{"hash_mem_multiplier", PGC_USERSET, RESOURCES_MEM,
			gettext_noop("Multiple of work_mem to use for hash tables."),
			NULL,
			GUC_EXPLAIN
		},
		&hash_mem_multiplier,
		2.0, 1.0, 1000.0,
		NULL, NULL, NULL
	},

	{
		{"bgwriter_lru_multiplier", PGC_SIGHUP, RESOURCES_BGWRITER,
			gettext_noop("Multiple of the average buffer usage to free per round."),
			NULL
		},
		&bgwriter_lru_multiplier,
		2.0, 0.0, 10.0,
		NULL, NULL, NULL
	},

	{
		{"seed", PGC_USERSET, UNGROUPED,
			gettext_noop("Sets the seed for random-number generation."),
			NULL,
			GUC_NO_SHOW_ALL | GUC_NO_RESET_ALL | GUC_NOT_IN_SAMPLE | GUC_DISALLOW_IN_FILE
		},
		&phony_random_seed,
		0.0, -1.0, 1.0,
		check_random_seed, assign_random_seed, show_random_seed
	},

	{
		{"vacuum_cost_delay", PGC_USERSET, RESOURCES_VACUUM_DELAY,
			gettext_noop("Vacuum cost delay in milliseconds."),
			NULL,
			GUC_UNIT_MS
		},
		&VacuumCostDelay,
		0, 0, 100,
		NULL, NULL, NULL
	},

	{
		{"autovacuum_vacuum_cost_delay", PGC_SIGHUP, AUTOVACUUM,
			gettext_noop("Vacuum cost delay in milliseconds, for autovacuum."),
			NULL,
			GUC_UNIT_MS
		},
		&autovacuum_vac_cost_delay,
		2, -1, 100,
		NULL, NULL, NULL
	},

	{
		{"autovacuum_vacuum_scale_factor", PGC_SIGHUP, AUTOVACUUM,
			gettext_noop("Number of tuple updates or deletes prior to vacuum as a fraction of reltuples."),
			NULL
		},
		&autovacuum_vac_scale,
		0.2, 0.0, 100.0,
		NULL, NULL, NULL
	},

	{
		{"autovacuum_vacuum_insert_scale_factor", PGC_SIGHUP, AUTOVACUUM,
			gettext_noop("Number of tuple inserts prior to vacuum as a fraction of reltuples."),
			NULL
		},
		&autovacuum_vac_ins_scale,
		0.2, 0.0, 100.0,
		NULL, NULL, NULL
	},

	{
		{"autovacuum_analyze_scale_factor", PGC_SIGHUP, AUTOVACUUM,
			gettext_noop("Number of tuple inserts, updates, or deletes prior to analyze as a fraction of reltuples."),
			NULL
		},
		&autovacuum_anl_scale,
		0.1, 0.0, 100.0,
		NULL, NULL, NULL
	},

	{
		{"checkpoint_completion_target", PGC_SIGHUP, WAL_CHECKPOINTS,
			gettext_noop("Time spent flushing dirty buffers during checkpoint, as fraction of checkpoint interval."),
			NULL
		},
		&CheckPointCompletionTarget,
		0.9, 0.0, 1.0,
		NULL, NULL, NULL
	},

	{
		{"log_statement_sample_rate", PGC_SUSET, LOGGING_WHEN,
			gettext_noop("Fraction of statements exceeding log_min_duration_sample to be logged."),
			gettext_noop("Use a value between 0.0 (never log) and 1.0 (always log).")
		},
		&log_statement_sample_rate,
		1.0, 0.0, 1.0,
		NULL, NULL, NULL
	},

	{
		{"log_transaction_sample_rate", PGC_SUSET, LOGGING_WHEN,
			gettext_noop("Sets the fraction of transactions from which to log all statements."),
			gettext_noop("Use a value between 0.0 (never log) and 1.0 (log all "
						 "statements for all transactions).")
		},
		&log_xact_sample_rate,
		0.0, 0.0, 1.0,
		NULL, NULL, NULL
	},

	/* End-of-list marker */
	{
		{NULL, 0, 0, NULL, NULL}, NULL, 0.0, 0.0, 0.0, NULL, NULL, NULL
	}
};


static struct config_string ConfigureNamesString[] =
{
	{
		{"archive_command", PGC_SIGHUP, WAL_ARCHIVING,
			gettext_noop("Sets the shell command that will be called to archive a WAL file."),
			gettext_noop("This is used only if \"archive_library\" is not set.")
		},
		&XLogArchiveCommand,
		"",
		NULL, NULL, show_archive_command
	},

	{
		{"archive_library", PGC_SIGHUP, WAL_ARCHIVING,
			gettext_noop("Sets the library that will be called to archive a WAL file."),
			gettext_noop("An empty string indicates that \"archive_command\" should be used.")
		},
		&XLogArchiveLibrary,
		"",
		NULL, NULL, NULL
	},

	{
		{"restore_command", PGC_SIGHUP, WAL_ARCHIVE_RECOVERY,
			gettext_noop("Sets the shell command that will be called to retrieve an archived WAL file."),
			NULL
		},
		&recoveryRestoreCommand,
		"",
		NULL, NULL, NULL
	},

	{
		{"archive_cleanup_command", PGC_SIGHUP, WAL_ARCHIVE_RECOVERY,
			gettext_noop("Sets the shell command that will be executed at every restart point."),
			NULL
		},
		&archiveCleanupCommand,
		"",
		NULL, NULL, NULL
	},

	{
		{"recovery_end_command", PGC_SIGHUP, WAL_ARCHIVE_RECOVERY,
			gettext_noop("Sets the shell command that will be executed once at the end of recovery."),
			NULL
		},
		&recoveryEndCommand,
		"",
		NULL, NULL, NULL
	},

	{
		{"recovery_target_timeline", PGC_POSTMASTER, WAL_RECOVERY_TARGET,
			gettext_noop("Specifies the timeline to recover into."),
			NULL
		},
		&recovery_target_timeline_string,
		"latest",
		check_recovery_target_timeline, assign_recovery_target_timeline, NULL
	},

	{
		{"recovery_target", PGC_POSTMASTER, WAL_RECOVERY_TARGET,
			gettext_noop("Set to \"immediate\" to end recovery as soon as a consistent state is reached."),
			NULL
		},
		&recovery_target_string,
		"",
		check_recovery_target, assign_recovery_target, NULL
	},
	{
		{"recovery_target_xid", PGC_POSTMASTER, WAL_RECOVERY_TARGET,
			gettext_noop("Sets the transaction ID up to which recovery will proceed."),
			NULL
		},
		&recovery_target_xid_string,
		"",
		check_recovery_target_xid, assign_recovery_target_xid, NULL
	},
	{
		{"recovery_target_time", PGC_POSTMASTER, WAL_RECOVERY_TARGET,
			gettext_noop("Sets the time stamp up to which recovery will proceed."),
			NULL
		},
		&recovery_target_time_string,
		"",
		check_recovery_target_time, assign_recovery_target_time, NULL
	},
	{
		{"recovery_target_name", PGC_POSTMASTER, WAL_RECOVERY_TARGET,
			gettext_noop("Sets the named restore point up to which recovery will proceed."),
			NULL
		},
		&recovery_target_name_string,
		"",
		check_recovery_target_name, assign_recovery_target_name, NULL
	},
	{
		{"recovery_target_lsn", PGC_POSTMASTER, WAL_RECOVERY_TARGET,
			gettext_noop("Sets the LSN of the write-ahead log location up to which recovery will proceed."),
			NULL
		},
		&recovery_target_lsn_string,
		"",
		check_recovery_target_lsn, assign_recovery_target_lsn, NULL
	},

	{
		{"promote_trigger_file", PGC_SIGHUP, REPLICATION_STANDBY,
			gettext_noop("Specifies a file name whose presence ends recovery in the standby."),
			NULL
		},
		&PromoteTriggerFile,
		"",
		NULL, NULL, NULL
	},

	{
		{"primary_conninfo", PGC_SIGHUP, REPLICATION_STANDBY,
			gettext_noop("Sets the connection string to be used to connect to the sending server."),
			NULL,
			GUC_SUPERUSER_ONLY
		},
		&PrimaryConnInfo,
		"",
		NULL, NULL, NULL
	},

	{
		{"primary_slot_name", PGC_SIGHUP, REPLICATION_STANDBY,
			gettext_noop("Sets the name of the replication slot to use on the sending server."),
			NULL
		},
		&PrimarySlotName,
		"",
		check_primary_slot_name, NULL, NULL
	},

	{
		{"client_encoding", PGC_USERSET, CLIENT_CONN_LOCALE,
			gettext_noop("Sets the client's character set encoding."),
			NULL,
			GUC_IS_NAME | GUC_REPORT
		},
		&client_encoding_string,
		"SQL_ASCII",
		check_client_encoding, assign_client_encoding, NULL
	},

	{
		{"log_line_prefix", PGC_SIGHUP, LOGGING_WHAT,
			gettext_noop("Controls information prefixed to each log line."),
			gettext_noop("If blank, no prefix is used.")
		},
		&Log_line_prefix,
		"%m [%p] ",
		NULL, NULL, NULL
	},

	{
		{"log_timezone", PGC_SIGHUP, LOGGING_WHAT,
			gettext_noop("Sets the time zone to use in log messages."),
			NULL
		},
		&log_timezone_string,
		"GMT",
		check_log_timezone, assign_log_timezone, show_log_timezone
	},

	{
		{"DateStyle", PGC_USERSET, CLIENT_CONN_LOCALE,
			gettext_noop("Sets the display format for date and time values."),
			gettext_noop("Also controls interpretation of ambiguous "
						 "date inputs."),
			GUC_LIST_INPUT | GUC_REPORT
		},
		&datestyle_string,
		"ISO, MDY",
		check_datestyle, assign_datestyle, NULL
	},

	{
		{"default_table_access_method", PGC_USERSET, CLIENT_CONN_STATEMENT,
			gettext_noop("Sets the default table access method for new tables."),
			NULL,
			GUC_IS_NAME
		},
		&default_table_access_method,
		DEFAULT_TABLE_ACCESS_METHOD,
		check_default_table_access_method, NULL, NULL
	},

	{
		{"default_tablespace", PGC_USERSET, CLIENT_CONN_STATEMENT,
			gettext_noop("Sets the default tablespace to create tables and indexes in."),
			gettext_noop("An empty string selects the database's default tablespace."),
			GUC_IS_NAME
		},
		&default_tablespace,
		"",
		check_default_tablespace, NULL, NULL
	},

	{
		{"temp_tablespaces", PGC_USERSET, CLIENT_CONN_STATEMENT,
			gettext_noop("Sets the tablespace(s) to use for temporary tables and sort files."),
			NULL,
			GUC_LIST_INPUT | GUC_LIST_QUOTE
		},
		&temp_tablespaces,
		"",
		check_temp_tablespaces, assign_temp_tablespaces, NULL
	},

	{
		{"dynamic_library_path", PGC_SUSET, CLIENT_CONN_OTHER,
			gettext_noop("Sets the path for dynamically loadable modules."),
			gettext_noop("If a dynamically loadable module needs to be opened and "
						 "the specified name does not have a directory component (i.e., the "
						 "name does not contain a slash), the system will search this path for "
						 "the specified file."),
			GUC_SUPERUSER_ONLY
		},
		&Dynamic_library_path,
		"$libdir",
		NULL, NULL, NULL
	},

	{
		{"krb_server_keyfile", PGC_SIGHUP, CONN_AUTH_AUTH,
			gettext_noop("Sets the location of the Kerberos server key file."),
			NULL,
			GUC_SUPERUSER_ONLY
		},
		&pg_krb_server_keyfile,
		PG_KRB_SRVTAB,
		NULL, NULL, NULL
	},

	{
		{"bonjour_name", PGC_POSTMASTER, CONN_AUTH_SETTINGS,
			gettext_noop("Sets the Bonjour service name."),
			NULL
		},
		&bonjour_name,
		"",
		NULL, NULL, NULL
	},

	/* See main.c about why defaults for LC_foo are not all alike */

	{
		{"lc_collate", PGC_INTERNAL, PRESET_OPTIONS,
			gettext_noop("Shows the collation order locale."),
			NULL,
			GUC_NOT_IN_SAMPLE | GUC_DISALLOW_IN_FILE
		},
		&locale_collate,
		"C",
		NULL, NULL, NULL
	},

	{
		{"lc_ctype", PGC_INTERNAL, PRESET_OPTIONS,
			gettext_noop("Shows the character classification and case conversion locale."),
			NULL,
			GUC_NOT_IN_SAMPLE | GUC_DISALLOW_IN_FILE
		},
		&locale_ctype,
		"C",
		NULL, NULL, NULL
	},

	{
		{"lc_messages", PGC_SUSET, CLIENT_CONN_LOCALE,
			gettext_noop("Sets the language in which messages are displayed."),
			NULL
		},
		&locale_messages,
		"",
		check_locale_messages, assign_locale_messages, NULL
	},

	{
		{"lc_monetary", PGC_USERSET, CLIENT_CONN_LOCALE,
			gettext_noop("Sets the locale for formatting monetary amounts."),
			NULL
		},
		&locale_monetary,
		"C",
		check_locale_monetary, assign_locale_monetary, NULL
	},

	{
		{"lc_numeric", PGC_USERSET, CLIENT_CONN_LOCALE,
			gettext_noop("Sets the locale for formatting numbers."),
			NULL
		},
		&locale_numeric,
		"C",
		check_locale_numeric, assign_locale_numeric, NULL
	},

	{
		{"lc_time", PGC_USERSET, CLIENT_CONN_LOCALE,
			gettext_noop("Sets the locale for formatting date and time values."),
			NULL
		},
		&locale_time,
		"C",
		check_locale_time, assign_locale_time, NULL
	},

	{
		{"session_preload_libraries", PGC_SUSET, CLIENT_CONN_PRELOAD,
			gettext_noop("Lists shared libraries to preload into each backend."),
			NULL,
			GUC_LIST_INPUT | GUC_LIST_QUOTE | GUC_SUPERUSER_ONLY
		},
		&session_preload_libraries_string,
		"",
		NULL, NULL, NULL
	},

	{
		{"shared_preload_libraries", PGC_POSTMASTER, CLIENT_CONN_PRELOAD,
			gettext_noop("Lists shared libraries to preload into server."),
			NULL,
			GUC_LIST_INPUT | GUC_LIST_QUOTE | GUC_SUPERUSER_ONLY
		},
		&shared_preload_libraries_string,
		"",
		NULL, NULL, NULL
	},

	{
		{"local_preload_libraries", PGC_USERSET, CLIENT_CONN_PRELOAD,
			gettext_noop("Lists unprivileged shared libraries to preload into each backend."),
			NULL,
			GUC_LIST_INPUT | GUC_LIST_QUOTE
		},
		&local_preload_libraries_string,
		"",
		NULL, NULL, NULL
	},

	{
		{"search_path", PGC_USERSET, CLIENT_CONN_STATEMENT,
			gettext_noop("Sets the schema search order for names that are not schema-qualified."),
			NULL,
			GUC_LIST_INPUT | GUC_LIST_QUOTE | GUC_EXPLAIN
		},
		&namespace_search_path,
		"\"$user\", public",
		check_search_path, assign_search_path, NULL
	},

	{
		/* Can't be set in postgresql.conf */
		{"server_encoding", PGC_INTERNAL, PRESET_OPTIONS,
			gettext_noop("Shows the server (database) character set encoding."),
			NULL,
			GUC_IS_NAME | GUC_REPORT | GUC_NOT_IN_SAMPLE | GUC_DISALLOW_IN_FILE
		},
		&server_encoding_string,
		"SQL_ASCII",
		NULL, NULL, NULL
	},

	{
		/* Can't be set in postgresql.conf */
		{"server_version", PGC_INTERNAL, PRESET_OPTIONS,
			gettext_noop("Shows the server version."),
			NULL,
			GUC_REPORT | GUC_NOT_IN_SAMPLE | GUC_DISALLOW_IN_FILE
		},
		&server_version_string,
		PG_VERSION,
		NULL, NULL, NULL
	},

	{
		/* Can't be set in postgresql.conf */
		{"agversion", PGC_INTERNAL, PRESET_OPTIONS,
			gettext_noop("Shows the AgensGraph server version."),
			NULL,
			GUC_REPORT | GUC_NOT_IN_SAMPLE | GUC_DISALLOW_IN_FILE
		},
		&agversion_string,
		AG_VERSION,
		NULL, NULL, NULL
	},

	{
		/* Not for general use --- used by SET ROLE */
		{"role", PGC_USERSET, UNGROUPED,
			gettext_noop("Sets the current role."),
			NULL,
			GUC_IS_NAME | GUC_NO_SHOW_ALL | GUC_NO_RESET_ALL | GUC_NOT_IN_SAMPLE | GUC_DISALLOW_IN_FILE | GUC_NOT_WHILE_SEC_REST
		},
		&role_string,
		"none",
		check_role, assign_role, show_role
	},

	{
		/* Not for general use --- used by SET SESSION AUTHORIZATION */
		{"session_authorization", PGC_USERSET, UNGROUPED,
			gettext_noop("Sets the session user name."),
			NULL,
			GUC_IS_NAME | GUC_REPORT | GUC_NO_SHOW_ALL | GUC_NO_RESET_ALL | GUC_NOT_IN_SAMPLE | GUC_DISALLOW_IN_FILE | GUC_NOT_WHILE_SEC_REST
		},
		&session_authorization_string,
		NULL,
		check_session_authorization, assign_session_authorization, NULL
	},

	{
		{"log_destination", PGC_SIGHUP, LOGGING_WHERE,
			gettext_noop("Sets the destination for server log output."),
			gettext_noop("Valid values are combinations of \"stderr\", "
						 "\"syslog\", \"csvlog\", \"jsonlog\", and \"eventlog\", "
						 "depending on the platform."),
			GUC_LIST_INPUT
		},
		&Log_destination_string,
		"stderr",
		check_log_destination, assign_log_destination, NULL
	},
	{
		{"log_directory", PGC_SIGHUP, LOGGING_WHERE,
			gettext_noop("Sets the destination directory for log files."),
			gettext_noop("Can be specified as relative to the data directory "
						 "or as absolute path."),
			GUC_SUPERUSER_ONLY
		},
		&Log_directory,
		"log",
		check_canonical_path, NULL, NULL
	},
	{
		{"log_filename", PGC_SIGHUP, LOGGING_WHERE,
			gettext_noop("Sets the file name pattern for log files."),
			NULL,
			GUC_SUPERUSER_ONLY
		},
		&Log_filename,
		"postgresql-%Y-%m-%d_%H%M%S.log",
		NULL, NULL, NULL
	},

	{
		{"syslog_ident", PGC_SIGHUP, LOGGING_WHERE,
			gettext_noop("Sets the program name used to identify PostgreSQL "
						 "messages in syslog."),
			NULL
		},
		&syslog_ident_str,
		"postgres",
		NULL, assign_syslog_ident, NULL
	},

	{
		{"event_source", PGC_POSTMASTER, LOGGING_WHERE,
			gettext_noop("Sets the application name used to identify "
						 "PostgreSQL messages in the event log."),
			NULL
		},
		&event_source,
		DEFAULT_EVENT_SOURCE,
		NULL, NULL, NULL
	},

	{
		{"TimeZone", PGC_USERSET, CLIENT_CONN_LOCALE,
			gettext_noop("Sets the time zone for displaying and interpreting time stamps."),
			NULL,
			GUC_REPORT
		},
		&timezone_string,
		"GMT",
		check_timezone, assign_timezone, show_timezone
	},
	{
		{"timezone_abbreviations", PGC_USERSET, CLIENT_CONN_LOCALE,
			gettext_noop("Selects a file of time zone abbreviations."),
			NULL
		},
		&timezone_abbreviations_string,
		NULL,
		check_timezone_abbreviations, assign_timezone_abbreviations, NULL
	},

	{
		{"unix_socket_group", PGC_POSTMASTER, CONN_AUTH_SETTINGS,
			gettext_noop("Sets the owning group of the Unix-domain socket."),
			gettext_noop("The owning user of the socket is always the user "
						 "that starts the server.")
		},
		&Unix_socket_group,
		"",
		NULL, NULL, NULL
	},

	{
		{"unix_socket_directories", PGC_POSTMASTER, CONN_AUTH_SETTINGS,
			gettext_noop("Sets the directories where Unix-domain sockets will be created."),
			NULL,
			GUC_LIST_INPUT | GUC_LIST_QUOTE | GUC_SUPERUSER_ONLY
		},
		&Unix_socket_directories,
#ifdef HAVE_UNIX_SOCKETS
		DEFAULT_PGSOCKET_DIR,
#else
		"",
#endif
		NULL, NULL, NULL
	},

	{
		{"listen_addresses", PGC_POSTMASTER, CONN_AUTH_SETTINGS,
			gettext_noop("Sets the host name or IP address(es) to listen to."),
			NULL,
			GUC_LIST_INPUT
		},
		&ListenAddresses,
		"localhost",
		NULL, NULL, NULL
	},

	{
		/*
		 * Can't be set by ALTER SYSTEM as it can lead to recursive definition
		 * of data_directory.
		 */
		{"data_directory", PGC_POSTMASTER, FILE_LOCATIONS,
			gettext_noop("Sets the server's data directory."),
			NULL,
			GUC_SUPERUSER_ONLY | GUC_DISALLOW_IN_AUTO_FILE
		},
		&data_directory,
		NULL,
		NULL, NULL, NULL
	},

	{
		{"config_file", PGC_POSTMASTER, FILE_LOCATIONS,
			gettext_noop("Sets the server's main configuration file."),
			NULL,
			GUC_DISALLOW_IN_FILE | GUC_SUPERUSER_ONLY
		},
		&ConfigFileName,
		NULL,
		NULL, NULL, NULL
	},

	{
		{"hba_file", PGC_POSTMASTER, FILE_LOCATIONS,
			gettext_noop("Sets the server's \"hba\" configuration file."),
			NULL,
			GUC_SUPERUSER_ONLY
		},
		&HbaFileName,
		NULL,
		NULL, NULL, NULL
	},

	{
		{"ident_file", PGC_POSTMASTER, FILE_LOCATIONS,
			gettext_noop("Sets the server's \"ident\" configuration file."),
			NULL,
			GUC_SUPERUSER_ONLY
		},
		&IdentFileName,
		NULL,
		NULL, NULL, NULL
	},

	{
		{"external_pid_file", PGC_POSTMASTER, FILE_LOCATIONS,
			gettext_noop("Writes the postmaster PID to the specified file."),
			NULL,
			GUC_SUPERUSER_ONLY
		},
		&external_pid_file,
		NULL,
		check_canonical_path, NULL, NULL
	},

	{
		{"ssl_library", PGC_INTERNAL, PRESET_OPTIONS,
			gettext_noop("Shows the name of the SSL library."),
			NULL,
			GUC_NOT_IN_SAMPLE | GUC_DISALLOW_IN_FILE
		},
		&ssl_library,
#ifdef USE_SSL
		"OpenSSL",
#else
		"",
#endif
		NULL, NULL, NULL
	},

	{
		{"ssl_cert_file", PGC_SIGHUP, CONN_AUTH_SSL,
			gettext_noop("Location of the SSL server certificate file."),
			NULL
		},
		&ssl_cert_file,
		"server.crt",
		NULL, NULL, NULL
	},

	{
		{"ssl_key_file", PGC_SIGHUP, CONN_AUTH_SSL,
			gettext_noop("Location of the SSL server private key file."),
			NULL
		},
		&ssl_key_file,
		"server.key",
		NULL, NULL, NULL
	},

	{
		{"ssl_ca_file", PGC_SIGHUP, CONN_AUTH_SSL,
			gettext_noop("Location of the SSL certificate authority file."),
			NULL
		},
		&ssl_ca_file,
		"",
		NULL, NULL, NULL
	},

	{
		{"ssl_crl_file", PGC_SIGHUP, CONN_AUTH_SSL,
			gettext_noop("Location of the SSL certificate revocation list file."),
			NULL
		},
		&ssl_crl_file,
		"",
		NULL, NULL, NULL
	},

	{
		{"ssl_crl_dir", PGC_SIGHUP, CONN_AUTH_SSL,
			gettext_noop("Location of the SSL certificate revocation list directory."),
			NULL
		},
		&ssl_crl_dir,
		"",
		NULL, NULL, NULL
	},

	{
		{"synchronous_standby_names", PGC_SIGHUP, REPLICATION_PRIMARY,
			gettext_noop("Number of synchronous standbys and list of names of potential synchronous ones."),
			NULL,
			GUC_LIST_INPUT
		},
		&SyncRepStandbyNames,
		"",
		check_synchronous_standby_names, assign_synchronous_standby_names, NULL
	},

	{
		{"default_text_search_config", PGC_USERSET, CLIENT_CONN_LOCALE,
			gettext_noop("Sets default text search configuration."),
			NULL
		},
		&TSCurrentConfig,
		"pg_catalog.simple",
		check_TSCurrentConfig, assign_TSCurrentConfig, NULL
	},

	{
		{"ssl_ciphers", PGC_SIGHUP, CONN_AUTH_SSL,
			gettext_noop("Sets the list of allowed SSL ciphers."),
			NULL,
			GUC_SUPERUSER_ONLY
		},
		&SSLCipherSuites,
#ifdef USE_OPENSSL
		"HIGH:MEDIUM:+3DES:!aNULL",
#else
		"none",
#endif
		NULL, NULL, NULL
	},

	{
		{"ssl_ecdh_curve", PGC_SIGHUP, CONN_AUTH_SSL,
			gettext_noop("Sets the curve to use for ECDH."),
			NULL,
			GUC_SUPERUSER_ONLY
		},
		&SSLECDHCurve,
#ifdef USE_SSL
		"prime256v1",
#else
		"none",
#endif
		NULL, NULL, NULL
	},

	{
		{"ssl_dh_params_file", PGC_SIGHUP, CONN_AUTH_SSL,
			gettext_noop("Location of the SSL DH parameters file."),
			NULL,
			GUC_SUPERUSER_ONLY
		},
		&ssl_dh_params_file,
		"",
		NULL, NULL, NULL
	},

	{
		{"ssl_passphrase_command", PGC_SIGHUP, CONN_AUTH_SSL,
			gettext_noop("Command to obtain passphrases for SSL."),
			NULL,
			GUC_SUPERUSER_ONLY
		},
		&ssl_passphrase_command,
		"",
		NULL, NULL, NULL
	},

	{
		{"application_name", PGC_USERSET, LOGGING_WHAT,
			gettext_noop("Sets the application name to be reported in statistics and logs."),
			NULL,
			GUC_IS_NAME | GUC_REPORT | GUC_NOT_IN_SAMPLE
		},
		&application_name,
		"",
		check_application_name, assign_application_name, NULL
	},

	{
		{"cluster_name", PGC_POSTMASTER, PROCESS_TITLE,
			gettext_noop("Sets the name of the cluster, which is included in the process title."),
			NULL,
			GUC_IS_NAME
		},
		&cluster_name,
		"",
		check_cluster_name, NULL, NULL
	},

	{
		{"wal_consistency_checking", PGC_SUSET, DEVELOPER_OPTIONS,
			gettext_noop("Sets the WAL resource managers for which WAL consistency checks are done."),
			gettext_noop("Full-page images will be logged for all data blocks and cross-checked against the results of WAL replay."),
			GUC_LIST_INPUT | GUC_NOT_IN_SAMPLE
		},
		&wal_consistency_checking_string,
		"",
		check_wal_consistency_checking, assign_wal_consistency_checking, NULL
	},

	{
		{"jit_provider", PGC_POSTMASTER, CLIENT_CONN_PRELOAD,
			gettext_noop("JIT provider to use."),
			NULL,
			GUC_SUPERUSER_ONLY
		},
		&jit_provider,
		"llvmjit",
		NULL, NULL, NULL
	},

	{
		{"graph_path", PGC_USERSET, CLIENT_CONN_STATEMENT,
			gettext_noop("Sets the graph search path for all names."),
			NULL,
			GUC_IS_NAME
		},
		&graph_path,
		"",
		check_graph_path, NULL, NULL
	},

	{
		{"backtrace_functions", PGC_SUSET, DEVELOPER_OPTIONS,
			gettext_noop("Log backtrace for errors in these functions."),
			NULL,
			GUC_NOT_IN_SAMPLE
		},
		&backtrace_functions,
		"",
		check_backtrace_functions, assign_backtrace_functions, NULL
	},

	/* End-of-list marker */
	{
		{NULL, 0, 0, NULL, NULL}, NULL, NULL, NULL, NULL, NULL
	}
};


static struct config_enum ConfigureNamesEnum[] =
{
	{
		{"backslash_quote", PGC_USERSET, COMPAT_OPTIONS_PREVIOUS,
			gettext_noop("Sets whether \"\\'\" is allowed in string literals."),
			NULL
		},
		&backslash_quote,
		BACKSLASH_QUOTE_SAFE_ENCODING, backslash_quote_options,
		NULL, NULL, NULL
	},

	{
		{"bytea_output", PGC_USERSET, CLIENT_CONN_STATEMENT,
			gettext_noop("Sets the output format for bytea."),
			NULL
		},
		&bytea_output,
		BYTEA_OUTPUT_HEX, bytea_output_options,
		NULL, NULL, NULL
	},

	{
		{"client_min_messages", PGC_USERSET, CLIENT_CONN_STATEMENT,
			gettext_noop("Sets the message levels that are sent to the client."),
			gettext_noop("Each level includes all the levels that follow it. The later"
						 " the level, the fewer messages are sent.")
		},
		&client_min_messages,
		NOTICE, client_message_level_options,
		NULL, NULL, NULL
	},

	{
		{"compute_query_id", PGC_SUSET, STATS_MONITORING,
			gettext_noop("Enables in-core computation of query identifiers."),
			NULL
		},
		&compute_query_id,
		COMPUTE_QUERY_ID_AUTO, compute_query_id_options,
		NULL, NULL, NULL
	},

	{
		{"constraint_exclusion", PGC_USERSET, QUERY_TUNING_OTHER,
			gettext_noop("Enables the planner to use constraints to optimize queries."),
			gettext_noop("Table scans will be skipped if their constraints"
						 " guarantee that no rows match the query."),
			GUC_EXPLAIN
		},
		&constraint_exclusion,
		CONSTRAINT_EXCLUSION_PARTITION, constraint_exclusion_options,
		NULL, NULL, NULL
	},

	{
		{"default_toast_compression", PGC_USERSET, CLIENT_CONN_STATEMENT,
			gettext_noop("Sets the default compression method for compressible values."),
			NULL
		},
		&default_toast_compression,
		TOAST_PGLZ_COMPRESSION,
		default_toast_compression_options,
		NULL, NULL, NULL
	},

	{
		{"default_transaction_isolation", PGC_USERSET, CLIENT_CONN_STATEMENT,
			gettext_noop("Sets the transaction isolation level of each new transaction."),
			NULL
		},
		&DefaultXactIsoLevel,
		XACT_READ_COMMITTED, isolation_level_options,
		NULL, NULL, NULL
	},

	{
		{"transaction_isolation", PGC_USERSET, CLIENT_CONN_STATEMENT,
			gettext_noop("Sets the current transaction's isolation level."),
			NULL,
			GUC_NO_RESET_ALL | GUC_NOT_IN_SAMPLE | GUC_DISALLOW_IN_FILE
		},
		&XactIsoLevel,
		XACT_READ_COMMITTED, isolation_level_options,
		check_XactIsoLevel, NULL, NULL
	},

	{
		{"IntervalStyle", PGC_USERSET, CLIENT_CONN_LOCALE,
			gettext_noop("Sets the display format for interval values."),
			NULL,
			GUC_REPORT
		},
		&IntervalStyle,
		INTSTYLE_POSTGRES, intervalstyle_options,
		NULL, NULL, NULL
	},

	{
		{"log_error_verbosity", PGC_SUSET, LOGGING_WHAT,
			gettext_noop("Sets the verbosity of logged messages."),
			NULL
		},
		&Log_error_verbosity,
		PGERROR_DEFAULT, log_error_verbosity_options,
		NULL, NULL, NULL
	},

	{
		{"log_min_messages", PGC_SUSET, LOGGING_WHEN,
			gettext_noop("Sets the message levels that are logged."),
			gettext_noop("Each level includes all the levels that follow it. The later"
						 " the level, the fewer messages are sent.")
		},
		&log_min_messages,
		WARNING, server_message_level_options,
		NULL, NULL, NULL
	},

	{
		{"log_min_error_statement", PGC_SUSET, LOGGING_WHEN,
			gettext_noop("Causes all statements generating error at or above this level to be logged."),
			gettext_noop("Each level includes all the levels that follow it. The later"
						 " the level, the fewer messages are sent.")
		},
		&log_min_error_statement,
		ERROR, server_message_level_options,
		NULL, NULL, NULL
	},

	{
		{"log_statement", PGC_SUSET, LOGGING_WHAT,
			gettext_noop("Sets the type of statements logged."),
			NULL
		},
		&log_statement,
		LOGSTMT_NONE, log_statement_options,
		NULL, NULL, NULL
	},

	{
		{"syslog_facility", PGC_SIGHUP, LOGGING_WHERE,
			gettext_noop("Sets the syslog \"facility\" to be used when syslog enabled."),
			NULL
		},
		&syslog_facility,
#ifdef HAVE_SYSLOG
		LOG_LOCAL0,
#else
		0,
#endif
		syslog_facility_options,
		NULL, assign_syslog_facility, NULL
	},

	{
		{"session_replication_role", PGC_SUSET, CLIENT_CONN_STATEMENT,
			gettext_noop("Sets the session's behavior for triggers and rewrite rules."),
			NULL
		},
		&SessionReplicationRole,
		SESSION_REPLICATION_ROLE_ORIGIN, session_replication_role_options,
		NULL, assign_session_replication_role, NULL
	},

	{
		{"synchronous_commit", PGC_USERSET, WAL_SETTINGS,
			gettext_noop("Sets the current transaction's synchronization level."),
			NULL
		},
		&synchronous_commit,
		SYNCHRONOUS_COMMIT_ON, synchronous_commit_options,
		NULL, assign_synchronous_commit, NULL
	},

	{
		{"archive_mode", PGC_POSTMASTER, WAL_ARCHIVING,
			gettext_noop("Allows archiving of WAL files using archive_command."),
			NULL
		},
		&XLogArchiveMode,
		ARCHIVE_MODE_OFF, archive_mode_options,
		NULL, NULL, NULL
	},

	{
		{"recovery_target_action", PGC_POSTMASTER, WAL_RECOVERY_TARGET,
			gettext_noop("Sets the action to perform upon reaching the recovery target."),
			NULL
		},
		&recoveryTargetAction,
		RECOVERY_TARGET_ACTION_PAUSE, recovery_target_action_options,
		NULL, NULL, NULL
	},

	{
		{"trace_recovery_messages", PGC_SIGHUP, DEVELOPER_OPTIONS,
			gettext_noop("Enables logging of recovery-related debugging information."),
			gettext_noop("Each level includes all the levels that follow it. The later"
						 " the level, the fewer messages are sent."),
			GUC_NOT_IN_SAMPLE,
		},
		&trace_recovery_messages,

		/*
		 * client_message_level_options allows too many values, really, but
		 * it's not worth having a separate options array for this.
		 */
		LOG, client_message_level_options,
		NULL, NULL, NULL
	},

	{
		{"track_functions", PGC_SUSET, STATS_CUMULATIVE,
			gettext_noop("Collects function-level statistics on database activity."),
			NULL
		},
		&pgstat_track_functions,
		TRACK_FUNC_OFF, track_function_options,
		NULL, NULL, NULL
	},


	{
		{"stats_fetch_consistency", PGC_USERSET, STATS_CUMULATIVE,
			gettext_noop("Sets the consistency of accesses to statistics data"),
			NULL
		},
		&pgstat_fetch_consistency,
		PGSTAT_FETCH_CONSISTENCY_CACHE, stats_fetch_consistency,
		NULL, NULL, NULL
	},

	{
		{"wal_compression", PGC_SUSET, WAL_SETTINGS,
			gettext_noop("Compresses full-page writes written in WAL file with specified method."),
			NULL
		},
		&wal_compression,
		WAL_COMPRESSION_NONE, wal_compression_options,
		NULL, NULL, NULL
	},

	{
		{"wal_level", PGC_POSTMASTER, WAL_SETTINGS,
			gettext_noop("Sets the level of information written to the WAL."),
			NULL
		},
		&wal_level,
		WAL_LEVEL_REPLICA, wal_level_options,
		NULL, NULL, NULL
	},

	{
		{"dynamic_shared_memory_type", PGC_POSTMASTER, RESOURCES_MEM,
			gettext_noop("Selects the dynamic shared memory implementation used."),
			NULL
		},
		&dynamic_shared_memory_type,
		DEFAULT_DYNAMIC_SHARED_MEMORY_TYPE, dynamic_shared_memory_options,
		NULL, NULL, NULL
	},

	{
		{"shared_memory_type", PGC_POSTMASTER, RESOURCES_MEM,
			gettext_noop("Selects the shared memory implementation used for the main shared memory region."),
			NULL
		},
		&shared_memory_type,
		DEFAULT_SHARED_MEMORY_TYPE, shared_memory_options,
		NULL, NULL, NULL
	},

	{
		{"wal_sync_method", PGC_SIGHUP, WAL_SETTINGS,
			gettext_noop("Selects the method used for forcing WAL updates to disk."),
			NULL
		},
		&sync_method,
		DEFAULT_SYNC_METHOD, sync_method_options,
		NULL, assign_xlog_sync_method, NULL
	},

	{
		{"xmlbinary", PGC_USERSET, CLIENT_CONN_STATEMENT,
			gettext_noop("Sets how binary values are to be encoded in XML."),
			NULL
		},
		&xmlbinary,
		XMLBINARY_BASE64, xmlbinary_options,
		NULL, NULL, NULL
	},

	{
		{"xmloption", PGC_USERSET, CLIENT_CONN_STATEMENT,
			gettext_noop("Sets whether XML data in implicit parsing and serialization "
						 "operations is to be considered as documents or content fragments."),
			NULL
		},
		&xmloption,
		XMLOPTION_CONTENT, xmloption_options,
		NULL, NULL, NULL
	},

	{
		{"huge_pages", PGC_POSTMASTER, RESOURCES_MEM,
			gettext_noop("Use of huge pages on Linux or Windows."),
			NULL
		},
		&huge_pages,
		HUGE_PAGES_TRY, huge_pages_options,
		NULL, NULL, NULL
	},

	{
		{"recovery_prefetch", PGC_SIGHUP, WAL_RECOVERY,
			gettext_noop("Prefetch referenced blocks during recovery"),
			gettext_noop("Look ahead in the WAL to find references to uncached data.")
		},
		&recovery_prefetch,
		RECOVERY_PREFETCH_TRY, recovery_prefetch_options,
		check_recovery_prefetch, assign_recovery_prefetch, NULL
	},

	{
		{"force_parallel_mode", PGC_USERSET, DEVELOPER_OPTIONS,
			gettext_noop("Forces use of parallel query facilities."),
			gettext_noop("If possible, run query using a parallel worker and with parallel restrictions."),
			GUC_NOT_IN_SAMPLE | GUC_EXPLAIN
		},
		&force_parallel_mode,
		FORCE_PARALLEL_OFF, force_parallel_mode_options,
		NULL, NULL, NULL
	},

	{
		{"password_encryption", PGC_USERSET, CONN_AUTH_AUTH,
			gettext_noop("Chooses the algorithm for encrypting passwords."),
			NULL
		},
		&Password_encryption,
		PASSWORD_TYPE_SCRAM_SHA_256, password_encryption_options,
		NULL, NULL, NULL
	},

	{
		{"plan_cache_mode", PGC_USERSET, QUERY_TUNING_OTHER,
			gettext_noop("Controls the planner's selection of custom or generic plan."),
			gettext_noop("Prepared statements can have custom and generic plans, and the planner "
						 "will attempt to choose which is better.  This can be set to override "
						 "the default behavior."),
			GUC_EXPLAIN
		},
		&plan_cache_mode,
		PLAN_CACHE_MODE_AUTO, plan_cache_mode_options,
		NULL, NULL, NULL
	},

	{
		{"ssl_min_protocol_version", PGC_SIGHUP, CONN_AUTH_SSL,
			gettext_noop("Sets the minimum SSL/TLS protocol version to use."),
			NULL,
			GUC_SUPERUSER_ONLY
		},
		&ssl_min_protocol_version,
		PG_TLS1_2_VERSION,
		ssl_protocol_versions_info + 1, /* don't allow PG_TLS_ANY */
		NULL, NULL, NULL
	},

	{
		{"ssl_max_protocol_version", PGC_SIGHUP, CONN_AUTH_SSL,
			gettext_noop("Sets the maximum SSL/TLS protocol version to use."),
			NULL,
			GUC_SUPERUSER_ONLY
		},
		&ssl_max_protocol_version,
		PG_TLS_ANY,
		ssl_protocol_versions_info,
		NULL, NULL, NULL
	},

	{
		{"recovery_init_sync_method", PGC_SIGHUP, ERROR_HANDLING_OPTIONS,
			gettext_noop("Sets the method for synchronizing the data directory before crash recovery."),
		},
		&recovery_init_sync_method,
		RECOVERY_INIT_SYNC_METHOD_FSYNC, recovery_init_sync_method_options,
		NULL, NULL, NULL
	},

	/* End-of-list marker */
	{
		{NULL, 0, 0, NULL, NULL}, NULL, 0, NULL, NULL, NULL, NULL
	}
};

/******** end of options list ********/


/*
 * To allow continued support of obsolete names for GUC variables, we apply
 * the following mappings to any unrecognized name.  Note that an old name
 * should be mapped to a new one only if the new variable has very similar
 * semantics to the old.
 */
static const char *const map_old_guc_names[] = {
	"sort_mem", "work_mem",
	"vacuum_mem", "maintenance_work_mem",
	NULL
};


/*
 * Actual lookup of variables is done through this single, sorted array.
 */
static struct config_generic **guc_variables;

/* Current number of variables contained in the vector */
static int	num_guc_variables;

/* Vector capacity */
static int	size_guc_variables;


static bool guc_dirty;			/* true if need to do commit/abort work */

static bool reporting_enabled;	/* true to enable GUC_REPORT */

static bool report_needed;		/* true if any GUC_REPORT reports are needed */

static int	GUCNestLevel = 0;	/* 1 when in main transaction */


static int	guc_var_compare(const void *a, const void *b);
static int	guc_name_compare(const char *namea, const char *nameb);
static void InitializeGUCOptionsFromEnvironment(void);
static void InitializeOneGUCOption(struct config_generic *gconf);
static void push_old_value(struct config_generic *gconf, GucAction action);
static void ReportGUCOption(struct config_generic *record);
static void reapply_stacked_values(struct config_generic *variable,
								   struct config_string *pHolder,
								   GucStack *stack,
								   const char *curvalue,
								   GucContext curscontext, GucSource cursource);
static void ShowGUCConfigOption(const char *name, DestReceiver *dest);
static void ShowAllGUCConfig(DestReceiver *dest);
static char *_ShowOption(struct config_generic *record, bool use_units);
static bool validate_option_array_item(const char *name, const char *value,
									   bool skipIfNoPermissions);
static void write_auto_conf_file(int fd, const char *filename, ConfigVariable *head_p);
static void replace_auto_config_value(ConfigVariable **head_p, ConfigVariable **tail_p,
									  const char *name, const char *value);


/*
 * Some infrastructure for checking malloc/strdup/realloc calls
 */
static void *
guc_malloc(int elevel, size_t size)
{
	void	   *data;

	/* Avoid unportable behavior of malloc(0) */
	if (size == 0)
		size = 1;
	data = malloc(size);
	if (data == NULL)
		ereport(elevel,
				(errcode(ERRCODE_OUT_OF_MEMORY),
				 errmsg("out of memory")));
	return data;
}

static void *
guc_realloc(int elevel, void *old, size_t size)
{
	void	   *data;

	/* Avoid unportable behavior of realloc(NULL, 0) */
	if (old == NULL && size == 0)
		size = 1;
	data = realloc(old, size);
	if (data == NULL)
		ereport(elevel,
				(errcode(ERRCODE_OUT_OF_MEMORY),
				 errmsg("out of memory")));
	return data;
}

static char *
guc_strdup(int elevel, const char *src)
{
	char	   *data;

	data = strdup(src);
	if (data == NULL)
		ereport(elevel,
				(errcode(ERRCODE_OUT_OF_MEMORY),
				 errmsg("out of memory")));
	return data;
}


/*
 * Detect whether strval is referenced anywhere in a GUC string item
 */
static bool
string_field_used(struct config_string *conf, char *strval)
{
	GucStack   *stack;

	if (strval == *(conf->variable) ||
		strval == conf->reset_val ||
		strval == conf->boot_val)
		return true;
	for (stack = conf->gen.stack; stack; stack = stack->prev)
	{
		if (strval == stack->prior.val.stringval ||
			strval == stack->masked.val.stringval)
			return true;
	}
	return false;
}

/*
 * Support for assigning to a field of a string GUC item.  Free the prior
 * value if it's not referenced anywhere else in the item (including stacked
 * states).
 */
static void
set_string_field(struct config_string *conf, char **field, char *newval)
{
	char	   *oldval = *field;

	/* Do the assignment */
	*field = newval;

	/* Free old value if it's not NULL and isn't referenced anymore */
	if (oldval && !string_field_used(conf, oldval))
		free(oldval);
}

/*
 * Detect whether an "extra" struct is referenced anywhere in a GUC item
 */
static bool
extra_field_used(struct config_generic *gconf, void *extra)
{
	GucStack   *stack;

	if (extra == gconf->extra)
		return true;
	switch (gconf->vartype)
	{
		case PGC_BOOL:
			if (extra == ((struct config_bool *) gconf)->reset_extra)
				return true;
			break;
		case PGC_INT:
			if (extra == ((struct config_int *) gconf)->reset_extra)
				return true;
			break;
		case PGC_REAL:
			if (extra == ((struct config_real *) gconf)->reset_extra)
				return true;
			break;
		case PGC_STRING:
			if (extra == ((struct config_string *) gconf)->reset_extra)
				return true;
			break;
		case PGC_ENUM:
			if (extra == ((struct config_enum *) gconf)->reset_extra)
				return true;
			break;
	}
	for (stack = gconf->stack; stack; stack = stack->prev)
	{
		if (extra == stack->prior.extra ||
			extra == stack->masked.extra)
			return true;
	}

	return false;
}

/*
 * Support for assigning to an "extra" field of a GUC item.  Free the prior
 * value if it's not referenced anywhere else in the item (including stacked
 * states).
 */
static void
set_extra_field(struct config_generic *gconf, void **field, void *newval)
{
	void	   *oldval = *field;

	/* Do the assignment */
	*field = newval;

	/* Free old value if it's not NULL and isn't referenced anymore */
	if (oldval && !extra_field_used(gconf, oldval))
		free(oldval);
}

/*
 * Support for copying a variable's active value into a stack entry.
 * The "extra" field associated with the active value is copied, too.
 *
 * NB: be sure stringval and extra fields of a new stack entry are
 * initialized to NULL before this is used, else we'll try to free() them.
 */
static void
set_stack_value(struct config_generic *gconf, config_var_value *val)
{
	switch (gconf->vartype)
	{
		case PGC_BOOL:
			val->val.boolval =
				*((struct config_bool *) gconf)->variable;
			break;
		case PGC_INT:
			val->val.intval =
				*((struct config_int *) gconf)->variable;
			break;
		case PGC_REAL:
			val->val.realval =
				*((struct config_real *) gconf)->variable;
			break;
		case PGC_STRING:
			set_string_field((struct config_string *) gconf,
							 &(val->val.stringval),
							 *((struct config_string *) gconf)->variable);
			break;
		case PGC_ENUM:
			val->val.enumval =
				*((struct config_enum *) gconf)->variable;
			break;
	}
	set_extra_field(gconf, &(val->extra), gconf->extra);
}

/*
 * Support for discarding a no-longer-needed value in a stack entry.
 * The "extra" field associated with the stack entry is cleared, too.
 */
static void
discard_stack_value(struct config_generic *gconf, config_var_value *val)
{
	switch (gconf->vartype)
	{
		case PGC_BOOL:
		case PGC_INT:
		case PGC_REAL:
		case PGC_ENUM:
			/* no need to do anything */
			break;
		case PGC_STRING:
			set_string_field((struct config_string *) gconf,
							 &(val->val.stringval),
							 NULL);
			break;
	}
	set_extra_field(gconf, &(val->extra), NULL);
}


/*
 * Fetch the sorted array pointer (exported for help_config.c's use ONLY)
 */
struct config_generic **
get_guc_variables(void)
{
	return guc_variables;
}


/*
 * Build the sorted array.  This is split out so that it could be
 * re-executed after startup (e.g., we could allow loadable modules to
 * add vars, and then we'd need to re-sort).
 */
void
build_guc_variables(void)
{
	int			size_vars;
	int			num_vars = 0;
	struct config_generic **guc_vars;
	int			i;

	for (i = 0; ConfigureNamesBool[i].gen.name; i++)
	{
		struct config_bool *conf = &ConfigureNamesBool[i];

		/* Rather than requiring vartype to be filled in by hand, do this: */
		conf->gen.vartype = PGC_BOOL;
		num_vars++;
	}

	for (i = 0; ConfigureNamesInt[i].gen.name; i++)
	{
		struct config_int *conf = &ConfigureNamesInt[i];

		conf->gen.vartype = PGC_INT;
		num_vars++;
	}

	for (i = 0; ConfigureNamesReal[i].gen.name; i++)
	{
		struct config_real *conf = &ConfigureNamesReal[i];

		conf->gen.vartype = PGC_REAL;
		num_vars++;
	}

	for (i = 0; ConfigureNamesString[i].gen.name; i++)
	{
		struct config_string *conf = &ConfigureNamesString[i];

		conf->gen.vartype = PGC_STRING;
		num_vars++;
	}

	for (i = 0; ConfigureNamesEnum[i].gen.name; i++)
	{
		struct config_enum *conf = &ConfigureNamesEnum[i];

		conf->gen.vartype = PGC_ENUM;
		num_vars++;
	}

	/*
	 * Create table with 20% slack
	 */
	size_vars = num_vars + num_vars / 4;

	guc_vars = (struct config_generic **)
		guc_malloc(FATAL, size_vars * sizeof(struct config_generic *));

	num_vars = 0;

	for (i = 0; ConfigureNamesBool[i].gen.name; i++)
		guc_vars[num_vars++] = &ConfigureNamesBool[i].gen;

	for (i = 0; ConfigureNamesInt[i].gen.name; i++)
		guc_vars[num_vars++] = &ConfigureNamesInt[i].gen;

	for (i = 0; ConfigureNamesReal[i].gen.name; i++)
		guc_vars[num_vars++] = &ConfigureNamesReal[i].gen;

	for (i = 0; ConfigureNamesString[i].gen.name; i++)
		guc_vars[num_vars++] = &ConfigureNamesString[i].gen;

	for (i = 0; ConfigureNamesEnum[i].gen.name; i++)
		guc_vars[num_vars++] = &ConfigureNamesEnum[i].gen;

	if (guc_variables)
		free(guc_variables);
	guc_variables = guc_vars;
	num_guc_variables = num_vars;
	size_guc_variables = size_vars;
	qsort((void *) guc_variables, num_guc_variables,
		  sizeof(struct config_generic *), guc_var_compare);
}

/*
 * Add a new GUC variable to the list of known variables. The
 * list is expanded if needed.
 */
static bool
add_guc_variable(struct config_generic *var, int elevel)
{
	if (num_guc_variables + 1 >= size_guc_variables)
	{
		/*
		 * Increase the vector by 25%
		 */
		int			size_vars = size_guc_variables + size_guc_variables / 4;
		struct config_generic **guc_vars;

		if (size_vars == 0)
		{
			size_vars = 100;
			guc_vars = (struct config_generic **)
				guc_malloc(elevel, size_vars * sizeof(struct config_generic *));
		}
		else
		{
			guc_vars = (struct config_generic **)
				guc_realloc(elevel, guc_variables, size_vars * sizeof(struct config_generic *));
		}

		if (guc_vars == NULL)
			return false;		/* out of memory */

		guc_variables = guc_vars;
		size_guc_variables = size_vars;
	}
	guc_variables[num_guc_variables++] = var;
	qsort((void *) guc_variables, num_guc_variables,
		  sizeof(struct config_generic *), guc_var_compare);
	return true;
}

/*
 * Decide whether a proposed custom variable name is allowed.
 *
 * It must be two or more identifiers separated by dots, where the rules
 * for what is an identifier agree with scan.l.  (If you change this rule,
 * adjust the errdetail in find_option().)
 */
static bool
valid_custom_variable_name(const char *name)
{
	bool		saw_sep = false;
	bool		name_start = true;

	for (const char *p = name; *p; p++)
	{
		if (*p == GUC_QUALIFIER_SEPARATOR)
		{
			if (name_start)
				return false;	/* empty name component */
			saw_sep = true;
			name_start = true;
		}
		else if (strchr("ABCDEFGHIJKLMNOPQRSTUVWXYZ"
						"abcdefghijklmnopqrstuvwxyz_", *p) != NULL ||
				 IS_HIGHBIT_SET(*p))
		{
			/* okay as first or non-first character */
			name_start = false;
		}
		else if (!name_start && strchr("0123456789$", *p) != NULL)
			 /* okay as non-first character */ ;
		else
			return false;
	}
	if (name_start)
		return false;			/* empty name component */
	/* OK if we found at least one separator */
	return saw_sep;
}

/*
 * Create and add a placeholder variable for a custom variable name.
 */
static struct config_generic *
add_placeholder_variable(const char *name, int elevel)
{
	size_t		sz = sizeof(struct config_string) + sizeof(char *);
	struct config_string *var;
	struct config_generic *gen;

	var = (struct config_string *) guc_malloc(elevel, sz);
	if (var == NULL)
		return NULL;
	memset(var, 0, sz);
	gen = &var->gen;

	gen->name = guc_strdup(elevel, name);
	if (gen->name == NULL)
	{
		free(var);
		return NULL;
	}

	gen->context = PGC_USERSET;
	gen->group = CUSTOM_OPTIONS;
	gen->short_desc = "GUC placeholder variable";
	gen->flags = GUC_NO_SHOW_ALL | GUC_NOT_IN_SAMPLE | GUC_CUSTOM_PLACEHOLDER;
	gen->vartype = PGC_STRING;

	/*
	 * The char* is allocated at the end of the struct since we have no
	 * 'static' place to point to.  Note that the current value, as well as
	 * the boot and reset values, start out NULL.
	 */
	var->variable = (char **) (var + 1);

	if (!add_guc_variable((struct config_generic *) var, elevel))
	{
		free(unconstify(char *, gen->name));
		free(var);
		return NULL;
	}

	return gen;
}

/*
 * Look up option "name".  If it exists, return a pointer to its record.
 * Otherwise, if create_placeholders is true and name is a valid-looking
 * custom variable name, we'll create and return a placeholder record.
 * Otherwise, if skip_errors is true, then we silently return NULL for
 * an unrecognized or invalid name.  Otherwise, the error is reported at
 * error level elevel (and we return NULL if that's less than ERROR).
 *
 * Note: internal errors, primarily out-of-memory, draw an elevel-level
 * report and NULL return regardless of skip_errors.  Hence, callers must
 * handle a NULL return whenever elevel < ERROR, but they should not need
 * to emit any additional error message.  (In practice, internal errors
 * can only happen when create_placeholders is true, so callers passing
 * false need not think terribly hard about this.)
 */
static struct config_generic *
find_option(const char *name, bool create_placeholders, bool skip_errors,
			int elevel)
{
	const char **key = &name;
	struct config_generic **res;
	int			i;

	Assert(name);

	/*
	 * By equating const char ** with struct config_generic *, we are assuming
	 * the name field is first in config_generic.
	 */
	res = (struct config_generic **) bsearch((void *) &key,
											 (void *) guc_variables,
											 num_guc_variables,
											 sizeof(struct config_generic *),
											 guc_var_compare);
	if (res)
		return *res;

	/*
	 * See if the name is an obsolete name for a variable.  We assume that the
	 * set of supported old names is short enough that a brute-force search is
	 * the best way.
	 */
	for (i = 0; map_old_guc_names[i] != NULL; i += 2)
	{
		if (guc_name_compare(name, map_old_guc_names[i]) == 0)
			return find_option(map_old_guc_names[i + 1], false,
							   skip_errors, elevel);
	}

	if (create_placeholders)
	{
		/*
		 * Check if the name is valid, and if so, add a placeholder.  If it
		 * doesn't contain a separator, don't assume that it was meant to be a
		 * placeholder.
		 */
		const char *sep = strchr(name, GUC_QUALIFIER_SEPARATOR);

		if (sep != NULL)
		{
			size_t		classLen = sep - name;
			ListCell   *lc;

			/* The name must be syntactically acceptable ... */
			if (!valid_custom_variable_name(name))
			{
				if (!skip_errors)
					ereport(elevel,
							(errcode(ERRCODE_INVALID_NAME),
							 errmsg("invalid configuration parameter name \"%s\"",
									name),
							 errdetail("Custom parameter names must be two or more simple identifiers separated by dots.")));
				return NULL;
			}
			/* ... and it must not match any previously-reserved prefix */
			foreach(lc, reserved_class_prefix)
			{
				const char *rcprefix = lfirst(lc);

				if (strlen(rcprefix) == classLen &&
					strncmp(name, rcprefix, classLen) == 0)
				{
					if (!skip_errors)
						ereport(elevel,
								(errcode(ERRCODE_INVALID_NAME),
								 errmsg("invalid configuration parameter name \"%s\"",
										name),
								 errdetail("\"%s\" is a reserved prefix.",
										   rcprefix)));
					return NULL;
				}
			}
			/* OK, create it */
			return add_placeholder_variable(name, elevel);
		}
	}

	/* Unknown name */
	if (!skip_errors)
		ereport(elevel,
				(errcode(ERRCODE_UNDEFINED_OBJECT),
				 errmsg("unrecognized configuration parameter \"%s\"",
						name)));
	return NULL;
}


/*
 * comparator for qsorting and bsearching guc_variables array
 */
static int
guc_var_compare(const void *a, const void *b)
{
	const struct config_generic *confa = *(struct config_generic *const *) a;
	const struct config_generic *confb = *(struct config_generic *const *) b;

	return guc_name_compare(confa->name, confb->name);
}

/*
 * the bare comparison function for GUC names
 */
static int
guc_name_compare(const char *namea, const char *nameb)
{
	/*
	 * The temptation to use strcasecmp() here must be resisted, because the
	 * array ordering has to remain stable across setlocale() calls. So, build
	 * our own with a simple ASCII-only downcasing.
	 */
	while (*namea && *nameb)
	{
		char		cha = *namea++;
		char		chb = *nameb++;

		if (cha >= 'A' && cha <= 'Z')
			cha += 'a' - 'A';
		if (chb >= 'A' && chb <= 'Z')
			chb += 'a' - 'A';
		if (cha != chb)
			return cha - chb;
	}
	if (*namea)
		return 1;				/* a is longer */
	if (*nameb)
		return -1;				/* b is longer */
	return 0;
}


/*
 * Convert a GUC name to the form that should be used in pg_parameter_acl.
 *
 * We need to canonicalize entries since, for example, case should not be
 * significant.  In addition, we apply the map_old_guc_names[] mapping so that
 * any obsolete names will be converted when stored in a new PG version.
 * Note however that this function does not verify legality of the name.
 *
 * The result is a palloc'd string.
 */
char *
convert_GUC_name_for_parameter_acl(const char *name)
{
	char	   *result;

	/* Apply old-GUC-name mapping. */
	for (int i = 0; map_old_guc_names[i] != NULL; i += 2)
	{
		if (guc_name_compare(name, map_old_guc_names[i]) == 0)
		{
			name = map_old_guc_names[i + 1];
			break;
		}
	}

	/* Apply case-folding that matches guc_name_compare(). */
	result = pstrdup(name);
	for (char *ptr = result; *ptr != '\0'; ptr++)
	{
		char		ch = *ptr;

		if (ch >= 'A' && ch <= 'Z')
		{
			ch += 'a' - 'A';
			*ptr = ch;
		}
	}

	return result;
}

/*
 * Check whether we should allow creation of a pg_parameter_acl entry
 * for the given name.  (This can be applied either before or after
 * canonicalizing it.)
 */
bool
check_GUC_name_for_parameter_acl(const char *name)
{
	/* OK if the GUC exists. */
	if (find_option(name, false, true, DEBUG1) != NULL)
		return true;
	/* Otherwise, it'd better be a valid custom GUC name. */
	if (valid_custom_variable_name(name))
		return true;
	return false;
}


/*
 * Initialize GUC options during program startup.
 *
 * Note that we cannot read the config file yet, since we have not yet
 * processed command-line switches.
 */
void
InitializeGUCOptions(void)
{
	int			i;

	/*
	 * Before log_line_prefix could possibly receive a nonempty setting, make
	 * sure that timezone processing is minimally alive (see elog.c).
	 */
	pg_timezone_initialize();

	/*
	 * Build sorted array of all GUC variables.
	 */
	build_guc_variables();

	/*
	 * Load all variables with their compiled-in defaults, and initialize
	 * status fields as needed.
	 */
	for (i = 0; i < num_guc_variables; i++)
	{
		InitializeOneGUCOption(guc_variables[i]);
	}

	guc_dirty = false;

	reporting_enabled = false;

	/*
	 * Prevent any attempt to override the transaction modes from
	 * non-interactive sources.
	 */
	SetConfigOption("transaction_isolation", "read committed",
					PGC_POSTMASTER, PGC_S_OVERRIDE);
	SetConfigOption("transaction_read_only", "no",
					PGC_POSTMASTER, PGC_S_OVERRIDE);
	SetConfigOption("transaction_deferrable", "no",
					PGC_POSTMASTER, PGC_S_OVERRIDE);

	/*
	 * For historical reasons, some GUC parameters can receive defaults from
	 * environment variables.  Process those settings.
	 */
	InitializeGUCOptionsFromEnvironment();
}

/*
 * If any custom resource managers were specified in the
 * wal_consistency_checking GUC, processing was deferred. Now that
 * shared_preload_libraries have been loaded, process wal_consistency_checking
 * again.
 */
void
InitializeWalConsistencyChecking(void)
{
	Assert(process_shared_preload_libraries_done);

	if (check_wal_consistency_checking_deferred)
	{
		struct config_generic *guc;

		guc = find_option("wal_consistency_checking", false, false, ERROR);

		check_wal_consistency_checking_deferred = false;

		set_config_option("wal_consistency_checking",
						  wal_consistency_checking_string,
						  PGC_POSTMASTER, guc->source,
						  GUC_ACTION_SET, true, ERROR, false);

		/* checking should not be deferred again */
		Assert(!check_wal_consistency_checking_deferred);
	}
}

/*
 * Assign any GUC values that can come from the server's environment.
 *
 * This is called from InitializeGUCOptions, and also from ProcessConfigFile
 * to deal with the possibility that a setting has been removed from
 * postgresql.conf and should now get a value from the environment.
 * (The latter is a kludge that should probably go away someday; if so,
 * fold this back into InitializeGUCOptions.)
 */
static void
InitializeGUCOptionsFromEnvironment(void)
{
	char	   *env;
	long		stack_rlimit;

	env = getenv("PGPORT");
	if (env != NULL)
		SetConfigOption("port", env, PGC_POSTMASTER, PGC_S_ENV_VAR);

	env = getenv("PGDATESTYLE");
	if (env != NULL)
		SetConfigOption("datestyle", env, PGC_POSTMASTER, PGC_S_ENV_VAR);

	env = getenv("PGCLIENTENCODING");
	if (env != NULL)
		SetConfigOption("client_encoding", env, PGC_POSTMASTER, PGC_S_ENV_VAR);

	/*
	 * rlimit isn't exactly an "environment variable", but it behaves about
	 * the same.  If we can identify the platform stack depth rlimit, increase
	 * default stack depth setting up to whatever is safe (but at most 2MB).
	 * Report the value's source as PGC_S_DYNAMIC_DEFAULT if it's 2MB, or as
	 * PGC_S_ENV_VAR if it's reflecting the rlimit limit.
	 */
	stack_rlimit = get_stack_depth_rlimit();
	if (stack_rlimit > 0)
	{
		long		new_limit = (stack_rlimit - STACK_DEPTH_SLOP) / 1024L;

		if (new_limit > 100)
		{
			GucSource	source;
			char		limbuf[16];

			if (new_limit < 2048)
				source = PGC_S_ENV_VAR;
			else
			{
				new_limit = 2048;
				source = PGC_S_DYNAMIC_DEFAULT;
			}
			snprintf(limbuf, sizeof(limbuf), "%ld", new_limit);
			SetConfigOption("max_stack_depth", limbuf,
							PGC_POSTMASTER, source);
		}
	}
}

/*
 * Initialize one GUC option variable to its compiled-in default.
 *
 * Note: the reason for calling check_hooks is not that we think the boot_val
 * might fail, but that the hooks might wish to compute an "extra" struct.
 */
static void
InitializeOneGUCOption(struct config_generic *gconf)
{
	gconf->status = 0;
	gconf->source = PGC_S_DEFAULT;
	gconf->reset_source = PGC_S_DEFAULT;
	gconf->scontext = PGC_INTERNAL;
	gconf->reset_scontext = PGC_INTERNAL;
	gconf->stack = NULL;
	gconf->extra = NULL;
	gconf->last_reported = NULL;
	gconf->sourcefile = NULL;
	gconf->sourceline = 0;

	switch (gconf->vartype)
	{
		case PGC_BOOL:
			{
				struct config_bool *conf = (struct config_bool *) gconf;
				bool		newval = conf->boot_val;
				void	   *extra = NULL;

				if (!call_bool_check_hook(conf, &newval, &extra,
										  PGC_S_DEFAULT, LOG))
					elog(FATAL, "failed to initialize %s to %d",
						 conf->gen.name, (int) newval);
				if (conf->assign_hook)
					conf->assign_hook(newval, extra);
				*conf->variable = conf->reset_val = newval;
				conf->gen.extra = conf->reset_extra = extra;
				break;
			}
		case PGC_INT:
			{
				struct config_int *conf = (struct config_int *) gconf;
				int			newval = conf->boot_val;
				void	   *extra = NULL;

				Assert(newval >= conf->min);
				Assert(newval <= conf->max);
				if (!call_int_check_hook(conf, &newval, &extra,
										 PGC_S_DEFAULT, LOG))
					elog(FATAL, "failed to initialize %s to %d",
						 conf->gen.name, newval);
				if (conf->assign_hook)
					conf->assign_hook(newval, extra);
				*conf->variable = conf->reset_val = newval;
				conf->gen.extra = conf->reset_extra = extra;
				break;
			}
		case PGC_REAL:
			{
				struct config_real *conf = (struct config_real *) gconf;
				double		newval = conf->boot_val;
				void	   *extra = NULL;

				Assert(newval >= conf->min);
				Assert(newval <= conf->max);
				if (!call_real_check_hook(conf, &newval, &extra,
										  PGC_S_DEFAULT, LOG))
					elog(FATAL, "failed to initialize %s to %g",
						 conf->gen.name, newval);
				if (conf->assign_hook)
					conf->assign_hook(newval, extra);
				*conf->variable = conf->reset_val = newval;
				conf->gen.extra = conf->reset_extra = extra;
				break;
			}
		case PGC_STRING:
			{
				struct config_string *conf = (struct config_string *) gconf;
				char	   *newval;
				void	   *extra = NULL;

				/* non-NULL boot_val must always get strdup'd */
				if (conf->boot_val != NULL)
					newval = guc_strdup(FATAL, conf->boot_val);
				else
					newval = NULL;

				if (!call_string_check_hook(conf, &newval, &extra,
											PGC_S_DEFAULT, LOG))
					elog(FATAL, "failed to initialize %s to \"%s\"",
						 conf->gen.name, newval ? newval : "");
				if (conf->assign_hook)
					conf->assign_hook(newval, extra);
				*conf->variable = conf->reset_val = newval;
				conf->gen.extra = conf->reset_extra = extra;
				break;
			}
		case PGC_ENUM:
			{
				struct config_enum *conf = (struct config_enum *) gconf;
				int			newval = conf->boot_val;
				void	   *extra = NULL;

				if (!call_enum_check_hook(conf, &newval, &extra,
										  PGC_S_DEFAULT, LOG))
					elog(FATAL, "failed to initialize %s to %d",
						 conf->gen.name, newval);
				if (conf->assign_hook)
					conf->assign_hook(newval, extra);
				*conf->variable = conf->reset_val = newval;
				conf->gen.extra = conf->reset_extra = extra;
				break;
			}
	}
}


/*
 * Select the configuration files and data directory to be used, and
 * do the initial read of postgresql.conf.
 *
 * This is called after processing command-line switches.
 *		userDoption is the -D switch value if any (NULL if unspecified).
 *		progname is just for use in error messages.
 *
 * Returns true on success; on failure, prints a suitable error message
 * to stderr and returns false.
 */
bool
SelectConfigFiles(const char *userDoption, const char *progname)
{
	char	   *configdir;
	char	   *fname;
	struct stat stat_buf;

	/* configdir is -D option, or $PGDATA if no -D */
	if (userDoption)
		configdir = make_absolute_path(userDoption);
	else
		configdir = make_absolute_path(getenv("PGDATA"));

	if (configdir && stat(configdir, &stat_buf) != 0)
	{
		write_stderr("%s: could not access directory \"%s\": %s\n",
					 progname,
					 configdir,
					 strerror(errno));
		if (errno == ENOENT)
			write_stderr("Run initdb or pg_basebackup to initialize a PostgreSQL data directory.\n");
		return false;
	}

	/*
	 * Find the configuration file: if config_file was specified on the
	 * command line, use it, else use configdir/postgresql.conf.  In any case
	 * ensure the result is an absolute path, so that it will be interpreted
	 * the same way by future backends.
	 */
	if (ConfigFileName)
		fname = make_absolute_path(ConfigFileName);
	else if (configdir)
	{
		fname = guc_malloc(FATAL,
						   strlen(configdir) + strlen(CONFIG_FILENAME) + 2);
		sprintf(fname, "%s/%s", configdir, CONFIG_FILENAME);
	}
	else
	{
		write_stderr("%s does not know where to find the server configuration file.\n"
					 "You must specify the --config-file or -D invocation "
					 "option or set the PGDATA environment variable.\n",
					 progname);
		return false;
	}

	/*
	 * Set the ConfigFileName GUC variable to its final value, ensuring that
	 * it can't be overridden later.
	 */
	SetConfigOption("config_file", fname, PGC_POSTMASTER, PGC_S_OVERRIDE);
	free(fname);

	/*
	 * Now read the config file for the first time.
	 */
	if (stat(ConfigFileName, &stat_buf) != 0)
	{
		write_stderr("%s: could not access the server configuration file \"%s\": %s\n",
					 progname, ConfigFileName, strerror(errno));
		free(configdir);
		return false;
	}

	/*
	 * Read the configuration file for the first time.  This time only the
	 * data_directory parameter is picked up to determine the data directory,
	 * so that we can read the PG_AUTOCONF_FILENAME file next time.
	 */
	ProcessConfigFile(PGC_POSTMASTER);

	/*
	 * If the data_directory GUC variable has been set, use that as DataDir;
	 * otherwise use configdir if set; else punt.
	 *
	 * Note: SetDataDir will copy and absolute-ize its argument, so we don't
	 * have to.
	 */
	if (data_directory)
		SetDataDir(data_directory);
	else if (configdir)
		SetDataDir(configdir);
	else
	{
		write_stderr("%s does not know where to find the database system data.\n"
					 "This can be specified as \"data_directory\" in \"%s\", "
					 "or by the -D invocation option, or by the "
					 "PGDATA environment variable.\n",
					 progname, ConfigFileName);
		return false;
	}

	/*
	 * Reflect the final DataDir value back into the data_directory GUC var.
	 * (If you are wondering why we don't just make them a single variable,
	 * it's because the EXEC_BACKEND case needs DataDir to be transmitted to
	 * child backends specially.  XXX is that still true?  Given that we now
	 * chdir to DataDir, EXEC_BACKEND can read the config file without knowing
	 * DataDir in advance.)
	 */
	SetConfigOption("data_directory", DataDir, PGC_POSTMASTER, PGC_S_OVERRIDE);

	/*
	 * Now read the config file a second time, allowing any settings in the
	 * PG_AUTOCONF_FILENAME file to take effect.  (This is pretty ugly, but
	 * since we have to determine the DataDir before we can find the autoconf
	 * file, the alternatives seem worse.)
	 */
	ProcessConfigFile(PGC_POSTMASTER);

	/*
	 * If timezone_abbreviations wasn't set in the configuration file, install
	 * the default value.  We do it this way because we can't safely install a
	 * "real" value until my_exec_path is set, which may not have happened
	 * when InitializeGUCOptions runs, so the bootstrap default value cannot
	 * be the real desired default.
	 */
	pg_timezone_abbrev_initialize();

	/*
	 * Figure out where pg_hba.conf is, and make sure the path is absolute.
	 */
	if (HbaFileName)
		fname = make_absolute_path(HbaFileName);
	else if (configdir)
	{
		fname = guc_malloc(FATAL,
						   strlen(configdir) + strlen(HBA_FILENAME) + 2);
		sprintf(fname, "%s/%s", configdir, HBA_FILENAME);
	}
	else
	{
		write_stderr("%s does not know where to find the \"hba\" configuration file.\n"
					 "This can be specified as \"hba_file\" in \"%s\", "
					 "or by the -D invocation option, or by the "
					 "PGDATA environment variable.\n",
					 progname, ConfigFileName);
		return false;
	}
	SetConfigOption("hba_file", fname, PGC_POSTMASTER, PGC_S_OVERRIDE);
	free(fname);

	/*
	 * Likewise for pg_ident.conf.
	 */
	if (IdentFileName)
		fname = make_absolute_path(IdentFileName);
	else if (configdir)
	{
		fname = guc_malloc(FATAL,
						   strlen(configdir) + strlen(IDENT_FILENAME) + 2);
		sprintf(fname, "%s/%s", configdir, IDENT_FILENAME);
	}
	else
	{
		write_stderr("%s does not know where to find the \"ident\" configuration file.\n"
					 "This can be specified as \"ident_file\" in \"%s\", "
					 "or by the -D invocation option, or by the "
					 "PGDATA environment variable.\n",
					 progname, ConfigFileName);
		return false;
	}
	SetConfigOption("ident_file", fname, PGC_POSTMASTER, PGC_S_OVERRIDE);
	free(fname);

	free(configdir);

	return true;
}


/*
 * Reset all options to their saved default values (implements RESET ALL)
 */
void
ResetAllOptions(void)
{
	int			i;

	for (i = 0; i < num_guc_variables; i++)
	{
		struct config_generic *gconf = guc_variables[i];

		/* Don't reset non-SET-able values */
		if (gconf->context != PGC_SUSET &&
			gconf->context != PGC_USERSET)
			continue;
		/* Don't reset if special exclusion from RESET ALL */
		if (gconf->flags & GUC_NO_RESET_ALL)
			continue;
		/* No need to reset if wasn't SET */
		if (gconf->source <= PGC_S_OVERRIDE)
			continue;

		/* Save old value to support transaction abort */
		push_old_value(gconf, GUC_ACTION_SET);

		switch (gconf->vartype)
		{
			case PGC_BOOL:
				{
					struct config_bool *conf = (struct config_bool *) gconf;

					if (conf->assign_hook)
						conf->assign_hook(conf->reset_val,
										  conf->reset_extra);
					*conf->variable = conf->reset_val;
					set_extra_field(&conf->gen, &conf->gen.extra,
									conf->reset_extra);
					break;
				}
			case PGC_INT:
				{
					struct config_int *conf = (struct config_int *) gconf;

					if (conf->assign_hook)
						conf->assign_hook(conf->reset_val,
										  conf->reset_extra);
					*conf->variable = conf->reset_val;
					set_extra_field(&conf->gen, &conf->gen.extra,
									conf->reset_extra);
					break;
				}
			case PGC_REAL:
				{
					struct config_real *conf = (struct config_real *) gconf;

					if (conf->assign_hook)
						conf->assign_hook(conf->reset_val,
										  conf->reset_extra);
					*conf->variable = conf->reset_val;
					set_extra_field(&conf->gen, &conf->gen.extra,
									conf->reset_extra);
					break;
				}
			case PGC_STRING:
				{
					struct config_string *conf = (struct config_string *) gconf;

					if (conf->assign_hook)
						conf->assign_hook(conf->reset_val,
										  conf->reset_extra);
					set_string_field(conf, conf->variable, conf->reset_val);
					set_extra_field(&conf->gen, &conf->gen.extra,
									conf->reset_extra);
					break;
				}
			case PGC_ENUM:
				{
					struct config_enum *conf = (struct config_enum *) gconf;

					if (conf->assign_hook)
						conf->assign_hook(conf->reset_val,
										  conf->reset_extra);
					*conf->variable = conf->reset_val;
					set_extra_field(&conf->gen, &conf->gen.extra,
									conf->reset_extra);
					break;
				}
		}

		gconf->source = gconf->reset_source;
		gconf->scontext = gconf->reset_scontext;

		if (gconf->flags & GUC_REPORT)
		{
			gconf->status |= GUC_NEEDS_REPORT;
			report_needed = true;
		}
	}
}


/*
 * push_old_value
 *		Push previous state during transactional assignment to a GUC variable.
 */
static void
push_old_value(struct config_generic *gconf, GucAction action)
{
	GucStack   *stack;

	/* If we're not inside a nest level, do nothing */
	if (GUCNestLevel == 0)
		return;

	/* Do we already have a stack entry of the current nest level? */
	stack = gconf->stack;
	if (stack && stack->nest_level >= GUCNestLevel)
	{
		/* Yes, so adjust its state if necessary */
		Assert(stack->nest_level == GUCNestLevel);
		switch (action)
		{
			case GUC_ACTION_SET:
				/* SET overrides any prior action at same nest level */
				if (stack->state == GUC_SET_LOCAL)
				{
					/* must discard old masked value */
					discard_stack_value(gconf, &stack->masked);
				}
				stack->state = GUC_SET;
				break;
			case GUC_ACTION_LOCAL:
				if (stack->state == GUC_SET)
				{
					/* SET followed by SET LOCAL, remember SET's value */
					stack->masked_scontext = gconf->scontext;
					set_stack_value(gconf, &stack->masked);
					stack->state = GUC_SET_LOCAL;
				}
				/* in all other cases, no change to stack entry */
				break;
			case GUC_ACTION_SAVE:
				/* Could only have a prior SAVE of same variable */
				Assert(stack->state == GUC_SAVE);
				break;
		}
		Assert(guc_dirty);		/* must be set already */
		return;
	}

	/*
	 * Push a new stack entry
	 *
	 * We keep all the stack entries in TopTransactionContext for simplicity.
	 */
	stack = (GucStack *) MemoryContextAllocZero(TopTransactionContext,
												sizeof(GucStack));

	stack->prev = gconf->stack;
	stack->nest_level = GUCNestLevel;
	switch (action)
	{
		case GUC_ACTION_SET:
			stack->state = GUC_SET;
			break;
		case GUC_ACTION_LOCAL:
			stack->state = GUC_LOCAL;
			break;
		case GUC_ACTION_SAVE:
			stack->state = GUC_SAVE;
			break;
	}
	stack->source = gconf->source;
	stack->scontext = gconf->scontext;
	set_stack_value(gconf, &stack->prior);

	gconf->stack = stack;

	/* Ensure we remember to pop at end of xact */
	guc_dirty = true;
}


/*
 * Do GUC processing at main transaction start.
 */
void
AtStart_GUC(void)
{
	/*
	 * The nest level should be 0 between transactions; if it isn't, somebody
	 * didn't call AtEOXact_GUC, or called it with the wrong nestLevel.  We
	 * throw a warning but make no other effort to clean up.
	 */
	if (GUCNestLevel != 0)
		elog(WARNING, "GUC nest level = %d at transaction start",
			 GUCNestLevel);
	GUCNestLevel = 1;
}

/*
 * Enter a new nesting level for GUC values.  This is called at subtransaction
 * start, and when entering a function that has proconfig settings, and in
 * some other places where we want to set GUC variables transiently.
 * NOTE we must not risk error here, else subtransaction start will be unhappy.
 */
int
NewGUCNestLevel(void)
{
	return ++GUCNestLevel;
}

/*
 * Do GUC processing at transaction or subtransaction commit or abort, or
 * when exiting a function that has proconfig settings, or when undoing a
 * transient assignment to some GUC variables.  (The name is thus a bit of
 * a misnomer; perhaps it should be ExitGUCNestLevel or some such.)
 * During abort, we discard all GUC settings that were applied at nesting
 * levels >= nestLevel.  nestLevel == 1 corresponds to the main transaction.
 */
void
AtEOXact_GUC(bool isCommit, int nestLevel)
{
	bool		still_dirty;
	int			i;

	/*
	 * Note: it's possible to get here with GUCNestLevel == nestLevel-1 during
	 * abort, if there is a failure during transaction start before
	 * AtStart_GUC is called.
	 */
	Assert(nestLevel > 0 &&
		   (nestLevel <= GUCNestLevel ||
			(nestLevel == GUCNestLevel + 1 && !isCommit)));

	/* Quick exit if nothing's changed in this transaction */
	if (!guc_dirty)
	{
		GUCNestLevel = nestLevel - 1;
		return;
	}

	still_dirty = false;
	for (i = 0; i < num_guc_variables; i++)
	{
		struct config_generic *gconf = guc_variables[i];
		GucStack   *stack;

		/*
		 * Process and pop each stack entry within the nest level. To simplify
		 * fmgr_security_definer() and other places that use GUC_ACTION_SAVE,
		 * we allow failure exit from code that uses a local nest level to be
		 * recovered at the surrounding transaction or subtransaction abort;
		 * so there could be more than one stack entry to pop.
		 */
		while ((stack = gconf->stack) != NULL &&
			   stack->nest_level >= nestLevel)
		{
			GucStack   *prev = stack->prev;
			bool		restorePrior = false;
			bool		restoreMasked = false;
			bool		changed;

			/*
			 * In this next bit, if we don't set either restorePrior or
			 * restoreMasked, we must "discard" any unwanted fields of the
			 * stack entries to avoid leaking memory.  If we do set one of
			 * those flags, unused fields will be cleaned up after restoring.
			 */
			if (!isCommit)		/* if abort, always restore prior value */
				restorePrior = true;
			else if (stack->state == GUC_SAVE)
				restorePrior = true;
			else if (stack->nest_level == 1)
			{
				/* transaction commit */
				if (stack->state == GUC_SET_LOCAL)
					restoreMasked = true;
				else if (stack->state == GUC_SET)
				{
					/* we keep the current active value */
					discard_stack_value(gconf, &stack->prior);
				}
				else			/* must be GUC_LOCAL */
					restorePrior = true;
			}
			else if (prev == NULL ||
					 prev->nest_level < stack->nest_level - 1)
			{
				/* decrement entry's level and do not pop it */
				stack->nest_level--;
				continue;
			}
			else
			{
				/*
				 * We have to merge this stack entry into prev. See README for
				 * discussion of this bit.
				 */
				switch (stack->state)
				{
					case GUC_SAVE:
						Assert(false);	/* can't get here */
						break;

					case GUC_SET:
						/* next level always becomes SET */
						discard_stack_value(gconf, &stack->prior);
						if (prev->state == GUC_SET_LOCAL)
							discard_stack_value(gconf, &prev->masked);
						prev->state = GUC_SET;
						break;

					case GUC_LOCAL:
						if (prev->state == GUC_SET)
						{
							/* LOCAL migrates down */
							prev->masked_scontext = stack->scontext;
							prev->masked = stack->prior;
							prev->state = GUC_SET_LOCAL;
						}
						else
						{
							/* else just forget this stack level */
							discard_stack_value(gconf, &stack->prior);
						}
						break;

					case GUC_SET_LOCAL:
						/* prior state at this level no longer wanted */
						discard_stack_value(gconf, &stack->prior);
						/* copy down the masked state */
						prev->masked_scontext = stack->masked_scontext;
						if (prev->state == GUC_SET_LOCAL)
							discard_stack_value(gconf, &prev->masked);
						prev->masked = stack->masked;
						prev->state = GUC_SET_LOCAL;
						break;
				}
			}

			changed = false;

			if (restorePrior || restoreMasked)
			{
				/* Perform appropriate restoration of the stacked value */
				config_var_value newvalue;
				GucSource	newsource;
				GucContext	newscontext;

				if (restoreMasked)
				{
					newvalue = stack->masked;
					newsource = PGC_S_SESSION;
					newscontext = stack->masked_scontext;
				}
				else
				{
					newvalue = stack->prior;
					newsource = stack->source;
					newscontext = stack->scontext;
				}

				switch (gconf->vartype)
				{
					case PGC_BOOL:
						{
							struct config_bool *conf = (struct config_bool *) gconf;
							bool		newval = newvalue.val.boolval;
							void	   *newextra = newvalue.extra;

							if (*conf->variable != newval ||
								conf->gen.extra != newextra)
							{
								if (conf->assign_hook)
									conf->assign_hook(newval, newextra);
								*conf->variable = newval;
								set_extra_field(&conf->gen, &conf->gen.extra,
												newextra);
								changed = true;
							}
							break;
						}
					case PGC_INT:
						{
							struct config_int *conf = (struct config_int *) gconf;
							int			newval = newvalue.val.intval;
							void	   *newextra = newvalue.extra;

							if (*conf->variable != newval ||
								conf->gen.extra != newextra)
							{
								if (conf->assign_hook)
									conf->assign_hook(newval, newextra);
								*conf->variable = newval;
								set_extra_field(&conf->gen, &conf->gen.extra,
												newextra);
								changed = true;
							}
							break;
						}
					case PGC_REAL:
						{
							struct config_real *conf = (struct config_real *) gconf;
							double		newval = newvalue.val.realval;
							void	   *newextra = newvalue.extra;

							if (*conf->variable != newval ||
								conf->gen.extra != newextra)
							{
								if (conf->assign_hook)
									conf->assign_hook(newval, newextra);
								*conf->variable = newval;
								set_extra_field(&conf->gen, &conf->gen.extra,
												newextra);
								changed = true;
							}
							break;
						}
					case PGC_STRING:
						{
							struct config_string *conf = (struct config_string *) gconf;
							char	   *newval = newvalue.val.stringval;
							void	   *newextra = newvalue.extra;

							if (*conf->variable != newval ||
								conf->gen.extra != newextra)
							{
								if (conf->assign_hook)
									conf->assign_hook(newval, newextra);
								set_string_field(conf, conf->variable, newval);
								set_extra_field(&conf->gen, &conf->gen.extra,
												newextra);
								changed = true;
							}

							/*
							 * Release stacked values if not used anymore. We
							 * could use discard_stack_value() here, but since
							 * we have type-specific code anyway, might as
							 * well inline it.
							 */
							set_string_field(conf, &stack->prior.val.stringval, NULL);
							set_string_field(conf, &stack->masked.val.stringval, NULL);
							break;
						}
					case PGC_ENUM:
						{
							struct config_enum *conf = (struct config_enum *) gconf;
							int			newval = newvalue.val.enumval;
							void	   *newextra = newvalue.extra;

							if (*conf->variable != newval ||
								conf->gen.extra != newextra)
							{
								if (conf->assign_hook)
									conf->assign_hook(newval, newextra);
								*conf->variable = newval;
								set_extra_field(&conf->gen, &conf->gen.extra,
												newextra);
								changed = true;
							}
							break;
						}
				}

				/*
				 * Release stacked extra values if not used anymore.
				 */
				set_extra_field(gconf, &(stack->prior.extra), NULL);
				set_extra_field(gconf, &(stack->masked.extra), NULL);

				/* And restore source information */
				gconf->source = newsource;
				gconf->scontext = newscontext;
			}

			/* Finish popping the state stack */
			gconf->stack = prev;
			pfree(stack);

			/* Report new value if we changed it */
			if (changed && (gconf->flags & GUC_REPORT))
			{
				gconf->status |= GUC_NEEDS_REPORT;
				report_needed = true;
			}
		}						/* end of stack-popping loop */

		if (stack != NULL)
			still_dirty = true;
	}

	/* If there are no remaining stack entries, we can reset guc_dirty */
	guc_dirty = still_dirty;

	/* Update nesting level */
	GUCNestLevel = nestLevel - 1;
}


/*
 * Start up automatic reporting of changes to variables marked GUC_REPORT.
 * This is executed at completion of backend startup.
 */
void
BeginReportingGUCOptions(void)
{
	int			i;

	/*
	 * Don't do anything unless talking to an interactive frontend.
	 */
	if (whereToSendOutput != DestRemote)
		return;

	reporting_enabled = true;

	/*
	 * Hack for in_hot_standby: set the GUC value true if appropriate.  This
	 * is kind of an ugly place to do it, but there's few better options.
	 *
	 * (This could be out of date by the time we actually send it, in which
	 * case the next ReportChangedGUCOptions call will send a duplicate
	 * report.)
	 */
	if (RecoveryInProgress())
		SetConfigOption("in_hot_standby", "true",
						PGC_INTERNAL, PGC_S_OVERRIDE);

	/* Transmit initial values of interesting variables */
	for (i = 0; i < num_guc_variables; i++)
	{
		struct config_generic *conf = guc_variables[i];

		if (conf->flags & GUC_REPORT)
			ReportGUCOption(conf);
	}

	report_needed = false;
}

/*
 * ReportChangedGUCOptions: report recently-changed GUC_REPORT variables
 *
 * This is called just before we wait for a new client query.
 *
 * By handling things this way, we ensure that a ParameterStatus message
 * is sent at most once per variable per query, even if the variable
 * changed multiple times within the query.  That's quite possible when
 * using features such as function SET clauses.  Function SET clauses
 * also tend to cause values to change intraquery but eventually revert
 * to their prevailing values; ReportGUCOption is responsible for avoiding
 * redundant reports in such cases.
 */
void
ReportChangedGUCOptions(void)
{
	/* Quick exit if not (yet) enabled */
	if (!reporting_enabled)
		return;

	/*
	 * Since in_hot_standby isn't actually changed by normal GUC actions, we
	 * need a hack to check whether a new value needs to be reported to the
	 * client.  For speed, we rely on the assumption that it can never
	 * transition from false to true.
	 */
	if (in_hot_standby && !RecoveryInProgress())
		SetConfigOption("in_hot_standby", "false",
						PGC_INTERNAL, PGC_S_OVERRIDE);

	/* Quick exit if no values have been changed */
	if (!report_needed)
		return;

	/* Transmit new values of interesting variables */
	for (int i = 0; i < num_guc_variables; i++)
	{
		struct config_generic *conf = guc_variables[i];

		if ((conf->flags & GUC_REPORT) && (conf->status & GUC_NEEDS_REPORT))
			ReportGUCOption(conf);
	}

	report_needed = false;
}

/*
 * ReportGUCOption: if appropriate, transmit option value to frontend
 *
 * We need not transmit the value if it's the same as what we last
 * transmitted.  However, clear the NEEDS_REPORT flag in any case.
 */
static void
ReportGUCOption(struct config_generic *record)
{
	char	   *val = _ShowOption(record, false);

	if (record->last_reported == NULL ||
		strcmp(val, record->last_reported) != 0)
	{
		StringInfoData msgbuf;

		pq_beginmessage(&msgbuf, 'S');
		pq_sendstring(&msgbuf, record->name);
		pq_sendstring(&msgbuf, val);
		pq_endmessage(&msgbuf);

		/*
		 * We need a long-lifespan copy.  If strdup() fails due to OOM, we'll
		 * set last_reported to NULL and thereby possibly make a duplicate
		 * report later.
		 */
		if (record->last_reported)
			free(record->last_reported);
		record->last_reported = strdup(val);
	}

	pfree(val);

	record->status &= ~GUC_NEEDS_REPORT;
}

/*
 * Convert a value from one of the human-friendly units ("kB", "min" etc.)
 * to the given base unit.  'value' and 'unit' are the input value and unit
 * to convert from (there can be trailing spaces in the unit string).
 * The converted value is stored in *base_value.
 * It's caller's responsibility to round off the converted value as necessary
 * and check for out-of-range.
 *
 * Returns true on success, false if the input unit is not recognized.
 */
static bool
convert_to_base_unit(double value, const char *unit,
					 int base_unit, double *base_value)
{
	char		unitstr[MAX_UNIT_LEN + 1];
	int			unitlen;
	const unit_conversion *table;
	int			i;

	/* extract unit string to compare to table entries */
	unitlen = 0;
	while (*unit != '\0' && !isspace((unsigned char) *unit) &&
		   unitlen < MAX_UNIT_LEN)
		unitstr[unitlen++] = *(unit++);
	unitstr[unitlen] = '\0';
	/* allow whitespace after unit */
	while (isspace((unsigned char) *unit))
		unit++;
	if (*unit != '\0')
		return false;			/* unit too long, or garbage after it */

	/* now search the appropriate table */
	if (base_unit & GUC_UNIT_MEMORY)
		table = memory_unit_conversion_table;
	else
		table = time_unit_conversion_table;

	for (i = 0; *table[i].unit; i++)
	{
		if (base_unit == table[i].base_unit &&
			strcmp(unitstr, table[i].unit) == 0)
		{
			double		cvalue = value * table[i].multiplier;

			/*
			 * If the user gave a fractional value such as "30.1GB", round it
			 * off to the nearest multiple of the next smaller unit, if there
			 * is one.
			 */
			if (*table[i + 1].unit &&
				base_unit == table[i + 1].base_unit)
				cvalue = rint(cvalue / table[i + 1].multiplier) *
					table[i + 1].multiplier;

			*base_value = cvalue;
			return true;
		}
	}
	return false;
}

/*
 * Convert an integer value in some base unit to a human-friendly unit.
 *
 * The output unit is chosen so that it's the greatest unit that can represent
 * the value without loss.  For example, if the base unit is GUC_UNIT_KB, 1024
 * is converted to 1 MB, but 1025 is represented as 1025 kB.
 */
static void
convert_int_from_base_unit(int64 base_value, int base_unit,
						   int64 *value, const char **unit)
{
	const unit_conversion *table;
	int			i;

	*unit = NULL;

	if (base_unit & GUC_UNIT_MEMORY)
		table = memory_unit_conversion_table;
	else
		table = time_unit_conversion_table;

	for (i = 0; *table[i].unit; i++)
	{
		if (base_unit == table[i].base_unit)
		{
			/*
			 * Accept the first conversion that divides the value evenly.  We
			 * assume that the conversions for each base unit are ordered from
			 * greatest unit to the smallest!
			 */
			if (table[i].multiplier <= 1.0 ||
				base_value % (int64) table[i].multiplier == 0)
			{
				*value = (int64) rint(base_value / table[i].multiplier);
				*unit = table[i].unit;
				break;
			}
		}
	}

	Assert(*unit != NULL);
}

/*
 * Convert a floating-point value in some base unit to a human-friendly unit.
 *
 * Same as above, except we have to do the math a bit differently, and
 * there's a possibility that we don't find any exact divisor.
 */
static void
convert_real_from_base_unit(double base_value, int base_unit,
							double *value, const char **unit)
{
	const unit_conversion *table;
	int			i;

	*unit = NULL;

	if (base_unit & GUC_UNIT_MEMORY)
		table = memory_unit_conversion_table;
	else
		table = time_unit_conversion_table;

	for (i = 0; *table[i].unit; i++)
	{
		if (base_unit == table[i].base_unit)
		{
			/*
			 * Accept the first conversion that divides the value evenly; or
			 * if there is none, use the smallest (last) target unit.
			 *
			 * What we actually care about here is whether snprintf with "%g"
			 * will print the value as an integer, so the obvious test of
			 * "*value == rint(*value)" is too strict; roundoff error might
			 * make us choose an unreasonably small unit.  As a compromise,
			 * accept a divisor that is within 1e-8 of producing an integer.
			 */
			*value = base_value / table[i].multiplier;
			*unit = table[i].unit;
			if (*value > 0 &&
				fabs((rint(*value) / *value) - 1.0) <= 1e-8)
				break;
		}
	}

	Assert(*unit != NULL);
}

/*
 * Return the name of a GUC's base unit (e.g. "ms") given its flags.
 * Return NULL if the GUC is unitless.
 */
static const char *
get_config_unit_name(int flags)
{
	switch (flags & (GUC_UNIT_MEMORY | GUC_UNIT_TIME))
	{
		case 0:
			return NULL;		/* GUC has no units */
		case GUC_UNIT_BYTE:
			return "B";
		case GUC_UNIT_KB:
			return "kB";
		case GUC_UNIT_MB:
			return "MB";
		case GUC_UNIT_BLOCKS:
			{
				static char bbuf[8];

				/* initialize if first time through */
				if (bbuf[0] == '\0')
					snprintf(bbuf, sizeof(bbuf), "%dkB", BLCKSZ / 1024);
				return bbuf;
			}
		case GUC_UNIT_XBLOCKS:
			{
				static char xbuf[8];

				/* initialize if first time through */
				if (xbuf[0] == '\0')
					snprintf(xbuf, sizeof(xbuf), "%dkB", XLOG_BLCKSZ / 1024);
				return xbuf;
			}
		case GUC_UNIT_MS:
			return "ms";
		case GUC_UNIT_S:
			return "s";
		case GUC_UNIT_MIN:
			return "min";
		default:
			elog(ERROR, "unrecognized GUC units value: %d",
				 flags & (GUC_UNIT_MEMORY | GUC_UNIT_TIME));
			return NULL;
	}
}


/*
 * Try to parse value as an integer.  The accepted formats are the
 * usual decimal, octal, or hexadecimal formats, as well as floating-point
 * formats (which will be rounded to integer after any units conversion).
 * Optionally, the value can be followed by a unit name if "flags" indicates
 * a unit is allowed.
 *
 * If the string parses okay, return true, else false.
 * If okay and result is not NULL, return the value in *result.
 * If not okay and hintmsg is not NULL, *hintmsg is set to a suitable
 * HINT message, or NULL if no hint provided.
 */
bool
parse_int(const char *value, int *result, int flags, const char **hintmsg)
{
	/*
	 * We assume here that double is wide enough to represent any integer
	 * value with adequate precision.
	 */
	double		val;
	char	   *endptr;

	/* To suppress compiler warnings, always set output params */
	if (result)
		*result = 0;
	if (hintmsg)
		*hintmsg = NULL;

	/*
	 * Try to parse as an integer (allowing octal or hex input).  If the
	 * conversion stops at a decimal point or 'e', or overflows, re-parse as
	 * float.  This should work fine as long as we have no unit names starting
	 * with 'e'.  If we ever do, the test could be extended to check for a
	 * sign or digit after 'e', but for now that's unnecessary.
	 */
	errno = 0;
	val = strtol(value, &endptr, 0);
	if (*endptr == '.' || *endptr == 'e' || *endptr == 'E' ||
		errno == ERANGE)
	{
		errno = 0;
		val = strtod(value, &endptr);
	}

	if (endptr == value || errno == ERANGE)
		return false;			/* no HINT for these cases */

	/* reject NaN (infinities will fail range check below) */
	if (isnan(val))
		return false;			/* treat same as syntax error; no HINT */

	/* allow whitespace between number and unit */
	while (isspace((unsigned char) *endptr))
		endptr++;

	/* Handle possible unit */
	if (*endptr != '\0')
	{
		if ((flags & GUC_UNIT) == 0)
			return false;		/* this setting does not accept a unit */

		if (!convert_to_base_unit(val,
								  endptr, (flags & GUC_UNIT),
								  &val))
		{
			/* invalid unit, or garbage after the unit; set hint and fail. */
			if (hintmsg)
			{
				if (flags & GUC_UNIT_MEMORY)
					*hintmsg = memory_units_hint;
				else
					*hintmsg = time_units_hint;
			}
			return false;
		}
	}

	/* Round to int, then check for overflow */
	val = rint(val);

	if (val > INT_MAX || val < INT_MIN)
	{
		if (hintmsg)
			*hintmsg = gettext_noop("Value exceeds integer range.");
		return false;
	}

	if (result)
		*result = (int) val;
	return true;
}

/*
 * Try to parse value as a floating point number in the usual format.
 * Optionally, the value can be followed by a unit name if "flags" indicates
 * a unit is allowed.
 *
 * If the string parses okay, return true, else false.
 * If okay and result is not NULL, return the value in *result.
 * If not okay and hintmsg is not NULL, *hintmsg is set to a suitable
 * HINT message, or NULL if no hint provided.
 */
bool
parse_real(const char *value, double *result, int flags, const char **hintmsg)
{
	double		val;
	char	   *endptr;

	/* To suppress compiler warnings, always set output params */
	if (result)
		*result = 0;
	if (hintmsg)
		*hintmsg = NULL;

	errno = 0;
	val = strtod(value, &endptr);

	if (endptr == value || errno == ERANGE)
		return false;			/* no HINT for these cases */

	/* reject NaN (infinities will fail range checks later) */
	if (isnan(val))
		return false;			/* treat same as syntax error; no HINT */

	/* allow whitespace between number and unit */
	while (isspace((unsigned char) *endptr))
		endptr++;

	/* Handle possible unit */
	if (*endptr != '\0')
	{
		if ((flags & GUC_UNIT) == 0)
			return false;		/* this setting does not accept a unit */

		if (!convert_to_base_unit(val,
								  endptr, (flags & GUC_UNIT),
								  &val))
		{
			/* invalid unit, or garbage after the unit; set hint and fail. */
			if (hintmsg)
			{
				if (flags & GUC_UNIT_MEMORY)
					*hintmsg = memory_units_hint;
				else
					*hintmsg = time_units_hint;
			}
			return false;
		}
	}

	if (result)
		*result = val;
	return true;
}


/*
 * Lookup the name for an enum option with the selected value.
 * Should only ever be called with known-valid values, so throws
 * an elog(ERROR) if the enum option is not found.
 *
 * The returned string is a pointer to static data and not
 * allocated for modification.
 */
const char *
config_enum_lookup_by_value(struct config_enum *record, int val)
{
	const struct config_enum_entry *entry;

	for (entry = record->options; entry && entry->name; entry++)
	{
		if (entry->val == val)
			return entry->name;
	}

	elog(ERROR, "could not find enum option %d for %s",
		 val, record->gen.name);
	return NULL;				/* silence compiler */
}


/*
 * Lookup the value for an enum option with the selected name
 * (case-insensitive).
 * If the enum option is found, sets the retval value and returns
 * true. If it's not found, return false and retval is set to 0.
 */
bool
config_enum_lookup_by_name(struct config_enum *record, const char *value,
						   int *retval)
{
	const struct config_enum_entry *entry;

	for (entry = record->options; entry && entry->name; entry++)
	{
		if (pg_strcasecmp(value, entry->name) == 0)
		{
			*retval = entry->val;
			return true;
		}
	}

	*retval = 0;
	return false;
}


/*
 * Return a list of all available options for an enum, excluding
 * hidden ones, separated by the given separator.
 * If prefix is non-NULL, it is added before the first enum value.
 * If suffix is non-NULL, it is added to the end of the string.
 */
static char *
config_enum_get_options(struct config_enum *record, const char *prefix,
						const char *suffix, const char *separator)
{
	const struct config_enum_entry *entry;
	StringInfoData retstr;
	int			seplen;

	initStringInfo(&retstr);
	appendStringInfoString(&retstr, prefix);

	seplen = strlen(separator);
	for (entry = record->options; entry && entry->name; entry++)
	{
		if (!entry->hidden)
		{
			appendStringInfoString(&retstr, entry->name);
			appendBinaryStringInfo(&retstr, separator, seplen);
		}
	}

	/*
	 * All the entries may have been hidden, leaving the string empty if no
	 * prefix was given. This indicates a broken GUC setup, since there is no
	 * use for an enum without any values, so we just check to make sure we
	 * don't write to invalid memory instead of actually trying to do
	 * something smart with it.
	 */
	if (retstr.len >= seplen)
	{
		/* Replace final separator */
		retstr.data[retstr.len - seplen] = '\0';
		retstr.len -= seplen;
	}

	appendStringInfoString(&retstr, suffix);

	return retstr.data;
}

/*
 * Parse and validate a proposed value for the specified configuration
 * parameter.
 *
 * This does built-in checks (such as range limits for an integer parameter)
 * and also calls any check hook the parameter may have.
 *
 * record: GUC variable's info record
 * name: variable name (should match the record of course)
 * value: proposed value, as a string
 * source: identifies source of value (check hooks may need this)
 * elevel: level to log any error reports at
 * newval: on success, converted parameter value is returned here
 * newextra: on success, receives any "extra" data returned by check hook
 *	(caller must initialize *newextra to NULL)
 *
 * Returns true if OK, false if not (or throws error, if elevel >= ERROR)
 */
static bool
parse_and_validate_value(struct config_generic *record,
						 const char *name, const char *value,
						 GucSource source, int elevel,
						 union config_var_val *newval, void **newextra)
{
	switch (record->vartype)
	{
		case PGC_BOOL:
			{
				struct config_bool *conf = (struct config_bool *) record;

				if (!parse_bool(value, &newval->boolval))
				{
					ereport(elevel,
							(errcode(ERRCODE_INVALID_PARAMETER_VALUE),
							 errmsg("parameter \"%s\" requires a Boolean value",
									name)));
					return false;
				}

				if (!call_bool_check_hook(conf, &newval->boolval, newextra,
										  source, elevel))
					return false;
			}
			break;
		case PGC_INT:
			{
				struct config_int *conf = (struct config_int *) record;
				const char *hintmsg;

				if (!parse_int(value, &newval->intval,
							   conf->gen.flags, &hintmsg))
				{
					ereport(elevel,
							(errcode(ERRCODE_INVALID_PARAMETER_VALUE),
							 errmsg("invalid value for parameter \"%s\": \"%s\"",
									name, value),
							 hintmsg ? errhint("%s", _(hintmsg)) : 0));
					return false;
				}

				if (newval->intval < conf->min || newval->intval > conf->max)
				{
					const char *unit = get_config_unit_name(conf->gen.flags);

					ereport(elevel,
							(errcode(ERRCODE_INVALID_PARAMETER_VALUE),
							 errmsg("%d%s%s is outside the valid range for parameter \"%s\" (%d .. %d)",
									newval->intval,
									unit ? " " : "",
									unit ? unit : "",
									name,
									conf->min, conf->max)));
					return false;
				}

				if (!call_int_check_hook(conf, &newval->intval, newextra,
										 source, elevel))
					return false;
			}
			break;
		case PGC_REAL:
			{
				struct config_real *conf = (struct config_real *) record;
				const char *hintmsg;

				if (!parse_real(value, &newval->realval,
								conf->gen.flags, &hintmsg))
				{
					ereport(elevel,
							(errcode(ERRCODE_INVALID_PARAMETER_VALUE),
							 errmsg("invalid value for parameter \"%s\": \"%s\"",
									name, value),
							 hintmsg ? errhint("%s", _(hintmsg)) : 0));
					return false;
				}

				if (newval->realval < conf->min || newval->realval > conf->max)
				{
					const char *unit = get_config_unit_name(conf->gen.flags);

					ereport(elevel,
							(errcode(ERRCODE_INVALID_PARAMETER_VALUE),
							 errmsg("%g%s%s is outside the valid range for parameter \"%s\" (%g .. %g)",
									newval->realval,
									unit ? " " : "",
									unit ? unit : "",
									name,
									conf->min, conf->max)));
					return false;
				}

				if (!call_real_check_hook(conf, &newval->realval, newextra,
										  source, elevel))
					return false;
			}
			break;
		case PGC_STRING:
			{
				struct config_string *conf = (struct config_string *) record;

				/*
				 * The value passed by the caller could be transient, so we
				 * always strdup it.
				 */
				newval->stringval = guc_strdup(elevel, value);
				if (newval->stringval == NULL)
					return false;

				/*
				 * The only built-in "parsing" check we have is to apply
				 * truncation if GUC_IS_NAME.
				 */
				if (conf->gen.flags & GUC_IS_NAME)
					truncate_identifier(newval->stringval,
										strlen(newval->stringval),
										true);

				if (!call_string_check_hook(conf, &newval->stringval, newextra,
											source, elevel))
				{
					free(newval->stringval);
					newval->stringval = NULL;
					return false;
				}
			}
			break;
		case PGC_ENUM:
			{
				struct config_enum *conf = (struct config_enum *) record;

				if (!config_enum_lookup_by_name(conf, value, &newval->enumval))
				{
					char	   *hintmsg;

					hintmsg = config_enum_get_options(conf,
													  "Available values: ",
													  ".", ", ");

					ereport(elevel,
							(errcode(ERRCODE_INVALID_PARAMETER_VALUE),
							 errmsg("invalid value for parameter \"%s\": \"%s\"",
									name, value),
							 hintmsg ? errhint("%s", _(hintmsg)) : 0));

					if (hintmsg)
						pfree(hintmsg);
					return false;
				}

				if (!call_enum_check_hook(conf, &newval->enumval, newextra,
										  source, elevel))
					return false;
			}
			break;
	}

	return true;
}


/*
 * Sets option `name' to given value.
 *
 * The value should be a string, which will be parsed and converted to
 * the appropriate data type.  The context and source parameters indicate
 * in which context this function is being called, so that it can apply the
 * access restrictions properly.
 *
 * If value is NULL, set the option to its default value (normally the
 * reset_val, but if source == PGC_S_DEFAULT we instead use the boot_val).
 *
 * action indicates whether to set the value globally in the session, locally
 * to the current top transaction, or just for the duration of a function call.
 *
 * If changeVal is false then don't really set the option but do all
 * the checks to see if it would work.
 *
 * elevel should normally be passed as zero, allowing this function to make
 * its standard choice of ereport level.  However some callers need to be
 * able to override that choice; they should pass the ereport level to use.
 *
 * is_reload should be true only when called from read_nondefault_variables()
 * or RestoreGUCState(), where we are trying to load some other process's
 * GUC settings into a new process.
 *
 * Return value:
 *	+1: the value is valid and was successfully applied.
 *	0:	the name or value is invalid (but see below).
 *	-1: the value was not applied because of context, priority, or changeVal.
 *
 * If there is an error (non-existing option, invalid value) then an
 * ereport(ERROR) is thrown *unless* this is called for a source for which
 * we don't want an ERROR (currently, those are defaults, the config file,
 * and per-database or per-user settings, as well as callers who specify
 * a less-than-ERROR elevel).  In those cases we write a suitable error
 * message via ereport() and return 0.
 *
 * See also SetConfigOption for an external interface.
 */
int
set_config_option(const char *name, const char *value,
				  GucContext context, GucSource source,
				  GucAction action, bool changeVal, int elevel,
				  bool is_reload)
{
	struct config_generic *record;
	union config_var_val newval_union;
	void	   *newextra = NULL;
	bool		prohibitValueChange = false;
	bool		makeDefault;

	if (elevel == 0)
	{
		if (source == PGC_S_DEFAULT || source == PGC_S_FILE)
		{
			/*
			 * To avoid cluttering the log, only the postmaster bleats loudly
			 * about problems with the config file.
			 */
			elevel = IsUnderPostmaster ? DEBUG3 : LOG;
		}
		else if (source == PGC_S_GLOBAL ||
				 source == PGC_S_DATABASE ||
				 source == PGC_S_USER ||
				 source == PGC_S_DATABASE_USER)
			elevel = WARNING;
		else
			elevel = ERROR;
	}

	/*
	 * GUC_ACTION_SAVE changes are acceptable during a parallel operation,
	 * because the current worker will also pop the change.  We're probably
	 * dealing with a function having a proconfig entry.  Only the function's
	 * body should observe the change, and peer workers do not share in the
	 * execution of a function call started by this worker.
	 *
	 * Other changes might need to affect other workers, so forbid them.
	 */
	if (IsInParallelMode() && changeVal && action != GUC_ACTION_SAVE)
		ereport(elevel,
				(errcode(ERRCODE_INVALID_TRANSACTION_STATE),
				 errmsg("cannot set parameters during a parallel operation")));

	record = find_option(name, true, false, elevel);
	if (record == NULL)
		return 0;

	/*
	 * Check if the option can be set at this time. See guc.h for the precise
	 * rules.
	 */
	switch (record->context)
	{
		case PGC_INTERNAL:
			if (context != PGC_INTERNAL)
			{
				ereport(elevel,
						(errcode(ERRCODE_CANT_CHANGE_RUNTIME_PARAM),
						 errmsg("parameter \"%s\" cannot be changed",
								name)));
				return 0;
			}
			break;
		case PGC_POSTMASTER:
			if (context == PGC_SIGHUP)
			{
				/*
				 * We are re-reading a PGC_POSTMASTER variable from
				 * postgresql.conf.  We can't change the setting, so we should
				 * give a warning if the DBA tries to change it.  However,
				 * because of variant formats, canonicalization by check
				 * hooks, etc, we can't just compare the given string directly
				 * to what's stored.  Set a flag to check below after we have
				 * the final storable value.
				 */
				prohibitValueChange = true;
			}
			else if (context != PGC_POSTMASTER)
			{
				ereport(elevel,
						(errcode(ERRCODE_CANT_CHANGE_RUNTIME_PARAM),
						 errmsg("parameter \"%s\" cannot be changed without restarting the server",
								name)));
				return 0;
			}
			break;
		case PGC_SIGHUP:
			if (context != PGC_SIGHUP && context != PGC_POSTMASTER)
			{
				ereport(elevel,
						(errcode(ERRCODE_CANT_CHANGE_RUNTIME_PARAM),
						 errmsg("parameter \"%s\" cannot be changed now",
								name)));
				return 0;
			}

			/*
			 * Hmm, the idea of the SIGHUP context is "ought to be global, but
			 * can be changed after postmaster start". But there's nothing
			 * that prevents a crafty administrator from sending SIGHUP
			 * signals to individual backends only.
			 */
			break;
		case PGC_SU_BACKEND:
			if (context == PGC_BACKEND)
			{
				/*
				 * Check whether the current user has been granted privilege
				 * to set this GUC.
				 */
				AclResult	aclresult;

				aclresult = pg_parameter_aclcheck(name, GetUserId(), ACL_SET);
				if (aclresult != ACLCHECK_OK)
				{
					/* No granted privilege */
					ereport(elevel,
							(errcode(ERRCODE_INSUFFICIENT_PRIVILEGE),
							 errmsg("permission denied to set parameter \"%s\"",
									name)));
					return 0;
				}
			}
			/* fall through to process the same as PGC_BACKEND */
			/* FALLTHROUGH */
		case PGC_BACKEND:
			if (context == PGC_SIGHUP)
			{
				/*
				 * If a PGC_BACKEND or PGC_SU_BACKEND parameter is changed in
				 * the config file, we want to accept the new value in the
				 * postmaster (whence it will propagate to
				 * subsequently-started backends), but ignore it in existing
				 * backends.  This is a tad klugy, but necessary because we
				 * don't re-read the config file during backend start.
				 *
				 * In EXEC_BACKEND builds, this works differently: we load all
				 * non-default settings from the CONFIG_EXEC_PARAMS file
				 * during backend start.  In that case we must accept
				 * PGC_SIGHUP settings, so as to have the same value as if
				 * we'd forked from the postmaster.  This can also happen when
				 * using RestoreGUCState() within a background worker that
				 * needs to have the same settings as the user backend that
				 * started it. is_reload will be true when either situation
				 * applies.
				 */
				if (IsUnderPostmaster && !is_reload)
					return -1;
			}
			else if (context != PGC_POSTMASTER &&
					 context != PGC_BACKEND &&
					 context != PGC_SU_BACKEND &&
					 source != PGC_S_CLIENT)
			{
				ereport(elevel,
						(errcode(ERRCODE_CANT_CHANGE_RUNTIME_PARAM),
						 errmsg("parameter \"%s\" cannot be set after connection start",
								name)));
				return 0;
			}
			break;
		case PGC_SUSET:
			if (context == PGC_USERSET || context == PGC_BACKEND)
			{
				/*
				 * Check whether the current user has been granted privilege
				 * to set this GUC.
				 */
				AclResult	aclresult;

				aclresult = pg_parameter_aclcheck(name, GetUserId(), ACL_SET);
				if (aclresult != ACLCHECK_OK)
				{
					/* No granted privilege */
					ereport(elevel,
							(errcode(ERRCODE_INSUFFICIENT_PRIVILEGE),
							 errmsg("permission denied to set parameter \"%s\"",
									name)));
					return 0;
				}
			}
			break;
		case PGC_USERSET:
			/* always okay */
			break;
	}

	/*
	 * Disallow changing GUC_NOT_WHILE_SEC_REST values if we are inside a
	 * security restriction context.  We can reject this regardless of the GUC
	 * context or source, mainly because sources that it might be reasonable
	 * to override for won't be seen while inside a function.
	 *
	 * Note: variables marked GUC_NOT_WHILE_SEC_REST should usually be marked
	 * GUC_NO_RESET_ALL as well, because ResetAllOptions() doesn't check this.
	 * An exception might be made if the reset value is assumed to be "safe".
	 *
	 * Note: this flag is currently used for "session_authorization" and
	 * "role".  We need to prohibit changing these inside a local userid
	 * context because when we exit it, GUC won't be notified, leaving things
	 * out of sync.  (This could be fixed by forcing a new GUC nesting level,
	 * but that would change behavior in possibly-undesirable ways.)  Also, we
	 * prohibit changing these in a security-restricted operation because
	 * otherwise RESET could be used to regain the session user's privileges.
	 */
	if (record->flags & GUC_NOT_WHILE_SEC_REST)
	{
		if (InLocalUserIdChange())
		{
			/*
			 * Phrasing of this error message is historical, but it's the most
			 * common case.
			 */
			ereport(elevel,
					(errcode(ERRCODE_INSUFFICIENT_PRIVILEGE),
					 errmsg("cannot set parameter \"%s\" within security-definer function",
							name)));
			return 0;
		}
		if (InSecurityRestrictedOperation())
		{
			ereport(elevel,
					(errcode(ERRCODE_INSUFFICIENT_PRIVILEGE),
					 errmsg("cannot set parameter \"%s\" within security-restricted operation",
							name)));
			return 0;
		}
	}

	/*
	 * Should we set reset/stacked values?	(If so, the behavior is not
	 * transactional.)	This is done either when we get a default value from
	 * the database's/user's/client's default settings or when we reset a
	 * value to its default.
	 */
	makeDefault = changeVal && (source <= PGC_S_OVERRIDE) &&
		((value != NULL) || source == PGC_S_DEFAULT);

	/*
	 * Ignore attempted set if overridden by previously processed setting.
	 * However, if changeVal is false then plow ahead anyway since we are
	 * trying to find out if the value is potentially good, not actually use
	 * it. Also keep going if makeDefault is true, since we may want to set
	 * the reset/stacked values even if we can't set the variable itself.
	 */
	if (record->source > source)
	{
		if (changeVal && !makeDefault)
		{
			elog(DEBUG3, "\"%s\": setting ignored because previous source is higher priority",
				 name);
			return -1;
		}
		changeVal = false;
	}

	/*
	 * Evaluate value and set variable.
	 */
	switch (record->vartype)
	{
		case PGC_BOOL:
			{
				struct config_bool *conf = (struct config_bool *) record;

#define newval (newval_union.boolval)

				if (value)
				{
					if (!parse_and_validate_value(record, name, value,
												  source, elevel,
												  &newval_union, &newextra))
						return 0;
				}
				else if (source == PGC_S_DEFAULT)
				{
					newval = conf->boot_val;
					if (!call_bool_check_hook(conf, &newval, &newextra,
											  source, elevel))
						return 0;
				}
				else
				{
					newval = conf->reset_val;
					newextra = conf->reset_extra;
					source = conf->gen.reset_source;
					context = conf->gen.reset_scontext;
				}

				if (prohibitValueChange)
				{
					/* Release newextra, unless it's reset_extra */
					if (newextra && !extra_field_used(&conf->gen, newextra))
						free(newextra);

					if (*conf->variable != newval)
					{
						record->status |= GUC_PENDING_RESTART;
						ereport(elevel,
								(errcode(ERRCODE_CANT_CHANGE_RUNTIME_PARAM),
								 errmsg("parameter \"%s\" cannot be changed without restarting the server",
										name)));
						return 0;
					}
					record->status &= ~GUC_PENDING_RESTART;
					return -1;
				}

				if (changeVal)
				{
					/* Save old value to support transaction abort */
					if (!makeDefault)
						push_old_value(&conf->gen, action);

					if (conf->assign_hook)
						conf->assign_hook(newval, newextra);
					*conf->variable = newval;
					set_extra_field(&conf->gen, &conf->gen.extra,
									newextra);
					conf->gen.source = source;
					conf->gen.scontext = context;
				}
				if (makeDefault)
				{
					GucStack   *stack;

					if (conf->gen.reset_source <= source)
					{
						conf->reset_val = newval;
						set_extra_field(&conf->gen, &conf->reset_extra,
										newextra);
						conf->gen.reset_source = source;
						conf->gen.reset_scontext = context;
					}
					for (stack = conf->gen.stack; stack; stack = stack->prev)
					{
						if (stack->source <= source)
						{
							stack->prior.val.boolval = newval;
							set_extra_field(&conf->gen, &stack->prior.extra,
											newextra);
							stack->source = source;
							stack->scontext = context;
						}
					}
				}

				/* Perhaps we didn't install newextra anywhere */
				if (newextra && !extra_field_used(&conf->gen, newextra))
					free(newextra);
				break;

#undef newval
			}

		case PGC_INT:
			{
				struct config_int *conf = (struct config_int *) record;

#define newval (newval_union.intval)

				if (value)
				{
					if (!parse_and_validate_value(record, name, value,
												  source, elevel,
												  &newval_union, &newextra))
						return 0;
				}
				else if (source == PGC_S_DEFAULT)
				{
					newval = conf->boot_val;
					if (!call_int_check_hook(conf, &newval, &newextra,
											 source, elevel))
						return 0;
				}
				else
				{
					newval = conf->reset_val;
					newextra = conf->reset_extra;
					source = conf->gen.reset_source;
					context = conf->gen.reset_scontext;
				}

				if (prohibitValueChange)
				{
					/* Release newextra, unless it's reset_extra */
					if (newextra && !extra_field_used(&conf->gen, newextra))
						free(newextra);

					if (*conf->variable != newval)
					{
						record->status |= GUC_PENDING_RESTART;
						ereport(elevel,
								(errcode(ERRCODE_CANT_CHANGE_RUNTIME_PARAM),
								 errmsg("parameter \"%s\" cannot be changed without restarting the server",
										name)));
						return 0;
					}
					record->status &= ~GUC_PENDING_RESTART;
					return -1;
				}

				if (changeVal)
				{
					/* Save old value to support transaction abort */
					if (!makeDefault)
						push_old_value(&conf->gen, action);

					if (conf->assign_hook)
						conf->assign_hook(newval, newextra);
					*conf->variable = newval;
					set_extra_field(&conf->gen, &conf->gen.extra,
									newextra);
					conf->gen.source = source;
					conf->gen.scontext = context;
				}
				if (makeDefault)
				{
					GucStack   *stack;

					if (conf->gen.reset_source <= source)
					{
						conf->reset_val = newval;
						set_extra_field(&conf->gen, &conf->reset_extra,
										newextra);
						conf->gen.reset_source = source;
						conf->gen.reset_scontext = context;
					}
					for (stack = conf->gen.stack; stack; stack = stack->prev)
					{
						if (stack->source <= source)
						{
							stack->prior.val.intval = newval;
							set_extra_field(&conf->gen, &stack->prior.extra,
											newextra);
							stack->source = source;
							stack->scontext = context;
						}
					}
				}

				/* Perhaps we didn't install newextra anywhere */
				if (newextra && !extra_field_used(&conf->gen, newextra))
					free(newextra);
				break;

#undef newval
			}

		case PGC_REAL:
			{
				struct config_real *conf = (struct config_real *) record;

#define newval (newval_union.realval)

				if (value)
				{
					if (!parse_and_validate_value(record, name, value,
												  source, elevel,
												  &newval_union, &newextra))
						return 0;
				}
				else if (source == PGC_S_DEFAULT)
				{
					newval = conf->boot_val;
					if (!call_real_check_hook(conf, &newval, &newextra,
											  source, elevel))
						return 0;
				}
				else
				{
					newval = conf->reset_val;
					newextra = conf->reset_extra;
					source = conf->gen.reset_source;
					context = conf->gen.reset_scontext;
				}

				if (prohibitValueChange)
				{
					/* Release newextra, unless it's reset_extra */
					if (newextra && !extra_field_used(&conf->gen, newextra))
						free(newextra);

					if (*conf->variable != newval)
					{
						record->status |= GUC_PENDING_RESTART;
						ereport(elevel,
								(errcode(ERRCODE_CANT_CHANGE_RUNTIME_PARAM),
								 errmsg("parameter \"%s\" cannot be changed without restarting the server",
										name)));
						return 0;
					}
					record->status &= ~GUC_PENDING_RESTART;
					return -1;
				}

				if (changeVal)
				{
					/* Save old value to support transaction abort */
					if (!makeDefault)
						push_old_value(&conf->gen, action);

					if (conf->assign_hook)
						conf->assign_hook(newval, newextra);
					*conf->variable = newval;
					set_extra_field(&conf->gen, &conf->gen.extra,
									newextra);
					conf->gen.source = source;
					conf->gen.scontext = context;
				}
				if (makeDefault)
				{
					GucStack   *stack;

					if (conf->gen.reset_source <= source)
					{
						conf->reset_val = newval;
						set_extra_field(&conf->gen, &conf->reset_extra,
										newextra);
						conf->gen.reset_source = source;
						conf->gen.reset_scontext = context;
					}
					for (stack = conf->gen.stack; stack; stack = stack->prev)
					{
						if (stack->source <= source)
						{
							stack->prior.val.realval = newval;
							set_extra_field(&conf->gen, &stack->prior.extra,
											newextra);
							stack->source = source;
							stack->scontext = context;
						}
					}
				}

				/* Perhaps we didn't install newextra anywhere */
				if (newextra && !extra_field_used(&conf->gen, newextra))
					free(newextra);
				break;

#undef newval
			}

		case PGC_STRING:
			{
				struct config_string *conf = (struct config_string *) record;

#define newval (newval_union.stringval)

				if (value)
				{
					if (!parse_and_validate_value(record, name, value,
												  source, elevel,
												  &newval_union, &newextra))
						return 0;
				}
				else if (source == PGC_S_DEFAULT)
				{
					/* non-NULL boot_val must always get strdup'd */
					if (conf->boot_val != NULL)
					{
						newval = guc_strdup(elevel, conf->boot_val);
						if (newval == NULL)
							return 0;
					}
					else
						newval = NULL;

					if (!call_string_check_hook(conf, &newval, &newextra,
												source, elevel))
					{
						free(newval);
						return 0;
					}
				}
				else
				{
					/*
					 * strdup not needed, since reset_val is already under
					 * guc.c's control
					 */
					newval = conf->reset_val;
					newextra = conf->reset_extra;
					source = conf->gen.reset_source;
					context = conf->gen.reset_scontext;
				}

				if (prohibitValueChange)
				{
					bool		newval_different;

					/* newval shouldn't be NULL, so we're a bit sloppy here */
					newval_different = (*conf->variable == NULL ||
										newval == NULL ||
										strcmp(*conf->variable, newval) != 0);

					/* Release newval, unless it's reset_val */
					if (newval && !string_field_used(conf, newval))
						free(newval);
					/* Release newextra, unless it's reset_extra */
					if (newextra && !extra_field_used(&conf->gen, newextra))
						free(newextra);

					if (newval_different)
					{
						record->status |= GUC_PENDING_RESTART;
						ereport(elevel,
								(errcode(ERRCODE_CANT_CHANGE_RUNTIME_PARAM),
								 errmsg("parameter \"%s\" cannot be changed without restarting the server",
										name)));
						return 0;
					}
					record->status &= ~GUC_PENDING_RESTART;
					return -1;
				}

				if (changeVal)
				{
					/* Save old value to support transaction abort */
					if (!makeDefault)
						push_old_value(&conf->gen, action);

					if (conf->assign_hook)
						conf->assign_hook(newval, newextra);
					set_string_field(conf, conf->variable, newval);
					set_extra_field(&conf->gen, &conf->gen.extra,
									newextra);
					conf->gen.source = source;
					conf->gen.scontext = context;
				}

				if (makeDefault)
				{
					GucStack   *stack;

					if (conf->gen.reset_source <= source)
					{
						set_string_field(conf, &conf->reset_val, newval);
						set_extra_field(&conf->gen, &conf->reset_extra,
										newextra);
						conf->gen.reset_source = source;
						conf->gen.reset_scontext = context;
					}
					for (stack = conf->gen.stack; stack; stack = stack->prev)
					{
						if (stack->source <= source)
						{
							set_string_field(conf, &stack->prior.val.stringval,
											 newval);
							set_extra_field(&conf->gen, &stack->prior.extra,
											newextra);
							stack->source = source;
							stack->scontext = context;
						}
					}
				}

				/* Perhaps we didn't install newval anywhere */
				if (newval && !string_field_used(conf, newval))
					free(newval);
				/* Perhaps we didn't install newextra anywhere */
				if (newextra && !extra_field_used(&conf->gen, newextra))
					free(newextra);
				break;

#undef newval
			}

		case PGC_ENUM:
			{
				struct config_enum *conf = (struct config_enum *) record;

#define newval (newval_union.enumval)

				if (value)
				{
					if (!parse_and_validate_value(record, name, value,
												  source, elevel,
												  &newval_union, &newextra))
						return 0;
				}
				else if (source == PGC_S_DEFAULT)
				{
					newval = conf->boot_val;
					if (!call_enum_check_hook(conf, &newval, &newextra,
											  source, elevel))
						return 0;
				}
				else
				{
					newval = conf->reset_val;
					newextra = conf->reset_extra;
					source = conf->gen.reset_source;
					context = conf->gen.reset_scontext;
				}

				if (prohibitValueChange)
				{
					/* Release newextra, unless it's reset_extra */
					if (newextra && !extra_field_used(&conf->gen, newextra))
						free(newextra);

					if (*conf->variable != newval)
					{
						record->status |= GUC_PENDING_RESTART;
						ereport(elevel,
								(errcode(ERRCODE_CANT_CHANGE_RUNTIME_PARAM),
								 errmsg("parameter \"%s\" cannot be changed without restarting the server",
										name)));
						return 0;
					}
					record->status &= ~GUC_PENDING_RESTART;
					return -1;
				}

				if (changeVal)
				{
					/* Save old value to support transaction abort */
					if (!makeDefault)
						push_old_value(&conf->gen, action);

					if (conf->assign_hook)
						conf->assign_hook(newval, newextra);
					*conf->variable = newval;
					set_extra_field(&conf->gen, &conf->gen.extra,
									newextra);
					conf->gen.source = source;
					conf->gen.scontext = context;
				}
				if (makeDefault)
				{
					GucStack   *stack;

					if (conf->gen.reset_source <= source)
					{
						conf->reset_val = newval;
						set_extra_field(&conf->gen, &conf->reset_extra,
										newextra);
						conf->gen.reset_source = source;
						conf->gen.reset_scontext = context;
					}
					for (stack = conf->gen.stack; stack; stack = stack->prev)
					{
						if (stack->source <= source)
						{
							stack->prior.val.enumval = newval;
							set_extra_field(&conf->gen, &stack->prior.extra,
											newextra);
							stack->source = source;
							stack->scontext = context;
						}
					}
				}

				/* Perhaps we didn't install newextra anywhere */
				if (newextra && !extra_field_used(&conf->gen, newextra))
					free(newextra);
				break;

#undef newval
			}
	}

	if (changeVal && (record->flags & GUC_REPORT))
	{
		record->status |= GUC_NEEDS_REPORT;
		report_needed = true;
	}

	return changeVal ? 1 : -1;
}


/*
 * Set the fields for source file and line number the setting came from.
 */
static void
set_config_sourcefile(const char *name, char *sourcefile, int sourceline)
{
	struct config_generic *record;
	int			elevel;

	/*
	 * To avoid cluttering the log, only the postmaster bleats loudly about
	 * problems with the config file.
	 */
	elevel = IsUnderPostmaster ? DEBUG3 : LOG;

	record = find_option(name, true, false, elevel);
	/* should not happen */
	if (record == NULL)
		return;

	sourcefile = guc_strdup(elevel, sourcefile);
	if (record->sourcefile)
		free(record->sourcefile);
	record->sourcefile = sourcefile;
	record->sourceline = sourceline;
}

/*
 * Set a config option to the given value.
 *
 * See also set_config_option; this is just the wrapper to be called from
 * outside GUC.  (This function should be used when possible, because its API
 * is more stable than set_config_option's.)
 *
 * Note: there is no support here for setting source file/line, as it
 * is currently not needed.
 */
void
SetConfigOption(const char *name, const char *value,
				GucContext context, GucSource source)
{
	(void) set_config_option(name, value, context, source,
							 GUC_ACTION_SET, true, 0, false);
}



/*
 * Fetch the current value of the option `name', as a string.
 *
 * If the option doesn't exist, return NULL if missing_ok is true (NOTE that
 * this cannot be distinguished from a string variable with a NULL value!),
 * otherwise throw an ereport and don't return.
 *
 * If restrict_privileged is true, we also enforce that only superusers and
 * members of the pg_read_all_settings role can see GUC_SUPERUSER_ONLY
 * variables.  This should only be passed as true in user-driven calls.
 *
 * The string is *not* allocated for modification and is really only
 * valid until the next call to configuration related functions.
 */
const char *
GetConfigOption(const char *name, bool missing_ok, bool restrict_privileged)
{
	struct config_generic *record;
	static char buffer[256];

	record = find_option(name, false, missing_ok, ERROR);
	if (record == NULL)
		return NULL;
	if (restrict_privileged &&
		(record->flags & GUC_SUPERUSER_ONLY) &&
		!has_privs_of_role(GetUserId(), ROLE_PG_READ_ALL_SETTINGS))
		ereport(ERROR,
				(errcode(ERRCODE_INSUFFICIENT_PRIVILEGE),
				 errmsg("must be superuser or have privileges of pg_read_all_settings to examine \"%s\"",
						name)));

	switch (record->vartype)
	{
		case PGC_BOOL:
			return *((struct config_bool *) record)->variable ? "on" : "off";

		case PGC_INT:
			snprintf(buffer, sizeof(buffer), "%d",
					 *((struct config_int *) record)->variable);
			return buffer;

		case PGC_REAL:
			snprintf(buffer, sizeof(buffer), "%g",
					 *((struct config_real *) record)->variable);
			return buffer;

		case PGC_STRING:
			return *((struct config_string *) record)->variable;

		case PGC_ENUM:
			return config_enum_lookup_by_value((struct config_enum *) record,
											   *((struct config_enum *) record)->variable);
	}
	return NULL;
}

/*
 * Get the RESET value associated with the given option.
 *
 * Note: this is not re-entrant, due to use of static result buffer;
 * not to mention that a string variable could have its reset_val changed.
 * Beware of assuming the result value is good for very long.
 */
const char *
GetConfigOptionResetString(const char *name)
{
	struct config_generic *record;
	static char buffer[256];

	record = find_option(name, false, false, ERROR);
	Assert(record != NULL);
	if ((record->flags & GUC_SUPERUSER_ONLY) &&
		!has_privs_of_role(GetUserId(), ROLE_PG_READ_ALL_SETTINGS))
		ereport(ERROR,
				(errcode(ERRCODE_INSUFFICIENT_PRIVILEGE),
				 errmsg("must be superuser or have privileges of pg_read_all_settings to examine \"%s\"",
						name)));

	switch (record->vartype)
	{
		case PGC_BOOL:
			return ((struct config_bool *) record)->reset_val ? "on" : "off";

		case PGC_INT:
			snprintf(buffer, sizeof(buffer), "%d",
					 ((struct config_int *) record)->reset_val);
			return buffer;

		case PGC_REAL:
			snprintf(buffer, sizeof(buffer), "%g",
					 ((struct config_real *) record)->reset_val);
			return buffer;

		case PGC_STRING:
			return ((struct config_string *) record)->reset_val;

		case PGC_ENUM:
			return config_enum_lookup_by_value((struct config_enum *) record,
											   ((struct config_enum *) record)->reset_val);
	}
	return NULL;
}

/*
 * Get the GUC flags associated with the given option.
 *
 * If the option doesn't exist, return 0 if missing_ok is true,
 * otherwise throw an ereport and don't return.
 */
int
GetConfigOptionFlags(const char *name, bool missing_ok)
{
	struct config_generic *record;

	record = find_option(name, false, missing_ok, ERROR);
	if (record == NULL)
		return 0;
	return record->flags;
}


/*
 * flatten_set_variable_args
 *		Given a parsenode List as emitted by the grammar for SET,
 *		convert to the flat string representation used by GUC.
 *
 * We need to be told the name of the variable the args are for, because
 * the flattening rules vary (ugh).
 *
 * The result is NULL if args is NIL (i.e., SET ... TO DEFAULT), otherwise
 * a palloc'd string.
 */
static char *
flatten_set_variable_args(const char *name, List *args)
{
	struct config_generic *record;
	int			flags;
	StringInfoData buf;
	ListCell   *l;

	/* Fast path if just DEFAULT */
	if (args == NIL)
		return NULL;

	/*
	 * Get flags for the variable; if it's not known, use default flags.
	 * (Caller might throw error later, but not our business to do so here.)
	 */
	record = find_option(name, false, true, WARNING);
	if (record)
		flags = record->flags;
	else
		flags = 0;

	/* Complain if list input and non-list variable */
	if ((flags & GUC_LIST_INPUT) == 0 &&
		list_length(args) != 1)
		ereport(ERROR,
				(errcode(ERRCODE_INVALID_PARAMETER_VALUE),
				 errmsg("SET %s takes only one argument", name)));

	initStringInfo(&buf);

	/*
	 * Each list member may be a plain A_Const node, or an A_Const within a
	 * TypeCast; the latter case is supported only for ConstInterval arguments
	 * (for SET TIME ZONE).
	 */
	foreach(l, args)
	{
		Node	   *arg = (Node *) lfirst(l);
		char	   *val;
		TypeName   *typeName = NULL;
		A_Const    *con;

		if (l != list_head(args))
			appendStringInfoString(&buf, ", ");

		if (IsA(arg, TypeCast))
		{
			TypeCast   *tc = (TypeCast *) arg;

			arg = tc->arg;
			typeName = tc->typeName;
		}

		if (!IsA(arg, A_Const))
			elog(ERROR, "unrecognized node type: %d", (int) nodeTag(arg));
		con = (A_Const *) arg;

		switch (nodeTag(&con->val))
		{
			case T_Integer:
				appendStringInfo(&buf, "%d", intVal(&con->val));
				break;
			case T_Float:
				/* represented as a string, so just copy it */
				appendStringInfoString(&buf, castNode(Float, &con->val)->fval);
				break;
			case T_String:
				val = strVal(&con->val);
				if (typeName != NULL)
				{
					/*
					 * Must be a ConstInterval argument for TIME ZONE. Coerce
					 * to interval and back to normalize the value and account
					 * for any typmod.
					 */
					Oid			typoid;
					int32		typmod;
					Datum		interval;
					char	   *intervalout;

					typenameTypeIdAndMod(NULL, typeName, &typoid, &typmod);
					Assert(typoid == INTERVALOID);

					interval =
						DirectFunctionCall3(interval_in,
											CStringGetDatum(val),
											ObjectIdGetDatum(InvalidOid),
											Int32GetDatum(typmod));

					intervalout =
						DatumGetCString(DirectFunctionCall1(interval_out,
															interval));
					appendStringInfo(&buf, "INTERVAL '%s'", intervalout);
				}
				else
				{
					/*
					 * Plain string literal or identifier.  For quote mode,
					 * quote it if it's not a vanilla identifier.
					 */
					if (flags & GUC_LIST_QUOTE)
						appendStringInfoString(&buf, quote_identifier(val));
					else
						appendStringInfoString(&buf, val);
				}
				break;
			default:
				elog(ERROR, "unrecognized node type: %d",
					 (int) nodeTag(&con->val));
				break;
		}
	}

	return buf.data;
}

/*
 * Write updated configuration parameter values into a temporary file.
 * This function traverses the list of parameters and quotes the string
 * values before writing them.
 */
static void
write_auto_conf_file(int fd, const char *filename, ConfigVariable *head)
{
	StringInfoData buf;
	ConfigVariable *item;

	initStringInfo(&buf);

	/* Emit file header containing warning comment */
	appendStringInfoString(&buf, "# Do not edit this file manually!\n");
	appendStringInfoString(&buf, "# It will be overwritten by the ALTER SYSTEM command.\n");

	errno = 0;
	if (write(fd, buf.data, buf.len) != buf.len)
	{
		/* if write didn't set errno, assume problem is no disk space */
		if (errno == 0)
			errno = ENOSPC;
		ereport(ERROR,
				(errcode_for_file_access(),
				 errmsg("could not write to file \"%s\": %m", filename)));
	}

	/* Emit each parameter, properly quoting the value */
	for (item = head; item != NULL; item = item->next)
	{
		char	   *escaped;

		resetStringInfo(&buf);

		appendStringInfoString(&buf, item->name);
		appendStringInfoString(&buf, " = '");

		escaped = escape_single_quotes_ascii(item->value);
		if (!escaped)
			ereport(ERROR,
					(errcode(ERRCODE_OUT_OF_MEMORY),
					 errmsg("out of memory")));
		appendStringInfoString(&buf, escaped);
		free(escaped);

		appendStringInfoString(&buf, "'\n");

		errno = 0;
		if (write(fd, buf.data, buf.len) != buf.len)
		{
			/* if write didn't set errno, assume problem is no disk space */
			if (errno == 0)
				errno = ENOSPC;
			ereport(ERROR,
					(errcode_for_file_access(),
					 errmsg("could not write to file \"%s\": %m", filename)));
		}
	}

	/* fsync before considering the write to be successful */
	if (pg_fsync(fd) != 0)
		ereport(ERROR,
				(errcode_for_file_access(),
				 errmsg("could not fsync file \"%s\": %m", filename)));

	pfree(buf.data);
}

/*
 * Update the given list of configuration parameters, adding, replacing
 * or deleting the entry for item "name" (delete if "value" == NULL).
 */
static void
replace_auto_config_value(ConfigVariable **head_p, ConfigVariable **tail_p,
						  const char *name, const char *value)
{
	ConfigVariable *item,
			   *next,
			   *prev = NULL;

	/*
	 * Remove any existing match(es) for "name".  Normally there'd be at most
	 * one, but if external tools have modified the config file, there could
	 * be more.
	 */
	for (item = *head_p; item != NULL; item = next)
	{
		next = item->next;
		if (guc_name_compare(item->name, name) == 0)
		{
			/* found a match, delete it */
			if (prev)
				prev->next = next;
			else
				*head_p = next;
			if (next == NULL)
				*tail_p = prev;

			pfree(item->name);
			pfree(item->value);
			pfree(item->filename);
			pfree(item);
		}
		else
			prev = item;
	}

	/* Done if we're trying to delete it */
	if (value == NULL)
		return;

	/* OK, append a new entry */
	item = palloc(sizeof *item);
	item->name = pstrdup(name);
	item->value = pstrdup(value);
	item->errmsg = NULL;
	item->filename = pstrdup("");	/* new item has no location */
	item->sourceline = 0;
	item->ignore = false;
	item->applied = false;
	item->next = NULL;

	if (*head_p == NULL)
		*head_p = item;
	else
		(*tail_p)->next = item;
	*tail_p = item;
}


/*
 * Execute ALTER SYSTEM statement.
 *
 * Read the old PG_AUTOCONF_FILENAME file, merge in the new variable value,
 * and write out an updated file.  If the command is ALTER SYSTEM RESET ALL,
 * we can skip reading the old file and just write an empty file.
 *
 * An LWLock is used to serialize updates of the configuration file.
 *
 * In case of an error, we leave the original automatic
 * configuration file (PG_AUTOCONF_FILENAME) intact.
 */
void
AlterSystemSetConfigFile(AlterSystemStmt *altersysstmt)
{
	char	   *name;
	char	   *value;
	bool		resetall = false;
	ConfigVariable *head = NULL;
	ConfigVariable *tail = NULL;
	volatile int Tmpfd;
	char		AutoConfFileName[MAXPGPATH];
	char		AutoConfTmpFileName[MAXPGPATH];

	/*
	 * Extract statement arguments
	 */
	name = altersysstmt->setstmt->name;

	switch (altersysstmt->setstmt->kind)
	{
		case VAR_SET_VALUE:
			value = ExtractSetVariableArgs(altersysstmt->setstmt);
			break;

		case VAR_SET_DEFAULT:
		case VAR_RESET:
			value = NULL;
			break;

		case VAR_RESET_ALL:
			value = NULL;
			resetall = true;
			break;

		default:
			elog(ERROR, "unrecognized alter system stmt type: %d",
				 altersysstmt->setstmt->kind);
			break;
	}

	/*
	 * Check permission to run ALTER SYSTEM on the target variable
	 */
	if (!superuser())
	{
		if (resetall)
			ereport(ERROR,
					(errcode(ERRCODE_INSUFFICIENT_PRIVILEGE),
					 errmsg("permission denied to perform ALTER SYSTEM RESET ALL")));
		else
		{
			AclResult	aclresult;

			aclresult = pg_parameter_aclcheck(name, GetUserId(),
											  ACL_ALTER_SYSTEM);
			if (aclresult != ACLCHECK_OK)
				ereport(ERROR,
						(errcode(ERRCODE_INSUFFICIENT_PRIVILEGE),
						 errmsg("permission denied to set parameter \"%s\"",
								name)));
		}
	}

	/*
	 * Unless it's RESET_ALL, validate the target variable and value
	 */
	if (!resetall)
	{
		struct config_generic *record;

		record = find_option(name, false, false, ERROR);
		Assert(record != NULL);

		/*
		 * Don't allow parameters that can't be set in configuration files to
		 * be set in PG_AUTOCONF_FILENAME file.
		 */
		if ((record->context == PGC_INTERNAL) ||
			(record->flags & GUC_DISALLOW_IN_FILE) ||
			(record->flags & GUC_DISALLOW_IN_AUTO_FILE))
			ereport(ERROR,
					(errcode(ERRCODE_CANT_CHANGE_RUNTIME_PARAM),
					 errmsg("parameter \"%s\" cannot be changed",
							name)));

		/*
		 * If a value is specified, verify that it's sane.
		 */
		if (value)
		{
			union config_var_val newval;
			void	   *newextra = NULL;

			/* Check that it's acceptable for the indicated parameter */
			if (!parse_and_validate_value(record, name, value,
										  PGC_S_FILE, ERROR,
										  &newval, &newextra))
				ereport(ERROR,
						(errcode(ERRCODE_INVALID_PARAMETER_VALUE),
						 errmsg("invalid value for parameter \"%s\": \"%s\"",
								name, value)));

			if (record->vartype == PGC_STRING && newval.stringval != NULL)
				free(newval.stringval);
			if (newextra)
				free(newextra);

			/*
			 * We must also reject values containing newlines, because the
			 * grammar for config files doesn't support embedded newlines in
			 * string literals.
			 */
			if (strchr(value, '\n'))
				ereport(ERROR,
						(errcode(ERRCODE_INVALID_PARAMETER_VALUE),
						 errmsg("parameter value for ALTER SYSTEM must not contain a newline")));
		}
	}

	/*
	 * PG_AUTOCONF_FILENAME and its corresponding temporary file are always in
	 * the data directory, so we can reference them by simple relative paths.
	 */
	snprintf(AutoConfFileName, sizeof(AutoConfFileName), "%s",
			 PG_AUTOCONF_FILENAME);
	snprintf(AutoConfTmpFileName, sizeof(AutoConfTmpFileName), "%s.%s",
			 AutoConfFileName,
			 "tmp");

	/*
	 * Only one backend is allowed to operate on PG_AUTOCONF_FILENAME at a
	 * time.  Use AutoFileLock to ensure that.  We must hold the lock while
	 * reading the old file contents.
	 */
	LWLockAcquire(AutoFileLock, LW_EXCLUSIVE);

	/*
	 * If we're going to reset everything, then no need to open or parse the
	 * old file.  We'll just write out an empty list.
	 */
	if (!resetall)
	{
		struct stat st;

		if (stat(AutoConfFileName, &st) == 0)
		{
			/* open old file PG_AUTOCONF_FILENAME */
			FILE	   *infile;

			infile = AllocateFile(AutoConfFileName, "r");
			if (infile == NULL)
				ereport(ERROR,
						(errcode_for_file_access(),
						 errmsg("could not open file \"%s\": %m",
								AutoConfFileName)));

			/* parse it */
			if (!ParseConfigFp(infile, AutoConfFileName, 0, LOG, &head, &tail))
				ereport(ERROR,
						(errcode(ERRCODE_CONFIG_FILE_ERROR),
						 errmsg("could not parse contents of file \"%s\"",
								AutoConfFileName)));

			FreeFile(infile);
		}

		/*
		 * Now, replace any existing entry with the new value, or add it if
		 * not present.
		 */
		replace_auto_config_value(&head, &tail, name, value);
	}

	/*
	 * Invoke the post-alter hook for setting this GUC variable.  GUCs
	 * typically do not have corresponding entries in pg_parameter_acl, so we
	 * call the hook using the name rather than a potentially-non-existent
	 * OID.  Nonetheless, we pass ParameterAclRelationId so that this call
	 * context can be distinguished from others.  (Note that "name" will be
	 * NULL in the RESET ALL case.)
	 *
	 * We do this here rather than at the end, because ALTER SYSTEM is not
	 * transactional.  If the hook aborts our transaction, it will be cleaner
	 * to do so before we touch any files.
	 */
	InvokeObjectPostAlterHookArgStr(ParameterAclRelationId, name,
									ACL_ALTER_SYSTEM,
									altersysstmt->setstmt->kind,
									false);

	/*
	 * To ensure crash safety, first write the new file data to a temp file,
	 * then atomically rename it into place.
	 *
	 * If there is a temp file left over due to a previous crash, it's okay to
	 * truncate and reuse it.
	 */
	Tmpfd = BasicOpenFile(AutoConfTmpFileName,
						  O_CREAT | O_RDWR | O_TRUNC);
	if (Tmpfd < 0)
		ereport(ERROR,
				(errcode_for_file_access(),
				 errmsg("could not open file \"%s\": %m",
						AutoConfTmpFileName)));

	/*
	 * Use a TRY block to clean up the file if we fail.  Since we need a TRY
	 * block anyway, OK to use BasicOpenFile rather than OpenTransientFile.
	 */
	PG_TRY();
	{
		/* Write and sync the new contents to the temporary file */
		write_auto_conf_file(Tmpfd, AutoConfTmpFileName, head);

		/* Close before renaming; may be required on some platforms */
		close(Tmpfd);
		Tmpfd = -1;

		/*
		 * As the rename is atomic operation, if any problem occurs after this
		 * at worst it can lose the parameters set by last ALTER SYSTEM
		 * command.
		 */
		durable_rename(AutoConfTmpFileName, AutoConfFileName, ERROR);
	}
	PG_CATCH();
	{
		/* Close file first, else unlink might fail on some platforms */
		if (Tmpfd >= 0)
			close(Tmpfd);

		/* Unlink, but ignore any error */
		(void) unlink(AutoConfTmpFileName);

		PG_RE_THROW();
	}
	PG_END_TRY();

	FreeConfigVariables(head);

	LWLockRelease(AutoFileLock);
}

/*
 * SET command
 */
void
ExecSetVariableStmt(VariableSetStmt *stmt, bool isTopLevel)
{
	GucAction	action = stmt->is_local ? GUC_ACTION_LOCAL : GUC_ACTION_SET;

	/*
	 * Workers synchronize these parameters at the start of the parallel
	 * operation; then, we block SET during the operation.
	 */
	if (IsInParallelMode())
		ereport(ERROR,
				(errcode(ERRCODE_INVALID_TRANSACTION_STATE),
				 errmsg("cannot set parameters during a parallel operation")));

	switch (stmt->kind)
	{
		case VAR_SET_VALUE:
		case VAR_SET_CURRENT:
			if (stmt->is_local)
				WarnNoTransactionBlock(isTopLevel, "SET LOCAL");
			(void) set_config_option(stmt->name,
									 ExtractSetVariableArgs(stmt),
									 (superuser() ? PGC_SUSET : PGC_USERSET),
									 PGC_S_SESSION,
									 action, true, 0, false);
			break;
		case VAR_SET_MULTI:

			/*
			 * Special-case SQL syntaxes.  The TRANSACTION and SESSION
			 * CHARACTERISTICS cases effectively set more than one variable
			 * per statement.  TRANSACTION SNAPSHOT only takes one argument,
			 * but we put it here anyway since it's a special case and not
			 * related to any GUC variable.
			 */
			if (strcmp(stmt->name, "TRANSACTION") == 0)
			{
				ListCell   *head;

				WarnNoTransactionBlock(isTopLevel, "SET TRANSACTION");

				foreach(head, stmt->args)
				{
					DefElem    *item = (DefElem *) lfirst(head);

					if (strcmp(item->defname, "transaction_isolation") == 0)
						SetPGVariable("transaction_isolation",
									  list_make1(item->arg), stmt->is_local);
					else if (strcmp(item->defname, "transaction_read_only") == 0)
						SetPGVariable("transaction_read_only",
									  list_make1(item->arg), stmt->is_local);
					else if (strcmp(item->defname, "transaction_deferrable") == 0)
						SetPGVariable("transaction_deferrable",
									  list_make1(item->arg), stmt->is_local);
					else
						elog(ERROR, "unexpected SET TRANSACTION element: %s",
							 item->defname);
				}
			}
			else if (strcmp(stmt->name, "SESSION CHARACTERISTICS") == 0)
			{
				ListCell   *head;

				foreach(head, stmt->args)
				{
					DefElem    *item = (DefElem *) lfirst(head);

					if (strcmp(item->defname, "transaction_isolation") == 0)
						SetPGVariable("default_transaction_isolation",
									  list_make1(item->arg), stmt->is_local);
					else if (strcmp(item->defname, "transaction_read_only") == 0)
						SetPGVariable("default_transaction_read_only",
									  list_make1(item->arg), stmt->is_local);
					else if (strcmp(item->defname, "transaction_deferrable") == 0)
						SetPGVariable("default_transaction_deferrable",
									  list_make1(item->arg), stmt->is_local);
					else
						elog(ERROR, "unexpected SET SESSION element: %s",
							 item->defname);
				}
			}
			else if (strcmp(stmt->name, "TRANSACTION SNAPSHOT") == 0)
			{
				A_Const    *con = linitial_node(A_Const, stmt->args);

				if (stmt->is_local)
					ereport(ERROR,
							(errcode(ERRCODE_FEATURE_NOT_SUPPORTED),
							 errmsg("SET LOCAL TRANSACTION SNAPSHOT is not implemented")));

				WarnNoTransactionBlock(isTopLevel, "SET TRANSACTION");
				ImportSnapshot(strVal(&con->val));
			}
			else
				elog(ERROR, "unexpected SET MULTI element: %s",
					 stmt->name);
			break;
		case VAR_SET_DEFAULT:
			if (stmt->is_local)
				WarnNoTransactionBlock(isTopLevel, "SET LOCAL");
			/* fall through */
		case VAR_RESET:
			if (strcmp(stmt->name, "transaction_isolation") == 0)
				WarnNoTransactionBlock(isTopLevel, "RESET TRANSACTION");

			(void) set_config_option(stmt->name,
									 NULL,
									 (superuser() ? PGC_SUSET : PGC_USERSET),
									 PGC_S_SESSION,
									 action, true, 0, false);
			break;
		case VAR_RESET_ALL:
			ResetAllOptions();
			break;
	}

	/* Invoke the post-alter hook for setting this GUC variable, by name. */
	InvokeObjectPostAlterHookArgStr(ParameterAclRelationId, stmt->name,
									ACL_SET, stmt->kind, false);
}

/*
 * Get the value to assign for a VariableSetStmt, or NULL if it's RESET.
 * The result is palloc'd.
 *
 * This is exported for use by actions such as ALTER ROLE SET.
 */
char *
ExtractSetVariableArgs(VariableSetStmt *stmt)
{
	switch (stmt->kind)
	{
		case VAR_SET_VALUE:
			return flatten_set_variable_args(stmt->name, stmt->args);
		case VAR_SET_CURRENT:
			return GetConfigOptionByName(stmt->name, NULL, false);
		default:
			return NULL;
	}
}

/*
 * SetPGVariable - SET command exported as an easily-C-callable function.
 *
 * This provides access to SET TO value, as well as SET TO DEFAULT (expressed
 * by passing args == NIL), but not SET FROM CURRENT functionality.
 */
void
SetPGVariable(const char *name, List *args, bool is_local)
{
	char	   *argstring = flatten_set_variable_args(name, args);

	/* Note SET DEFAULT (argstring == NULL) is equivalent to RESET */
	(void) set_config_option(name,
							 argstring,
							 (superuser() ? PGC_SUSET : PGC_USERSET),
							 PGC_S_SESSION,
							 is_local ? GUC_ACTION_LOCAL : GUC_ACTION_SET,
							 true, 0, false);
}

/*
 * SET command wrapped as a SQL callable function.
 */
Datum
set_config_by_name(PG_FUNCTION_ARGS)
{
	char	   *name;
	char	   *value;
	char	   *new_value;
	bool		is_local;

	if (PG_ARGISNULL(0))
		ereport(ERROR,
				(errcode(ERRCODE_NULL_VALUE_NOT_ALLOWED),
				 errmsg("SET requires parameter name")));

	/* Get the GUC variable name */
	name = TextDatumGetCString(PG_GETARG_DATUM(0));

	/* Get the desired value or set to NULL for a reset request */
	if (PG_ARGISNULL(1))
		value = NULL;
	else
		value = TextDatumGetCString(PG_GETARG_DATUM(1));

	/*
	 * Get the desired state of is_local. Default to false if provided value
	 * is NULL
	 */
	if (PG_ARGISNULL(2))
		is_local = false;
	else
		is_local = PG_GETARG_BOOL(2);

	/* Note SET DEFAULT (argstring == NULL) is equivalent to RESET */
	(void) set_config_option(name,
							 value,
							 (superuser() ? PGC_SUSET : PGC_USERSET),
							 PGC_S_SESSION,
							 is_local ? GUC_ACTION_LOCAL : GUC_ACTION_SET,
							 true, 0, false);

	/* get the new current value */
	new_value = GetConfigOptionByName(name, NULL, false);

	/* Convert return string to text */
	PG_RETURN_TEXT_P(cstring_to_text(new_value));
}


/*
 * Common code for DefineCustomXXXVariable subroutines: allocate the
 * new variable's config struct and fill in generic fields.
 */
static struct config_generic *
init_custom_variable(const char *name,
					 const char *short_desc,
					 const char *long_desc,
					 GucContext context,
					 int flags,
					 enum config_type type,
					 size_t sz)
{
	struct config_generic *gen;

	/*
	 * Only allow custom PGC_POSTMASTER variables to be created during shared
	 * library preload; any later than that, we can't ensure that the value
	 * doesn't change after startup.  This is a fatal elog if it happens; just
	 * erroring out isn't safe because we don't know what the calling loadable
	 * module might already have hooked into.
	 */
	if (context == PGC_POSTMASTER &&
		!process_shared_preload_libraries_in_progress)
		elog(FATAL, "cannot create PGC_POSTMASTER variables after startup");

	/*
	 * We can't support custom GUC_LIST_QUOTE variables, because the wrong
	 * things would happen if such a variable were set or pg_dump'd when the
	 * defining extension isn't loaded.  Again, treat this as fatal because
	 * the loadable module may be partly initialized already.
	 */
	if (flags & GUC_LIST_QUOTE)
		elog(FATAL, "extensions cannot define GUC_LIST_QUOTE variables");

	/*
	 * Before pljava commit 398f3b876ed402bdaec8bc804f29e2be95c75139
	 * (2015-12-15), two of that module's PGC_USERSET variables facilitated
	 * trivial escalation to superuser privileges.  Restrict the variables to
	 * protect sites that have yet to upgrade pljava.
	 */
	if (context == PGC_USERSET &&
		(strcmp(name, "pljava.classpath") == 0 ||
		 strcmp(name, "pljava.vmoptions") == 0))
		context = PGC_SUSET;

	gen = (struct config_generic *) guc_malloc(ERROR, sz);
	memset(gen, 0, sz);

	gen->name = guc_strdup(ERROR, name);
	gen->context = context;
	gen->group = CUSTOM_OPTIONS;
	gen->short_desc = short_desc;
	gen->long_desc = long_desc;
	gen->flags = flags;
	gen->vartype = type;

	return gen;
}

/*
 * Common code for DefineCustomXXXVariable subroutines: insert the new
 * variable into the GUC variable array, replacing any placeholder.
 */
static void
define_custom_variable(struct config_generic *variable)
{
	const char *name = variable->name;
	const char **nameAddr = &name;
	struct config_string *pHolder;
	struct config_generic **res;

	/*
	 * See if there's a placeholder by the same name.
	 */
	res = (struct config_generic **) bsearch((void *) &nameAddr,
											 (void *) guc_variables,
											 num_guc_variables,
											 sizeof(struct config_generic *),
											 guc_var_compare);
	if (res == NULL)
	{
		/*
		 * No placeholder to replace, so we can just add it ... but first,
		 * make sure it's initialized to its default value.
		 */
		InitializeOneGUCOption(variable);
		add_guc_variable(variable, ERROR);
		return;
	}

	/*
	 * This better be a placeholder
	 */
	if (((*res)->flags & GUC_CUSTOM_PLACEHOLDER) == 0)
		ereport(ERROR,
				(errcode(ERRCODE_INTERNAL_ERROR),
				 errmsg("attempt to redefine parameter \"%s\"", name)));

	Assert((*res)->vartype == PGC_STRING);
	pHolder = (struct config_string *) (*res);

	/*
	 * First, set the variable to its default value.  We must do this even
	 * though we intend to immediately apply a new value, since it's possible
	 * that the new value is invalid.
	 */
	InitializeOneGUCOption(variable);

	/*
	 * Replace the placeholder. We aren't changing the name, so no re-sorting
	 * is necessary
	 */
	*res = variable;

	/*
	 * Assign the string value(s) stored in the placeholder to the real
	 * variable.  Essentially, we need to duplicate all the active and stacked
	 * values, but with appropriate validation and datatype adjustment.
	 *
	 * If an assignment fails, we report a WARNING and keep going.  We don't
	 * want to throw ERROR for bad values, because it'd bollix the add-on
	 * module that's presumably halfway through getting loaded.  In such cases
	 * the default or previous state will become active instead.
	 */

	/* First, apply the reset value if any */
	if (pHolder->reset_val)
		(void) set_config_option(name, pHolder->reset_val,
								 pHolder->gen.reset_scontext,
								 pHolder->gen.reset_source,
								 GUC_ACTION_SET, true, WARNING, false);
	/* That should not have resulted in stacking anything */
	Assert(variable->stack == NULL);

	/* Now, apply current and stacked values, in the order they were stacked */
	reapply_stacked_values(variable, pHolder, pHolder->gen.stack,
						   *(pHolder->variable),
						   pHolder->gen.scontext, pHolder->gen.source);

	/* Also copy over any saved source-location information */
	if (pHolder->gen.sourcefile)
		set_config_sourcefile(name, pHolder->gen.sourcefile,
							  pHolder->gen.sourceline);

	/*
	 * Free up as much as we conveniently can of the placeholder structure.
	 * (This neglects any stack items, so it's possible for some memory to be
	 * leaked.  Since this can only happen once per session per variable, it
	 * doesn't seem worth spending much code on.)
	 */
	set_string_field(pHolder, pHolder->variable, NULL);
	set_string_field(pHolder, &pHolder->reset_val, NULL);

	free(pHolder);
}

/*
 * Recursive subroutine for define_custom_variable: reapply non-reset values
 *
 * We recurse so that the values are applied in the same order as originally.
 * At each recursion level, apply the upper-level value (passed in) in the
 * fashion implied by the stack entry.
 */
static void
reapply_stacked_values(struct config_generic *variable,
					   struct config_string *pHolder,
					   GucStack *stack,
					   const char *curvalue,
					   GucContext curscontext, GucSource cursource)
{
	const char *name = variable->name;
	GucStack   *oldvarstack = variable->stack;

	if (stack != NULL)
	{
		/* First, recurse, so that stack items are processed bottom to top */
		reapply_stacked_values(variable, pHolder, stack->prev,
							   stack->prior.val.stringval,
							   stack->scontext, stack->source);

		/* See how to apply the passed-in value */
		switch (stack->state)
		{
			case GUC_SAVE:
				(void) set_config_option(name, curvalue,
										 curscontext, cursource,
										 GUC_ACTION_SAVE, true,
										 WARNING, false);
				break;

			case GUC_SET:
				(void) set_config_option(name, curvalue,
										 curscontext, cursource,
										 GUC_ACTION_SET, true,
										 WARNING, false);
				break;

			case GUC_LOCAL:
				(void) set_config_option(name, curvalue,
										 curscontext, cursource,
										 GUC_ACTION_LOCAL, true,
										 WARNING, false);
				break;

			case GUC_SET_LOCAL:
				/* first, apply the masked value as SET */
				(void) set_config_option(name, stack->masked.val.stringval,
										 stack->masked_scontext, PGC_S_SESSION,
										 GUC_ACTION_SET, true,
										 WARNING, false);
				/* then apply the current value as LOCAL */
				(void) set_config_option(name, curvalue,
										 curscontext, cursource,
										 GUC_ACTION_LOCAL, true,
										 WARNING, false);
				break;
		}

		/* If we successfully made a stack entry, adjust its nest level */
		if (variable->stack != oldvarstack)
			variable->stack->nest_level = stack->nest_level;
	}
	else
	{
		/*
		 * We are at the end of the stack.  If the active/previous value is
		 * different from the reset value, it must represent a previously
		 * committed session value.  Apply it, and then drop the stack entry
		 * that set_config_option will have created under the impression that
		 * this is to be just a transactional assignment.  (We leak the stack
		 * entry.)
		 */
		if (curvalue != pHolder->reset_val ||
			curscontext != pHolder->gen.reset_scontext ||
			cursource != pHolder->gen.reset_source)
		{
			(void) set_config_option(name, curvalue,
									 curscontext, cursource,
									 GUC_ACTION_SET, true, WARNING, false);
			variable->stack = NULL;
		}
	}
}

/*
 * Functions for extensions to call to define their custom GUC variables.
 */
void
DefineCustomBoolVariable(const char *name,
						 const char *short_desc,
						 const char *long_desc,
						 bool *valueAddr,
						 bool bootValue,
						 GucContext context,
						 int flags,
						 GucBoolCheckHook check_hook,
						 GucBoolAssignHook assign_hook,
						 GucShowHook show_hook)
{
	struct config_bool *var;

	var = (struct config_bool *)
		init_custom_variable(name, short_desc, long_desc, context, flags,
							 PGC_BOOL, sizeof(struct config_bool));
	var->variable = valueAddr;
	var->boot_val = bootValue;
	var->reset_val = bootValue;
	var->check_hook = check_hook;
	var->assign_hook = assign_hook;
	var->show_hook = show_hook;
	define_custom_variable(&var->gen);
}

void
DefineCustomIntVariable(const char *name,
						const char *short_desc,
						const char *long_desc,
						int *valueAddr,
						int bootValue,
						int minValue,
						int maxValue,
						GucContext context,
						int flags,
						GucIntCheckHook check_hook,
						GucIntAssignHook assign_hook,
						GucShowHook show_hook)
{
	struct config_int *var;

	var = (struct config_int *)
		init_custom_variable(name, short_desc, long_desc, context, flags,
							 PGC_INT, sizeof(struct config_int));
	var->variable = valueAddr;
	var->boot_val = bootValue;
	var->reset_val = bootValue;
	var->min = minValue;
	var->max = maxValue;
	var->check_hook = check_hook;
	var->assign_hook = assign_hook;
	var->show_hook = show_hook;
	define_custom_variable(&var->gen);
}

void
DefineCustomRealVariable(const char *name,
						 const char *short_desc,
						 const char *long_desc,
						 double *valueAddr,
						 double bootValue,
						 double minValue,
						 double maxValue,
						 GucContext context,
						 int flags,
						 GucRealCheckHook check_hook,
						 GucRealAssignHook assign_hook,
						 GucShowHook show_hook)
{
	struct config_real *var;

	var = (struct config_real *)
		init_custom_variable(name, short_desc, long_desc, context, flags,
							 PGC_REAL, sizeof(struct config_real));
	var->variable = valueAddr;
	var->boot_val = bootValue;
	var->reset_val = bootValue;
	var->min = minValue;
	var->max = maxValue;
	var->check_hook = check_hook;
	var->assign_hook = assign_hook;
	var->show_hook = show_hook;
	define_custom_variable(&var->gen);
}

void
DefineCustomStringVariable(const char *name,
						   const char *short_desc,
						   const char *long_desc,
						   char **valueAddr,
						   const char *bootValue,
						   GucContext context,
						   int flags,
						   GucStringCheckHook check_hook,
						   GucStringAssignHook assign_hook,
						   GucShowHook show_hook)
{
	struct config_string *var;

	var = (struct config_string *)
		init_custom_variable(name, short_desc, long_desc, context, flags,
							 PGC_STRING, sizeof(struct config_string));
	var->variable = valueAddr;
	var->boot_val = bootValue;
	var->check_hook = check_hook;
	var->assign_hook = assign_hook;
	var->show_hook = show_hook;
	define_custom_variable(&var->gen);
}

void
DefineCustomEnumVariable(const char *name,
						 const char *short_desc,
						 const char *long_desc,
						 int *valueAddr,
						 int bootValue,
						 const struct config_enum_entry *options,
						 GucContext context,
						 int flags,
						 GucEnumCheckHook check_hook,
						 GucEnumAssignHook assign_hook,
						 GucShowHook show_hook)
{
	struct config_enum *var;

	var = (struct config_enum *)
		init_custom_variable(name, short_desc, long_desc, context, flags,
							 PGC_ENUM, sizeof(struct config_enum));
	var->variable = valueAddr;
	var->boot_val = bootValue;
	var->reset_val = bootValue;
	var->options = options;
	var->check_hook = check_hook;
	var->assign_hook = assign_hook;
	var->show_hook = show_hook;
	define_custom_variable(&var->gen);
}

/*
 * Mark the given GUC prefix as "reserved".
 *
 * This deletes any existing placeholders matching the prefix,
 * and then prevents new ones from being created.
 * Extensions should call this after they've defined all of their custom
 * GUCs, to help catch misspelled config-file entries.
 */
void
MarkGUCPrefixReserved(const char *className)
{
	int			classLen = strlen(className);
	int			i;
	MemoryContext oldcontext;

	/*
	 * Check for existing placeholders.  We must actually remove invalid
	 * placeholders, else future parallel worker startups will fail.  (We
	 * don't bother trying to free associated memory, since this shouldn't
	 * happen often.)
	 */
	for (i = 0; i < num_guc_variables; i++)
	{
		struct config_generic *var = guc_variables[i];

		if ((var->flags & GUC_CUSTOM_PLACEHOLDER) != 0 &&
			strncmp(className, var->name, classLen) == 0 &&
			var->name[classLen] == GUC_QUALIFIER_SEPARATOR)
		{
			ereport(WARNING,
					(errcode(ERRCODE_INVALID_NAME),
					 errmsg("invalid configuration parameter name \"%s\", removing it",
							var->name),
					 errdetail("\"%s\" is now a reserved prefix.",
							   className)));
			num_guc_variables--;
			memmove(&guc_variables[i], &guc_variables[i + 1],
					(num_guc_variables - i) * sizeof(struct config_generic *));
		}
	}

	/* And remember the name so we can prevent future mistakes. */
	oldcontext = MemoryContextSwitchTo(TopMemoryContext);
	reserved_class_prefix = lappend(reserved_class_prefix, pstrdup(className));
	MemoryContextSwitchTo(oldcontext);
}


/*
 * SHOW command
 */
void
GetPGVariable(const char *name, DestReceiver *dest)
{
	if (guc_name_compare(name, "all") == 0)
		ShowAllGUCConfig(dest);
	else
		ShowGUCConfigOption(name, dest);
}

TupleDesc
GetPGVariableResultDesc(const char *name)
{
	TupleDesc	tupdesc;

	if (guc_name_compare(name, "all") == 0)
	{
		/* need a tuple descriptor representing three TEXT columns */
		tupdesc = CreateTemplateTupleDesc(3);
		TupleDescInitEntry(tupdesc, (AttrNumber) 1, "name",
						   TEXTOID, -1, 0);
		TupleDescInitEntry(tupdesc, (AttrNumber) 2, "setting",
						   TEXTOID, -1, 0);
		TupleDescInitEntry(tupdesc, (AttrNumber) 3, "description",
						   TEXTOID, -1, 0);
	}
	else
	{
		const char *varname;

		/* Get the canonical spelling of name */
		(void) GetConfigOptionByName(name, &varname, false);

		/* need a tuple descriptor representing a single TEXT column */
		tupdesc = CreateTemplateTupleDesc(1);
		TupleDescInitEntry(tupdesc, (AttrNumber) 1, varname,
						   TEXTOID, -1, 0);
	}
	return tupdesc;
}


/*
 * SHOW command
 */
static void
ShowGUCConfigOption(const char *name, DestReceiver *dest)
{
	TupOutputState *tstate;
	TupleDesc	tupdesc;
	const char *varname;
	char	   *value;

	/* Get the value and canonical spelling of name */
	value = GetConfigOptionByName(name, &varname, false);

	/* need a tuple descriptor representing a single TEXT column */
	tupdesc = CreateTemplateTupleDesc(1);
	TupleDescInitBuiltinEntry(tupdesc, (AttrNumber) 1, varname,
							  TEXTOID, -1, 0);

	/* prepare for projection of tuples */
	tstate = begin_tup_output_tupdesc(dest, tupdesc, &TTSOpsVirtual);

	/* Send it */
	do_text_output_oneline(tstate, value);

	end_tup_output(tstate);
}

/*
 * SHOW ALL command
 */
static void
ShowAllGUCConfig(DestReceiver *dest)
{
	int			i;
	TupOutputState *tstate;
	TupleDesc	tupdesc;
	Datum		values[3];
	bool		isnull[3] = {false, false, false};

	/* need a tuple descriptor representing three TEXT columns */
	tupdesc = CreateTemplateTupleDesc(3);
	TupleDescInitBuiltinEntry(tupdesc, (AttrNumber) 1, "name",
							  TEXTOID, -1, 0);
	TupleDescInitBuiltinEntry(tupdesc, (AttrNumber) 2, "setting",
							  TEXTOID, -1, 0);
	TupleDescInitBuiltinEntry(tupdesc, (AttrNumber) 3, "description",
							  TEXTOID, -1, 0);

	/* prepare for projection of tuples */
	tstate = begin_tup_output_tupdesc(dest, tupdesc, &TTSOpsVirtual);

	for (i = 0; i < num_guc_variables; i++)
	{
		struct config_generic *conf = guc_variables[i];
		char	   *setting;

		if ((conf->flags & GUC_NO_SHOW_ALL) ||
			((conf->flags & GUC_SUPERUSER_ONLY) &&
			 !has_privs_of_role(GetUserId(), ROLE_PG_READ_ALL_SETTINGS)))
			continue;

		/* assign to the values array */
		values[0] = PointerGetDatum(cstring_to_text(conf->name));

		setting = _ShowOption(conf, true);
		if (setting)
		{
			values[1] = PointerGetDatum(cstring_to_text(setting));
			isnull[1] = false;
		}
		else
		{
			values[1] = PointerGetDatum(NULL);
			isnull[1] = true;
		}

		if (conf->short_desc)
		{
			values[2] = PointerGetDatum(cstring_to_text(conf->short_desc));
			isnull[2] = false;
		}
		else
		{
			values[2] = PointerGetDatum(NULL);
			isnull[2] = true;
		}

		/* send it to dest */
		do_tup_output(tstate, values, isnull);

		/* clean up */
		pfree(DatumGetPointer(values[0]));
		if (setting)
		{
			pfree(setting);
			pfree(DatumGetPointer(values[1]));
		}
		if (conf->short_desc)
			pfree(DatumGetPointer(values[2]));
	}

	end_tup_output(tstate);
}

/*
 * Return an array of modified GUC options to show in EXPLAIN.
 *
 * We only report options related to query planning (marked with GUC_EXPLAIN),
 * with values different from their built-in defaults.
 */
struct config_generic **
get_explain_guc_options(int *num)
{
	struct config_generic **result;

	*num = 0;

	/*
	 * While only a fraction of all the GUC variables are marked GUC_EXPLAIN,
	 * it doesn't seem worth dynamically resizing this array.
	 */
	result = palloc(sizeof(struct config_generic *) * num_guc_variables);

	for (int i = 0; i < num_guc_variables; i++)
	{
		bool		modified;
		struct config_generic *conf = guc_variables[i];

		/* return only parameters marked for inclusion in explain */
		if (!(conf->flags & GUC_EXPLAIN))
			continue;

		/* return only options visible to the current user */
		if ((conf->flags & GUC_NO_SHOW_ALL) ||
			((conf->flags & GUC_SUPERUSER_ONLY) &&
			 !has_privs_of_role(GetUserId(), ROLE_PG_READ_ALL_SETTINGS)))
			continue;

		/* return only options that are different from their boot values */
		modified = false;

		switch (conf->vartype)
		{
			case PGC_BOOL:
				{
					struct config_bool *lconf = (struct config_bool *) conf;

					modified = (lconf->boot_val != *(lconf->variable));
				}
				break;

			case PGC_INT:
				{
					struct config_int *lconf = (struct config_int *) conf;

					modified = (lconf->boot_val != *(lconf->variable));
				}
				break;

			case PGC_REAL:
				{
					struct config_real *lconf = (struct config_real *) conf;

					modified = (lconf->boot_val != *(lconf->variable));
				}
				break;

			case PGC_STRING:
				{
					struct config_string *lconf = (struct config_string *) conf;

					modified = (strcmp(lconf->boot_val, *(lconf->variable)) != 0);
				}
				break;

			case PGC_ENUM:
				{
					struct config_enum *lconf = (struct config_enum *) conf;

					modified = (lconf->boot_val != *(lconf->variable));
				}
				break;

			default:
				elog(ERROR, "unexpected GUC type: %d", conf->vartype);
		}

		if (!modified)
			continue;

		/* OK, report it */
		result[*num] = conf;
		*num = *num + 1;
	}

	return result;
}

/*
 * Return GUC variable value by name; optionally return canonical form of
 * name.  If the GUC is unset, then throw an error unless missing_ok is true,
 * in which case return NULL.  Return value is palloc'd (but *varname isn't).
 */
char *
GetConfigOptionByName(const char *name, const char **varname, bool missing_ok)
{
	struct config_generic *record;

	record = find_option(name, false, missing_ok, ERROR);
	if (record == NULL)
	{
		if (varname)
			*varname = NULL;
		return NULL;
	}

	if ((record->flags & GUC_SUPERUSER_ONLY) &&
		!has_privs_of_role(GetUserId(), ROLE_PG_READ_ALL_SETTINGS))
		ereport(ERROR,
				(errcode(ERRCODE_INSUFFICIENT_PRIVILEGE),
				 errmsg("must be superuser or have privileges of pg_read_all_settings to examine \"%s\"",
						name)));

	if (varname)
		*varname = record->name;

	return _ShowOption(record, true);
}

/*
 * Return some of the flags associated to the specified GUC in the shape of
 * a text array, and NULL if it does not exist.  An empty array is returned
 * if the GUC exists without any meaningful flags to show.
 */
Datum
pg_settings_get_flags(PG_FUNCTION_ARGS)
{
#define MAX_GUC_FLAGS	5
	char	   *varname = TextDatumGetCString(PG_GETARG_DATUM(0));
	struct config_generic *record;
	int			cnt = 0;
	Datum		flags[MAX_GUC_FLAGS];
	ArrayType  *a;

	record = find_option(varname, false, true, ERROR);

	/* return NULL if no such variable */
	if (record == NULL)
		PG_RETURN_NULL();

	if (record->flags & GUC_EXPLAIN)
		flags[cnt++] = CStringGetTextDatum("EXPLAIN");
	if (record->flags & GUC_NO_RESET_ALL)
		flags[cnt++] = CStringGetTextDatum("NO_RESET_ALL");
	if (record->flags & GUC_NO_SHOW_ALL)
		flags[cnt++] = CStringGetTextDatum("NO_SHOW_ALL");
	if (record->flags & GUC_NOT_IN_SAMPLE)
		flags[cnt++] = CStringGetTextDatum("NOT_IN_SAMPLE");
	if (record->flags & GUC_RUNTIME_COMPUTED)
		flags[cnt++] = CStringGetTextDatum("RUNTIME_COMPUTED");

	Assert(cnt <= MAX_GUC_FLAGS);

	/* Returns the record as Datum */
	a = construct_array(flags, cnt, TEXTOID, -1, false, TYPALIGN_INT);
	PG_RETURN_ARRAYTYPE_P(a);
}

/*
 * Return GUC variable value by variable number; optionally return canonical
 * form of name.  Return value is palloc'd.
 */
void
GetConfigOptionByNum(int varnum, const char **values, bool *noshow)
{
	char		buffer[256];
	struct config_generic *conf;

	/* check requested variable number valid */
	Assert((varnum >= 0) && (varnum < num_guc_variables));

	conf = guc_variables[varnum];

	if (noshow)
	{
		if ((conf->flags & GUC_NO_SHOW_ALL) ||
			((conf->flags & GUC_SUPERUSER_ONLY) &&
			 !has_privs_of_role(GetUserId(), ROLE_PG_READ_ALL_SETTINGS)))
			*noshow = true;
		else
			*noshow = false;
	}

	/* first get the generic attributes */

	/* name */
	values[0] = conf->name;

	/* setting: use _ShowOption in order to avoid duplicating the logic */
	values[1] = _ShowOption(conf, false);

	/* unit, if any (NULL is fine) */
	values[2] = get_config_unit_name(conf->flags);

	/* group */
	values[3] = _(config_group_names[conf->group]);

	/* short_desc */
	values[4] = conf->short_desc != NULL ? _(conf->short_desc) : NULL;

	/* extra_desc */
	values[5] = conf->long_desc != NULL ? _(conf->long_desc) : NULL;

	/* context */
	values[6] = GucContext_Names[conf->context];

	/* vartype */
	values[7] = config_type_names[conf->vartype];

	/* source */
	values[8] = GucSource_Names[conf->source];

	/* now get the type specific attributes */
	switch (conf->vartype)
	{
		case PGC_BOOL:
			{
				struct config_bool *lconf = (struct config_bool *) conf;

				/* min_val */
				values[9] = NULL;

				/* max_val */
				values[10] = NULL;

				/* enumvals */
				values[11] = NULL;

				/* boot_val */
				values[12] = pstrdup(lconf->boot_val ? "on" : "off");

				/* reset_val */
				values[13] = pstrdup(lconf->reset_val ? "on" : "off");
			}
			break;

		case PGC_INT:
			{
				struct config_int *lconf = (struct config_int *) conf;

				/* min_val */
				snprintf(buffer, sizeof(buffer), "%d", lconf->min);
				values[9] = pstrdup(buffer);

				/* max_val */
				snprintf(buffer, sizeof(buffer), "%d", lconf->max);
				values[10] = pstrdup(buffer);

				/* enumvals */
				values[11] = NULL;

				/* boot_val */
				snprintf(buffer, sizeof(buffer), "%d", lconf->boot_val);
				values[12] = pstrdup(buffer);

				/* reset_val */
				snprintf(buffer, sizeof(buffer), "%d", lconf->reset_val);
				values[13] = pstrdup(buffer);
			}
			break;

		case PGC_REAL:
			{
				struct config_real *lconf = (struct config_real *) conf;

				/* min_val */
				snprintf(buffer, sizeof(buffer), "%g", lconf->min);
				values[9] = pstrdup(buffer);

				/* max_val */
				snprintf(buffer, sizeof(buffer), "%g", lconf->max);
				values[10] = pstrdup(buffer);

				/* enumvals */
				values[11] = NULL;

				/* boot_val */
				snprintf(buffer, sizeof(buffer), "%g", lconf->boot_val);
				values[12] = pstrdup(buffer);

				/* reset_val */
				snprintf(buffer, sizeof(buffer), "%g", lconf->reset_val);
				values[13] = pstrdup(buffer);
			}
			break;

		case PGC_STRING:
			{
				struct config_string *lconf = (struct config_string *) conf;

				/* min_val */
				values[9] = NULL;

				/* max_val */
				values[10] = NULL;

				/* enumvals */
				values[11] = NULL;

				/* boot_val */
				if (lconf->boot_val == NULL)
					values[12] = NULL;
				else
					values[12] = pstrdup(lconf->boot_val);

				/* reset_val */
				if (lconf->reset_val == NULL)
					values[13] = NULL;
				else
					values[13] = pstrdup(lconf->reset_val);
			}
			break;

		case PGC_ENUM:
			{
				struct config_enum *lconf = (struct config_enum *) conf;

				/* min_val */
				values[9] = NULL;

				/* max_val */
				values[10] = NULL;

				/* enumvals */

				/*
				 * NOTE! enumvals with double quotes in them are not
				 * supported!
				 */
				values[11] = config_enum_get_options((struct config_enum *) conf,
													 "{\"", "\"}", "\",\"");

				/* boot_val */
				values[12] = pstrdup(config_enum_lookup_by_value(lconf,
																 lconf->boot_val));

				/* reset_val */
				values[13] = pstrdup(config_enum_lookup_by_value(lconf,
																 lconf->reset_val));
			}
			break;

		default:
			{
				/*
				 * should never get here, but in case we do, set 'em to NULL
				 */

				/* min_val */
				values[9] = NULL;

				/* max_val */
				values[10] = NULL;

				/* enumvals */
				values[11] = NULL;

				/* boot_val */
				values[12] = NULL;

				/* reset_val */
				values[13] = NULL;
			}
			break;
	}

	/*
	 * If the setting came from a config file, set the source location. For
	 * security reasons, we don't show source file/line number for
	 * insufficiently-privileged users.
	 */
	if (conf->source == PGC_S_FILE &&
		has_privs_of_role(GetUserId(), ROLE_PG_READ_ALL_SETTINGS))
	{
		values[14] = conf->sourcefile;
		snprintf(buffer, sizeof(buffer), "%d", conf->sourceline);
		values[15] = pstrdup(buffer);
	}
	else
	{
		values[14] = NULL;
		values[15] = NULL;
	}

	values[16] = (conf->status & GUC_PENDING_RESTART) ? "t" : "f";
}

/*
 * Return the total number of GUC variables
 */
int
GetNumConfigOptions(void)
{
	return num_guc_variables;
}

/*
 * show_config_by_name - equiv to SHOW X command but implemented as
 * a function.
 */
Datum
show_config_by_name(PG_FUNCTION_ARGS)
{
	char	   *varname = TextDatumGetCString(PG_GETARG_DATUM(0));
	char	   *varval;

	/* Get the value */
	varval = GetConfigOptionByName(varname, NULL, false);

	/* Convert to text */
	PG_RETURN_TEXT_P(cstring_to_text(varval));
}

/*
 * show_config_by_name_missing_ok - equiv to SHOW X command but implemented as
 * a function.  If X does not exist, suppress the error and just return NULL
 * if missing_ok is true.
 */
Datum
show_config_by_name_missing_ok(PG_FUNCTION_ARGS)
{
	char	   *varname = TextDatumGetCString(PG_GETARG_DATUM(0));
	bool		missing_ok = PG_GETARG_BOOL(1);
	char	   *varval;

	/* Get the value */
	varval = GetConfigOptionByName(varname, NULL, missing_ok);

	/* return NULL if no such variable */
	if (varval == NULL)
		PG_RETURN_NULL();

	/* Convert to text */
	PG_RETURN_TEXT_P(cstring_to_text(varval));
}

/*
 * show_all_settings - equiv to SHOW ALL command but implemented as
 * a Table Function.
 */
#define NUM_PG_SETTINGS_ATTS	17

Datum
show_all_settings(PG_FUNCTION_ARGS)
{
	FuncCallContext *funcctx;
	TupleDesc	tupdesc;
	int			call_cntr;
	int			max_calls;
	AttInMetadata *attinmeta;
	MemoryContext oldcontext;

	/* stuff done only on the first call of the function */
	if (SRF_IS_FIRSTCALL())
	{
		/* create a function context for cross-call persistence */
		funcctx = SRF_FIRSTCALL_INIT();

		/*
		 * switch to memory context appropriate for multiple function calls
		 */
		oldcontext = MemoryContextSwitchTo(funcctx->multi_call_memory_ctx);

		/*
		 * need a tuple descriptor representing NUM_PG_SETTINGS_ATTS columns
		 * of the appropriate types
		 */
		tupdesc = CreateTemplateTupleDesc(NUM_PG_SETTINGS_ATTS);
		TupleDescInitEntry(tupdesc, (AttrNumber) 1, "name",
						   TEXTOID, -1, 0);
		TupleDescInitEntry(tupdesc, (AttrNumber) 2, "setting",
						   TEXTOID, -1, 0);
		TupleDescInitEntry(tupdesc, (AttrNumber) 3, "unit",
						   TEXTOID, -1, 0);
		TupleDescInitEntry(tupdesc, (AttrNumber) 4, "category",
						   TEXTOID, -1, 0);
		TupleDescInitEntry(tupdesc, (AttrNumber) 5, "short_desc",
						   TEXTOID, -1, 0);
		TupleDescInitEntry(tupdesc, (AttrNumber) 6, "extra_desc",
						   TEXTOID, -1, 0);
		TupleDescInitEntry(tupdesc, (AttrNumber) 7, "context",
						   TEXTOID, -1, 0);
		TupleDescInitEntry(tupdesc, (AttrNumber) 8, "vartype",
						   TEXTOID, -1, 0);
		TupleDescInitEntry(tupdesc, (AttrNumber) 9, "source",
						   TEXTOID, -1, 0);
		TupleDescInitEntry(tupdesc, (AttrNumber) 10, "min_val",
						   TEXTOID, -1, 0);
		TupleDescInitEntry(tupdesc, (AttrNumber) 11, "max_val",
						   TEXTOID, -1, 0);
		TupleDescInitEntry(tupdesc, (AttrNumber) 12, "enumvals",
						   TEXTARRAYOID, -1, 0);
		TupleDescInitEntry(tupdesc, (AttrNumber) 13, "boot_val",
						   TEXTOID, -1, 0);
		TupleDescInitEntry(tupdesc, (AttrNumber) 14, "reset_val",
						   TEXTOID, -1, 0);
		TupleDescInitEntry(tupdesc, (AttrNumber) 15, "sourcefile",
						   TEXTOID, -1, 0);
		TupleDescInitEntry(tupdesc, (AttrNumber) 16, "sourceline",
						   INT4OID, -1, 0);
		TupleDescInitEntry(tupdesc, (AttrNumber) 17, "pending_restart",
						   BOOLOID, -1, 0);

		/*
		 * Generate attribute metadata needed later to produce tuples from raw
		 * C strings
		 */
		attinmeta = TupleDescGetAttInMetadata(tupdesc);
		funcctx->attinmeta = attinmeta;

		/* total number of tuples to be returned */
		funcctx->max_calls = GetNumConfigOptions();

		MemoryContextSwitchTo(oldcontext);
	}

	/* stuff done on every call of the function */
	funcctx = SRF_PERCALL_SETUP();

	call_cntr = funcctx->call_cntr;
	max_calls = funcctx->max_calls;
	attinmeta = funcctx->attinmeta;

	if (call_cntr < max_calls)	/* do when there is more left to send */
	{
		char	   *values[NUM_PG_SETTINGS_ATTS];
		bool		noshow;
		HeapTuple	tuple;
		Datum		result;

		/*
		 * Get the next visible GUC variable name and value
		 */
		do
		{
			GetConfigOptionByNum(call_cntr, (const char **) values, &noshow);
			if (noshow)
			{
				/* bump the counter and get the next config setting */
				call_cntr = ++funcctx->call_cntr;

				/* make sure we haven't gone too far now */
				if (call_cntr >= max_calls)
					SRF_RETURN_DONE(funcctx);
			}
		} while (noshow);

		/* build a tuple */
		tuple = BuildTupleFromCStrings(attinmeta, values);

		/* make the tuple into a datum */
		result = HeapTupleGetDatum(tuple);

		SRF_RETURN_NEXT(funcctx, result);
	}
	else
	{
		/* do when there is no more left */
		SRF_RETURN_DONE(funcctx);
	}
}

/*
 * show_all_file_settings
 *
 * Returns a table of all parameter settings in all configuration files
 * which includes the config file pathname, the line number, a sequence number
 * indicating the order in which the settings were encountered, the parameter
 * name and value, a bool showing if the value could be applied, and possibly
 * an associated error message.  (For problems such as syntax errors, the
 * parameter name/value might be NULL.)
 *
 * Note: no filtering is done here, instead we depend on the GRANT system
 * to prevent unprivileged users from accessing this function or the view
 * built on top of it.
 */
Datum
show_all_file_settings(PG_FUNCTION_ARGS)
{
#define NUM_PG_FILE_SETTINGS_ATTS 7
	ReturnSetInfo *rsinfo = (ReturnSetInfo *) fcinfo->resultinfo;
	ConfigVariable *conf;
	int			seqno;

	/* Scan the config files using current context as workspace */
	conf = ProcessConfigFileInternal(PGC_SIGHUP, false, DEBUG3);

	/* Build a tuplestore to return our results in */
	SetSingleFuncCall(fcinfo, 0);

	/* Process the results and create a tuplestore */
	for (seqno = 1; conf != NULL; conf = conf->next, seqno++)
	{
		Datum		values[NUM_PG_FILE_SETTINGS_ATTS];
		bool		nulls[NUM_PG_FILE_SETTINGS_ATTS];

		memset(values, 0, sizeof(values));
		memset(nulls, 0, sizeof(nulls));

		/* sourcefile */
		if (conf->filename)
			values[0] = PointerGetDatum(cstring_to_text(conf->filename));
		else
			nulls[0] = true;

		/* sourceline (not meaningful if no sourcefile) */
		if (conf->filename)
			values[1] = Int32GetDatum(conf->sourceline);
		else
			nulls[1] = true;

		/* seqno */
		values[2] = Int32GetDatum(seqno);

		/* name */
		if (conf->name)
			values[3] = PointerGetDatum(cstring_to_text(conf->name));
		else
			nulls[3] = true;

		/* setting */
		if (conf->value)
			values[4] = PointerGetDatum(cstring_to_text(conf->value));
		else
			nulls[4] = true;

		/* applied */
		values[5] = BoolGetDatum(conf->applied);

		/* error */
		if (conf->errmsg)
			values[6] = PointerGetDatum(cstring_to_text(conf->errmsg));
		else
			nulls[6] = true;

		/* shove row into tuplestore */
		tuplestore_putvalues(rsinfo->setResult, rsinfo->setDesc, values, nulls);
	}

	return (Datum) 0;
}

static char *
_ShowOption(struct config_generic *record, bool use_units)
{
	char		buffer[256];
	const char *val;

	switch (record->vartype)
	{
		case PGC_BOOL:
			{
				struct config_bool *conf = (struct config_bool *) record;

				if (conf->show_hook)
					val = conf->show_hook();
				else
					val = *conf->variable ? "on" : "off";
			}
			break;

		case PGC_INT:
			{
				struct config_int *conf = (struct config_int *) record;

				if (conf->show_hook)
					val = conf->show_hook();
				else
				{
					/*
					 * Use int64 arithmetic to avoid overflows in units
					 * conversion.
					 */
					int64		result = *conf->variable;
					const char *unit;

					if (use_units && result > 0 && (record->flags & GUC_UNIT))
						convert_int_from_base_unit(result,
												   record->flags & GUC_UNIT,
												   &result, &unit);
					else
						unit = "";

					snprintf(buffer, sizeof(buffer), INT64_FORMAT "%s",
							 result, unit);
					val = buffer;
				}
			}
			break;

		case PGC_REAL:
			{
				struct config_real *conf = (struct config_real *) record;

				if (conf->show_hook)
					val = conf->show_hook();
				else
				{
					double		result = *conf->variable;
					const char *unit;

					if (use_units && result > 0 && (record->flags & GUC_UNIT))
						convert_real_from_base_unit(result,
													record->flags & GUC_UNIT,
													&result, &unit);
					else
						unit = "";

					snprintf(buffer, sizeof(buffer), "%g%s",
							 result, unit);
					val = buffer;
				}
			}
			break;

		case PGC_STRING:
			{
				struct config_string *conf = (struct config_string *) record;

				if (conf->show_hook)
					val = conf->show_hook();
				else if (*conf->variable && **conf->variable)
					val = *conf->variable;
				else
					val = "";
			}
			break;

		case PGC_ENUM:
			{
				struct config_enum *conf = (struct config_enum *) record;

				if (conf->show_hook)
					val = conf->show_hook();
				else
					val = config_enum_lookup_by_value(conf, *conf->variable);
			}
			break;

		default:
			/* just to keep compiler quiet */
			val = "???";
			break;
	}

	return pstrdup(val);
}


#ifdef EXEC_BACKEND

/*
 *	These routines dump out all non-default GUC options into a binary
 *	file that is read by all exec'ed backends.  The format is:
 *
 *		variable name, string, null terminated
 *		variable value, string, null terminated
 *		variable sourcefile, string, null terminated (empty if none)
 *		variable sourceline, integer
 *		variable source, integer
 *		variable scontext, integer
 */
static void
write_one_nondefault_variable(FILE *fp, struct config_generic *gconf)
{
	if (gconf->source == PGC_S_DEFAULT)
		return;

	fprintf(fp, "%s", gconf->name);
	fputc(0, fp);

	switch (gconf->vartype)
	{
		case PGC_BOOL:
			{
				struct config_bool *conf = (struct config_bool *) gconf;

				if (*conf->variable)
					fprintf(fp, "true");
				else
					fprintf(fp, "false");
			}
			break;

		case PGC_INT:
			{
				struct config_int *conf = (struct config_int *) gconf;

				fprintf(fp, "%d", *conf->variable);
			}
			break;

		case PGC_REAL:
			{
				struct config_real *conf = (struct config_real *) gconf;

				fprintf(fp, "%.17g", *conf->variable);
			}
			break;

		case PGC_STRING:
			{
				struct config_string *conf = (struct config_string *) gconf;

				fprintf(fp, "%s", *conf->variable);
			}
			break;

		case PGC_ENUM:
			{
				struct config_enum *conf = (struct config_enum *) gconf;

				fprintf(fp, "%s",
						config_enum_lookup_by_value(conf, *conf->variable));
			}
			break;
	}

	fputc(0, fp);

	if (gconf->sourcefile)
		fprintf(fp, "%s", gconf->sourcefile);
	fputc(0, fp);

	fwrite(&gconf->sourceline, 1, sizeof(gconf->sourceline), fp);
	fwrite(&gconf->source, 1, sizeof(gconf->source), fp);
	fwrite(&gconf->scontext, 1, sizeof(gconf->scontext), fp);
}

void
write_nondefault_variables(GucContext context)
{
	int			elevel;
	FILE	   *fp;
	int			i;

	Assert(context == PGC_POSTMASTER || context == PGC_SIGHUP);

	elevel = (context == PGC_SIGHUP) ? LOG : ERROR;

	/*
	 * Open file
	 */
	fp = AllocateFile(CONFIG_EXEC_PARAMS_NEW, "w");
	if (!fp)
	{
		ereport(elevel,
				(errcode_for_file_access(),
				 errmsg("could not write to file \"%s\": %m",
						CONFIG_EXEC_PARAMS_NEW)));
		return;
	}

	for (i = 0; i < num_guc_variables; i++)
	{
		write_one_nondefault_variable(fp, guc_variables[i]);
	}

	if (FreeFile(fp))
	{
		ereport(elevel,
				(errcode_for_file_access(),
				 errmsg("could not write to file \"%s\": %m",
						CONFIG_EXEC_PARAMS_NEW)));
		return;
	}

	/*
	 * Put new file in place.  This could delay on Win32, but we don't hold
	 * any exclusive locks.
	 */
	rename(CONFIG_EXEC_PARAMS_NEW, CONFIG_EXEC_PARAMS);
}


/*
 *	Read string, including null byte from file
 *
 *	Return NULL on EOF and nothing read
 */
static char *
read_string_with_null(FILE *fp)
{
	int			i = 0,
				ch,
				maxlen = 256;
	char	   *str = NULL;

	do
	{
		if ((ch = fgetc(fp)) == EOF)
		{
			if (i == 0)
				return NULL;
			else
				elog(FATAL, "invalid format of exec config params file");
		}
		if (i == 0)
			str = guc_malloc(FATAL, maxlen);
		else if (i == maxlen)
			str = guc_realloc(FATAL, str, maxlen *= 2);
		str[i++] = ch;
	} while (ch != 0);

	return str;
}


/*
 *	This routine loads a previous postmaster dump of its non-default
 *	settings.
 */
void
read_nondefault_variables(void)
{
	FILE	   *fp;
	char	   *varname,
			   *varvalue,
			   *varsourcefile;
	int			varsourceline;
	GucSource	varsource;
	GucContext	varscontext;

	/*
	 * Open file
	 */
	fp = AllocateFile(CONFIG_EXEC_PARAMS, "r");
	if (!fp)
	{
		/* File not found is fine */
		if (errno != ENOENT)
			ereport(FATAL,
					(errcode_for_file_access(),
					 errmsg("could not read from file \"%s\": %m",
							CONFIG_EXEC_PARAMS)));
		return;
	}

	for (;;)
	{
		struct config_generic *record;

		if ((varname = read_string_with_null(fp)) == NULL)
			break;

		if ((record = find_option(varname, true, false, FATAL)) == NULL)
			elog(FATAL, "failed to locate variable \"%s\" in exec config params file", varname);

		if ((varvalue = read_string_with_null(fp)) == NULL)
			elog(FATAL, "invalid format of exec config params file");
		if ((varsourcefile = read_string_with_null(fp)) == NULL)
			elog(FATAL, "invalid format of exec config params file");
		if (fread(&varsourceline, 1, sizeof(varsourceline), fp) != sizeof(varsourceline))
			elog(FATAL, "invalid format of exec config params file");
		if (fread(&varsource, 1, sizeof(varsource), fp) != sizeof(varsource))
			elog(FATAL, "invalid format of exec config params file");
		if (fread(&varscontext, 1, sizeof(varscontext), fp) != sizeof(varscontext))
			elog(FATAL, "invalid format of exec config params file");

		(void) set_config_option(varname, varvalue,
								 varscontext, varsource,
								 GUC_ACTION_SET, true, 0, true);
		if (varsourcefile[0])
			set_config_sourcefile(varname, varsourcefile, varsourceline);

		free(varname);
		free(varvalue);
		free(varsourcefile);
	}

	FreeFile(fp);
}
#endif							/* EXEC_BACKEND */

/*
 * can_skip_gucvar:
 * Decide whether SerializeGUCState can skip sending this GUC variable,
 * or whether RestoreGUCState can skip resetting this GUC to default.
 *
 * It is somewhat magical and fragile that the same test works for both cases.
 * Realize in particular that we are very likely selecting different sets of
 * GUCs on the leader and worker sides!  Be sure you've understood the
 * comments here and in RestoreGUCState thoroughly before changing this.
 */
static bool
can_skip_gucvar(struct config_generic *gconf)
{
	/*
	 * We can skip GUCs that are guaranteed to have the same values in leaders
	 * and workers.  (Note it is critical that the leader and worker have the
	 * same idea of which GUCs fall into this category.  It's okay to consider
	 * context and name for this purpose, since those are unchanging
	 * properties of a GUC.)
	 *
	 * PGC_POSTMASTER variables always have the same value in every child of a
	 * particular postmaster, so the worker will certainly have the right
	 * value already.  Likewise, PGC_INTERNAL variables are set by special
	 * mechanisms (if indeed they aren't compile-time constants).  So we may
	 * always skip these.
	 *
	 * Role must be handled specially because its current value can be an
	 * invalid value (for instance, if someone dropped the role since we set
	 * it).  So if we tried to serialize it normally, we might get a failure.
	 * We skip it here, and use another mechanism to ensure the worker has the
	 * right value.
	 *
	 * For all other GUCs, we skip if the GUC has its compiled-in default
	 * value (i.e., source == PGC_S_DEFAULT).  On the leader side, this means
	 * we don't send GUCs that have their default values, which typically
	 * saves lots of work.  On the worker side, this means we don't need to
	 * reset the GUC to default because it already has that value.  See
	 * comments in RestoreGUCState for more info.
	 */
	return gconf->context == PGC_POSTMASTER ||
		gconf->context == PGC_INTERNAL || gconf->source == PGC_S_DEFAULT ||
		strcmp(gconf->name, "role") == 0;
}

/*
 * estimate_variable_size:
 *		Compute space needed for dumping the given GUC variable.
 *
 * It's OK to overestimate, but not to underestimate.
 */
static Size
estimate_variable_size(struct config_generic *gconf)
{
	Size		size;
	Size		valsize = 0;

	/* Skippable GUCs consume zero space. */
	if (can_skip_gucvar(gconf))
		return 0;

	/* Name, plus trailing zero byte. */
	size = strlen(gconf->name) + 1;

	/* Get the maximum display length of the GUC value. */
	switch (gconf->vartype)
	{
		case PGC_BOOL:
			{
				valsize = 5;	/* max(strlen('true'), strlen('false')) */
			}
			break;

		case PGC_INT:
			{
				struct config_int *conf = (struct config_int *) gconf;

				/*
				 * Instead of getting the exact display length, use max
				 * length.  Also reduce the max length for typical ranges of
				 * small values.  Maximum value is 2147483647, i.e. 10 chars.
				 * Include one byte for sign.
				 */
				if (Abs(*conf->variable) < 1000)
					valsize = 3 + 1;
				else
					valsize = 10 + 1;
			}
			break;

		case PGC_REAL:
			{
				/*
				 * We are going to print it with %e with REALTYPE_PRECISION
				 * fractional digits.  Account for sign, leading digit,
				 * decimal point, and exponent with up to 3 digits.  E.g.
				 * -3.99329042340000021e+110
				 */
				valsize = 1 + 1 + 1 + REALTYPE_PRECISION + 5;
			}
			break;

		case PGC_STRING:
			{
				struct config_string *conf = (struct config_string *) gconf;

				/*
				 * If the value is NULL, we transmit it as an empty string.
				 * Although this is not physically the same value, GUC
				 * generally treats a NULL the same as empty string.
				 */
				if (*conf->variable)
					valsize = strlen(*conf->variable);
				else
					valsize = 0;
			}
			break;

		case PGC_ENUM:
			{
				struct config_enum *conf = (struct config_enum *) gconf;

				valsize = strlen(config_enum_lookup_by_value(conf, *conf->variable));
			}
			break;
	}

	/* Allow space for terminating zero-byte for value */
	size = add_size(size, valsize + 1);

	if (gconf->sourcefile)
		size = add_size(size, strlen(gconf->sourcefile));

	/* Allow space for terminating zero-byte for sourcefile */
	size = add_size(size, 1);

	/* Include line whenever file is nonempty. */
	if (gconf->sourcefile && gconf->sourcefile[0])
		size = add_size(size, sizeof(gconf->sourceline));

	size = add_size(size, sizeof(gconf->source));
	size = add_size(size, sizeof(gconf->scontext));

	return size;
}

/*
 * EstimateGUCStateSpace:
 * Returns the size needed to store the GUC state for the current process
 */
Size
EstimateGUCStateSpace(void)
{
	Size		size;
	int			i;

	/* Add space reqd for saving the data size of the guc state */
	size = sizeof(Size);

	/* Add up the space needed for each GUC variable */
	for (i = 0; i < num_guc_variables; i++)
		size = add_size(size,
						estimate_variable_size(guc_variables[i]));

	return size;
}

/*
 * do_serialize:
 * Copies the formatted string into the destination.  Moves ahead the
 * destination pointer, and decrements the maxbytes by that many bytes. If
 * maxbytes is not sufficient to copy the string, error out.
 */
static void
do_serialize(char **destptr, Size *maxbytes, const char *fmt,...)
{
	va_list		vargs;
	int			n;

	if (*maxbytes <= 0)
		elog(ERROR, "not enough space to serialize GUC state");

	va_start(vargs, fmt);
	n = vsnprintf(*destptr, *maxbytes, fmt, vargs);
	va_end(vargs);

	if (n < 0)
	{
		/* Shouldn't happen. Better show errno description. */
		elog(ERROR, "vsnprintf failed: %m with format string \"%s\"", fmt);
	}
	if (n >= *maxbytes)
	{
		/* This shouldn't happen either, really. */
		elog(ERROR, "not enough space to serialize GUC state");
	}

	/* Shift the destptr ahead of the null terminator */
	*destptr += n + 1;
	*maxbytes -= n + 1;
}

/* Binary copy version of do_serialize() */
static void
do_serialize_binary(char **destptr, Size *maxbytes, void *val, Size valsize)
{
	if (valsize > *maxbytes)
		elog(ERROR, "not enough space to serialize GUC state");

	memcpy(*destptr, val, valsize);
	*destptr += valsize;
	*maxbytes -= valsize;
}

/*
 * serialize_variable:
 * Dumps name, value and other information of a GUC variable into destptr.
 */
static void
serialize_variable(char **destptr, Size *maxbytes,
				   struct config_generic *gconf)
{
	/* Ignore skippable GUCs. */
	if (can_skip_gucvar(gconf))
		return;

	do_serialize(destptr, maxbytes, "%s", gconf->name);

	switch (gconf->vartype)
	{
		case PGC_BOOL:
			{
				struct config_bool *conf = (struct config_bool *) gconf;

				do_serialize(destptr, maxbytes,
							 (*conf->variable ? "true" : "false"));
			}
			break;

		case PGC_INT:
			{
				struct config_int *conf = (struct config_int *) gconf;

				do_serialize(destptr, maxbytes, "%d", *conf->variable);
			}
			break;

		case PGC_REAL:
			{
				struct config_real *conf = (struct config_real *) gconf;

				do_serialize(destptr, maxbytes, "%.*e",
							 REALTYPE_PRECISION, *conf->variable);
			}
			break;

		case PGC_STRING:
			{
				struct config_string *conf = (struct config_string *) gconf;

				/* NULL becomes empty string, see estimate_variable_size() */
				do_serialize(destptr, maxbytes, "%s",
							 *conf->variable ? *conf->variable : "");
			}
			break;

		case PGC_ENUM:
			{
				struct config_enum *conf = (struct config_enum *) gconf;

				do_serialize(destptr, maxbytes, "%s",
							 config_enum_lookup_by_value(conf, *conf->variable));
			}
			break;
	}

	do_serialize(destptr, maxbytes, "%s",
				 (gconf->sourcefile ? gconf->sourcefile : ""));

	if (gconf->sourcefile && gconf->sourcefile[0])
		do_serialize_binary(destptr, maxbytes, &gconf->sourceline,
							sizeof(gconf->sourceline));

	do_serialize_binary(destptr, maxbytes, &gconf->source,
						sizeof(gconf->source));
	do_serialize_binary(destptr, maxbytes, &gconf->scontext,
						sizeof(gconf->scontext));
}

/*
 * SerializeGUCState:
 * Dumps the complete GUC state onto the memory location at start_address.
 */
void
SerializeGUCState(Size maxsize, char *start_address)
{
	char	   *curptr;
	Size		actual_size;
	Size		bytes_left;
	int			i;

	/* Reserve space for saving the actual size of the guc state */
	Assert(maxsize > sizeof(actual_size));
	curptr = start_address + sizeof(actual_size);
	bytes_left = maxsize - sizeof(actual_size);

	for (i = 0; i < num_guc_variables; i++)
		serialize_variable(&curptr, &bytes_left, guc_variables[i]);

	/* Store actual size without assuming alignment of start_address. */
	actual_size = maxsize - bytes_left - sizeof(actual_size);
	memcpy(start_address, &actual_size, sizeof(actual_size));
}

/*
 * read_gucstate:
 * Actually it does not read anything, just returns the srcptr. But it does
 * move the srcptr past the terminating zero byte, so that the caller is ready
 * to read the next string.
 */
static char *
read_gucstate(char **srcptr, char *srcend)
{
	char	   *retptr = *srcptr;
	char	   *ptr;

	if (*srcptr >= srcend)
		elog(ERROR, "incomplete GUC state");

	/* The string variables are all null terminated */
	for (ptr = *srcptr; ptr < srcend && *ptr != '\0'; ptr++)
		;

	if (ptr >= srcend)
		elog(ERROR, "could not find null terminator in GUC state");

	/* Set the new position to the byte following the terminating NUL */
	*srcptr = ptr + 1;

	return retptr;
}

/* Binary read version of read_gucstate(). Copies into dest */
static void
read_gucstate_binary(char **srcptr, char *srcend, void *dest, Size size)
{
	if (*srcptr + size > srcend)
		elog(ERROR, "incomplete GUC state");

	memcpy(dest, *srcptr, size);
	*srcptr += size;
}

/*
 * Callback used to add a context message when reporting errors that occur
 * while trying to restore GUCs in parallel workers.
 */
static void
guc_restore_error_context_callback(void *arg)
{
	char	  **error_context_name_and_value = (char **) arg;

	if (error_context_name_and_value)
		errcontext("while setting parameter \"%s\" to \"%s\"",
				   error_context_name_and_value[0],
				   error_context_name_and_value[1]);
}

/*
 * RestoreGUCState:
 * Reads the GUC state at the specified address and sets this process's
 * GUCs to match.
 *
 * Note that this provides the worker with only a very shallow view of the
 * leader's GUC state: we'll know about the currently active values, but not
 * about stacked or reset values.  That's fine since the worker is just
 * executing one part of a query, within which the active values won't change
 * and the stacked values are invisible.
 */
void
RestoreGUCState(void *gucstate)
{
	char	   *varname,
			   *varvalue,
			   *varsourcefile;
	int			varsourceline;
	GucSource	varsource;
	GucContext	varscontext;
	char	   *srcptr = (char *) gucstate;
	char	   *srcend;
	Size		len;
	int			i;
	ErrorContextCallback error_context_callback;

	/*
	 * First, ensure that all potentially-shippable GUCs are reset to their
	 * default values.  We must not touch those GUCs that the leader will
	 * never ship, while there is no need to touch those that are shippable
	 * but already have their default values.  Thus, this ends up being the
	 * same test that SerializeGUCState uses, even though the sets of
	 * variables involved may well be different since the leader's set of
	 * variables-not-at-default-values can differ from the set that are
	 * not-default in this freshly started worker.
	 *
	 * Once we have set all the potentially-shippable GUCs to default values,
	 * restoring the GUCs that the leader sent (because they had non-default
	 * values over there) leads us to exactly the set of GUC values that the
	 * leader has.  This is true even though the worker may have initially
	 * absorbed postgresql.conf settings that the leader hasn't yet seen, or
	 * ALTER USER/DATABASE SET settings that were established after the leader
	 * started.
	 *
	 * Note that ensuring all the potential target GUCs are at PGC_S_DEFAULT
	 * also ensures that set_config_option won't refuse to set them because of
	 * source-priority comparisons.
	 */
	for (i = 0; i < num_guc_variables; i++)
	{
		struct config_generic *gconf = guc_variables[i];

		/* Do nothing if non-shippable or if already at PGC_S_DEFAULT. */
		if (can_skip_gucvar(gconf))
			continue;

		/*
		 * We can use InitializeOneGUCOption to reset the GUC to default, but
		 * first we must free any existing subsidiary data to avoid leaking
		 * memory.  The stack must be empty, but we have to clean up all other
		 * fields.  Beware that there might be duplicate value or "extra"
		 * pointers.
		 */
		Assert(gconf->stack == NULL);
		if (gconf->extra)
			free(gconf->extra);
		if (gconf->last_reported)	/* probably can't happen */
			free(gconf->last_reported);
		if (gconf->sourcefile)
			free(gconf->sourcefile);
		switch (gconf->vartype)
		{
			case PGC_BOOL:
				{
					struct config_bool *conf = (struct config_bool *) gconf;

					if (conf->reset_extra && conf->reset_extra != gconf->extra)
						free(conf->reset_extra);
					break;
				}
			case PGC_INT:
				{
					struct config_int *conf = (struct config_int *) gconf;

					if (conf->reset_extra && conf->reset_extra != gconf->extra)
						free(conf->reset_extra);
					break;
				}
			case PGC_REAL:
				{
					struct config_real *conf = (struct config_real *) gconf;

					if (conf->reset_extra && conf->reset_extra != gconf->extra)
						free(conf->reset_extra);
					break;
				}
			case PGC_STRING:
				{
					struct config_string *conf = (struct config_string *) gconf;

					if (*conf->variable)
						free(*conf->variable);
					if (conf->reset_val && conf->reset_val != *conf->variable)
						free(conf->reset_val);
					if (conf->reset_extra && conf->reset_extra != gconf->extra)
						free(conf->reset_extra);
					break;
				}
			case PGC_ENUM:
				{
					struct config_enum *conf = (struct config_enum *) gconf;

					if (conf->reset_extra && conf->reset_extra != gconf->extra)
						free(conf->reset_extra);
					break;
				}
		}
		/* Now we can reset the struct to PGS_S_DEFAULT state. */
		InitializeOneGUCOption(gconf);
	}

	/* First item is the length of the subsequent data */
	memcpy(&len, gucstate, sizeof(len));

	srcptr += sizeof(len);
	srcend = srcptr + len;

	/* If the GUC value check fails, we want errors to show useful context. */
	error_context_callback.callback = guc_restore_error_context_callback;
	error_context_callback.previous = error_context_stack;
	error_context_callback.arg = NULL;
	error_context_stack = &error_context_callback;

	/* Restore all the listed GUCs. */
	while (srcptr < srcend)
	{
		int			result;
		char	   *error_context_name_and_value[2];

		varname = read_gucstate(&srcptr, srcend);
		varvalue = read_gucstate(&srcptr, srcend);
		varsourcefile = read_gucstate(&srcptr, srcend);
		if (varsourcefile[0])
			read_gucstate_binary(&srcptr, srcend,
								 &varsourceline, sizeof(varsourceline));
		else
			varsourceline = 0;
		read_gucstate_binary(&srcptr, srcend,
							 &varsource, sizeof(varsource));
		read_gucstate_binary(&srcptr, srcend,
							 &varscontext, sizeof(varscontext));

		error_context_name_and_value[0] = varname;
		error_context_name_and_value[1] = varvalue;
		error_context_callback.arg = &error_context_name_and_value[0];
		result = set_config_option(varname, varvalue, varscontext, varsource,
								   GUC_ACTION_SET, true, ERROR, true);
		if (result <= 0)
			ereport(ERROR,
					(errcode(ERRCODE_INTERNAL_ERROR),
					 errmsg("parameter \"%s\" could not be set", varname)));
		if (varsourcefile[0])
			set_config_sourcefile(varname, varsourcefile, varsourceline);
		error_context_callback.arg = NULL;
	}

	error_context_stack = error_context_callback.previous;
}

/*
 * A little "long argument" simulation, although not quite GNU
 * compliant. Takes a string of the form "some-option=some value" and
 * returns name = "some_option" and value = "some value" in malloc'ed
 * storage. Note that '-' is converted to '_' in the option name. If
 * there is no '=' in the input string then value will be NULL.
 */
void
ParseLongOption(const char *string, char **name, char **value)
{
	size_t		equal_pos;
	char	   *cp;

	AssertArg(string);
	AssertArg(name);
	AssertArg(value);

	equal_pos = strcspn(string, "=");

	if (string[equal_pos] == '=')
	{
		*name = guc_malloc(FATAL, equal_pos + 1);
		strlcpy(*name, string, equal_pos + 1);

		*value = guc_strdup(FATAL, &string[equal_pos + 1]);
	}
	else
	{
		/* no equal sign in string */
		*name = guc_strdup(FATAL, string);
		*value = NULL;
	}

	for (cp = *name; *cp; cp++)
		if (*cp == '-')
			*cp = '_';
}


/*
 * Handle options fetched from pg_db_role_setting.setconfig,
 * pg_proc.proconfig, etc.  Caller must specify proper context/source/action.
 *
 * The array parameter must be an array of TEXT (it must not be NULL).
 */
void
ProcessGUCArray(ArrayType *array,
				GucContext context, GucSource source, GucAction action)
{
	int			i;

	Assert(array != NULL);
	Assert(ARR_ELEMTYPE(array) == TEXTOID);
	Assert(ARR_NDIM(array) == 1);
	Assert(ARR_LBOUND(array)[0] == 1);

	for (i = 1; i <= ARR_DIMS(array)[0]; i++)
	{
		Datum		d;
		bool		isnull;
		char	   *s;
		char	   *name;
		char	   *value;
		char	   *namecopy;
		char	   *valuecopy;

		d = array_ref(array, 1, &i,
					  -1 /* varlenarray */ ,
					  -1 /* TEXT's typlen */ ,
					  false /* TEXT's typbyval */ ,
					  TYPALIGN_INT /* TEXT's typalign */ ,
					  &isnull);

		if (isnull)
			continue;

		s = TextDatumGetCString(d);

		ParseLongOption(s, &name, &value);
		if (!value)
		{
			ereport(WARNING,
					(errcode(ERRCODE_SYNTAX_ERROR),
					 errmsg("could not parse setting for parameter \"%s\"",
							name)));
			free(name);
			continue;
		}

		/* free malloc'd strings immediately to avoid leak upon error */
		namecopy = pstrdup(name);
		free(name);
		valuecopy = pstrdup(value);
		free(value);

		(void) set_config_option(namecopy, valuecopy,
								 context, source,
								 action, true, 0, false);

		pfree(namecopy);
		pfree(valuecopy);
		pfree(s);
	}
}


/*
 * Add an entry to an option array.  The array parameter may be NULL
 * to indicate the current table entry is NULL.
 */
ArrayType *
GUCArrayAdd(ArrayType *array, const char *name, const char *value)
{
	struct config_generic *record;
	Datum		datum;
	char	   *newval;
	ArrayType  *a;

	Assert(name);
	Assert(value);

	/* test if the option is valid and we're allowed to set it */
	(void) validate_option_array_item(name, value, false);

	/* normalize name (converts obsolete GUC names to modern spellings) */
	record = find_option(name, false, true, WARNING);
	if (record)
		name = record->name;

	/* build new item for array */
	newval = psprintf("%s=%s", name, value);
	datum = CStringGetTextDatum(newval);

	if (array)
	{
		int			index;
		bool		isnull;
		int			i;

		Assert(ARR_ELEMTYPE(array) == TEXTOID);
		Assert(ARR_NDIM(array) == 1);
		Assert(ARR_LBOUND(array)[0] == 1);

		index = ARR_DIMS(array)[0] + 1; /* add after end */

		for (i = 1; i <= ARR_DIMS(array)[0]; i++)
		{
			Datum		d;
			char	   *current;

			d = array_ref(array, 1, &i,
						  -1 /* varlenarray */ ,
						  -1 /* TEXT's typlen */ ,
						  false /* TEXT's typbyval */ ,
						  TYPALIGN_INT /* TEXT's typalign */ ,
						  &isnull);
			if (isnull)
				continue;
			current = TextDatumGetCString(d);

			/* check for match up through and including '=' */
			if (strncmp(current, newval, strlen(name) + 1) == 0)
			{
				index = i;
				break;
			}
		}

		a = array_set(array, 1, &index,
					  datum,
					  false,
					  -1 /* varlena array */ ,
					  -1 /* TEXT's typlen */ ,
					  false /* TEXT's typbyval */ ,
					  TYPALIGN_INT /* TEXT's typalign */ );
	}
	else
		a = construct_array(&datum, 1,
							TEXTOID,
							-1, false, TYPALIGN_INT);

	return a;
}


/*
 * Delete an entry from an option array.  The array parameter may be NULL
 * to indicate the current table entry is NULL.  Also, if the return value
 * is NULL then a null should be stored.
 */
ArrayType *
GUCArrayDelete(ArrayType *array, const char *name)
{
	struct config_generic *record;
	ArrayType  *newarray;
	int			i;
	int			index;

	Assert(name);

	/* test if the option is valid and we're allowed to set it */
	(void) validate_option_array_item(name, NULL, false);

	/* normalize name (converts obsolete GUC names to modern spellings) */
	record = find_option(name, false, true, WARNING);
	if (record)
		name = record->name;

	/* if array is currently null, then surely nothing to delete */
	if (!array)
		return NULL;

	newarray = NULL;
	index = 1;

	for (i = 1; i <= ARR_DIMS(array)[0]; i++)
	{
		Datum		d;
		char	   *val;
		bool		isnull;

		d = array_ref(array, 1, &i,
					  -1 /* varlenarray */ ,
					  -1 /* TEXT's typlen */ ,
					  false /* TEXT's typbyval */ ,
					  TYPALIGN_INT /* TEXT's typalign */ ,
					  &isnull);
		if (isnull)
			continue;
		val = TextDatumGetCString(d);

		/* ignore entry if it's what we want to delete */
		if (strncmp(val, name, strlen(name)) == 0
			&& val[strlen(name)] == '=')
			continue;

		/* else add it to the output array */
		if (newarray)
			newarray = array_set(newarray, 1, &index,
								 d,
								 false,
								 -1 /* varlenarray */ ,
								 -1 /* TEXT's typlen */ ,
								 false /* TEXT's typbyval */ ,
								 TYPALIGN_INT /* TEXT's typalign */ );
		else
			newarray = construct_array(&d, 1,
									   TEXTOID,
									   -1, false, TYPALIGN_INT);

		index++;
	}

	return newarray;
}


/*
 * Given a GUC array, delete all settings from it that our permission
 * level allows: if superuser, delete them all; if regular user, only
 * those that are PGC_USERSET
 */
ArrayType *
GUCArrayReset(ArrayType *array)
{
	ArrayType  *newarray;
	int			i;
	int			index;

	/* if array is currently null, nothing to do */
	if (!array)
		return NULL;

	/* if we're superuser, we can delete everything, so just do it */
	if (superuser())
		return NULL;

	newarray = NULL;
	index = 1;

	for (i = 1; i <= ARR_DIMS(array)[0]; i++)
	{
		Datum		d;
		char	   *val;
		char	   *eqsgn;
		bool		isnull;

		d = array_ref(array, 1, &i,
					  -1 /* varlenarray */ ,
					  -1 /* TEXT's typlen */ ,
					  false /* TEXT's typbyval */ ,
					  TYPALIGN_INT /* TEXT's typalign */ ,
					  &isnull);
		if (isnull)
			continue;
		val = TextDatumGetCString(d);

		eqsgn = strchr(val, '=');
		*eqsgn = '\0';

		/* skip if we have permission to delete it */
		if (validate_option_array_item(val, NULL, true))
			continue;

		/* else add it to the output array */
		if (newarray)
			newarray = array_set(newarray, 1, &index,
								 d,
								 false,
								 -1 /* varlenarray */ ,
								 -1 /* TEXT's typlen */ ,
								 false /* TEXT's typbyval */ ,
								 TYPALIGN_INT /* TEXT's typalign */ );
		else
			newarray = construct_array(&d, 1,
									   TEXTOID,
									   -1, false, TYPALIGN_INT);

		index++;
		pfree(val);
	}

	return newarray;
}

/*
 * Validate a proposed option setting for GUCArrayAdd/Delete/Reset.
 *
 * name is the option name.  value is the proposed value for the Add case,
 * or NULL for the Delete/Reset cases.  If skipIfNoPermissions is true, it's
 * not an error to have no permissions to set the option.
 *
 * Returns true if OK, false if skipIfNoPermissions is true and user does not
 * have permission to change this option (all other error cases result in an
 * error being thrown).
 */
static bool
validate_option_array_item(const char *name, const char *value,
						   bool skipIfNoPermissions)

{
	struct config_generic *gconf;

	/*
	 * There are three cases to consider:
	 *
	 * name is a known GUC variable.  Check the value normally, check
	 * permissions normally (i.e., allow if variable is USERSET, or if it's
	 * SUSET and user is superuser).
	 *
	 * name is not known, but exists or can be created as a placeholder (i.e.,
	 * it has a valid custom name).  We allow this case if you're a superuser,
	 * otherwise not.  Superusers are assumed to know what they're doing. We
	 * can't allow it for other users, because when the placeholder is
	 * resolved it might turn out to be a SUSET variable;
	 * define_custom_variable assumes we checked that.
	 *
	 * name is not known and can't be created as a placeholder.  Throw error,
	 * unless skipIfNoPermissions is true, in which case return false.
	 */
	gconf = find_option(name, true, skipIfNoPermissions, ERROR);
	if (!gconf)
	{
		/* not known, failed to make a placeholder */
		return false;
	}

	if (gconf->flags & GUC_CUSTOM_PLACEHOLDER)
	{
		/*
		 * We cannot do any meaningful check on the value, so only permissions
		 * are useful to check.
		 */
		if (superuser())
			return true;
		if (skipIfNoPermissions)
			return false;
		ereport(ERROR,
				(errcode(ERRCODE_INSUFFICIENT_PRIVILEGE),
				 errmsg("permission denied to set parameter \"%s\"", name)));
	}

	/* manual permissions check so we can avoid an error being thrown */
	if (gconf->context == PGC_USERSET)
		 /* ok */ ;
	else if (gconf->context == PGC_SUSET && superuser())
		 /* ok */ ;
	else if (skipIfNoPermissions)
		return false;
	/* if a permissions error should be thrown, let set_config_option do it */

	/* test for permissions and valid option value */
	(void) set_config_option(name, value,
							 superuser() ? PGC_SUSET : PGC_USERSET,
							 PGC_S_TEST, GUC_ACTION_SET, false, 0, false);

	return true;
}


/*
 * Called by check_hooks that want to override the normal
 * ERRCODE_INVALID_PARAMETER_VALUE SQLSTATE for check hook failures.
 *
 * Note that GUC_check_errmsg() etc are just macros that result in a direct
 * assignment to the associated variables.  That is ugly, but forced by the
 * limitations of C's macro mechanisms.
 */
void
GUC_check_errcode(int sqlerrcode)
{
	GUC_check_errcode_value = sqlerrcode;
}


/*
 * Convenience functions to manage calling a variable's check_hook.
 * These mostly take care of the protocol for letting check hooks supply
 * portions of the error report on failure.
 */

static bool
call_bool_check_hook(struct config_bool *conf, bool *newval, void **extra,
					 GucSource source, int elevel)
{
	/* Quick success if no hook */
	if (!conf->check_hook)
		return true;

	/* Reset variables that might be set by hook */
	GUC_check_errcode_value = ERRCODE_INVALID_PARAMETER_VALUE;
	GUC_check_errmsg_string = NULL;
	GUC_check_errdetail_string = NULL;
	GUC_check_errhint_string = NULL;

	if (!conf->check_hook(newval, extra, source))
	{
		ereport(elevel,
				(errcode(GUC_check_errcode_value),
				 GUC_check_errmsg_string ?
				 errmsg_internal("%s", GUC_check_errmsg_string) :
				 errmsg("invalid value for parameter \"%s\": %d",
						conf->gen.name, (int) *newval),
				 GUC_check_errdetail_string ?
				 errdetail_internal("%s", GUC_check_errdetail_string) : 0,
				 GUC_check_errhint_string ?
				 errhint("%s", GUC_check_errhint_string) : 0));
		/* Flush any strings created in ErrorContext */
		FlushErrorState();
		return false;
	}

	return true;
}

static bool
call_int_check_hook(struct config_int *conf, int *newval, void **extra,
					GucSource source, int elevel)
{
	/* Quick success if no hook */
	if (!conf->check_hook)
		return true;

	/* Reset variables that might be set by hook */
	GUC_check_errcode_value = ERRCODE_INVALID_PARAMETER_VALUE;
	GUC_check_errmsg_string = NULL;
	GUC_check_errdetail_string = NULL;
	GUC_check_errhint_string = NULL;

	if (!conf->check_hook(newval, extra, source))
	{
		ereport(elevel,
				(errcode(GUC_check_errcode_value),
				 GUC_check_errmsg_string ?
				 errmsg_internal("%s", GUC_check_errmsg_string) :
				 errmsg("invalid value for parameter \"%s\": %d",
						conf->gen.name, *newval),
				 GUC_check_errdetail_string ?
				 errdetail_internal("%s", GUC_check_errdetail_string) : 0,
				 GUC_check_errhint_string ?
				 errhint("%s", GUC_check_errhint_string) : 0));
		/* Flush any strings created in ErrorContext */
		FlushErrorState();
		return false;
	}

	return true;
}

static bool
call_real_check_hook(struct config_real *conf, double *newval, void **extra,
					 GucSource source, int elevel)
{
	/* Quick success if no hook */
	if (!conf->check_hook)
		return true;

	/* Reset variables that might be set by hook */
	GUC_check_errcode_value = ERRCODE_INVALID_PARAMETER_VALUE;
	GUC_check_errmsg_string = NULL;
	GUC_check_errdetail_string = NULL;
	GUC_check_errhint_string = NULL;

	if (!conf->check_hook(newval, extra, source))
	{
		ereport(elevel,
				(errcode(GUC_check_errcode_value),
				 GUC_check_errmsg_string ?
				 errmsg_internal("%s", GUC_check_errmsg_string) :
				 errmsg("invalid value for parameter \"%s\": %g",
						conf->gen.name, *newval),
				 GUC_check_errdetail_string ?
				 errdetail_internal("%s", GUC_check_errdetail_string) : 0,
				 GUC_check_errhint_string ?
				 errhint("%s", GUC_check_errhint_string) : 0));
		/* Flush any strings created in ErrorContext */
		FlushErrorState();
		return false;
	}

	return true;
}

static bool
call_string_check_hook(struct config_string *conf, char **newval, void **extra,
					   GucSource source, int elevel)
{
	volatile bool result = true;

	/* Quick success if no hook */
	if (!conf->check_hook)
		return true;

	/*
	 * If elevel is ERROR, or if the check_hook itself throws an elog
	 * (undesirable, but not always avoidable), make sure we don't leak the
	 * already-malloc'd newval string.
	 */
	PG_TRY();
	{
		/* Reset variables that might be set by hook */
		GUC_check_errcode_value = ERRCODE_INVALID_PARAMETER_VALUE;
		GUC_check_errmsg_string = NULL;
		GUC_check_errdetail_string = NULL;
		GUC_check_errhint_string = NULL;

		if (!conf->check_hook(newval, extra, source))
		{
			ereport(elevel,
					(errcode(GUC_check_errcode_value),
					 GUC_check_errmsg_string ?
					 errmsg_internal("%s", GUC_check_errmsg_string) :
					 errmsg("invalid value for parameter \"%s\": \"%s\"",
							conf->gen.name, *newval ? *newval : ""),
					 GUC_check_errdetail_string ?
					 errdetail_internal("%s", GUC_check_errdetail_string) : 0,
					 GUC_check_errhint_string ?
					 errhint("%s", GUC_check_errhint_string) : 0));
			/* Flush any strings created in ErrorContext */
			FlushErrorState();
			result = false;
		}
	}
	PG_CATCH();
	{
		free(*newval);
		PG_RE_THROW();
	}
	PG_END_TRY();

	return result;
}

static bool
call_enum_check_hook(struct config_enum *conf, int *newval, void **extra,
					 GucSource source, int elevel)
{
	/* Quick success if no hook */
	if (!conf->check_hook)
		return true;

	/* Reset variables that might be set by hook */
	GUC_check_errcode_value = ERRCODE_INVALID_PARAMETER_VALUE;
	GUC_check_errmsg_string = NULL;
	GUC_check_errdetail_string = NULL;
	GUC_check_errhint_string = NULL;

	if (!conf->check_hook(newval, extra, source))
	{
		ereport(elevel,
				(errcode(GUC_check_errcode_value),
				 GUC_check_errmsg_string ?
				 errmsg_internal("%s", GUC_check_errmsg_string) :
				 errmsg("invalid value for parameter \"%s\": \"%s\"",
						conf->gen.name,
						config_enum_lookup_by_value(conf, *newval)),
				 GUC_check_errdetail_string ?
				 errdetail_internal("%s", GUC_check_errdetail_string) : 0,
				 GUC_check_errhint_string ?
				 errhint("%s", GUC_check_errhint_string) : 0));
		/* Flush any strings created in ErrorContext */
		FlushErrorState();
		return false;
	}

	return true;
}


/*
 * check_hook, assign_hook and show_hook subroutines
 */

static bool
check_wal_consistency_checking(char **newval, void **extra, GucSource source)
{
	char	   *rawstring;
	List	   *elemlist;
	ListCell   *l;
	bool		newwalconsistency[RM_MAX_ID + 1];

	/* Initialize the array */
	MemSet(newwalconsistency, 0, (RM_MAX_ID + 1) * sizeof(bool));

	/* Need a modifiable copy of string */
	rawstring = pstrdup(*newval);

	/* Parse string into list of identifiers */
	if (!SplitIdentifierString(rawstring, ',', &elemlist))
	{
		/* syntax error in list */
		GUC_check_errdetail("List syntax is invalid.");
		pfree(rawstring);
		list_free(elemlist);
		return false;
	}

	foreach(l, elemlist)
	{
		char	   *tok = (char *) lfirst(l);
		bool		found = false;
		int			rmid;

		/* Check for 'all'. */
		if (pg_strcasecmp(tok, "all") == 0)
		{
			for (rmid = 0; rmid <= RM_MAX_ID; rmid++)
				if (RmgrIdExists(rmid) && GetRmgr(rmid).rm_mask != NULL)
					newwalconsistency[rmid] = true;
			found = true;
		}
		else
		{
			/*
			 * Check if the token matches with any individual resource
			 * manager.
			 */
			for (rmid = 0; rmid <= RM_MAX_ID; rmid++)
			{
				if (RmgrIdExists(rmid) && GetRmgr(rmid).rm_mask != NULL &&
					pg_strcasecmp(tok, GetRmgr(rmid).rm_name) == 0)
				{
					newwalconsistency[rmid] = true;
					found = true;
				}
			}
		}

		/* If a valid resource manager is found, check for the next one. */
		if (!found)
		{
			/*
			 * Perhaps it's a custom resource manager. If so, defer checking
			 * until InitializeWalConsistencyChecking().
			 */
			if (!process_shared_preload_libraries_done)
			{
				check_wal_consistency_checking_deferred = true;
			}
			else
			{
				GUC_check_errdetail("Unrecognized key word: \"%s\".", tok);
				pfree(rawstring);
				list_free(elemlist);
				return false;
			}
		}
	}

	pfree(rawstring);
	list_free(elemlist);

	/* assign new value */
	*extra = guc_malloc(ERROR, (RM_MAX_ID + 1) * sizeof(bool));
	memcpy(*extra, newwalconsistency, (RM_MAX_ID + 1) * sizeof(bool));
	return true;
}

static void
assign_wal_consistency_checking(const char *newval, void *extra)
{
	/*
	 * If some checks were deferred, it's possible that the checks will fail
	 * later during InitializeWalConsistencyChecking(). But in that case, the
	 * postmaster will exit anyway, so it's safe to proceed with the
	 * assignment.
	 *
	 * Any built-in resource managers specified are assigned immediately,
	 * which affects WAL created before shared_preload_libraries are
	 * processed. Any custom resource managers specified won't be assigned
	 * until after shared_preload_libraries are processed, but that's OK
	 * because WAL for a custom resource manager can't be written before the
	 * module is loaded anyway.
	 */
	wal_consistency_checking = extra;
}

static bool
check_log_destination(char **newval, void **extra, GucSource source)
{
	char	   *rawstring;
	List	   *elemlist;
	ListCell   *l;
	int			newlogdest = 0;
	int		   *myextra;

	/* Need a modifiable copy of string */
	rawstring = pstrdup(*newval);

	/* Parse string into list of identifiers */
	if (!SplitIdentifierString(rawstring, ',', &elemlist))
	{
		/* syntax error in list */
		GUC_check_errdetail("List syntax is invalid.");
		pfree(rawstring);
		list_free(elemlist);
		return false;
	}

	foreach(l, elemlist)
	{
		char	   *tok = (char *) lfirst(l);

		if (pg_strcasecmp(tok, "stderr") == 0)
			newlogdest |= LOG_DESTINATION_STDERR;
		else if (pg_strcasecmp(tok, "csvlog") == 0)
			newlogdest |= LOG_DESTINATION_CSVLOG;
		else if (pg_strcasecmp(tok, "jsonlog") == 0)
			newlogdest |= LOG_DESTINATION_JSONLOG;
#ifdef HAVE_SYSLOG
		else if (pg_strcasecmp(tok, "syslog") == 0)
			newlogdest |= LOG_DESTINATION_SYSLOG;
#endif
#ifdef WIN32
		else if (pg_strcasecmp(tok, "eventlog") == 0)
			newlogdest |= LOG_DESTINATION_EVENTLOG;
#endif
		else
		{
			GUC_check_errdetail("Unrecognized key word: \"%s\".", tok);
			pfree(rawstring);
			list_free(elemlist);
			return false;
		}
	}

	pfree(rawstring);
	list_free(elemlist);

	myextra = (int *) guc_malloc(ERROR, sizeof(int));
	*myextra = newlogdest;
	*extra = (void *) myextra;

	return true;
}

static void
assign_log_destination(const char *newval, void *extra)
{
	Log_destination = *((int *) extra);
}

static void
assign_syslog_facility(int newval, void *extra)
{
#ifdef HAVE_SYSLOG
	set_syslog_parameters(syslog_ident_str ? syslog_ident_str : "postgres",
						  newval);
#endif
	/* Without syslog support, just ignore it */
}

static void
assign_syslog_ident(const char *newval, void *extra)
{
#ifdef HAVE_SYSLOG
	set_syslog_parameters(newval, syslog_facility);
#endif
	/* Without syslog support, it will always be set to "none", so ignore */
}


static void
assign_session_replication_role(int newval, void *extra)
{
	/*
	 * Must flush the plan cache when changing replication role; but don't
	 * flush unnecessarily.
	 */
	if (SessionReplicationRole != newval)
		ResetPlanCache();
}

static bool
check_temp_buffers(int *newval, void **extra, GucSource source)
{
	/*
	 * Once local buffers have been initialized, it's too late to change this.
	 * However, if this is only a test call, allow it.
	 */
	if (source != PGC_S_TEST && NLocBuffer && NLocBuffer != *newval)
	{
		GUC_check_errdetail("\"temp_buffers\" cannot be changed after any temporary tables have been accessed in the session.");
		return false;
	}
	return true;
}

static bool
check_bonjour(bool *newval, void **extra, GucSource source)
{
#ifndef USE_BONJOUR
	if (*newval)
	{
		GUC_check_errmsg("Bonjour is not supported by this build");
		return false;
	}
#endif
	return true;
}

static bool
check_ssl(bool *newval, void **extra, GucSource source)
{
#ifndef USE_SSL
	if (*newval)
	{
		GUC_check_errmsg("SSL is not supported by this build");
		return false;
	}
#endif
	return true;
}

static bool
check_stage_log_stats(bool *newval, void **extra, GucSource source)
{
	if (*newval && log_statement_stats)
	{
		GUC_check_errdetail("Cannot enable parameter when \"log_statement_stats\" is true.");
		return false;
	}
	return true;
}

static bool
check_log_stats(bool *newval, void **extra, GucSource source)
{
	if (*newval &&
		(log_parser_stats || log_planner_stats || log_executor_stats))
	{
		GUC_check_errdetail("Cannot enable \"log_statement_stats\" when "
							"\"log_parser_stats\", \"log_planner_stats\", "
							"or \"log_executor_stats\" is true.");
		return false;
	}
	return true;
}

static bool
check_canonical_path(char **newval, void **extra, GucSource source)
{
	/*
	 * Since canonicalize_path never enlarges the string, we can just modify
	 * newval in-place.  But watch out for NULL, which is the default value
	 * for external_pid_file.
	 */
	if (*newval)
		canonicalize_path(*newval);
	return true;
}

static bool
check_timezone_abbreviations(char **newval, void **extra, GucSource source)
{
	/*
	 * The boot_val given above for timezone_abbreviations is NULL. When we
	 * see this we just do nothing.  If this value isn't overridden from the
	 * config file then pg_timezone_abbrev_initialize() will eventually
	 * replace it with "Default".  This hack has two purposes: to avoid
	 * wasting cycles loading values that might soon be overridden from the
	 * config file, and to avoid trying to read the timezone abbrev files
	 * during InitializeGUCOptions().  The latter doesn't work in an
	 * EXEC_BACKEND subprocess because my_exec_path hasn't been set yet and so
	 * we can't locate PGSHAREDIR.
	 */
	if (*newval == NULL)
	{
		Assert(source == PGC_S_DEFAULT);
		return true;
	}

	/* OK, load the file and produce a malloc'd TimeZoneAbbrevTable */
	*extra = load_tzoffsets(*newval);

	/* tzparser.c returns NULL on failure, reporting via GUC_check_errmsg */
	if (!*extra)
		return false;

	return true;
}

static void
assign_timezone_abbreviations(const char *newval, void *extra)
{
	/* Do nothing for the boot_val default of NULL */
	if (!extra)
		return;

	InstallTimeZoneAbbrevs((TimeZoneAbbrevTable *) extra);
}

/*
 * pg_timezone_abbrev_initialize --- set default value if not done already
 *
 * This is called after initial loading of postgresql.conf.  If no
 * timezone_abbreviations setting was found therein, select default.
 * If a non-default value is already installed, nothing will happen.
 *
 * This can also be called from ProcessConfigFile to establish the default
 * value after a postgresql.conf entry for it is removed.
 */
static void
pg_timezone_abbrev_initialize(void)
{
	SetConfigOption("timezone_abbreviations", "Default",
					PGC_POSTMASTER, PGC_S_DYNAMIC_DEFAULT);
}

static const char *
show_archive_command(void)
{
	if (XLogArchivingActive())
		return XLogArchiveCommand;
	else
		return "(disabled)";
}

static void
assign_tcp_keepalives_idle(int newval, void *extra)
{
	/*
	 * The kernel API provides no way to test a value without setting it; and
	 * once we set it we might fail to unset it.  So there seems little point
	 * in fully implementing the check-then-assign GUC API for these
	 * variables.  Instead we just do the assignment on demand.  pqcomm.c
	 * reports any problems via ereport(LOG).
	 *
	 * This approach means that the GUC value might have little to do with the
	 * actual kernel value, so we use a show_hook that retrieves the kernel
	 * value rather than trusting GUC's copy.
	 */
	(void) pq_setkeepalivesidle(newval, MyProcPort);
}

static const char *
show_tcp_keepalives_idle(void)
{
	/* See comments in assign_tcp_keepalives_idle */
	static char nbuf[16];

	snprintf(nbuf, sizeof(nbuf), "%d", pq_getkeepalivesidle(MyProcPort));
	return nbuf;
}

static void
assign_tcp_keepalives_interval(int newval, void *extra)
{
	/* See comments in assign_tcp_keepalives_idle */
	(void) pq_setkeepalivesinterval(newval, MyProcPort);
}

static const char *
show_tcp_keepalives_interval(void)
{
	/* See comments in assign_tcp_keepalives_idle */
	static char nbuf[16];

	snprintf(nbuf, sizeof(nbuf), "%d", pq_getkeepalivesinterval(MyProcPort));
	return nbuf;
}

static void
assign_tcp_keepalives_count(int newval, void *extra)
{
	/* See comments in assign_tcp_keepalives_idle */
	(void) pq_setkeepalivescount(newval, MyProcPort);
}

static const char *
show_tcp_keepalives_count(void)
{
	/* See comments in assign_tcp_keepalives_idle */
	static char nbuf[16];

	snprintf(nbuf, sizeof(nbuf), "%d", pq_getkeepalivescount(MyProcPort));
	return nbuf;
}

static void
assign_tcp_user_timeout(int newval, void *extra)
{
	/* See comments in assign_tcp_keepalives_idle */
	(void) pq_settcpusertimeout(newval, MyProcPort);
}

static const char *
show_tcp_user_timeout(void)
{
	/* See comments in assign_tcp_keepalives_idle */
	static char nbuf[16];

	snprintf(nbuf, sizeof(nbuf), "%d", pq_gettcpusertimeout(MyProcPort));
	return nbuf;
}

static bool
check_maxconnections(int *newval, void **extra, GucSource source)
{
	if (*newval + autovacuum_max_workers + 1 +
		max_worker_processes + max_wal_senders > MAX_BACKENDS)
		return false;
	return true;
}

static bool
check_autovacuum_max_workers(int *newval, void **extra, GucSource source)
{
	if (MaxConnections + *newval + 1 +
		max_worker_processes + max_wal_senders > MAX_BACKENDS)
		return false;
	return true;
}

static bool
check_max_wal_senders(int *newval, void **extra, GucSource source)
{
	if (MaxConnections + autovacuum_max_workers + 1 +
		max_worker_processes + *newval > MAX_BACKENDS)
		return false;
	return true;
}

static bool
check_autovacuum_work_mem(int *newval, void **extra, GucSource source)
{
	/*
	 * -1 indicates fallback.
	 *
	 * If we haven't yet changed the boot_val default of -1, just let it be.
	 * Autovacuum will look to maintenance_work_mem instead.
	 */
	if (*newval == -1)
		return true;

	/*
	 * We clamp manually-set values to at least 1MB.  Since
	 * maintenance_work_mem is always set to at least this value, do the same
	 * here.
	 */
	if (*newval < 1024)
		*newval = 1024;

	return true;
}

static bool
check_max_worker_processes(int *newval, void **extra, GucSource source)
{
	if (MaxConnections + autovacuum_max_workers + 1 +
		*newval + max_wal_senders > MAX_BACKENDS)
		return false;
	return true;
}

static bool
check_effective_io_concurrency(int *newval, void **extra, GucSource source)
{
#ifndef USE_PREFETCH
	if (*newval != 0)
	{
		GUC_check_errdetail("effective_io_concurrency must be set to 0 on platforms that lack posix_fadvise().");
		return false;
	}
#endif							/* USE_PREFETCH */
	return true;
}

static bool
check_maintenance_io_concurrency(int *newval, void **extra, GucSource source)
{
#ifndef USE_PREFETCH
	if (*newval != 0)
	{
		GUC_check_errdetail("maintenance_io_concurrency must be set to 0 on platforms that lack posix_fadvise().");
		return false;
	}
#endif							/* USE_PREFETCH */
	return true;
}

static bool
check_huge_page_size(int *newval, void **extra, GucSource source)
{
#if !(defined(MAP_HUGE_MASK) && defined(MAP_HUGE_SHIFT))
	/* Recent enough Linux only, for now.  See GetHugePageSize(). */
	if (*newval != 0)
	{
		GUC_check_errdetail("huge_page_size must be 0 on this platform.");
		return false;
	}
#endif
	return true;
}

static bool
check_client_connection_check_interval(int *newval, void **extra, GucSource source)
{
	if (!WaitEventSetCanReportClosed() && *newval != 0)
	{
		GUC_check_errdetail("client_connection_check_interval must be set to 0 on this platform");
		return false;
	}
	return true;
}

static void
assign_maintenance_io_concurrency(int newval, void *extra)
{
#ifdef USE_PREFETCH
	/*
	 * Reconfigure recovery prefetching, because a setting it depends on
	 * changed.
	 */
	maintenance_io_concurrency = newval;
	if (AmStartupProcess())
		XLogPrefetchReconfigure();
#endif
}

static bool
check_application_name(char **newval, void **extra, GucSource source)
{
	/* Only allow clean ASCII chars in the application name */
	pg_clean_ascii(*newval);

	return true;
}

static void
assign_application_name(const char *newval, void *extra)
{
	/* Update the pg_stat_activity view */
	pgstat_report_appname(newval);
}

static bool
check_cluster_name(char **newval, void **extra, GucSource source)
{
	/* Only allow clean ASCII chars in the cluster name */
	pg_clean_ascii(*newval);

	return true;
}

static const char *
show_unix_socket_permissions(void)
{
	static char buf[12];

	snprintf(buf, sizeof(buf), "%04o", Unix_socket_permissions);
	return buf;
}

static const char *
show_log_file_mode(void)
{
	static char buf[12];

	snprintf(buf, sizeof(buf), "%04o", Log_file_mode);
	return buf;
}

static const char *
show_data_directory_mode(void)
{
	static char buf[12];

	snprintf(buf, sizeof(buf), "%04o", data_directory_mode);
	return buf;
}

static const char *
show_in_hot_standby(void)
{
	/*
	 * We display the actual state based on shared memory, so that this GUC
	 * reports up-to-date state if examined intra-query.  The underlying
	 * variable in_hot_standby changes only when we transmit a new value to
	 * the client.
	 */
	return RecoveryInProgress() ? "on" : "off";
}

/*
 * We split the input string, where commas separate function names
 * and certain whitespace chars are ignored, into a \0-separated (and
 * \0\0-terminated) list of function names.  This formulation allows
 * easy scanning when an error is thrown while avoiding the use of
 * non-reentrant strtok(), as well as keeping the output data in a
 * single palloc() chunk.
 */
static bool
check_backtrace_functions(char **newval, void **extra, GucSource source)
{
	int			newvallen = strlen(*newval);
	char	   *someval;
	int			validlen;
	int			i;
	int			j;

	/*
	 * Allow characters that can be C identifiers and commas as separators, as
	 * well as some whitespace for readability.
	 */
	validlen = strspn(*newval,
					  "0123456789_"
					  "abcdefghijklmnopqrstuvwxyz"
					  "ABCDEFGHIJKLMNOPQRSTUVWXYZ"
					  ", \n\t");
	if (validlen != newvallen)
	{
		GUC_check_errdetail("invalid character");
		return false;
	}

	if (*newval[0] == '\0')
	{
		*extra = NULL;
		return true;
	}

	/*
	 * Allocate space for the output and create the copy.  We could discount
	 * whitespace chars to save some memory, but it doesn't seem worth the
	 * trouble.
	 */
	someval = guc_malloc(ERROR, newvallen + 1 + 1);
	for (i = 0, j = 0; i < newvallen; i++)
	{
		if ((*newval)[i] == ',')
			someval[j++] = '\0';	/* next item */
		else if ((*newval)[i] == ' ' ||
				 (*newval)[i] == '\n' ||
				 (*newval)[i] == '\t')
			;					/* ignore these */
		else
			someval[j++] = (*newval)[i];	/* copy anything else */
	}

	/* two \0s end the setting */
	someval[j] = '\0';
	someval[j + 1] = '\0';

	*extra = someval;
	return true;
}

static void
assign_backtrace_functions(const char *newval, void *extra)
{
	backtrace_symbol_list = (char *) extra;
}

static bool
check_recovery_target_timeline(char **newval, void **extra, GucSource source)
{
	RecoveryTargetTimeLineGoal rttg;
	RecoveryTargetTimeLineGoal *myextra;

	if (strcmp(*newval, "current") == 0)
		rttg = RECOVERY_TARGET_TIMELINE_CONTROLFILE;
	else if (strcmp(*newval, "latest") == 0)
		rttg = RECOVERY_TARGET_TIMELINE_LATEST;
	else
	{
		rttg = RECOVERY_TARGET_TIMELINE_NUMERIC;

		errno = 0;
		strtoul(*newval, NULL, 0);
		if (errno == EINVAL || errno == ERANGE)
		{
			GUC_check_errdetail("recovery_target_timeline is not a valid number.");
			return false;
		}
	}

	myextra = (RecoveryTargetTimeLineGoal *) guc_malloc(ERROR, sizeof(RecoveryTargetTimeLineGoal));
	*myextra = rttg;
	*extra = (void *) myextra;

	return true;
}

static void
assign_recovery_target_timeline(const char *newval, void *extra)
{
	recoveryTargetTimeLineGoal = *((RecoveryTargetTimeLineGoal *) extra);
	if (recoveryTargetTimeLineGoal == RECOVERY_TARGET_TIMELINE_NUMERIC)
		recoveryTargetTLIRequested = (TimeLineID) strtoul(newval, NULL, 0);
	else
		recoveryTargetTLIRequested = 0;
}

/*
 * Recovery target settings: Only one of the several recovery_target* settings
 * may be set.  Setting a second one results in an error.  The global variable
 * recoveryTarget tracks which kind of recovery target was chosen.  Other
 * variables store the actual target value (for example a string or a xid).
 * The assign functions of the parameters check whether a competing parameter
 * was already set.  But we want to allow setting the same parameter multiple
 * times.  We also want to allow unsetting a parameter and setting a different
 * one, so we unset recoveryTarget when the parameter is set to an empty
 * string.
 */

static void
pg_attribute_noreturn()
error_multiple_recovery_targets(void)
{
	ereport(ERROR,
			(errcode(ERRCODE_INVALID_PARAMETER_VALUE),
			 errmsg("multiple recovery targets specified"),
			 errdetail("At most one of recovery_target, recovery_target_lsn, recovery_target_name, recovery_target_time, recovery_target_xid may be set.")));
}

static bool
check_recovery_target(char **newval, void **extra, GucSource source)
{
	if (strcmp(*newval, "immediate") != 0 && strcmp(*newval, "") != 0)
	{
		GUC_check_errdetail("The only allowed value is \"immediate\".");
		return false;
	}
	return true;
}

static void
assign_recovery_target(const char *newval, void *extra)
{
	if (recoveryTarget != RECOVERY_TARGET_UNSET &&
		recoveryTarget != RECOVERY_TARGET_IMMEDIATE)
		error_multiple_recovery_targets();

	if (newval && strcmp(newval, "") != 0)
		recoveryTarget = RECOVERY_TARGET_IMMEDIATE;
	else
		recoveryTarget = RECOVERY_TARGET_UNSET;
}

static bool
check_recovery_target_xid(char **newval, void **extra, GucSource source)
{
	if (strcmp(*newval, "") != 0)
	{
		TransactionId xid;
		TransactionId *myextra;

		errno = 0;
		xid = (TransactionId) strtou64(*newval, NULL, 0);
		if (errno == EINVAL || errno == ERANGE)
			return false;

		myextra = (TransactionId *) guc_malloc(ERROR, sizeof(TransactionId));
		*myextra = xid;
		*extra = (void *) myextra;
	}
	return true;
}

static void
assign_recovery_target_xid(const char *newval, void *extra)
{
	if (recoveryTarget != RECOVERY_TARGET_UNSET &&
		recoveryTarget != RECOVERY_TARGET_XID)
		error_multiple_recovery_targets();

	if (newval && strcmp(newval, "") != 0)
	{
		recoveryTarget = RECOVERY_TARGET_XID;
		recoveryTargetXid = *((TransactionId *) extra);
	}
	else
		recoveryTarget = RECOVERY_TARGET_UNSET;
}

/*
 * The interpretation of the recovery_target_time string can depend on the
 * time zone setting, so we need to wait until after all GUC processing is
 * done before we can do the final parsing of the string.  This check function
 * only does a parsing pass to catch syntax errors, but we store the string
 * and parse it again when we need to use it.
 */
static bool
check_recovery_target_time(char **newval, void **extra, GucSource source)
{
	if (strcmp(*newval, "") != 0)
	{
		/* reject some special values */
		if (strcmp(*newval, "now") == 0 ||
			strcmp(*newval, "today") == 0 ||
			strcmp(*newval, "tomorrow") == 0 ||
			strcmp(*newval, "yesterday") == 0)
		{
			return false;
		}

		/*
		 * parse timestamp value (see also timestamptz_in())
		 */
		{
			char	   *str = *newval;
			fsec_t		fsec;
			struct pg_tm tt,
					   *tm = &tt;
			int			tz;
			int			dtype;
			int			nf;
			int			dterr;
			char	   *field[MAXDATEFIELDS];
			int			ftype[MAXDATEFIELDS];
			char		workbuf[MAXDATELEN + MAXDATEFIELDS];
			TimestampTz timestamp;

			dterr = ParseDateTime(str, workbuf, sizeof(workbuf),
								  field, ftype, MAXDATEFIELDS, &nf);
			if (dterr == 0)
				dterr = DecodeDateTime(field, ftype, nf, &dtype, tm, &fsec, &tz);
			if (dterr != 0)
				return false;
			if (dtype != DTK_DATE)
				return false;

			if (tm2timestamp(tm, fsec, &tz, &timestamp) != 0)
			{
				GUC_check_errdetail("timestamp out of range: \"%s\"", str);
				return false;
			}
		}
	}
	return true;
}

static void
assign_recovery_target_time(const char *newval, void *extra)
{
	if (recoveryTarget != RECOVERY_TARGET_UNSET &&
		recoveryTarget != RECOVERY_TARGET_TIME)
		error_multiple_recovery_targets();

	if (newval && strcmp(newval, "") != 0)
		recoveryTarget = RECOVERY_TARGET_TIME;
	else
		recoveryTarget = RECOVERY_TARGET_UNSET;
}

static bool
check_recovery_target_name(char **newval, void **extra, GucSource source)
{
	/* Use the value of newval directly */
	if (strlen(*newval) >= MAXFNAMELEN)
	{
		GUC_check_errdetail("%s is too long (maximum %d characters).",
							"recovery_target_name", MAXFNAMELEN - 1);
		return false;
	}
	return true;
}

static void
assign_recovery_target_name(const char *newval, void *extra)
{
	if (recoveryTarget != RECOVERY_TARGET_UNSET &&
		recoveryTarget != RECOVERY_TARGET_NAME)
		error_multiple_recovery_targets();

	if (newval && strcmp(newval, "") != 0)
	{
		recoveryTarget = RECOVERY_TARGET_NAME;
		recoveryTargetName = newval;
	}
	else
		recoveryTarget = RECOVERY_TARGET_UNSET;
}

static bool
check_recovery_target_lsn(char **newval, void **extra, GucSource source)
{
	if (strcmp(*newval, "") != 0)
	{
		XLogRecPtr	lsn;
		XLogRecPtr *myextra;
		bool		have_error = false;

		lsn = pg_lsn_in_internal(*newval, &have_error);
		if (have_error)
			return false;

		myextra = (XLogRecPtr *) guc_malloc(ERROR, sizeof(XLogRecPtr));
		*myextra = lsn;
		*extra = (void *) myextra;
	}
	return true;
}

static void
assign_recovery_target_lsn(const char *newval, void *extra)
{
	if (recoveryTarget != RECOVERY_TARGET_UNSET &&
		recoveryTarget != RECOVERY_TARGET_LSN)
		error_multiple_recovery_targets();

	if (newval && strcmp(newval, "") != 0)
	{
		recoveryTarget = RECOVERY_TARGET_LSN;
		recoveryTargetLSN = *((XLogRecPtr *) extra);
	}
	else
		recoveryTarget = RECOVERY_TARGET_UNSET;
}

static bool
check_primary_slot_name(char **newval, void **extra, GucSource source)
{
	if (*newval && strcmp(*newval, "") != 0 &&
		!ReplicationSlotValidateName(*newval, WARNING))
		return false;

	return true;
}

static bool
check_default_with_oids(bool *newval, void **extra, GucSource source)
{
	if (*newval)
	{
		/* check the GUC's definition for an explanation */
		GUC_check_errcode(ERRCODE_FEATURE_NOT_SUPPORTED);
		GUC_check_errmsg("tables declared WITH OIDS are not supported");

		return false;
	}

	return true;
}

#include "guc-file.c"<|MERGE_RESOLUTION|>--- conflicted
+++ resolved
@@ -41,12 +41,9 @@
 #include "access/twophase.h"
 #include "access/xact.h"
 #include "access/xlog_internal.h"
-<<<<<<< HEAD
-#include "catalog/ag_graph_fn.h"
-=======
 #include "access/xlogprefetcher.h"
 #include "access/xlogrecovery.h"
->>>>>>> adadae45
+#include "catalog/ag_graph_fn.h"
 #include "catalog/namespace.h"
 #include "catalog/objectaccess.h"
 #include "catalog/pg_authid.h"
@@ -1223,25 +1220,25 @@
 		NULL, NULL, NULL
 	},
 	{
-<<<<<<< HEAD
 		{"enable_eager", PGC_USERSET, QUERY_TUNING_METHOD,
 			gettext_noop("Enables the planner's use of eager plans."),
 			NULL
 		},
 		&enable_eager,
-=======
+		true,
+		NULL, NULL, NULL
+	},
+	{
 		{"enable_group_by_reordering", PGC_USERSET, QUERY_TUNING_METHOD,
 			gettext_noop("enable reordering of GROUP BY key"),
 			NULL,
 			GUC_EXPLAIN
 		},
 		&enable_group_by_reordering,
->>>>>>> adadae45
 		true,
 		NULL, NULL, NULL
 	},
 	{
-<<<<<<< HEAD
 		{"enable_multiple_update", PGC_USERSET, QUERY_TUNING_METHOD,
 			gettext_noop("Enables multiple update on the same graph element."),
 			NULL
@@ -1251,7 +1248,7 @@
 		NULL, NULL, NULL
 	},
 	{
-		{"auto_gather_graphmeta", PGC_SUSET, STATS_COLLECTOR,
+		{"auto_gather_graphmeta", PGC_SUSET, STATS_CUMULATIVE,
 			gettext_noop("Enables auto gather graph meta data."),
 			NULL
 		},
@@ -1260,8 +1257,6 @@
 		NULL, NULL, NULL
 	},
 	{
-=======
->>>>>>> adadae45
 		{"geqo", PGC_USERSET, QUERY_TUNING_GEQO,
 			gettext_noop("Enables genetic query optimization."),
 			gettext_noop("This algorithm attempts to do planning without "
