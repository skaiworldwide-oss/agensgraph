--- conflicted
+++ resolved
@@ -380,6 +380,7 @@
 #enable_material = on
 #enable_memoize = on
 #enable_mergejoin = on
+#enable_multiple_update = off
 #enable_nestloop = on
 #enable_parallel_append = on
 #enable_parallel_hash = on
@@ -389,11 +390,8 @@
 #enable_seqscan = on
 #enable_sort = on
 #enable_tidscan = on
-<<<<<<< HEAD
+#enable_group_by_reordering = on
 #enable_eager = off
-=======
-#enable_group_by_reordering = on
->>>>>>> adadae45
 
 # - Planner Cost Constants -
 
@@ -625,7 +623,7 @@
 #track_wal_io_timing = off
 #track_functions = none			# none, pl, all
 #stats_fetch_consistency = cache
-
+#auto_gather_graphmeta = off
 
 # - Monitoring -
 
@@ -686,6 +684,7 @@
 					#   warning
 					#   error
 #search_path = '"$user", public'	# schema names
+#graph_path = ''                    # graph/schema names
 #row_security = on
 #default_table_access_method = 'heap'
 #default_tablespace = ''		# a tablespace name, '' uses the default
@@ -711,6 +710,7 @@
 #xmlbinary = 'base64'
 #xmloption = 'content'
 #gin_pending_list_limit = 4MB
+#cypher_allow_unsafe_ddl = off
 
 # - Locale and Formatting -
 
@@ -784,6 +784,7 @@
 # - Other Platforms and Clients -
 
 #transform_null_equals = off
+#allow_null_properties = off
 
 
 #------------------------------------------------------------------------------
