/*-------------------------------------------------------------------------
 *
 * llvmjit_expr.c
 *	  JIT compile expressions.
 *
 * Portions Copyright (c) 1996-2022, PostgreSQL Global Development Group
 * Portions Copyright (c) 1994, Regents of the University of California
 *
 *
 * IDENTIFICATION
 *	  src/backend/jit/llvm/llvmjit_expr.c
 *
 *-------------------------------------------------------------------------
 */

#include "postgres.h"

#include <llvm-c/Core.h>
#include <llvm-c/Target.h>

#include "access/htup_details.h"
#include "access/nbtree.h"
#include "catalog/objectaccess.h"
#include "catalog/pg_type.h"
#include "executor/execExpr.h"
#include "executor/execdebug.h"
#include "executor/nodeAgg.h"
#include "executor/nodeSubplan.h"
#include "funcapi.h"
#include "jit/llvmjit.h"
#include "jit/llvmjit_emit.h"
#include "miscadmin.h"
#include "nodes/makefuncs.h"
#include "nodes/nodeFuncs.h"
#include "parser/parse_coerce.h"
#include "parser/parsetree.h"
#include "pgstat.h"
#include "utils/acl.h"
#include "utils/builtins.h"
#include "utils/date.h"
#include "utils/fmgrtab.h"
#include "utils/lsyscache.h"
#include "utils/memutils.h"
#include "utils/timestamp.h"
#include "utils/typcache.h"
#include "utils/xml.h"

typedef struct CompiledExprState
{
	LLVMJitContext *context;
	const char *funcname;
} CompiledExprState;


static Datum ExecRunCompiledExpr(ExprState *state, ExprContext *econtext, bool *isNull);

static LLVMValueRef BuildV1Call(LLVMJitContext *context, LLVMBuilderRef b,
								LLVMModuleRef mod, FunctionCallInfo fcinfo,
								LLVMValueRef *v_fcinfo_isnull);
static LLVMValueRef build_EvalXFuncInt(LLVMBuilderRef b, LLVMModuleRef mod,
									   const char *funcname,
									   LLVMValueRef v_state,
									   ExprEvalStep *op,
									   int natts, LLVMValueRef *v_args);
static LLVMValueRef create_LifetimeEnd(LLVMModuleRef mod);

/* macro making it easier to call ExecEval* functions */
#define build_EvalXFunc(b, mod, funcname, v_state, op, ...) \
	build_EvalXFuncInt(b, mod, funcname, v_state, op, \
					   lengthof(((LLVMValueRef[]){__VA_ARGS__})), \
					   ((LLVMValueRef[]){__VA_ARGS__}))


/*
 * JIT compile expression.
 */
bool
llvm_compile_expr(ExprState *state)
{
	PlanState  *parent = state->parent;
	char	   *funcname;

	LLVMJitContext *context = NULL;

	LLVMBuilderRef b;
	LLVMModuleRef mod;
	LLVMValueRef eval_fn;
	LLVMBasicBlockRef entry;
	LLVMBasicBlockRef *opblocks;

	/* state itself */
	LLVMValueRef v_state;
	LLVMValueRef v_econtext;
	LLVMValueRef v_parent;

	/* returnvalue */
	LLVMValueRef v_isnullp;

	/* tmp vars in state */
	LLVMValueRef v_tmpvaluep;
	LLVMValueRef v_tmpisnullp;

	/* slots */
	LLVMValueRef v_innerslot;
	LLVMValueRef v_outerslot;
	LLVMValueRef v_scanslot;
	LLVMValueRef v_resultslot;

	/* nulls/values of slots */
	LLVMValueRef v_innervalues;
	LLVMValueRef v_innernulls;
	LLVMValueRef v_outervalues;
	LLVMValueRef v_outernulls;
	LLVMValueRef v_scanvalues;
	LLVMValueRef v_scannulls;
	LLVMValueRef v_resultvalues;
	LLVMValueRef v_resultnulls;

	/* stuff in econtext */
	LLVMValueRef v_aggvalues;
	LLVMValueRef v_aggnulls;

	instr_time	starttime;
	instr_time	endtime;

	llvm_enter_fatal_on_oom();

	/*
	 * Right now we don't support compiling expressions without a parent, as
	 * we need access to the EState.
	 */
	Assert(parent);

	/* get or create JIT context */
	if (parent->state->es_jit)
		context = (LLVMJitContext *) parent->state->es_jit;
	else
	{
		context = llvm_create_context(parent->state->es_jit_flags);
		parent->state->es_jit = &context->base;
	}

	INSTR_TIME_SET_CURRENT(starttime);

	mod = llvm_mutable_module(context);

	b = LLVMCreateBuilder();

	funcname = llvm_expand_funcname(context, "evalexpr");

	/* create function */
	eval_fn = LLVMAddFunction(mod, funcname,
							  llvm_pg_var_func_type("TypeExprStateEvalFunc"));
	LLVMSetLinkage(eval_fn, LLVMExternalLinkage);
	LLVMSetVisibility(eval_fn, LLVMDefaultVisibility);
	llvm_copy_attributes(AttributeTemplate, eval_fn);

	entry = LLVMAppendBasicBlock(eval_fn, "entry");

	/* build state */
	v_state = LLVMGetParam(eval_fn, 0);
	v_econtext = LLVMGetParam(eval_fn, 1);
	v_isnullp = LLVMGetParam(eval_fn, 2);

	LLVMPositionBuilderAtEnd(b, entry);

	v_tmpvaluep = LLVMBuildStructGEP(b, v_state,
									 FIELDNO_EXPRSTATE_RESVALUE,
									 "v.state.resvalue");
	v_tmpisnullp = LLVMBuildStructGEP(b, v_state,
									  FIELDNO_EXPRSTATE_RESNULL,
									  "v.state.resnull");
	v_parent = l_load_struct_gep(b, v_state,
								 FIELDNO_EXPRSTATE_PARENT,
								 "v.state.parent");

	/* build global slots */
	v_scanslot = l_load_struct_gep(b, v_econtext,
								   FIELDNO_EXPRCONTEXT_SCANTUPLE,
								   "v_scanslot");
	v_innerslot = l_load_struct_gep(b, v_econtext,
									FIELDNO_EXPRCONTEXT_INNERTUPLE,
									"v_innerslot");
	v_outerslot = l_load_struct_gep(b, v_econtext,
									FIELDNO_EXPRCONTEXT_OUTERTUPLE,
									"v_outerslot");
	v_resultslot = l_load_struct_gep(b, v_state,
									 FIELDNO_EXPRSTATE_RESULTSLOT,
									 "v_resultslot");

	/* build global values/isnull pointers */
	v_scanvalues = l_load_struct_gep(b, v_scanslot,
									 FIELDNO_TUPLETABLESLOT_VALUES,
									 "v_scanvalues");
	v_scannulls = l_load_struct_gep(b, v_scanslot,
									FIELDNO_TUPLETABLESLOT_ISNULL,
									"v_scannulls");
	v_innervalues = l_load_struct_gep(b, v_innerslot,
									  FIELDNO_TUPLETABLESLOT_VALUES,
									  "v_innervalues");
	v_innernulls = l_load_struct_gep(b, v_innerslot,
									 FIELDNO_TUPLETABLESLOT_ISNULL,
									 "v_innernulls");
	v_outervalues = l_load_struct_gep(b, v_outerslot,
									  FIELDNO_TUPLETABLESLOT_VALUES,
									  "v_outervalues");
	v_outernulls = l_load_struct_gep(b, v_outerslot,
									 FIELDNO_TUPLETABLESLOT_ISNULL,
									 "v_outernulls");
	v_resultvalues = l_load_struct_gep(b, v_resultslot,
									   FIELDNO_TUPLETABLESLOT_VALUES,
									   "v_resultvalues");
	v_resultnulls = l_load_struct_gep(b, v_resultslot,
									  FIELDNO_TUPLETABLESLOT_ISNULL,
									  "v_resultnulls");

	/* aggvalues/aggnulls */
	v_aggvalues = l_load_struct_gep(b, v_econtext,
									FIELDNO_EXPRCONTEXT_AGGVALUES,
									"v.econtext.aggvalues");
	v_aggnulls = l_load_struct_gep(b, v_econtext,
								   FIELDNO_EXPRCONTEXT_AGGNULLS,
								   "v.econtext.aggnulls");

	/* allocate blocks for each op upfront, so we can do jumps easily */
	opblocks = palloc(sizeof(LLVMBasicBlockRef) * state->steps_len);
	for (int opno = 0; opno < state->steps_len; opno++)
		opblocks[opno] = l_bb_append_v(eval_fn, "b.op.%d.start", opno);

	/* jump from entry to first block */
	LLVMBuildBr(b, opblocks[0]);

	for (int opno = 0; opno < state->steps_len; opno++)
	{
		ExprEvalStep *op;
		ExprEvalOp	opcode;
		LLVMValueRef v_resvaluep;
		LLVMValueRef v_resnullp;

		LLVMPositionBuilderAtEnd(b, opblocks[opno]);

		op = &state->steps[opno];
		opcode = ExecEvalStepOp(state, op);

		v_resvaluep = l_ptr_const(op->resvalue, l_ptr(TypeSizeT));
		v_resnullp = l_ptr_const(op->resnull, l_ptr(TypeStorageBool));

		switch (opcode)
		{
			case EEOP_DONE:
				{
					LLVMValueRef v_tmpisnull;
					LLVMValueRef v_tmpvalue;

					v_tmpvalue = LLVMBuildLoad(b, v_tmpvaluep, "");
					v_tmpisnull = LLVMBuildLoad(b, v_tmpisnullp, "");

					LLVMBuildStore(b, v_tmpisnull, v_isnullp);

					LLVMBuildRet(b, v_tmpvalue);
					break;
				}

			case EEOP_INNER_FETCHSOME:
			case EEOP_OUTER_FETCHSOME:
			case EEOP_SCAN_FETCHSOME:
				{
					TupleDesc	desc = NULL;
					LLVMValueRef v_slot;
					LLVMBasicBlockRef b_fetch;
					LLVMValueRef v_nvalid;
					LLVMValueRef l_jit_deform = NULL;
					const TupleTableSlotOps *tts_ops = NULL;

					b_fetch = l_bb_before_v(opblocks[opno + 1],
											"op.%d.fetch", opno);

					if (op->d.fetch.known_desc)
						desc = op->d.fetch.known_desc;

					if (op->d.fetch.fixed)
						tts_ops = op->d.fetch.kind;

					/* step should not have been generated */
					Assert(tts_ops != &TTSOpsVirtual);

					if (opcode == EEOP_INNER_FETCHSOME)
						v_slot = v_innerslot;
					else if (opcode == EEOP_OUTER_FETCHSOME)
						v_slot = v_outerslot;
					else
						v_slot = v_scanslot;

					/*
					 * Check if all required attributes are available, or
					 * whether deforming is required.
					 */
					v_nvalid =
						l_load_struct_gep(b, v_slot,
										  FIELDNO_TUPLETABLESLOT_NVALID,
										  "");
					LLVMBuildCondBr(b,
									LLVMBuildICmp(b, LLVMIntUGE, v_nvalid,
												  l_int16_const(op->d.fetch.last_var),
												  ""),
									opblocks[opno + 1], b_fetch);

					LLVMPositionBuilderAtEnd(b, b_fetch);

					/*
					 * If the tupledesc of the to-be-deformed tuple is known,
					 * and JITing of deforming is enabled, build deform
					 * function specific to tupledesc and the exact number of
					 * to-be-extracted attributes.
					 */
					if (tts_ops && desc && (context->base.flags & PGJIT_DEFORM))
					{
						l_jit_deform =
							slot_compile_deform(context, desc,
												tts_ops,
												op->d.fetch.last_var);
					}

					if (l_jit_deform)
					{
						LLVMValueRef params[1];

						params[0] = v_slot;

						LLVMBuildCall(b, l_jit_deform,
									  params, lengthof(params), "");
					}
					else
					{
						LLVMValueRef params[2];

						params[0] = v_slot;
						params[1] = l_int32_const(op->d.fetch.last_var);

						LLVMBuildCall(b,
									  llvm_pg_func(mod, "slot_getsomeattrs_int"),
									  params, lengthof(params), "");
					}

					LLVMBuildBr(b, opblocks[opno + 1]);
					break;
				}

			case EEOP_INNER_VAR:
			case EEOP_OUTER_VAR:
			case EEOP_SCAN_VAR:
				{
					LLVMValueRef value,
								isnull;
					LLVMValueRef v_attnum;
					LLVMValueRef v_values;
					LLVMValueRef v_nulls;

					if (opcode == EEOP_INNER_VAR)
					{
						v_values = v_innervalues;
						v_nulls = v_innernulls;
					}
					else if (opcode == EEOP_OUTER_VAR)
					{
						v_values = v_outervalues;
						v_nulls = v_outernulls;
					}
					else
					{
						v_values = v_scanvalues;
						v_nulls = v_scannulls;
					}

					v_attnum = l_int32_const(op->d.var.attnum);
					value = l_load_gep1(b, v_values, v_attnum, "");
					isnull = l_load_gep1(b, v_nulls, v_attnum, "");
					LLVMBuildStore(b, value, v_resvaluep);
					LLVMBuildStore(b, isnull, v_resnullp);

					LLVMBuildBr(b, opblocks[opno + 1]);
					break;
				}

			case EEOP_INNER_SYSVAR:
			case EEOP_OUTER_SYSVAR:
			case EEOP_SCAN_SYSVAR:
				{
					LLVMValueRef v_slot;

					if (opcode == EEOP_INNER_SYSVAR)
						v_slot = v_innerslot;
					else if (opcode == EEOP_OUTER_SYSVAR)
						v_slot = v_outerslot;
					else
						v_slot = v_scanslot;

					build_EvalXFunc(b, mod, "ExecEvalSysVar",
									v_state, op, v_econtext, v_slot);

					LLVMBuildBr(b, opblocks[opno + 1]);
					break;
				}

			case EEOP_WHOLEROW:
				build_EvalXFunc(b, mod, "ExecEvalWholeRowVar",
								v_state, op, v_econtext);
				LLVMBuildBr(b, opblocks[opno + 1]);
				break;

			case EEOP_ASSIGN_INNER_VAR:
			case EEOP_ASSIGN_OUTER_VAR:
			case EEOP_ASSIGN_SCAN_VAR:
				{
					LLVMValueRef v_value;
					LLVMValueRef v_isnull;
					LLVMValueRef v_rvaluep;
					LLVMValueRef v_risnullp;
					LLVMValueRef v_attnum;
					LLVMValueRef v_resultnum;
					LLVMValueRef v_values;
					LLVMValueRef v_nulls;

					if (opcode == EEOP_ASSIGN_INNER_VAR)
					{
						v_values = v_innervalues;
						v_nulls = v_innernulls;
					}
					else if (opcode == EEOP_ASSIGN_OUTER_VAR)
					{
						v_values = v_outervalues;
						v_nulls = v_outernulls;
					}
					else
					{
						v_values = v_scanvalues;
						v_nulls = v_scannulls;
					}

					/* load data */
					v_attnum = l_int32_const(op->d.assign_var.attnum);
					v_value = l_load_gep1(b, v_values, v_attnum, "");
					v_isnull = l_load_gep1(b, v_nulls, v_attnum, "");

					/* compute addresses of targets */
					v_resultnum = l_int32_const(op->d.assign_var.resultnum);
					v_rvaluep = LLVMBuildGEP(b, v_resultvalues,
											 &v_resultnum, 1, "");
					v_risnullp = LLVMBuildGEP(b, v_resultnulls,
											  &v_resultnum, 1, "");

					/* and store */
					LLVMBuildStore(b, v_value, v_rvaluep);
					LLVMBuildStore(b, v_isnull, v_risnullp);

					LLVMBuildBr(b, opblocks[opno + 1]);
					break;
				}

			case EEOP_ASSIGN_TMP:
			case EEOP_ASSIGN_TMP_MAKE_RO:
				{
					LLVMValueRef v_value,
								v_isnull;
					LLVMValueRef v_rvaluep,
								v_risnullp;
					LLVMValueRef v_resultnum;
					size_t		resultnum = op->d.assign_tmp.resultnum;

					/* load data */
					v_value = LLVMBuildLoad(b, v_tmpvaluep, "");
					v_isnull = LLVMBuildLoad(b, v_tmpisnullp, "");

					/* compute addresses of targets */
					v_resultnum = l_int32_const(resultnum);
					v_rvaluep =
						LLVMBuildGEP(b, v_resultvalues, &v_resultnum, 1, "");
					v_risnullp =
						LLVMBuildGEP(b, v_resultnulls, &v_resultnum, 1, "");

					/* store nullness */
					LLVMBuildStore(b, v_isnull, v_risnullp);

					/* make value readonly if necessary */
					if (opcode == EEOP_ASSIGN_TMP_MAKE_RO)
					{
						LLVMBasicBlockRef b_notnull;
						LLVMValueRef v_params[1];

						b_notnull = l_bb_before_v(opblocks[opno + 1],
												  "op.%d.assign_tmp.notnull", opno);

						/* check if value is NULL */
						LLVMBuildCondBr(b,
										LLVMBuildICmp(b, LLVMIntEQ, v_isnull,
													  l_sbool_const(0), ""),
										b_notnull, opblocks[opno + 1]);

						/* if value is not null, convert to RO datum */
						LLVMPositionBuilderAtEnd(b, b_notnull);
						v_params[0] = v_value;
						v_value =
							LLVMBuildCall(b,
										  llvm_pg_func(mod, "MakeExpandedObjectReadOnlyInternal"),
										  v_params, lengthof(v_params), "");

						/*
						 * Falling out of the if () with builder in b_notnull,
						 * which is fine - the null is already stored above.
						 */
					}

					/* and finally store result */
					LLVMBuildStore(b, v_value, v_rvaluep);

					LLVMBuildBr(b, opblocks[opno + 1]);
					break;
				}

			case EEOP_CONST:
				{
					LLVMValueRef v_constvalue,
								v_constnull;

					v_constvalue = l_sizet_const(op->d.constval.value);
					v_constnull = l_sbool_const(op->d.constval.isnull);

					LLVMBuildStore(b, v_constvalue, v_resvaluep);
					LLVMBuildStore(b, v_constnull, v_resnullp);

					LLVMBuildBr(b, opblocks[opno + 1]);
					break;
				}

			case EEOP_FUNCEXPR:
			case EEOP_FUNCEXPR_STRICT:
				{
					FunctionCallInfo fcinfo = op->d.func.fcinfo_data;
					LLVMValueRef v_fcinfo_isnull;
					LLVMValueRef v_retval;

					if (opcode == EEOP_FUNCEXPR_STRICT)
					{
						LLVMBasicBlockRef b_nonull;
						LLVMBasicBlockRef *b_checkargnulls;
						LLVMValueRef v_fcinfo;

						/*
						 * Block for the actual function call, if args are
						 * non-NULL.
						 */
						b_nonull = l_bb_before_v(opblocks[opno + 1],
												 "b.%d.no-null-args", opno);

						/* should make sure they're optimized beforehand */
						if (op->d.func.nargs == 0)
							elog(ERROR, "argumentless strict functions are pointless");

						v_fcinfo =
							l_ptr_const(fcinfo, l_ptr(StructFunctionCallInfoData));

						/*
						 * set resnull to true, if the function is actually
						 * called, it'll be reset
						 */
						LLVMBuildStore(b, l_sbool_const(1), v_resnullp);

						/* create blocks for checking args, one for each */
						b_checkargnulls =
							palloc(sizeof(LLVMBasicBlockRef *) * op->d.func.nargs);
						for (int argno = 0; argno < op->d.func.nargs; argno++)
							b_checkargnulls[argno] =
								l_bb_before_v(b_nonull, "b.%d.isnull.%d", opno,
											  argno);

						/* jump to check of first argument */
						LLVMBuildBr(b, b_checkargnulls[0]);

						/* check each arg for NULLness */
						for (int argno = 0; argno < op->d.func.nargs; argno++)
						{
							LLVMValueRef v_argisnull;
							LLVMBasicBlockRef b_argnotnull;

							LLVMPositionBuilderAtEnd(b, b_checkargnulls[argno]);

							/*
							 * Compute block to jump to if argument is not
							 * null.
							 */
							if (argno + 1 == op->d.func.nargs)
								b_argnotnull = b_nonull;
							else
								b_argnotnull = b_checkargnulls[argno + 1];

							/* and finally load & check NULLness of arg */
							v_argisnull = l_funcnull(b, v_fcinfo, argno);
							LLVMBuildCondBr(b,
											LLVMBuildICmp(b, LLVMIntEQ,
														  v_argisnull,
														  l_sbool_const(1),
														  ""),
											opblocks[opno + 1],
											b_argnotnull);
						}

						LLVMPositionBuilderAtEnd(b, b_nonull);
					}

					v_retval = BuildV1Call(context, b, mod, fcinfo,
										   &v_fcinfo_isnull);
					LLVMBuildStore(b, v_retval, v_resvaluep);
					LLVMBuildStore(b, v_fcinfo_isnull, v_resnullp);

					LLVMBuildBr(b, opblocks[opno + 1]);
					break;
				}

			case EEOP_FUNCEXPR_FUSAGE:
				build_EvalXFunc(b, mod, "ExecEvalFuncExprFusage",
								v_state, op, v_econtext);
				LLVMBuildBr(b, opblocks[opno + 1]);
				break;


			case EEOP_FUNCEXPR_STRICT_FUSAGE:
				build_EvalXFunc(b, mod, "ExecEvalFuncExprStrictFusage",
								v_state, op, v_econtext);
				LLVMBuildBr(b, opblocks[opno + 1]);
				break;

				/*
				 * Treat them the same for now, optimizer can remove
				 * redundancy. Could be worthwhile to optimize during emission
				 * though.
				 */
			case EEOP_BOOL_AND_STEP_FIRST:
			case EEOP_BOOL_AND_STEP:
			case EEOP_BOOL_AND_STEP_LAST:
				{
					LLVMValueRef v_boolvalue;
					LLVMValueRef v_boolnull;
					LLVMValueRef v_boolanynullp,
								v_boolanynull;
					LLVMBasicBlockRef b_boolisnull;
					LLVMBasicBlockRef b_boolcheckfalse;
					LLVMBasicBlockRef b_boolisfalse;
					LLVMBasicBlockRef b_boolcont;
					LLVMBasicBlockRef b_boolisanynull;

					b_boolisnull = l_bb_before_v(opblocks[opno + 1],
												 "b.%d.boolisnull", opno);
					b_boolcheckfalse = l_bb_before_v(opblocks[opno + 1],
													 "b.%d.boolcheckfalse", opno);
					b_boolisfalse = l_bb_before_v(opblocks[opno + 1],
												  "b.%d.boolisfalse", opno);
					b_boolisanynull = l_bb_before_v(opblocks[opno + 1],
													"b.%d.boolisanynull", opno);
					b_boolcont = l_bb_before_v(opblocks[opno + 1],
											   "b.%d.boolcont", opno);

					v_boolanynullp = l_ptr_const(op->d.boolexpr.anynull,
												 l_ptr(TypeStorageBool));

					if (opcode == EEOP_BOOL_AND_STEP_FIRST)
						LLVMBuildStore(b, l_sbool_const(0), v_boolanynullp);

					v_boolnull = LLVMBuildLoad(b, v_resnullp, "");
					v_boolvalue = LLVMBuildLoad(b, v_resvaluep, "");

					/* set resnull to boolnull */
					LLVMBuildStore(b, v_boolnull, v_resnullp);
					/* set revalue to boolvalue */
					LLVMBuildStore(b, v_boolvalue, v_resvaluep);

					/* check if current input is NULL */
					LLVMBuildCondBr(b,
									LLVMBuildICmp(b, LLVMIntEQ, v_boolnull,
												  l_sbool_const(1), ""),
									b_boolisnull,
									b_boolcheckfalse);

					/* build block that sets anynull */
					LLVMPositionBuilderAtEnd(b, b_boolisnull);
					/* set boolanynull to true */
					LLVMBuildStore(b, l_sbool_const(1), v_boolanynullp);
					/* and jump to next block */
					LLVMBuildBr(b, b_boolcont);

					/* build block checking for false */
					LLVMPositionBuilderAtEnd(b, b_boolcheckfalse);
					LLVMBuildCondBr(b,
									LLVMBuildICmp(b, LLVMIntEQ, v_boolvalue,
												  l_sizet_const(0), ""),
									b_boolisfalse,
									b_boolcont);

					/*
					 * Build block handling FALSE. Value is false, so short
					 * circuit.
					 */
					LLVMPositionBuilderAtEnd(b, b_boolisfalse);
					/* result is already set to FALSE, need not change it */
					/* and jump to the end of the AND expression */
					LLVMBuildBr(b, opblocks[op->d.boolexpr.jumpdone]);

					/* Build block that continues if bool is TRUE. */
					LLVMPositionBuilderAtEnd(b, b_boolcont);

					v_boolanynull = LLVMBuildLoad(b, v_boolanynullp, "");

					/* set value to NULL if any previous values were NULL */
					LLVMBuildCondBr(b,
									LLVMBuildICmp(b, LLVMIntEQ, v_boolanynull,
												  l_sbool_const(0), ""),
									opblocks[opno + 1], b_boolisanynull);

					LLVMPositionBuilderAtEnd(b, b_boolisanynull);
					/* set resnull to true */
					LLVMBuildStore(b, l_sbool_const(1), v_resnullp);
					/* reset resvalue */
					LLVMBuildStore(b, l_sizet_const(0), v_resvaluep);

					LLVMBuildBr(b, opblocks[opno + 1]);
					break;
				}

				/*
				 * Treat them the same for now, optimizer can remove
				 * redundancy. Could be worthwhile to optimize during emission
				 * though.
				 */
			case EEOP_BOOL_OR_STEP_FIRST:
			case EEOP_BOOL_OR_STEP:
			case EEOP_BOOL_OR_STEP_LAST:
				{
					LLVMValueRef v_boolvalue;
					LLVMValueRef v_boolnull;
					LLVMValueRef v_boolanynullp,
								v_boolanynull;

					LLVMBasicBlockRef b_boolisnull;
					LLVMBasicBlockRef b_boolchecktrue;
					LLVMBasicBlockRef b_boolistrue;
					LLVMBasicBlockRef b_boolcont;
					LLVMBasicBlockRef b_boolisanynull;

					b_boolisnull = l_bb_before_v(opblocks[opno + 1],
												 "b.%d.boolisnull", opno);
					b_boolchecktrue = l_bb_before_v(opblocks[opno + 1],
													"b.%d.boolchecktrue", opno);
					b_boolistrue = l_bb_before_v(opblocks[opno + 1],
												 "b.%d.boolistrue", opno);
					b_boolisanynull = l_bb_before_v(opblocks[opno + 1],
													"b.%d.boolisanynull", opno);
					b_boolcont = l_bb_before_v(opblocks[opno + 1],
											   "b.%d.boolcont", opno);

					v_boolanynullp = l_ptr_const(op->d.boolexpr.anynull,
												 l_ptr(TypeStorageBool));

					if (opcode == EEOP_BOOL_OR_STEP_FIRST)
						LLVMBuildStore(b, l_sbool_const(0), v_boolanynullp);
					v_boolnull = LLVMBuildLoad(b, v_resnullp, "");
					v_boolvalue = LLVMBuildLoad(b, v_resvaluep, "");

					/* set resnull to boolnull */
					LLVMBuildStore(b, v_boolnull, v_resnullp);
					/* set revalue to boolvalue */
					LLVMBuildStore(b, v_boolvalue, v_resvaluep);

					LLVMBuildCondBr(b,
									LLVMBuildICmp(b, LLVMIntEQ, v_boolnull,
												  l_sbool_const(1), ""),
									b_boolisnull,
									b_boolchecktrue);

					/* build block that sets anynull */
					LLVMPositionBuilderAtEnd(b, b_boolisnull);
					/* set boolanynull to true */
					LLVMBuildStore(b, l_sbool_const(1), v_boolanynullp);
					/* and jump to next block */
					LLVMBuildBr(b, b_boolcont);

					/* build block checking for true */
					LLVMPositionBuilderAtEnd(b, b_boolchecktrue);
					LLVMBuildCondBr(b,
									LLVMBuildICmp(b, LLVMIntEQ, v_boolvalue,
												  l_sizet_const(1), ""),
									b_boolistrue,
									b_boolcont);

					/*
					 * Build block handling True. Value is true, so short
					 * circuit.
					 */
					LLVMPositionBuilderAtEnd(b, b_boolistrue);
					/* result is already set to TRUE, need not change it */
					/* and jump to the end of the OR expression */
					LLVMBuildBr(b, opblocks[op->d.boolexpr.jumpdone]);

					/* build block that continues if bool is FALSE */
					LLVMPositionBuilderAtEnd(b, b_boolcont);

					v_boolanynull = LLVMBuildLoad(b, v_boolanynullp, "");

					/* set value to NULL if any previous values were NULL */
					LLVMBuildCondBr(b,
									LLVMBuildICmp(b, LLVMIntEQ, v_boolanynull,
												  l_sbool_const(0), ""),
									opblocks[opno + 1], b_boolisanynull);

					LLVMPositionBuilderAtEnd(b, b_boolisanynull);
					/* set resnull to true */
					LLVMBuildStore(b, l_sbool_const(1), v_resnullp);
					/* reset resvalue */
					LLVMBuildStore(b, l_sizet_const(0), v_resvaluep);

					LLVMBuildBr(b, opblocks[opno + 1]);
					break;
				}

			case EEOP_BOOL_NOT_STEP:
				{
					LLVMValueRef v_boolvalue;
					LLVMValueRef v_boolnull;
					LLVMValueRef v_negbool;

					v_boolnull = LLVMBuildLoad(b, v_resnullp, "");
					v_boolvalue = LLVMBuildLoad(b, v_resvaluep, "");

					v_negbool = LLVMBuildZExt(b,
											  LLVMBuildICmp(b, LLVMIntEQ,
															v_boolvalue,
															l_sizet_const(0),
															""),
											  TypeSizeT, "");
					/* set resnull to boolnull */
					LLVMBuildStore(b, v_boolnull, v_resnullp);
					/* set revalue to !boolvalue */
					LLVMBuildStore(b, v_negbool, v_resvaluep);

					LLVMBuildBr(b, opblocks[opno + 1]);
					break;
				}

			case EEOP_QUAL:
				{
					LLVMValueRef v_resnull;
					LLVMValueRef v_resvalue;
					LLVMValueRef v_nullorfalse;
					LLVMBasicBlockRef b_qualfail;

					b_qualfail = l_bb_before_v(opblocks[opno + 1],
											   "op.%d.qualfail", opno);

					v_resvalue = LLVMBuildLoad(b, v_resvaluep, "");
					v_resnull = LLVMBuildLoad(b, v_resnullp, "");

					v_nullorfalse =
						LLVMBuildOr(b,
									LLVMBuildICmp(b, LLVMIntEQ, v_resnull,
												  l_sbool_const(1), ""),
									LLVMBuildICmp(b, LLVMIntEQ, v_resvalue,
												  l_sizet_const(0), ""),
									"");

					LLVMBuildCondBr(b,
									v_nullorfalse,
									b_qualfail,
									opblocks[opno + 1]);

					/* build block handling NULL or false */
					LLVMPositionBuilderAtEnd(b, b_qualfail);
					/* set resnull to false */
					LLVMBuildStore(b, l_sbool_const(0), v_resnullp);
					/* set resvalue to false */
					LLVMBuildStore(b, l_sizet_const(0), v_resvaluep);
					/* and jump out */
					LLVMBuildBr(b, opblocks[op->d.qualexpr.jumpdone]);
					break;
				}

			case EEOP_JUMP:
				{
					LLVMBuildBr(b, opblocks[op->d.jump.jumpdone]);
					break;
				}

			case EEOP_JUMP_IF_NULL:
				{
					LLVMValueRef v_resnull;

					/* Transfer control if current result is null */

					v_resnull = LLVMBuildLoad(b, v_resnullp, "");

					LLVMBuildCondBr(b,
									LLVMBuildICmp(b, LLVMIntEQ, v_resnull,
												  l_sbool_const(1), ""),
									opblocks[op->d.jump.jumpdone],
									opblocks[opno + 1]);
					break;
				}

			case EEOP_JUMP_IF_NOT_NULL:
				{
					LLVMValueRef v_resnull;

					/* Transfer control if current result is non-null */

					v_resnull = LLVMBuildLoad(b, v_resnullp, "");

					LLVMBuildCondBr(b,
									LLVMBuildICmp(b, LLVMIntEQ, v_resnull,
												  l_sbool_const(0), ""),
									opblocks[op->d.jump.jumpdone],
									opblocks[opno + 1]);
					break;
				}


			case EEOP_JUMP_IF_NOT_TRUE:
				{
					LLVMValueRef v_resnull;
					LLVMValueRef v_resvalue;
					LLVMValueRef v_nullorfalse;

					/* Transfer control if current result is null or false */

					v_resvalue = LLVMBuildLoad(b, v_resvaluep, "");
					v_resnull = LLVMBuildLoad(b, v_resnullp, "");

					v_nullorfalse =
						LLVMBuildOr(b,
									LLVMBuildICmp(b, LLVMIntEQ, v_resnull,
												  l_sbool_const(1), ""),
									LLVMBuildICmp(b, LLVMIntEQ, v_resvalue,
												  l_sizet_const(0), ""),
									"");

					LLVMBuildCondBr(b,
									v_nullorfalse,
									opblocks[op->d.jump.jumpdone],
									opblocks[opno + 1]);
					break;
				}

			case EEOP_NULLTEST_ISNULL:
				{
					LLVMValueRef v_resnull = LLVMBuildLoad(b, v_resnullp, "");
					LLVMValueRef v_resvalue;

					v_resvalue =
						LLVMBuildSelect(b,
										LLVMBuildICmp(b, LLVMIntEQ, v_resnull,
													  l_sbool_const(1), ""),
										l_sizet_const(1),
										l_sizet_const(0),
										"");
					LLVMBuildStore(b, v_resvalue, v_resvaluep);
					LLVMBuildStore(b, l_sbool_const(0), v_resnullp);

					LLVMBuildBr(b, opblocks[opno + 1]);
					break;
				}

			case EEOP_NULLTEST_ISNOTNULL:
				{
					LLVMValueRef v_resnull = LLVMBuildLoad(b, v_resnullp, "");
					LLVMValueRef v_resvalue;

					v_resvalue =
						LLVMBuildSelect(b,
										LLVMBuildICmp(b, LLVMIntEQ, v_resnull,
													  l_sbool_const(1), ""),
										l_sizet_const(0),
										l_sizet_const(1),
										"");
					LLVMBuildStore(b, v_resvalue, v_resvaluep);
					LLVMBuildStore(b, l_sbool_const(0), v_resnullp);

					LLVMBuildBr(b, opblocks[opno + 1]);
					break;
				}

			case EEOP_NULLTEST_ROWISNULL:
				build_EvalXFunc(b, mod, "ExecEvalRowNull",
								v_state, op, v_econtext);
				LLVMBuildBr(b, opblocks[opno + 1]);
				break;

			case EEOP_NULLTEST_ROWISNOTNULL:
				build_EvalXFunc(b, mod, "ExecEvalRowNotNull",
								v_state, op, v_econtext);
				LLVMBuildBr(b, opblocks[opno + 1]);
				break;

			case EEOP_BOOLTEST_IS_TRUE:
			case EEOP_BOOLTEST_IS_NOT_FALSE:
			case EEOP_BOOLTEST_IS_FALSE:
			case EEOP_BOOLTEST_IS_NOT_TRUE:
				{
					LLVMBasicBlockRef b_isnull,
								b_notnull;
					LLVMValueRef v_resnull = LLVMBuildLoad(b, v_resnullp, "");

					b_isnull = l_bb_before_v(opblocks[opno + 1],
											 "op.%d.isnull", opno);
					b_notnull = l_bb_before_v(opblocks[opno + 1],
											  "op.%d.isnotnull", opno);

					/* check if value is NULL */
					LLVMBuildCondBr(b,
									LLVMBuildICmp(b, LLVMIntEQ, v_resnull,
												  l_sbool_const(1), ""),
									b_isnull, b_notnull);

					/* if value is NULL, return false */
					LLVMPositionBuilderAtEnd(b, b_isnull);

					/* result is not null */
					LLVMBuildStore(b, l_sbool_const(0), v_resnullp);

					if (opcode == EEOP_BOOLTEST_IS_TRUE ||
						opcode == EEOP_BOOLTEST_IS_FALSE)
					{
						LLVMBuildStore(b, l_sizet_const(0), v_resvaluep);
					}
					else
					{
						LLVMBuildStore(b, l_sizet_const(1), v_resvaluep);
					}

					LLVMBuildBr(b, opblocks[opno + 1]);

					LLVMPositionBuilderAtEnd(b, b_notnull);

					if (opcode == EEOP_BOOLTEST_IS_TRUE ||
						opcode == EEOP_BOOLTEST_IS_NOT_FALSE)
					{
						/*
						 * if value is not null NULL, return value (already
						 * set)
						 */
					}
					else
					{
						LLVMValueRef v_value =
						LLVMBuildLoad(b, v_resvaluep, "");

						v_value = LLVMBuildZExt(b,
												LLVMBuildICmp(b, LLVMIntEQ,
															  v_value,
															  l_sizet_const(0),
															  ""),
												TypeSizeT, "");
						LLVMBuildStore(b, v_value, v_resvaluep);
					}
					LLVMBuildBr(b, opblocks[opno + 1]);
					break;
				}

			case EEOP_PARAM_EXEC:
				build_EvalXFunc(b, mod, "ExecEvalParamExec",
								v_state, op, v_econtext);
				LLVMBuildBr(b, opblocks[opno + 1]);
				break;

			case EEOP_PARAM_EXTERN:
				build_EvalXFunc(b, mod, "ExecEvalParamExtern",
								v_state, op, v_econtext);
				LLVMBuildBr(b, opblocks[opno + 1]);
				break;

			case EEOP_PARAM_CALLBACK:
				{
					LLVMTypeRef v_functype;
					LLVMValueRef v_func;
					LLVMValueRef v_params[3];

					v_functype = llvm_pg_var_func_type("TypeExecEvalSubroutine");
					v_func = l_ptr_const(op->d.cparam.paramfunc,
										 LLVMPointerType(v_functype, 0));

					v_params[0] = v_state;
					v_params[1] = l_ptr_const(op, l_ptr(StructExprEvalStep));
					v_params[2] = v_econtext;
					LLVMBuildCall(b,
								  v_func,
								  v_params, lengthof(v_params), "");

					LLVMBuildBr(b, opblocks[opno + 1]);
					break;
				}

			case EEOP_SBSREF_SUBSCRIPTS:
				{
					int			jumpdone = op->d.sbsref_subscript.jumpdone;
					LLVMTypeRef v_functype;
					LLVMValueRef v_func;
					LLVMValueRef v_params[3];
					LLVMValueRef v_ret;

					v_functype = llvm_pg_var_func_type("TypeExecEvalBoolSubroutine");
					v_func = l_ptr_const(op->d.sbsref_subscript.subscriptfunc,
										 LLVMPointerType(v_functype, 0));

					v_params[0] = v_state;
					v_params[1] = l_ptr_const(op, l_ptr(StructExprEvalStep));
					v_params[2] = v_econtext;
					v_ret = LLVMBuildCall(b,
										  v_func,
										  v_params, lengthof(v_params), "");
					v_ret = LLVMBuildZExt(b, v_ret, TypeStorageBool, "");

					LLVMBuildCondBr(b,
									LLVMBuildICmp(b, LLVMIntEQ, v_ret,
												  l_sbool_const(1), ""),
									opblocks[opno + 1],
									opblocks[jumpdone]);
					break;
				}

			case EEOP_SBSREF_OLD:
			case EEOP_SBSREF_ASSIGN:
			case EEOP_SBSREF_FETCH:
				{
					LLVMTypeRef v_functype;
					LLVMValueRef v_func;
					LLVMValueRef v_params[3];

					v_functype = llvm_pg_var_func_type("TypeExecEvalSubroutine");
					v_func = l_ptr_const(op->d.sbsref.subscriptfunc,
										 LLVMPointerType(v_functype, 0));

					v_params[0] = v_state;
					v_params[1] = l_ptr_const(op, l_ptr(StructExprEvalStep));
					v_params[2] = v_econtext;
					LLVMBuildCall(b,
								  v_func,
								  v_params, lengthof(v_params), "");

					LLVMBuildBr(b, opblocks[opno + 1]);
					break;
				}

			case EEOP_CASE_TESTVAL:
				{
					LLVMBasicBlockRef b_avail,
								b_notavail;
					LLVMValueRef v_casevaluep,
								v_casevalue;
					LLVMValueRef v_casenullp,
								v_casenull;
					LLVMValueRef v_casevaluenull;

					b_avail = l_bb_before_v(opblocks[opno + 1],
											"op.%d.avail", opno);
					b_notavail = l_bb_before_v(opblocks[opno + 1],
											   "op.%d.notavail", opno);

					v_casevaluep = l_ptr_const(op->d.casetest.value,
											   l_ptr(TypeSizeT));
					v_casenullp = l_ptr_const(op->d.casetest.isnull,
											  l_ptr(TypeStorageBool));

					v_casevaluenull =
						LLVMBuildICmp(b, LLVMIntEQ,
									  LLVMBuildPtrToInt(b, v_casevaluep,
														TypeSizeT, ""),
									  l_sizet_const(0), "");
					LLVMBuildCondBr(b, v_casevaluenull, b_notavail, b_avail);

					/* if casetest != NULL */
					LLVMPositionBuilderAtEnd(b, b_avail);
					v_casevalue = LLVMBuildLoad(b, v_casevaluep, "");
					v_casenull = LLVMBuildLoad(b, v_casenullp, "");
					LLVMBuildStore(b, v_casevalue, v_resvaluep);
					LLVMBuildStore(b, v_casenull, v_resnullp);
					LLVMBuildBr(b, opblocks[opno + 1]);

					/* if casetest == NULL */
					LLVMPositionBuilderAtEnd(b, b_notavail);
					v_casevalue =
						l_load_struct_gep(b, v_econtext,
										  FIELDNO_EXPRCONTEXT_CASEDATUM, "");
					v_casenull =
						l_load_struct_gep(b, v_econtext,
										  FIELDNO_EXPRCONTEXT_CASENULL, "");
					LLVMBuildStore(b, v_casevalue, v_resvaluep);
					LLVMBuildStore(b, v_casenull, v_resnullp);

					LLVMBuildBr(b, opblocks[opno + 1]);
					break;
				}

			case EEOP_MAKE_READONLY:
				{
					LLVMBasicBlockRef b_notnull;
					LLVMValueRef v_params[1];
					LLVMValueRef v_ret;
					LLVMValueRef v_nullp;
					LLVMValueRef v_valuep;
					LLVMValueRef v_null;
					LLVMValueRef v_value;

					b_notnull = l_bb_before_v(opblocks[opno + 1],
											  "op.%d.readonly.notnull", opno);

					v_nullp = l_ptr_const(op->d.make_readonly.isnull,
										  l_ptr(TypeStorageBool));

					v_null = LLVMBuildLoad(b, v_nullp, "");

					/* store null isnull value in result */
					LLVMBuildStore(b, v_null, v_resnullp);

					/* check if value is NULL */
					LLVMBuildCondBr(b,
									LLVMBuildICmp(b, LLVMIntEQ, v_null,
												  l_sbool_const(1), ""),
									opblocks[opno + 1], b_notnull);

					/* if value is not null, convert to RO datum */
					LLVMPositionBuilderAtEnd(b, b_notnull);

					v_valuep = l_ptr_const(op->d.make_readonly.value,
										   l_ptr(TypeSizeT));

					v_value = LLVMBuildLoad(b, v_valuep, "");

					v_params[0] = v_value;
					v_ret =
						LLVMBuildCall(b,
									  llvm_pg_func(mod, "MakeExpandedObjectReadOnlyInternal"),
									  v_params, lengthof(v_params), "");
					LLVMBuildStore(b, v_ret, v_resvaluep);

					LLVMBuildBr(b, opblocks[opno + 1]);
					break;
				}

			case EEOP_IOCOERCE:
				{
					FunctionCallInfo fcinfo_out,
								fcinfo_in;
					LLVMValueRef v_fn_out,
								v_fn_in;
					LLVMValueRef v_fcinfo_out,
								v_fcinfo_in;
					LLVMValueRef v_fcinfo_in_isnullp;
					LLVMValueRef v_retval;
					LLVMValueRef v_resvalue;
					LLVMValueRef v_resnull;

					LLVMValueRef v_output_skip;
					LLVMValueRef v_output;

					LLVMBasicBlockRef b_skipoutput;
					LLVMBasicBlockRef b_calloutput;
					LLVMBasicBlockRef b_input;
					LLVMBasicBlockRef b_inputcall;

					fcinfo_out = op->d.iocoerce.fcinfo_data_out;
					fcinfo_in = op->d.iocoerce.fcinfo_data_in;

					b_skipoutput = l_bb_before_v(opblocks[opno + 1],
												 "op.%d.skipoutputnull", opno);
					b_calloutput = l_bb_before_v(opblocks[opno + 1],
												 "op.%d.calloutput", opno);
					b_input = l_bb_before_v(opblocks[opno + 1],
											"op.%d.input", opno);
					b_inputcall = l_bb_before_v(opblocks[opno + 1],
												"op.%d.inputcall", opno);

					v_fn_out = llvm_function_reference(context, b, mod, fcinfo_out);
					v_fn_in = llvm_function_reference(context, b, mod, fcinfo_in);
					v_fcinfo_out = l_ptr_const(fcinfo_out, l_ptr(StructFunctionCallInfoData));
					v_fcinfo_in = l_ptr_const(fcinfo_in, l_ptr(StructFunctionCallInfoData));

					v_fcinfo_in_isnullp =
						LLVMBuildStructGEP(b, v_fcinfo_in,
										   FIELDNO_FUNCTIONCALLINFODATA_ISNULL,
										   "v_fcinfo_in_isnull");

					/* output functions are not called on nulls */
					v_resnull = LLVMBuildLoad(b, v_resnullp, "");
					LLVMBuildCondBr(b,
									LLVMBuildICmp(b, LLVMIntEQ, v_resnull,
												  l_sbool_const(1), ""),
									b_skipoutput,
									b_calloutput);

					LLVMPositionBuilderAtEnd(b, b_skipoutput);
					v_output_skip = l_sizet_const(0);
					LLVMBuildBr(b, b_input);

					LLVMPositionBuilderAtEnd(b, b_calloutput);
					v_resvalue = LLVMBuildLoad(b, v_resvaluep, "");

					/* set arg[0] */
					LLVMBuildStore(b,
								   v_resvalue,
								   l_funcvaluep(b, v_fcinfo_out, 0));
					LLVMBuildStore(b,
								   l_sbool_const(0),
								   l_funcnullp(b, v_fcinfo_out, 0));
					/* and call output function (can never return NULL) */
					v_output = LLVMBuildCall(b, v_fn_out, &v_fcinfo_out,
											 1, "funccall_coerce_out");
					LLVMBuildBr(b, b_input);

					/* build block handling input function call */
					LLVMPositionBuilderAtEnd(b, b_input);

					/* phi between resnull and output function call branches */
					{
						LLVMValueRef incoming_values[2];
						LLVMBasicBlockRef incoming_blocks[2];

						incoming_values[0] = v_output_skip;
						incoming_blocks[0] = b_skipoutput;

						incoming_values[1] = v_output;
						incoming_blocks[1] = b_calloutput;

						v_output = LLVMBuildPhi(b, TypeSizeT, "output");
						LLVMAddIncoming(v_output,
										incoming_values, incoming_blocks,
										lengthof(incoming_blocks));
					}

					/*
					 * If input function is strict, skip if input string is
					 * NULL.
					 */
					if (op->d.iocoerce.finfo_in->fn_strict)
					{
						LLVMBuildCondBr(b,
										LLVMBuildICmp(b, LLVMIntEQ, v_output,
													  l_sizet_const(0), ""),
										opblocks[opno + 1],
										b_inputcall);
					}
					else
					{
						LLVMBuildBr(b, b_inputcall);
					}

					LLVMPositionBuilderAtEnd(b, b_inputcall);
					/* set arguments */
					/* arg0: output */
					LLVMBuildStore(b, v_output,
								   l_funcvaluep(b, v_fcinfo_in, 0));
					LLVMBuildStore(b, v_resnull,
								   l_funcnullp(b, v_fcinfo_in, 0));

					/* arg1: ioparam: preset in execExpr.c */
					/* arg2: typmod: preset in execExpr.c  */

					/* reset fcinfo_in->isnull */
					LLVMBuildStore(b, l_sbool_const(0), v_fcinfo_in_isnullp);
					/* and call function */
					v_retval = LLVMBuildCall(b, v_fn_in, &v_fcinfo_in, 1,
											 "funccall_iocoerce_in");

					LLVMBuildStore(b, v_retval, v_resvaluep);

					LLVMBuildBr(b, opblocks[opno + 1]);
					break;
				}

			case EEOP_DISTINCT:
			case EEOP_NOT_DISTINCT:
				{
					FunctionCallInfo fcinfo = op->d.func.fcinfo_data;

					LLVMValueRef v_fcinfo;
					LLVMValueRef v_fcinfo_isnull;

					LLVMValueRef v_argnull0,
								v_argisnull0;
					LLVMValueRef v_argnull1,
								v_argisnull1;

					LLVMValueRef v_anyargisnull;
					LLVMValueRef v_bothargisnull;

					LLVMValueRef v_result;

					LLVMBasicBlockRef b_noargnull;
					LLVMBasicBlockRef b_checkbothargnull;
					LLVMBasicBlockRef b_bothargnull;
					LLVMBasicBlockRef b_anyargnull;

					b_noargnull = l_bb_before_v(opblocks[opno + 1], "op.%d.noargnull", opno);
					b_checkbothargnull = l_bb_before_v(opblocks[opno + 1], "op.%d.checkbothargnull", opno);
					b_bothargnull = l_bb_before_v(opblocks[opno + 1], "op.%d.bothargnull", opno);
					b_anyargnull = l_bb_before_v(opblocks[opno + 1], "op.%d.anyargnull", opno);

					v_fcinfo = l_ptr_const(fcinfo, l_ptr(StructFunctionCallInfoData));

					/* load args[0|1].isnull for both arguments */
					v_argnull0 = l_funcnull(b, v_fcinfo, 0);
					v_argisnull0 = LLVMBuildICmp(b, LLVMIntEQ, v_argnull0,
												 l_sbool_const(1), "");
					v_argnull1 = l_funcnull(b, v_fcinfo, 1);
					v_argisnull1 = LLVMBuildICmp(b, LLVMIntEQ, v_argnull1,
												 l_sbool_const(1), "");

					v_anyargisnull = LLVMBuildOr(b, v_argisnull0, v_argisnull1, "");
					v_bothargisnull = LLVMBuildAnd(b, v_argisnull0, v_argisnull1, "");

					/*
					 * Check function arguments for NULLness: If either is
					 * NULL, we check if both args are NULL. Otherwise call
					 * comparator.
					 */
					LLVMBuildCondBr(b, v_anyargisnull, b_checkbothargnull,
									b_noargnull);

					/*
					 * build block checking if any arg is null
					 */
					LLVMPositionBuilderAtEnd(b, b_checkbothargnull);
					LLVMBuildCondBr(b, v_bothargisnull, b_bothargnull,
									b_anyargnull);


					/* Both NULL? Then is not distinct... */
					LLVMPositionBuilderAtEnd(b, b_bothargnull);
					LLVMBuildStore(b, l_sbool_const(0), v_resnullp);
					if (opcode == EEOP_NOT_DISTINCT)
						LLVMBuildStore(b, l_sizet_const(1), v_resvaluep);
					else
						LLVMBuildStore(b, l_sizet_const(0), v_resvaluep);

					LLVMBuildBr(b, opblocks[opno + 1]);

					/* Only one is NULL? Then is distinct... */
					LLVMPositionBuilderAtEnd(b, b_anyargnull);
					LLVMBuildStore(b, l_sbool_const(0), v_resnullp);
					if (opcode == EEOP_NOT_DISTINCT)
						LLVMBuildStore(b, l_sizet_const(0), v_resvaluep);
					else
						LLVMBuildStore(b, l_sizet_const(1), v_resvaluep);
					LLVMBuildBr(b, opblocks[opno + 1]);

					/* neither argument is null: compare */
					LLVMPositionBuilderAtEnd(b, b_noargnull);

					v_result = BuildV1Call(context, b, mod, fcinfo,
										   &v_fcinfo_isnull);

					if (opcode == EEOP_DISTINCT)
					{
						/* Must invert result of "=" */
						v_result =
							LLVMBuildZExt(b,
										  LLVMBuildICmp(b, LLVMIntEQ,
														v_result,
														l_sizet_const(0), ""),
										  TypeSizeT, "");
					}

					LLVMBuildStore(b, v_fcinfo_isnull, v_resnullp);
					LLVMBuildStore(b, v_result, v_resvaluep);

					LLVMBuildBr(b, opblocks[opno + 1]);
					break;
				}

			case EEOP_NULLIF:
				{
					FunctionCallInfo fcinfo = op->d.func.fcinfo_data;

					LLVMValueRef v_fcinfo;
					LLVMValueRef v_fcinfo_isnull;
					LLVMValueRef v_argnull0;
					LLVMValueRef v_argnull1;
					LLVMValueRef v_anyargisnull;
					LLVMValueRef v_arg0;
					LLVMBasicBlockRef b_hasnull;
					LLVMBasicBlockRef b_nonull;
					LLVMBasicBlockRef b_argsequal;
					LLVMValueRef v_retval;
					LLVMValueRef v_argsequal;

					b_hasnull = l_bb_before_v(opblocks[opno + 1],
											  "b.%d.null-args", opno);
					b_nonull = l_bb_before_v(opblocks[opno + 1],
											 "b.%d.no-null-args", opno);
					b_argsequal = l_bb_before_v(opblocks[opno + 1],
												"b.%d.argsequal", opno);

					v_fcinfo = l_ptr_const(fcinfo, l_ptr(StructFunctionCallInfoData));

					/* if either argument is NULL they can't be equal */
					v_argnull0 = l_funcnull(b, v_fcinfo, 0);
					v_argnull1 = l_funcnull(b, v_fcinfo, 1);

					v_anyargisnull =
						LLVMBuildOr(b,
									LLVMBuildICmp(b, LLVMIntEQ, v_argnull0,
												  l_sbool_const(1), ""),
									LLVMBuildICmp(b, LLVMIntEQ, v_argnull1,
												  l_sbool_const(1), ""),
									"");

					LLVMBuildCondBr(b, v_anyargisnull, b_hasnull, b_nonull);

					/* one (or both) of the arguments are null, return arg[0] */
					LLVMPositionBuilderAtEnd(b, b_hasnull);
					v_arg0 = l_funcvalue(b, v_fcinfo, 0);
					LLVMBuildStore(b, v_argnull0, v_resnullp);
					LLVMBuildStore(b, v_arg0, v_resvaluep);
					LLVMBuildBr(b, opblocks[opno + 1]);

					/* build block to invoke function and check result */
					LLVMPositionBuilderAtEnd(b, b_nonull);

					v_retval = BuildV1Call(context, b, mod, fcinfo, &v_fcinfo_isnull);

					/*
					 * If result not null, and arguments are equal return null
					 * (same result as if there'd been NULLs, hence reuse
					 * b_hasnull).
					 */
					v_argsequal = LLVMBuildAnd(b,
											   LLVMBuildICmp(b, LLVMIntEQ,
															 v_fcinfo_isnull,
															 l_sbool_const(0),
															 ""),
											   LLVMBuildICmp(b, LLVMIntEQ,
															 v_retval,
															 l_sizet_const(1),
															 ""),
											   "");
					LLVMBuildCondBr(b, v_argsequal, b_argsequal, b_hasnull);

					/* build block setting result to NULL, if args are equal */
					LLVMPositionBuilderAtEnd(b, b_argsequal);
					LLVMBuildStore(b, l_sbool_const(1), v_resnullp);
					LLVMBuildStore(b, l_sizet_const(0), v_resvaluep);
					LLVMBuildStore(b, v_retval, v_resvaluep);

					LLVMBuildBr(b, opblocks[opno + 1]);
					break;
				}

			case EEOP_SQLVALUEFUNCTION:
				build_EvalXFunc(b, mod, "ExecEvalSQLValueFunction",
								v_state, op);
				LLVMBuildBr(b, opblocks[opno + 1]);
				break;

			case EEOP_CURRENTOFEXPR:
				build_EvalXFunc(b, mod, "ExecEvalCurrentOfExpr",
								v_state, op);
				LLVMBuildBr(b, opblocks[opno + 1]);
				break;

			case EEOP_NEXTVALUEEXPR:
				build_EvalXFunc(b, mod, "ExecEvalNextValueExpr",
								v_state, op);
				LLVMBuildBr(b, opblocks[opno + 1]);
				break;

			case EEOP_ARRAYEXPR:
				build_EvalXFunc(b, mod, "ExecEvalArrayExpr",
								v_state, op);
				LLVMBuildBr(b, opblocks[opno + 1]);
				break;

			case EEOP_ARRAYCOERCE:
				build_EvalXFunc(b, mod, "ExecEvalArrayCoerce",
								v_state, op, v_econtext);
				LLVMBuildBr(b, opblocks[opno + 1]);
				break;

			case EEOP_ROW:
				build_EvalXFunc(b, mod, "ExecEvalRow",
								v_state, op);
				LLVMBuildBr(b, opblocks[opno + 1]);
				break;

			case EEOP_ROWCOMPARE_STEP:
				{
					FunctionCallInfo fcinfo = op->d.rowcompare_step.fcinfo_data;
					LLVMValueRef v_fcinfo_isnull;
					LLVMBasicBlockRef b_null;
					LLVMBasicBlockRef b_compare;
					LLVMBasicBlockRef b_compare_result;

					LLVMValueRef v_retval;

					b_null = l_bb_before_v(opblocks[opno + 1],
										   "op.%d.row-null", opno);
					b_compare = l_bb_before_v(opblocks[opno + 1],
											  "op.%d.row-compare", opno);
					b_compare_result =
						l_bb_before_v(opblocks[opno + 1],
									  "op.%d.row-compare-result",
									  opno);

					/*
					 * If function is strict, and either arg is null, we're
					 * done.
					 */
					if (op->d.rowcompare_step.finfo->fn_strict)
					{
						LLVMValueRef v_fcinfo;
						LLVMValueRef v_argnull0;
						LLVMValueRef v_argnull1;
						LLVMValueRef v_anyargisnull;

						v_fcinfo = l_ptr_const(fcinfo,
											   l_ptr(StructFunctionCallInfoData));

						v_argnull0 = l_funcnull(b, v_fcinfo, 0);
						v_argnull1 = l_funcnull(b, v_fcinfo, 1);

						v_anyargisnull =
							LLVMBuildOr(b,
										LLVMBuildICmp(b,
													  LLVMIntEQ,
													  v_argnull0,
													  l_sbool_const(1),
													  ""),
										LLVMBuildICmp(b, LLVMIntEQ,
													  v_argnull1,
													  l_sbool_const(1), ""),
										"");

						LLVMBuildCondBr(b, v_anyargisnull, b_null, b_compare);
					}
					else
					{
						LLVMBuildBr(b, b_compare);
					}

					/* build block invoking comparison function */
					LLVMPositionBuilderAtEnd(b, b_compare);

					/* call function */
					v_retval = BuildV1Call(context, b, mod, fcinfo,
										   &v_fcinfo_isnull);
					LLVMBuildStore(b, v_retval, v_resvaluep);

					/* if result of function is NULL, force NULL result */
					LLVMBuildCondBr(b,
									LLVMBuildICmp(b,
												  LLVMIntEQ,
												  v_fcinfo_isnull,
												  l_sbool_const(0),
												  ""),
									b_compare_result,
									b_null);

					/* build block analyzing the !NULL comparator result */
					LLVMPositionBuilderAtEnd(b, b_compare_result);

					/* if results equal, compare next, otherwise done */
					LLVMBuildCondBr(b,
									LLVMBuildICmp(b,
												  LLVMIntEQ,
												  v_retval,
												  l_sizet_const(0), ""),
									opblocks[opno + 1],
									opblocks[op->d.rowcompare_step.jumpdone]);

					/*
					 * Build block handling NULL input or NULL comparator
					 * result.
					 */
					LLVMPositionBuilderAtEnd(b, b_null);
					LLVMBuildStore(b, l_sbool_const(1), v_resnullp);
					LLVMBuildBr(b, opblocks[op->d.rowcompare_step.jumpnull]);

					break;
				}

			case EEOP_ROWCOMPARE_FINAL:
				{
					RowCompareType rctype = op->d.rowcompare_final.rctype;

					LLVMValueRef v_cmpresult;
					LLVMValueRef v_result;
					LLVMIntPredicate predicate;

					/*
					 * Btree comparators return 32 bit results, need to be
					 * careful about sign (used as a 64 bit value it's
					 * otherwise wrong).
					 */
					v_cmpresult =
						LLVMBuildTrunc(b,
									   LLVMBuildLoad(b, v_resvaluep, ""),
									   LLVMInt32Type(), "");

					switch (rctype)
					{
						case ROWCOMPARE_LT:
							predicate = LLVMIntSLT;
							break;
						case ROWCOMPARE_LE:
							predicate = LLVMIntSLE;
							break;
						case ROWCOMPARE_GT:
							predicate = LLVMIntSGT;
							break;
						case ROWCOMPARE_GE:
							predicate = LLVMIntSGE;
							break;
						default:
							/* EQ and NE cases aren't allowed here */
							Assert(false);
							predicate = 0;	/* prevent compiler warning */
							break;
					}

					v_result = LLVMBuildICmp(b,
											 predicate,
											 v_cmpresult,
											 l_int32_const(0),
											 "");
					v_result = LLVMBuildZExt(b, v_result, TypeSizeT, "");

					LLVMBuildStore(b, l_sbool_const(0), v_resnullp);
					LLVMBuildStore(b, v_result, v_resvaluep);

					LLVMBuildBr(b, opblocks[opno + 1]);
					break;
				}

			case EEOP_MINMAX:
				build_EvalXFunc(b, mod, "ExecEvalMinMax",
								v_state, op);
				LLVMBuildBr(b, opblocks[opno + 1]);
				break;

			case EEOP_FIELDSELECT:
				build_EvalXFunc(b, mod, "ExecEvalFieldSelect",
								v_state, op, v_econtext);
				LLVMBuildBr(b, opblocks[opno + 1]);
				break;

			case EEOP_FIELDSTORE_DEFORM:
				build_EvalXFunc(b, mod, "ExecEvalFieldStoreDeForm",
								v_state, op, v_econtext);
				LLVMBuildBr(b, opblocks[opno + 1]);
				break;

			case EEOP_FIELDSTORE_FORM:
				build_EvalXFunc(b, mod, "ExecEvalFieldStoreForm",
								v_state, op, v_econtext);
				LLVMBuildBr(b, opblocks[opno + 1]);
				break;

			case EEOP_DOMAIN_TESTVAL:
				{
					LLVMBasicBlockRef b_avail,
								b_notavail;
					LLVMValueRef v_casevaluep,
								v_casevalue;
					LLVMValueRef v_casenullp,
								v_casenull;
					LLVMValueRef v_casevaluenull;

					b_avail = l_bb_before_v(opblocks[opno + 1],
											"op.%d.avail", opno);
					b_notavail = l_bb_before_v(opblocks[opno + 1],
											   "op.%d.notavail", opno);

					v_casevaluep = l_ptr_const(op->d.casetest.value,
											   l_ptr(TypeSizeT));
					v_casenullp = l_ptr_const(op->d.casetest.isnull,
											  l_ptr(TypeStorageBool));

					v_casevaluenull =
						LLVMBuildICmp(b, LLVMIntEQ,
									  LLVMBuildPtrToInt(b, v_casevaluep,
														TypeSizeT, ""),
									  l_sizet_const(0), "");
					LLVMBuildCondBr(b,
									v_casevaluenull,
									b_notavail, b_avail);

					/* if casetest != NULL */
					LLVMPositionBuilderAtEnd(b, b_avail);
					v_casevalue = LLVMBuildLoad(b, v_casevaluep, "");
					v_casenull = LLVMBuildLoad(b, v_casenullp, "");
					LLVMBuildStore(b, v_casevalue, v_resvaluep);
					LLVMBuildStore(b, v_casenull, v_resnullp);
					LLVMBuildBr(b, opblocks[opno + 1]);

					/* if casetest == NULL */
					LLVMPositionBuilderAtEnd(b, b_notavail);
					v_casevalue =
						l_load_struct_gep(b, v_econtext,
										  FIELDNO_EXPRCONTEXT_DOMAINDATUM,
										  "");
					v_casenull =
						l_load_struct_gep(b, v_econtext,
										  FIELDNO_EXPRCONTEXT_DOMAINNULL,
										  "");
					LLVMBuildStore(b, v_casevalue, v_resvaluep);
					LLVMBuildStore(b, v_casenull, v_resnullp);

					LLVMBuildBr(b, opblocks[opno + 1]);
					break;
				}

			case EEOP_DOMAIN_NOTNULL:
				build_EvalXFunc(b, mod, "ExecEvalConstraintNotNull",
								v_state, op);
				LLVMBuildBr(b, opblocks[opno + 1]);
				break;

			case EEOP_DOMAIN_CHECK:
				build_EvalXFunc(b, mod, "ExecEvalConstraintCheck",
								v_state, op);
				LLVMBuildBr(b, opblocks[opno + 1]);
				break;

			case EEOP_CONVERT_ROWTYPE:
				build_EvalXFunc(b, mod, "ExecEvalConvertRowtype",
								v_state, op, v_econtext);
				LLVMBuildBr(b, opblocks[opno + 1]);
				break;

			case EEOP_SCALARARRAYOP:
				build_EvalXFunc(b, mod, "ExecEvalScalarArrayOp",
								v_state, op);
				LLVMBuildBr(b, opblocks[opno + 1]);
				break;

			case EEOP_HASHED_SCALARARRAYOP:
				build_EvalXFunc(b, mod, "ExecEvalHashedScalarArrayOp",
								v_state, op, v_econtext);
				LLVMBuildBr(b, opblocks[opno + 1]);
				break;

			case EEOP_XMLEXPR:
				build_EvalXFunc(b, mod, "ExecEvalXmlExpr",
								v_state, op);
				LLVMBuildBr(b, opblocks[opno + 1]);
				break;

			case EEOP_AGGREF:
				{
					LLVMValueRef v_aggno;
					LLVMValueRef value,
								isnull;

					v_aggno = l_int32_const(op->d.aggref.aggno);

					/* load agg value / null */
					value = l_load_gep1(b, v_aggvalues, v_aggno, "aggvalue");
					isnull = l_load_gep1(b, v_aggnulls, v_aggno, "aggnull");

					/* and store result */
					LLVMBuildStore(b, value, v_resvaluep);
					LLVMBuildStore(b, isnull, v_resnullp);

					LLVMBuildBr(b, opblocks[opno + 1]);
					break;
				}

			case EEOP_GROUPING_FUNC:
				build_EvalXFunc(b, mod, "ExecEvalGroupingFunc",
								v_state, op);
				LLVMBuildBr(b, opblocks[opno + 1]);
				break;

			case EEOP_WINDOW_FUNC:
				{
					WindowFuncExprState *wfunc = op->d.window_func.wfstate;
					LLVMValueRef v_wfuncnop;
					LLVMValueRef v_wfuncno;
					LLVMValueRef value,
								isnull;

					/*
					 * At this point aggref->wfuncno is not yet set (it's set
					 * up in ExecInitWindowAgg() after initializing the
					 * expression). So load it from memory each time round.
					 */
					v_wfuncnop = l_ptr_const(&wfunc->wfuncno,
											 l_ptr(LLVMInt32Type()));
					v_wfuncno = LLVMBuildLoad(b, v_wfuncnop, "v_wfuncno");

					/* load window func value / null */
					value = l_load_gep1(b, v_aggvalues, v_wfuncno,
										"windowvalue");
					isnull = l_load_gep1(b, v_aggnulls, v_wfuncno,
										 "windownull");

					LLVMBuildStore(b, value, v_resvaluep);
					LLVMBuildStore(b, isnull, v_resnullp);

					LLVMBuildBr(b, opblocks[opno + 1]);
					break;
				}

			case EEOP_SUBPLAN:
				build_EvalXFunc(b, mod, "ExecEvalSubPlan",
								v_state, op, v_econtext);
				LLVMBuildBr(b, opblocks[opno + 1]);
				break;

			case EEOP_AGG_STRICT_DESERIALIZE:
			case EEOP_AGG_DESERIALIZE:
				{
					AggState   *aggstate;
					FunctionCallInfo fcinfo = op->d.agg_deserialize.fcinfo_data;

					LLVMValueRef v_retval;
					LLVMValueRef v_fcinfo_isnull;
					LLVMValueRef v_tmpcontext;
					LLVMValueRef v_oldcontext;

					if (opcode == EEOP_AGG_STRICT_DESERIALIZE)
					{
						LLVMValueRef v_fcinfo;
						LLVMValueRef v_argnull0;
						LLVMBasicBlockRef b_deserialize;

						b_deserialize = l_bb_before_v(opblocks[opno + 1],
													  "op.%d.deserialize", opno);

						v_fcinfo = l_ptr_const(fcinfo,
											   l_ptr(StructFunctionCallInfoData));
						v_argnull0 = l_funcnull(b, v_fcinfo, 0);

						LLVMBuildCondBr(b,
										LLVMBuildICmp(b,
													  LLVMIntEQ,
													  v_argnull0,
													  l_sbool_const(1),
													  ""),
										opblocks[op->d.agg_deserialize.jumpnull],
										b_deserialize);
						LLVMPositionBuilderAtEnd(b, b_deserialize);
					}

					aggstate = castNode(AggState, state->parent);
					fcinfo = op->d.agg_deserialize.fcinfo_data;

					v_tmpcontext =
						l_ptr_const(aggstate->tmpcontext->ecxt_per_tuple_memory,
									l_ptr(StructMemoryContextData));
					v_oldcontext = l_mcxt_switch(mod, b, v_tmpcontext);
					v_retval = BuildV1Call(context, b, mod, fcinfo,
										   &v_fcinfo_isnull);
					l_mcxt_switch(mod, b, v_oldcontext);

					LLVMBuildStore(b, v_retval, v_resvaluep);
					LLVMBuildStore(b, v_fcinfo_isnull, v_resnullp);

					LLVMBuildBr(b, opblocks[opno + 1]);
					break;
				}

			case EEOP_AGG_STRICT_INPUT_CHECK_ARGS:
			case EEOP_AGG_STRICT_INPUT_CHECK_NULLS:
				{
					int			nargs = op->d.agg_strict_input_check.nargs;
					NullableDatum *args = op->d.agg_strict_input_check.args;
					bool	   *nulls = op->d.agg_strict_input_check.nulls;
					int			jumpnull;

					LLVMValueRef v_argsp;
					LLVMValueRef v_nullsp;
					LLVMBasicBlockRef *b_checknulls;

					Assert(nargs > 0);

					jumpnull = op->d.agg_strict_input_check.jumpnull;
					v_argsp = l_ptr_const(args, l_ptr(StructNullableDatum));
					v_nullsp = l_ptr_const(nulls, l_ptr(TypeStorageBool));

					/* create blocks for checking args */
					b_checknulls = palloc(sizeof(LLVMBasicBlockRef *) * nargs);
					for (int argno = 0; argno < nargs; argno++)
					{
						b_checknulls[argno] =
							l_bb_before_v(opblocks[opno + 1],
										  "op.%d.check-null.%d",
										  opno, argno);
					}

					LLVMBuildBr(b, b_checknulls[0]);

					/* strict function, check for NULL args */
					for (int argno = 0; argno < nargs; argno++)
					{
						LLVMValueRef v_argno = l_int32_const(argno);
						LLVMValueRef v_argisnull;
						LLVMBasicBlockRef b_argnotnull;

						LLVMPositionBuilderAtEnd(b, b_checknulls[argno]);

						if (argno + 1 == nargs)
							b_argnotnull = opblocks[opno + 1];
						else
							b_argnotnull = b_checknulls[argno + 1];

						if (opcode == EEOP_AGG_STRICT_INPUT_CHECK_NULLS)
							v_argisnull = l_load_gep1(b, v_nullsp, v_argno, "");
						else
						{
							LLVMValueRef v_argn;

							v_argn = LLVMBuildGEP(b, v_argsp, &v_argno, 1, "");
							v_argisnull =
								l_load_struct_gep(b, v_argn,
												  FIELDNO_NULLABLE_DATUM_ISNULL,
												  "");
						}

						LLVMBuildCondBr(b,
										LLVMBuildICmp(b,
													  LLVMIntEQ,
													  v_argisnull,
													  l_sbool_const(1), ""),
										opblocks[jumpnull],
										b_argnotnull);
					}

					break;
				}

			case EEOP_AGG_PLAIN_PERGROUP_NULLCHECK:
				{
					int			jumpnull;
					LLVMValueRef v_aggstatep;
					LLVMValueRef v_allpergroupsp;
					LLVMValueRef v_pergroup_allaggs;
					LLVMValueRef v_setoff;

					jumpnull = op->d.agg_plain_pergroup_nullcheck.jumpnull;

					/*
					 * pergroup_allaggs = aggstate->all_pergroups
					 * [op->d.agg_plain_pergroup_nullcheck.setoff];
					 */
					v_aggstatep = LLVMBuildBitCast(b, v_parent,
												   l_ptr(StructAggState), "");

					v_allpergroupsp = l_load_struct_gep(b, v_aggstatep,
														FIELDNO_AGGSTATE_ALL_PERGROUPS,
														"aggstate.all_pergroups");

					v_setoff = l_int32_const(op->d.agg_plain_pergroup_nullcheck.setoff);

					v_pergroup_allaggs = l_load_gep1(b, v_allpergroupsp, v_setoff, "");

					LLVMBuildCondBr(b,
									LLVMBuildICmp(b, LLVMIntEQ,
												  LLVMBuildPtrToInt(b, v_pergroup_allaggs, TypeSizeT, ""),
												  l_sizet_const(0), ""),
									opblocks[jumpnull],
									opblocks[opno + 1]);
					break;
				}

			case EEOP_AGG_PLAIN_TRANS_INIT_STRICT_BYVAL:
			case EEOP_AGG_PLAIN_TRANS_STRICT_BYVAL:
			case EEOP_AGG_PLAIN_TRANS_BYVAL:
			case EEOP_AGG_PLAIN_TRANS_INIT_STRICT_BYREF:
			case EEOP_AGG_PLAIN_TRANS_STRICT_BYREF:
			case EEOP_AGG_PLAIN_TRANS_BYREF:
				{
					AggState   *aggstate;
					AggStatePerTrans pertrans;
					FunctionCallInfo fcinfo;

					LLVMValueRef v_aggstatep;
					LLVMValueRef v_fcinfo;
					LLVMValueRef v_fcinfo_isnull;

					LLVMValueRef v_transvaluep;
					LLVMValueRef v_transnullp;

					LLVMValueRef v_setoff;
					LLVMValueRef v_transno;

					LLVMValueRef v_aggcontext;

					LLVMValueRef v_allpergroupsp;
					LLVMValueRef v_current_setp;
					LLVMValueRef v_current_pertransp;
					LLVMValueRef v_curaggcontext;

					LLVMValueRef v_pertransp;

					LLVMValueRef v_pergroupp;

					LLVMValueRef v_retval;

					LLVMValueRef v_tmpcontext;
					LLVMValueRef v_oldcontext;

					aggstate = castNode(AggState, state->parent);
					pertrans = op->d.agg_trans.pertrans;

					fcinfo = pertrans->transfn_fcinfo;

					v_aggstatep =
						LLVMBuildBitCast(b, v_parent, l_ptr(StructAggState), "");
					v_pertransp = l_ptr_const(pertrans,
											  l_ptr(StructAggStatePerTransData));

					/*
					 * pergroup = &aggstate->all_pergroups
					 * [op->d.agg_strict_trans_check.setoff]
					 * [op->d.agg_init_trans_check.transno];
					 */
					v_allpergroupsp =
						l_load_struct_gep(b, v_aggstatep,
										  FIELDNO_AGGSTATE_ALL_PERGROUPS,
										  "aggstate.all_pergroups");
					v_setoff = l_int32_const(op->d.agg_trans.setoff);
					v_transno = l_int32_const(op->d.agg_trans.transno);
					v_pergroupp =
						LLVMBuildGEP(b,
									 l_load_gep1(b, v_allpergroupsp, v_setoff, ""),
									 &v_transno, 1, "");


					if (opcode == EEOP_AGG_PLAIN_TRANS_INIT_STRICT_BYVAL ||
						opcode == EEOP_AGG_PLAIN_TRANS_INIT_STRICT_BYREF)
					{
						LLVMValueRef v_notransvalue;
						LLVMBasicBlockRef b_init;
						LLVMBasicBlockRef b_no_init;

						v_notransvalue =
							l_load_struct_gep(b, v_pergroupp,
											  FIELDNO_AGGSTATEPERGROUPDATA_NOTRANSVALUE,
											  "notransvalue");

						b_init = l_bb_before_v(opblocks[opno + 1],
											   "op.%d.inittrans", opno);
						b_no_init = l_bb_before_v(opblocks[opno + 1],
												  "op.%d.no_inittrans", opno);

						LLVMBuildCondBr(b,
										LLVMBuildICmp(b, LLVMIntEQ, v_notransvalue,
													  l_sbool_const(1), ""),
										b_init,
										b_no_init);

						/* block to init the transition value if necessary */
						{
							LLVMValueRef params[4];

							LLVMPositionBuilderAtEnd(b, b_init);

							v_aggcontext = l_ptr_const(op->d.agg_trans.aggcontext,
													   l_ptr(StructExprContext));

							params[0] = v_aggstatep;
							params[1] = v_pertransp;
							params[2] = v_pergroupp;
							params[3] = v_aggcontext;

							LLVMBuildCall(b,
										  llvm_pg_func(mod, "ExecAggInitGroup"),
										  params, lengthof(params),
										  "");

							LLVMBuildBr(b, opblocks[opno + 1]);
						}

						LLVMPositionBuilderAtEnd(b, b_no_init);
					}

					if (opcode == EEOP_AGG_PLAIN_TRANS_INIT_STRICT_BYVAL ||
						opcode == EEOP_AGG_PLAIN_TRANS_INIT_STRICT_BYREF ||
						opcode == EEOP_AGG_PLAIN_TRANS_STRICT_BYVAL ||
						opcode == EEOP_AGG_PLAIN_TRANS_STRICT_BYREF)
					{
						LLVMValueRef v_transnull;
						LLVMBasicBlockRef b_strictpass;

						b_strictpass = l_bb_before_v(opblocks[opno + 1],
													 "op.%d.strictpass", opno);
						v_transnull =
							l_load_struct_gep(b, v_pergroupp,
											  FIELDNO_AGGSTATEPERGROUPDATA_TRANSVALUEISNULL,
											  "transnull");

						LLVMBuildCondBr(b,
										LLVMBuildICmp(b, LLVMIntEQ, v_transnull,
													  l_sbool_const(1), ""),
										opblocks[opno + 1],
										b_strictpass);

						LLVMPositionBuilderAtEnd(b, b_strictpass);
					}


					v_fcinfo = l_ptr_const(fcinfo,
										   l_ptr(StructFunctionCallInfoData));
					v_aggcontext = l_ptr_const(op->d.agg_trans.aggcontext,
											   l_ptr(StructExprContext));

					v_current_setp =
						LLVMBuildStructGEP(b,
										   v_aggstatep,
										   FIELDNO_AGGSTATE_CURRENT_SET,
										   "aggstate.current_set");
					v_curaggcontext =
						LLVMBuildStructGEP(b,
										   v_aggstatep,
										   FIELDNO_AGGSTATE_CURAGGCONTEXT,
										   "aggstate.curaggcontext");
					v_current_pertransp =
						LLVMBuildStructGEP(b,
										   v_aggstatep,
										   FIELDNO_AGGSTATE_CURPERTRANS,
										   "aggstate.curpertrans");

					/* set aggstate globals */
					LLVMBuildStore(b, v_aggcontext, v_curaggcontext);
					LLVMBuildStore(b, l_int32_const(op->d.agg_trans.setno),
								   v_current_setp);
					LLVMBuildStore(b, v_pertransp, v_current_pertransp);

					/* invoke transition function in per-tuple context */
					v_tmpcontext =
						l_ptr_const(aggstate->tmpcontext->ecxt_per_tuple_memory,
									l_ptr(StructMemoryContextData));
					v_oldcontext = l_mcxt_switch(mod, b, v_tmpcontext);

					/* store transvalue in fcinfo->args[0] */
					v_transvaluep =
						LLVMBuildStructGEP(b, v_pergroupp,
										   FIELDNO_AGGSTATEPERGROUPDATA_TRANSVALUE,
										   "transvalue");
					v_transnullp =
						LLVMBuildStructGEP(b, v_pergroupp,
										   FIELDNO_AGGSTATEPERGROUPDATA_TRANSVALUEISNULL,
										   "transnullp");
					LLVMBuildStore(b,
								   LLVMBuildLoad(b, v_transvaluep,
												 "transvalue"),
								   l_funcvaluep(b, v_fcinfo, 0));
					LLVMBuildStore(b,
								   LLVMBuildLoad(b, v_transnullp, "transnull"),
								   l_funcnullp(b, v_fcinfo, 0));

					/* and invoke transition function */
					v_retval = BuildV1Call(context, b, mod, fcinfo,
										   &v_fcinfo_isnull);

					/*
					 * For pass-by-ref datatype, must copy the new value into
					 * aggcontext and free the prior transValue.  But if
					 * transfn returned a pointer to its first input, we don't
					 * need to do anything.  Also, if transfn returned a
					 * pointer to a R/W expanded object that is already a
					 * child of the aggcontext, assume we can adopt that value
					 * without copying it.
					 */
					if (opcode == EEOP_AGG_PLAIN_TRANS_INIT_STRICT_BYREF ||
						opcode == EEOP_AGG_PLAIN_TRANS_STRICT_BYREF ||
						opcode == EEOP_AGG_PLAIN_TRANS_BYREF)
					{
						LLVMBasicBlockRef b_call;
						LLVMBasicBlockRef b_nocall;
						LLVMValueRef v_fn;
						LLVMValueRef v_transvalue;
						LLVMValueRef v_transnull;
						LLVMValueRef v_newval;
						LLVMValueRef params[6];

						b_call = l_bb_before_v(opblocks[opno + 1],
											   "op.%d.transcall", opno);
						b_nocall = l_bb_before_v(opblocks[opno + 1],
												 "op.%d.transnocall", opno);

						v_transvalue = LLVMBuildLoad(b, v_transvaluep, "");
						v_transnull = LLVMBuildLoad(b, v_transnullp, "");

						/*
						 * DatumGetPointer(newVal) !=
						 * DatumGetPointer(pergroup->transValue))
						 */
						LLVMBuildCondBr(b,
										LLVMBuildICmp(b, LLVMIntEQ,
													  v_transvalue,
													  v_retval, ""),
										b_nocall, b_call);

						/* returned datum not passed datum, reparent */
						LLVMPositionBuilderAtEnd(b, b_call);

						params[0] = v_aggstatep;
						params[1] = v_pertransp;
						params[2] = v_retval;
						params[3] = LLVMBuildTrunc(b, v_fcinfo_isnull,
												   TypeParamBool, "");
						params[4] = v_transvalue;
						params[5] = LLVMBuildTrunc(b, v_transnull,
												   TypeParamBool, "");

						v_fn = llvm_pg_func(mod, "ExecAggTransReparent");
						v_newval =
							LLVMBuildCall(b, v_fn,
										  params, lengthof(params),
										  "");

						/* store trans value */
						LLVMBuildStore(b, v_newval, v_transvaluep);
						LLVMBuildStore(b, v_fcinfo_isnull, v_transnullp);

						l_mcxt_switch(mod, b, v_oldcontext);
						LLVMBuildBr(b, opblocks[opno + 1]);

						/* returned datum passed datum, no need to reparent */
						LLVMPositionBuilderAtEnd(b, b_nocall);
					}

					/* store trans value */
					LLVMBuildStore(b, v_retval, v_transvaluep);
					LLVMBuildStore(b, v_fcinfo_isnull, v_transnullp);

					l_mcxt_switch(mod, b, v_oldcontext);

					LLVMBuildBr(b, opblocks[opno + 1]);
					break;
				}

			case EEOP_AGG_ORDERED_TRANS_DATUM:
				build_EvalXFunc(b, mod, "ExecEvalAggOrderedTransDatum",
								v_state, op, v_econtext);
				LLVMBuildBr(b, opblocks[opno + 1]);
				break;

			case EEOP_AGG_ORDERED_TRANS_TUPLE:
				build_EvalXFunc(b, mod, "ExecEvalAggOrderedTransTuple",
								v_state, op, v_econtext);
				LLVMBuildBr(b, opblocks[opno + 1]);
				break;

<<<<<<< HEAD
			case EEOP_CYPHERTYPECAST:
				build_EvalXFunc(b, mod, "ExecEvalCypherTypeCast",
								v_state, v_econtext, op);
				LLVMBuildBr(b, opblocks[i + 1]);
				break;

			case EEOP_CYPHERMAPEXPR:
				build_EvalXFunc(b, mod, "ExecEvalCypherMapExpr",
								v_state, v_econtext, op);
				LLVMBuildBr(b, opblocks[i + 1]);
				break;

			case EEOP_CYPHERLISTEXPR:
				build_EvalXFunc(b, mod, "ExecEvalCypherListExpr",
								v_state, v_econtext, op);
				LLVMBuildBr(b, opblocks[i + 1]);
				break;

			case EEOP_CYPHERLISTCOMP_BEGIN:
				build_EvalXFunc(b, mod, "ExecEvalCypherListCompBegin",
								v_state, v_econtext, op);
				LLVMBuildBr(b, opblocks[i + 1]);
				break;

			case EEOP_CYPHERLISTCOMP_ELEM:
				build_EvalXFunc(b, mod, "ExecEvalCypherListCompElem",
								v_state, v_econtext, op);
				LLVMBuildBr(b, opblocks[i + 1]);
				break;

			case EEOP_CYPHERLISTCOMP_END:
				build_EvalXFunc(b, mod, "ExecEvalCypherListCompEnd",
								v_state, v_econtext, op);
				LLVMBuildBr(b, opblocks[i + 1]);
				break;

			case EEOP_CYPHERLISTCOMP_ITER_INIT:
				build_EvalXFunc(b, mod,
								"ExecEvalCypherListCompIterInit",
								v_state, v_econtext, op);
				LLVMBuildBr(b, opblocks[i + 1]);
				break;

			case EEOP_CYPHERLISTCOMP_ITER_NEXT:
				build_EvalXFunc(b, mod,
								"ExecEvalCypherListCompIterInitNext",
								v_state, v_econtext, op);
				LLVMBuildBr(b, opblocks[i + 1]);
				break;

			case EEOP_CYPHERLISTCOMP_VAR:
				build_EvalXFunc(b, mod,
								"ExecEvalCypherListCompVar",
								v_state, v_econtext, op);
				LLVMBuildBr(b, opblocks[i + 1]);
				break;

			case EEOP_CYPHERACCESSEXPR:
				build_EvalXFunc(b, mod, "ExecEvalCypherAccessExpr",
								v_state, v_econtext, op);
				LLVMBuildBr(b, opblocks[i + 1]);
=======
			case EEOP_JSON_CONSTRUCTOR:
				build_EvalXFunc(b, mod, "ExecEvalJsonConstructor",
								v_state, op, v_econtext);
				LLVMBuildBr(b, opblocks[opno + 1]);
				break;

			case EEOP_IS_JSON:
				build_EvalXFunc(b, mod, "ExecEvalJsonIsPredicate",
								v_state, op);
				LLVMBuildBr(b, opblocks[opno + 1]);
				break;

			case EEOP_JSONEXPR:
				build_EvalXFunc(b, mod, "ExecEvalJson",
								v_state, op, v_econtext);
				LLVMBuildBr(b, opblocks[opno + 1]);
>>>>>>> adadae45
				break;

			case EEOP_LAST:
				Assert(false);
				break;
		}
	}

	LLVMDisposeBuilder(b);

	/*
	 * Don't immediately emit function, instead do so the first time the
	 * expression is actually evaluated. That allows to emit a lot of
	 * functions together, avoiding a lot of repeated llvm and memory
	 * remapping overhead.
	 */
	{

		CompiledExprState *cstate = palloc0(sizeof(CompiledExprState));

		cstate->context = context;
		cstate->funcname = funcname;

		state->evalfunc = ExecRunCompiledExpr;
		state->evalfunc_private = cstate;
	}

	llvm_leave_fatal_on_oom();

	INSTR_TIME_SET_CURRENT(endtime);
	INSTR_TIME_ACCUM_DIFF(context->base.instr.generation_counter,
						  endtime, starttime);

	return true;
}

/*
 * Run compiled expression.
 *
 * This will only be called the first time a JITed expression is called. We
 * first make sure the expression is still up-to-date, and then get a pointer to
 * the emitted function. The latter can be the first thing that triggers
 * optimizing and emitting all the generated functions.
 */
static Datum
ExecRunCompiledExpr(ExprState *state, ExprContext *econtext, bool *isNull)
{
	CompiledExprState *cstate = state->evalfunc_private;
	ExprStateEvalFunc func;

	CheckExprStillValid(state, econtext);

	llvm_enter_fatal_on_oom();
	func = (ExprStateEvalFunc) llvm_get_function(cstate->context,
												 cstate->funcname);
	llvm_leave_fatal_on_oom();
	Assert(func);

	/* remove indirection via this function for future calls */
	state->evalfunc = func;

	return func(state, econtext, isNull);
}

static LLVMValueRef
BuildV1Call(LLVMJitContext *context, LLVMBuilderRef b,
			LLVMModuleRef mod, FunctionCallInfo fcinfo,
			LLVMValueRef *v_fcinfo_isnull)
{
	LLVMValueRef v_fn;
	LLVMValueRef v_fcinfo_isnullp;
	LLVMValueRef v_retval;
	LLVMValueRef v_fcinfo;

	v_fn = llvm_function_reference(context, b, mod, fcinfo);

	v_fcinfo = l_ptr_const(fcinfo, l_ptr(StructFunctionCallInfoData));
	v_fcinfo_isnullp = LLVMBuildStructGEP(b, v_fcinfo,
										  FIELDNO_FUNCTIONCALLINFODATA_ISNULL,
										  "v_fcinfo_isnull");
	LLVMBuildStore(b, l_sbool_const(0), v_fcinfo_isnullp);

	v_retval = LLVMBuildCall(b, v_fn, &v_fcinfo, 1, "funccall");

	if (v_fcinfo_isnull)
		*v_fcinfo_isnull = LLVMBuildLoad(b, v_fcinfo_isnullp, "");

	/*
	 * Add lifetime-end annotation, signaling that writes to memory don't have
	 * to be retained (important for inlining potential).
	 */
	{
		LLVMValueRef v_lifetime = create_LifetimeEnd(mod);
		LLVMValueRef params[2];

		params[0] = l_int64_const(sizeof(NullableDatum) * fcinfo->nargs);
		params[1] = l_ptr_const(fcinfo->args, l_ptr(LLVMInt8Type()));
		LLVMBuildCall(b, v_lifetime, params, lengthof(params), "");

		params[0] = l_int64_const(sizeof(fcinfo->isnull));
		params[1] = l_ptr_const(&fcinfo->isnull, l_ptr(LLVMInt8Type()));
		LLVMBuildCall(b, v_lifetime, params, lengthof(params), "");
	}

	return v_retval;
}

/*
 * Implement an expression step by calling the function funcname.
 */
static LLVMValueRef
build_EvalXFuncInt(LLVMBuilderRef b, LLVMModuleRef mod, const char *funcname,
				   LLVMValueRef v_state, ExprEvalStep *op,
				   int nargs, LLVMValueRef *v_args)
{
	LLVMValueRef v_fn = llvm_pg_func(mod, funcname);
	LLVMValueRef *params;
	int			argno = 0;
	LLVMValueRef v_ret;

	/* cheap pre-check as llvm just asserts out */
	if (LLVMCountParams(v_fn) != (nargs + 2))
		elog(ERROR, "parameter mismatch: %s expects %d passed %d",
			 funcname, LLVMCountParams(v_fn), nargs + 2);

	params = palloc(sizeof(LLVMValueRef) * (2 + nargs));

	params[argno++] = v_state;
	params[argno++] = l_ptr_const(op, l_ptr(StructExprEvalStep));

	for (int i = 0; i < nargs; i++)
		params[argno++] = v_args[i];

	v_ret = LLVMBuildCall(b, v_fn, params, argno, "");

	pfree(params);

	return v_ret;
}

static LLVMValueRef
create_LifetimeEnd(LLVMModuleRef mod)
{
	LLVMTypeRef sig;
	LLVMValueRef fn;
	LLVMTypeRef param_types[2];

	/* LLVM 5+ has a variadic pointer argument */
#if LLVM_VERSION_MAJOR < 5
	const char *nm = "llvm.lifetime.end";
#else
	const char *nm = "llvm.lifetime.end.p0i8";
#endif

	fn = LLVMGetNamedFunction(mod, nm);
	if (fn)
		return fn;

	param_types[0] = LLVMInt64Type();
	param_types[1] = l_ptr(LLVMInt8Type());

	sig = LLVMFunctionType(LLVMVoidType(),
						   param_types, lengthof(param_types),
						   false);
	fn = LLVMAddFunction(mod, nm, sig);

	LLVMSetFunctionCallConv(fn, LLVMCCallConv);

	Assert(LLVMGetIntrinsicID(fn));

	return fn;
}<|MERGE_RESOLUTION|>--- conflicted
+++ resolved
@@ -2347,7 +2347,24 @@
 				LLVMBuildBr(b, opblocks[opno + 1]);
 				break;
 
-<<<<<<< HEAD
+			case EEOP_JSON_CONSTRUCTOR:
+				build_EvalXFunc(b, mod, "ExecEvalJsonConstructor",
+								v_state, op, v_econtext);
+				LLVMBuildBr(b, opblocks[opno + 1]);
+				break;
+
+			case EEOP_IS_JSON:
+				build_EvalXFunc(b, mod, "ExecEvalJsonIsPredicate",
+								v_state, op);
+				LLVMBuildBr(b, opblocks[opno + 1]);
+				break;
+
+			case EEOP_JSONEXPR:
+				build_EvalXFunc(b, mod, "ExecEvalJson",
+								v_state, op, v_econtext);
+				LLVMBuildBr(b, opblocks[opno + 1]);
+				break;
+
 			case EEOP_CYPHERTYPECAST:
 				build_EvalXFunc(b, mod, "ExecEvalCypherTypeCast",
 								v_state, v_econtext, op);
@@ -2409,24 +2426,6 @@
 				build_EvalXFunc(b, mod, "ExecEvalCypherAccessExpr",
 								v_state, v_econtext, op);
 				LLVMBuildBr(b, opblocks[i + 1]);
-=======
-			case EEOP_JSON_CONSTRUCTOR:
-				build_EvalXFunc(b, mod, "ExecEvalJsonConstructor",
-								v_state, op, v_econtext);
-				LLVMBuildBr(b, opblocks[opno + 1]);
-				break;
-
-			case EEOP_IS_JSON:
-				build_EvalXFunc(b, mod, "ExecEvalJsonIsPredicate",
-								v_state, op);
-				LLVMBuildBr(b, opblocks[opno + 1]);
-				break;
-
-			case EEOP_JSONEXPR:
-				build_EvalXFunc(b, mod, "ExecEvalJson",
-								v_state, op, v_econtext);
-				LLVMBuildBr(b, opblocks[opno + 1]);
->>>>>>> adadae45
 				break;
 
 			case EEOP_LAST:
