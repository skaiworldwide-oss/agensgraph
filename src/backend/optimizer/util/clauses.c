/*-------------------------------------------------------------------------
 *
 * clauses.c
 *	  routines to manipulate qualification clauses
 *
 * Portions Copyright (c) 1996-2022, PostgreSQL Global Development Group
 * Portions Copyright (c) 1994, Regents of the University of California
 *
 *
 * IDENTIFICATION
 *	  src/backend/optimizer/util/clauses.c
 *
 * HISTORY
 *	  AUTHOR			DATE			MAJOR EVENT
 *	  Andrew Yu			Nov 3, 1994		clause.c and clauses.c combined
 *
 *-------------------------------------------------------------------------
 */

#include "postgres.h"

#include "access/htup_details.h"
#include "catalog/pg_aggregate.h"
#include "catalog/pg_class.h"
#include "catalog/pg_language.h"
#include "catalog/pg_operator.h"
#include "catalog/pg_proc.h"
#include "catalog/pg_type.h"
#include "executor/executor.h"
#include "executor/functions.h"
#include "executor/execExpr.h"
#include "funcapi.h"
#include "miscadmin.h"
#include "nodes/makefuncs.h"
#include "nodes/nodeFuncs.h"
#include "nodes/subscripting.h"
#include "nodes/supportnodes.h"
#include "optimizer/clauses.h"
#include "optimizer/cost.h"
#include "optimizer/optimizer.h"
#include "optimizer/plancat.h"
#include "optimizer/planmain.h"
#include "parser/analyze.h"
#include "parser/parse_agg.h"
#include "parser/parse_coerce.h"
#include "parser/parse_func.h"
#include "rewrite/rewriteHandler.h"
#include "rewrite/rewriteManip.h"
#include "tcop/tcopprot.h"
#include "utils/acl.h"
#include "utils/builtins.h"
#include "utils/datum.h"
#include "utils/fmgroids.h"
#include "utils/json.h"
#include "utils/jsonb.h"
#include "utils/jsonpath.h"
#include "utils/lsyscache.h"
#include "utils/memutils.h"
#include "utils/syscache.h"
#include "utils/typcache.h"

typedef struct
{
	ParamListInfo boundParams;
	PlannerInfo *root;
	List	   *active_fns;
	Node	   *case_val;
	bool		estimate;
} eval_const_expressions_context;

typedef struct
{
	int			nargs;
	List	   *args;
	int		   *usecounts;
} substitute_actual_parameters_context;

typedef struct
{
	int			nargs;
	List	   *args;
	int			sublevels_up;
} substitute_actual_srf_parameters_context;

typedef struct
{
	char	   *proname;
	char	   *prosrc;
} inline_error_callback_arg;

typedef struct
{
	char		max_hazard;		/* worst proparallel hazard found so far */
	char		max_interesting;	/* worst proparallel hazard of interest */
	List	   *safe_param_ids; /* PARAM_EXEC Param IDs to treat as safe */
} max_parallel_hazard_context;

static bool contain_agg_clause_walker(Node *node, void *context);
static bool find_window_functions_walker(Node *node, WindowFuncLists *lists);
static bool contain_subplans_walker(Node *node, void *context);
static bool contain_mutable_functions_walker(Node *node, void *context);
static bool contain_volatile_functions_walker(Node *node, void *context);
static bool contain_volatile_functions_not_nextval_walker(Node *node, void *context);
static bool max_parallel_hazard_walker(Node *node,
									   max_parallel_hazard_context *context);
static bool contain_nonstrict_functions_walker(Node *node, void *context);
static bool contain_exec_param_walker(Node *node, List *param_ids);
static bool contain_context_dependent_node(Node *clause);
static bool contain_context_dependent_node_walker(Node *node, int *flags);
static bool contain_leaked_vars_walker(Node *node, void *context);
static Relids find_nonnullable_rels_walker(Node *node, bool top_level);
static List *find_nonnullable_vars_walker(Node *node, bool top_level);
static bool is_strict_saop(ScalarArrayOpExpr *expr, bool falseOK);
static bool convert_saop_to_hashed_saop_walker(Node *node, void *context);
static Node *eval_const_expressions_mutator(Node *node,
											eval_const_expressions_context *context);
static bool contain_non_const_walker(Node *node, void *context);
static bool ece_function_is_safe(Oid funcid,
								 eval_const_expressions_context *context);
static List *simplify_or_arguments(List *args,
								   eval_const_expressions_context *context,
								   bool *haveNull, bool *forceTrue);
static List *simplify_and_arguments(List *args,
									eval_const_expressions_context *context,
									bool *haveNull, bool *forceFalse);
static Node *simplify_boolean_equality(Oid opno, List *args);
static Expr *simplify_function(Oid funcid,
							   Oid result_type, int32 result_typmod,
							   Oid result_collid, Oid input_collid, List **args_p,
							   bool funcvariadic, bool process_args, bool allow_non_const,
							   eval_const_expressions_context *context);
static List *reorder_function_arguments(List *args, int pronargs,
										HeapTuple func_tuple);
static List *add_function_defaults(List *args, int pronargs,
								   HeapTuple func_tuple);
static List *fetch_function_defaults(HeapTuple func_tuple);
static void recheck_cast_function_args(List *args, Oid result_type,
									   Oid *proargtypes, int pronargs,
									   HeapTuple func_tuple);
static Expr *evaluate_function(Oid funcid, Oid result_type, int32 result_typmod,
							   Oid result_collid, Oid input_collid, List *args,
							   bool funcvariadic,
							   HeapTuple func_tuple,
							   eval_const_expressions_context *context);
static Expr *inline_function(Oid funcid, Oid result_type, Oid result_collid,
							 Oid input_collid, List *args,
							 bool funcvariadic,
							 HeapTuple func_tuple,
							 eval_const_expressions_context *context);
static Node *substitute_actual_parameters(Node *expr, int nargs, List *args,
										  int *usecounts);
static Node *substitute_actual_parameters_mutator(Node *node,
												  substitute_actual_parameters_context *context);
static void sql_inline_error_callback(void *arg);
static Query *substitute_actual_srf_parameters(Query *expr,
											   int nargs, List *args);
static Node *substitute_actual_srf_parameters_mutator(Node *node,
													  substitute_actual_srf_parameters_context *context);
static bool pull_paramids_walker(Node *node, Bitmapset **context);


/*****************************************************************************
 *		Aggregate-function clause manipulation
 *****************************************************************************/

/*
 * contain_agg_clause
 *	  Recursively search for Aggref/GroupingFunc nodes within a clause.
 *
 *	  Returns true if any aggregate found.
 *
 * This does not descend into subqueries, and so should be used only after
 * reduction of sublinks to subplans, or in contexts where it's known there
 * are no subqueries.  There mustn't be outer-aggregate references either.
 *
 * (If you want something like this but able to deal with subqueries,
 * see rewriteManip.c's contain_aggs_of_level().)
 */
bool
contain_agg_clause(Node *clause)
{
	return contain_agg_clause_walker(clause, NULL);
}

static bool
contain_agg_clause_walker(Node *node, void *context)
{
	if (node == NULL)
		return false;
	if (IsA(node, Aggref))
	{
		Assert(((Aggref *) node)->agglevelsup == 0);
		return true;			/* abort the tree traversal and return true */
	}
	if (IsA(node, GroupingFunc))
	{
		Assert(((GroupingFunc *) node)->agglevelsup == 0);
		return true;			/* abort the tree traversal and return true */
	}
	Assert(!IsA(node, SubLink));
	return expression_tree_walker(node, contain_agg_clause_walker, context);
}

/*****************************************************************************
 *		Window-function clause manipulation
 *****************************************************************************/

/*
 * contain_window_function
 *	  Recursively search for WindowFunc nodes within a clause.
 *
 * Since window functions don't have level fields, but are hard-wired to
 * be associated with the current query level, this is just the same as
 * rewriteManip.c's function.
 */
bool
contain_window_function(Node *clause)
{
	return contain_windowfuncs(clause);
}

/*
 * find_window_functions
 *	  Locate all the WindowFunc nodes in an expression tree, and organize
 *	  them by winref ID number.
 *
 * Caller must provide an upper bound on the winref IDs expected in the tree.
 */
WindowFuncLists *
find_window_functions(Node *clause, Index maxWinRef)
{
	WindowFuncLists *lists = palloc(sizeof(WindowFuncLists));

	lists->numWindowFuncs = 0;
	lists->maxWinRef = maxWinRef;
	lists->windowFuncs = (List **) palloc0((maxWinRef + 1) * sizeof(List *));
	(void) find_window_functions_walker(clause, lists);
	return lists;
}

static bool
find_window_functions_walker(Node *node, WindowFuncLists *lists)
{
	if (node == NULL)
		return false;
	if (IsA(node, WindowFunc))
	{
		WindowFunc *wfunc = (WindowFunc *) node;

		/* winref is unsigned, so one-sided test is OK */
		if (wfunc->winref > lists->maxWinRef)
			elog(ERROR, "WindowFunc contains out-of-range winref %u",
				 wfunc->winref);
		/* eliminate duplicates, so that we avoid repeated computation */
		if (!list_member(lists->windowFuncs[wfunc->winref], wfunc))
		{
			lists->windowFuncs[wfunc->winref] =
				lappend(lists->windowFuncs[wfunc->winref], wfunc);
			lists->numWindowFuncs++;
		}

		/*
		 * We assume that the parser checked that there are no window
		 * functions in the arguments or filter clause.  Hence, we need not
		 * recurse into them.  (If either the parser or the planner screws up
		 * on this point, the executor will still catch it; see ExecInitExpr.)
		 */
		return false;
	}
	Assert(!IsA(node, SubLink));
	return expression_tree_walker(node, find_window_functions_walker,
								  (void *) lists);
}


/*****************************************************************************
 *		Support for expressions returning sets
 *****************************************************************************/

/*
 * expression_returns_set_rows
 *	  Estimate the number of rows returned by a set-returning expression.
 *	  The result is 1 if it's not a set-returning expression.
 *
 * We should only examine the top-level function or operator; it used to be
 * appropriate to recurse, but not anymore.  (Even if there are more SRFs in
 * the function's inputs, their multipliers are accounted for separately.)
 *
 * Note: keep this in sync with expression_returns_set() in nodes/nodeFuncs.c.
 */
double
expression_returns_set_rows(PlannerInfo *root, Node *clause)
{
	if (clause == NULL)
		return 1.0;
	if (IsA(clause, FuncExpr))
	{
		FuncExpr   *expr = (FuncExpr *) clause;

		if (expr->funcretset)
			return clamp_row_est(get_function_rows(root, expr->funcid, clause));
	}
	if (IsA(clause, OpExpr))
	{
		OpExpr	   *expr = (OpExpr *) clause;

		if (expr->opretset)
		{
			set_opfuncid(expr);
			return clamp_row_est(get_function_rows(root, expr->opfuncid, clause));
		}
	}
	return 1.0;
}


/*****************************************************************************
 *		Subplan clause manipulation
 *****************************************************************************/

/*
 * contain_subplans
 *	  Recursively search for subplan nodes within a clause.
 *
 * If we see a SubLink node, we will return true.  This is only possible if
 * the expression tree hasn't yet been transformed by subselect.c.  We do not
 * know whether the node will produce a true subplan or just an initplan,
 * but we make the conservative assumption that it will be a subplan.
 *
 * Returns true if any subplan found.
 */
bool
contain_subplans(Node *clause)
{
	return contain_subplans_walker(clause, NULL);
}

static bool
contain_subplans_walker(Node *node, void *context)
{
	if (node == NULL)
		return false;
	if (IsA(node, SubPlan) ||
		IsA(node, AlternativeSubPlan) ||
		IsA(node, SubLink))
		return true;			/* abort the tree traversal and return true */
	return expression_tree_walker(node, contain_subplans_walker, context);
}


/*****************************************************************************
 *		Check clauses for mutable functions
 *****************************************************************************/

/*
 * contain_mutable_functions
 *	  Recursively search for mutable functions within a clause.
 *
 * Returns true if any mutable function (or operator implemented by a
 * mutable function) is found.  This test is needed so that we don't
 * mistakenly think that something like "WHERE random() < 0.5" can be treated
 * as a constant qualification.
 *
 * We will recursively look into Query nodes (i.e., SubLink sub-selects)
 * but not into SubPlans.  See comments for contain_volatile_functions().
 */
bool
contain_mutable_functions(Node *clause)
{
	return contain_mutable_functions_walker(clause, NULL);
}

static bool
contain_mutable_functions_checker(Oid func_id, void *context)
{
	return (func_volatile(func_id) != PROVOLATILE_IMMUTABLE);
}

static bool
contain_mutable_functions_walker(Node *node, void *context)
{
	if (node == NULL)
		return false;
	/* Check for mutable functions in node itself */
	if (check_functions_in_node(node, contain_mutable_functions_checker,
								context))
		return true;

	if (IsA(node, JsonConstructorExpr))
	{
		const JsonConstructorExpr *ctor = (JsonConstructorExpr *) node;
		ListCell   *lc;
		bool		is_jsonb =
		ctor->returning->format->format_type == JS_FORMAT_JSONB;

		/* Check argument_type => json[b] conversions */
		foreach(lc, ctor->args)
		{
			Oid			typid = exprType(lfirst(lc));

			if (is_jsonb ?
				!to_jsonb_is_immutable(typid) :
				!to_json_is_immutable(typid))
				return true;
		}

		/* Check all subnodes */
	}

	if (IsA(node, JsonExpr))
	{
		JsonExpr   *jexpr = castNode(JsonExpr, node);
		Const	   *cnst;

		if (!IsA(jexpr->path_spec, Const))
			return true;

		cnst = castNode(Const, jexpr->path_spec);

		Assert(cnst->consttype == JSONPATHOID);
		if (cnst->constisnull)
			return false;

		return jspIsMutable(DatumGetJsonPathP(cnst->constvalue),
							jexpr->passing_names, jexpr->passing_values);
	}

	if (IsA(node, SQLValueFunction))
	{
		/* all variants of SQLValueFunction are stable */
		return true;
	}

	if (IsA(node, NextValueExpr))
	{
		/* NextValueExpr is volatile */
		return true;
	}

	/*
	 * It should be safe to treat MinMaxExpr as immutable, because it will
	 * depend on a non-cross-type btree comparison function, and those should
	 * always be immutable.  Treating XmlExpr as immutable is more dubious,
	 * and treating CoerceToDomain as immutable is outright dangerous.  But we
	 * have done so historically, and changing this would probably cause more
	 * problems than it would fix.  In practice, if you have a non-immutable
	 * domain constraint you are in for pain anyhow.
	 */

	/* Recurse to check arguments */
	if (IsA(node, Query))
	{
		/* Recurse into subselects */
		return query_tree_walker((Query *) node,
								 contain_mutable_functions_walker,
								 context, 0);
	}
	return expression_tree_walker(node, contain_mutable_functions_walker,
								  context);
}


/*****************************************************************************
 *		Check clauses for volatile functions
 *****************************************************************************/

/*
 * contain_volatile_functions
 *	  Recursively search for volatile functions within a clause.
 *
 * Returns true if any volatile function (or operator implemented by a
 * volatile function) is found. This test prevents, for example,
 * invalid conversions of volatile expressions into indexscan quals.
 *
 * We will recursively look into Query nodes (i.e., SubLink sub-selects)
 * but not into SubPlans.  This is a bit odd, but intentional.  If we are
 * looking at a SubLink, we are probably deciding whether a query tree
 * transformation is safe, and a contained sub-select should affect that;
 * for example, duplicating a sub-select containing a volatile function
 * would be bad.  However, once we've got to the stage of having SubPlans,
 * subsequent planning need not consider volatility within those, since
 * the executor won't change its evaluation rules for a SubPlan based on
 * volatility.
 *
 * For some node types, for example, RestrictInfo and PathTarget, we cache
 * whether we found any volatile functions or not and reuse that value in any
 * future checks for that node.  All of the logic for determining if the
 * cached value should be set to VOLATILITY_NOVOLATILE or VOLATILITY_VOLATILE
 * belongs in this function.  Any code which makes changes to these nodes
 * which could change the outcome this function must set the cached value back
 * to VOLATILITY_UNKNOWN.  That allows this function to redetermine the
 * correct value during the next call, should we need to redetermine if the
 * node contains any volatile functions again in the future.
 */
bool
contain_volatile_functions(Node *clause)
{
	return contain_volatile_functions_walker(clause, NULL);
}

static bool
contain_volatile_functions_checker(Oid func_id, void *context)
{
	return (func_volatile(func_id) == PROVOLATILE_VOLATILE);
}

static bool
contain_volatile_functions_walker(Node *node, void *context)
{
	if (node == NULL)
		return false;
	/* Check for volatile functions in node itself */
	if (check_functions_in_node(node, contain_volatile_functions_checker,
								context))
		return true;

	if (IsA(node, NextValueExpr))
	{
		/* NextValueExpr is volatile */
		return true;
	}

	if (IsA(node, RestrictInfo))
	{
		RestrictInfo *rinfo = (RestrictInfo *) node;

		/*
		 * For RestrictInfo, check if we've checked the volatility of it
		 * before.  If so, we can just use the cached value and not bother
		 * checking it again.  Otherwise, check it and cache if whether we
		 * found any volatile functions.
		 */
		if (rinfo->has_volatile == VOLATILITY_NOVOLATILE)
			return false;
		else if (rinfo->has_volatile == VOLATILITY_VOLATILE)
			return true;
		else
		{
			bool		hasvolatile;

			hasvolatile = contain_volatile_functions_walker((Node *) rinfo->clause,
															context);
			if (hasvolatile)
				rinfo->has_volatile = VOLATILITY_VOLATILE;
			else
				rinfo->has_volatile = VOLATILITY_NOVOLATILE;

			return hasvolatile;
		}
	}

	if (IsA(node, PathTarget))
	{
		PathTarget *target = (PathTarget *) node;

		/*
		 * We also do caching for PathTarget the same as we do above for
		 * RestrictInfos.
		 */
		if (target->has_volatile_expr == VOLATILITY_NOVOLATILE)
			return false;
		else if (target->has_volatile_expr == VOLATILITY_VOLATILE)
			return true;
		else
		{
			bool		hasvolatile;

			hasvolatile = contain_volatile_functions_walker((Node *) target->exprs,
															context);

			if (hasvolatile)
				target->has_volatile_expr = VOLATILITY_VOLATILE;
			else
				target->has_volatile_expr = VOLATILITY_NOVOLATILE;

			return hasvolatile;
		}
	}

	/*
	 * See notes in contain_mutable_functions_walker about why we treat
	 * MinMaxExpr, XmlExpr, and CoerceToDomain as immutable, while
	 * SQLValueFunction is stable.  Hence, none of them are of interest here.
	 */

	/* Recurse to check arguments */
	if (IsA(node, Query))
	{
		/* Recurse into subselects */
		return query_tree_walker((Query *) node,
								 contain_volatile_functions_walker,
								 context, 0);
	}
	return expression_tree_walker(node, contain_volatile_functions_walker,
								  context);
}

/*
 * Special purpose version of contain_volatile_functions() for use in COPY:
 * ignore nextval(), but treat all other functions normally.
 */
bool
contain_volatile_functions_not_nextval(Node *clause)
{
	return contain_volatile_functions_not_nextval_walker(clause, NULL);
}

static bool
contain_volatile_functions_not_nextval_checker(Oid func_id, void *context)
{
	return (func_id != F_NEXTVAL &&
			func_volatile(func_id) == PROVOLATILE_VOLATILE);
}

static bool
contain_volatile_functions_not_nextval_walker(Node *node, void *context)
{
	if (node == NULL)
		return false;
	/* Check for volatile functions in node itself */
	if (check_functions_in_node(node,
								contain_volatile_functions_not_nextval_checker,
								context))
		return true;

	/*
	 * See notes in contain_mutable_functions_walker about why we treat
	 * MinMaxExpr, XmlExpr, and CoerceToDomain as immutable, while
	 * SQLValueFunction is stable.  Hence, none of them are of interest here.
	 * Also, since we're intentionally ignoring nextval(), presumably we
	 * should ignore NextValueExpr.
	 */

	/* Recurse to check arguments */
	if (IsA(node, Query))
	{
		/* Recurse into subselects */
		return query_tree_walker((Query *) node,
								 contain_volatile_functions_not_nextval_walker,
								 context, 0);
	}
	return expression_tree_walker(node,
								  contain_volatile_functions_not_nextval_walker,
								  context);
}


/*****************************************************************************
 *		Check queries for parallel unsafe and/or restricted constructs
 *****************************************************************************/

/*
 * max_parallel_hazard
 *		Find the worst parallel-hazard level in the given query
 *
 * Returns the worst function hazard property (the earliest in this list:
 * PROPARALLEL_UNSAFE, PROPARALLEL_RESTRICTED, PROPARALLEL_SAFE) that can
 * be found in the given parsetree.  We use this to find out whether the query
 * can be parallelized at all.  The caller will also save the result in
 * PlannerGlobal so as to short-circuit checks of portions of the querytree
 * later, in the common case where everything is SAFE.
 */
char
max_parallel_hazard(Query *parse)
{
	max_parallel_hazard_context context;

	context.max_hazard = PROPARALLEL_SAFE;
	context.max_interesting = PROPARALLEL_UNSAFE;
	context.safe_param_ids = NIL;
	(void) max_parallel_hazard_walker((Node *) parse, &context);
	return context.max_hazard;
}

/*
 * is_parallel_safe
 *		Detect whether the given expr contains only parallel-safe functions
 *
 * root->glob->maxParallelHazard must previously have been set to the
 * result of max_parallel_hazard() on the whole query.
 */
bool
is_parallel_safe(PlannerInfo *root, Node *node)
{
	max_parallel_hazard_context context;
	PlannerInfo *proot;
	ListCell   *l;

	/*
	 * Even if the original querytree contained nothing unsafe, we need to
	 * search the expression if we have generated any PARAM_EXEC Params while
	 * planning, because those are parallel-restricted and there might be one
	 * in this expression.  But otherwise we don't need to look.
	 */
	if (root->glob->maxParallelHazard == PROPARALLEL_SAFE &&
		root->glob->paramExecTypes == NIL)
		return true;
	/* Else use max_parallel_hazard's search logic, but stop on RESTRICTED */
	context.max_hazard = PROPARALLEL_SAFE;
	context.max_interesting = PROPARALLEL_RESTRICTED;
	context.safe_param_ids = NIL;

	/*
	 * The params that refer to the same or parent query level are considered
	 * parallel-safe.  The idea is that we compute such params at Gather or
	 * Gather Merge node and pass their value to workers.
	 */
	for (proot = root; proot != NULL; proot = proot->parent_root)
	{
		foreach(l, proot->init_plans)
		{
			SubPlan    *initsubplan = (SubPlan *) lfirst(l);

			context.safe_param_ids = list_concat(context.safe_param_ids,
												 initsubplan->setParam);
		}
	}

	return !max_parallel_hazard_walker(node, &context);
}

/* core logic for all parallel-hazard checks */
static bool
max_parallel_hazard_test(char proparallel, max_parallel_hazard_context *context)
{
	switch (proparallel)
	{
		case PROPARALLEL_SAFE:
			/* nothing to see here, move along */
			break;
		case PROPARALLEL_RESTRICTED:
			/* increase max_hazard to RESTRICTED */
			Assert(context->max_hazard != PROPARALLEL_UNSAFE);
			context->max_hazard = proparallel;
			/* done if we are not expecting any unsafe functions */
			if (context->max_interesting == proparallel)
				return true;
			break;
		case PROPARALLEL_UNSAFE:
			context->max_hazard = proparallel;
			/* we're always done at the first unsafe construct */
			return true;
		default:
			elog(ERROR, "unrecognized proparallel value \"%c\"", proparallel);
			break;
	}
	return false;
}

/* check_functions_in_node callback */
static bool
max_parallel_hazard_checker(Oid func_id, void *context)
{
	return max_parallel_hazard_test(func_parallel(func_id),
									(max_parallel_hazard_context *) context);
}

static bool
max_parallel_hazard_walker(Node *node, max_parallel_hazard_context *context)
{
	if (node == NULL)
		return false;

	/* Check for hazardous functions in node itself */
	if (check_functions_in_node(node, max_parallel_hazard_checker,
								context))
		return true;

	/*
	 * It should be OK to treat MinMaxExpr as parallel-safe, since btree
	 * opclass support functions are generally parallel-safe.  XmlExpr is a
	 * bit more dubious but we can probably get away with it.  We err on the
	 * side of caution by treating CoerceToDomain as parallel-restricted.
	 * (Note: in principle that's wrong because a domain constraint could
	 * contain a parallel-unsafe function; but useful constraints probably
	 * never would have such, and assuming they do would cripple use of
	 * parallel query in the presence of domain types.)  SQLValueFunction
	 * should be safe in all cases.  NextValueExpr is parallel-unsafe.
	 */
	if (IsA(node, CoerceToDomain))
	{
		if (max_parallel_hazard_test(PROPARALLEL_RESTRICTED, context))
			return true;
	}

	else if (IsA(node, NextValueExpr))
	{
		if (max_parallel_hazard_test(PROPARALLEL_UNSAFE, context))
			return true;
	}

	/*
	 * Treat window functions as parallel-restricted because we aren't sure
	 * whether the input row ordering is fully deterministic, and the output
	 * of window functions might vary across workers if not.  (In some cases,
	 * like where the window frame orders by a primary key, we could relax
	 * this restriction.  But it doesn't currently seem worth expending extra
	 * effort to do so.)
	 */
	else if (IsA(node, WindowFunc))
	{
		if (max_parallel_hazard_test(PROPARALLEL_RESTRICTED, context))
			return true;
	}

	/*
	 * As a notational convenience for callers, look through RestrictInfo.
	 */
	else if (IsA(node, RestrictInfo))
	{
		RestrictInfo *rinfo = (RestrictInfo *) node;

		return max_parallel_hazard_walker((Node *) rinfo->clause, context);
	}

	/*
	 * Really we should not see SubLink during a max_interesting == restricted
	 * scan, but if we do, return true.
	 */
	else if (IsA(node, SubLink))
	{
		if (max_parallel_hazard_test(PROPARALLEL_RESTRICTED, context))
			return true;
	}

	/*
	 * Only parallel-safe SubPlans can be sent to workers.  Within the
	 * testexpr of the SubPlan, Params representing the output columns of the
	 * subplan can be treated as parallel-safe, so temporarily add their IDs
	 * to the safe_param_ids list while examining the testexpr.
	 */
	else if (IsA(node, SubPlan))
	{
		SubPlan    *subplan = (SubPlan *) node;
		List	   *save_safe_param_ids;

		if (!subplan->parallel_safe &&
			max_parallel_hazard_test(PROPARALLEL_RESTRICTED, context))
			return true;
		save_safe_param_ids = context->safe_param_ids;
		context->safe_param_ids = list_concat_copy(context->safe_param_ids,
												   subplan->paramIds);
		if (max_parallel_hazard_walker(subplan->testexpr, context))
			return true;		/* no need to restore safe_param_ids */
		list_free(context->safe_param_ids);
		context->safe_param_ids = save_safe_param_ids;
		/* we must also check args, but no special Param treatment there */
		if (max_parallel_hazard_walker((Node *) subplan->args, context))
			return true;
		/* don't want to recurse normally, so we're done */
		return false;
	}

	/*
	 * We can't pass Params to workers at the moment either, so they are also
	 * parallel-restricted, unless they are PARAM_EXTERN Params or are
	 * PARAM_EXEC Params listed in safe_param_ids, meaning they could be
	 * either generated within workers or can be computed by the leader and
	 * then their value can be passed to workers.
	 */
	else if (IsA(node, Param))
	{
		Param	   *param = (Param *) node;

		if (param->paramkind == PARAM_EXTERN)
			return false;

		if (param->paramkind != PARAM_EXEC ||
			!list_member_int(context->safe_param_ids, param->paramid))
		{
			if (max_parallel_hazard_test(PROPARALLEL_RESTRICTED, context))
				return true;
		}
		return false;			/* nothing to recurse to */
	}

	/*
	 * When we're first invoked on a completely unplanned tree, we must
	 * recurse into subqueries so to as to locate parallel-unsafe constructs
	 * anywhere in the tree.
	 */
	else if (IsA(node, Query))
	{
		Query	   *query = (Query *) node;

		/* SELECT FOR UPDATE/SHARE must be treated as unsafe */
		if (query->rowMarks != NULL)
		{
			context->max_hazard = PROPARALLEL_UNSAFE;
			return true;
		}

		/* Recurse into subselects */
		return query_tree_walker(query,
								 max_parallel_hazard_walker,
								 context, 0);
	}

	/* JsonExpr is parallel-unsafe if subtransactions can be used. */
	else if (IsA(node, JsonExpr))
	{
		JsonExpr   *jsexpr = (JsonExpr *) node;

		if (ExecEvalJsonNeedsSubTransaction(jsexpr, NULL))
		{
			context->max_hazard = PROPARALLEL_UNSAFE;
			return true;
		}
	}

	/* Recurse to check arguments */
	return expression_tree_walker(node,
								  max_parallel_hazard_walker,
								  context);
}


/*****************************************************************************
 *		Check clauses for nonstrict functions
 *****************************************************************************/

/*
 * contain_nonstrict_functions
 *	  Recursively search for nonstrict functions within a clause.
 *
 * Returns true if any nonstrict construct is found --- ie, anything that
 * could produce non-NULL output with a NULL input.
 *
 * The idea here is that the caller has verified that the expression contains
 * one or more Var or Param nodes (as appropriate for the caller's need), and
 * now wishes to prove that the expression result will be NULL if any of these
 * inputs is NULL.  If we return false, then the proof succeeded.
 */
bool
contain_nonstrict_functions(Node *clause)
{
	return contain_nonstrict_functions_walker(clause, NULL);
}

static bool
contain_nonstrict_functions_checker(Oid func_id, void *context)
{
	return !func_strict(func_id);
}

static bool
contain_nonstrict_functions_walker(Node *node, void *context)
{
	if (node == NULL)
		return false;
	if (IsA(node, Aggref))
	{
		/* an aggregate could return non-null with null input */
		return true;
	}
	if (IsA(node, GroupingFunc))
	{
		/*
		 * A GroupingFunc doesn't evaluate its arguments, and therefore must
		 * be treated as nonstrict.
		 */
		return true;
	}
	if (IsA(node, WindowFunc))
	{
		/* a window function could return non-null with null input */
		return true;
	}
	if (IsA(node, SubscriptingRef))
	{
		SubscriptingRef *sbsref = (SubscriptingRef *) node;
		const SubscriptRoutines *sbsroutines;

		/* Subscripting assignment is always presumed nonstrict */
		if (sbsref->refassgnexpr != NULL)
			return true;
		/* Otherwise we must look up the subscripting support methods */
		sbsroutines = getSubscriptingRoutines(sbsref->refcontainertype, NULL);
		if (!(sbsroutines && sbsroutines->fetch_strict))
			return true;
		/* else fall through to check args */
	}
	if (IsA(node, DistinctExpr))
	{
		/* IS DISTINCT FROM is inherently non-strict */
		return true;
	}
	if (IsA(node, NullIfExpr))
	{
		/* NULLIF is inherently non-strict */
		return true;
	}
	if (IsA(node, BoolExpr))
	{
		BoolExpr   *expr = (BoolExpr *) node;

		switch (expr->boolop)
		{
			case AND_EXPR:
			case OR_EXPR:
				/* AND, OR are inherently non-strict */
				return true;
			default:
				break;
		}
	}
	if (IsA(node, SubLink))
	{
		/* In some cases a sublink might be strict, but in general not */
		return true;
	}
	if (IsA(node, SubPlan))
		return true;
	if (IsA(node, AlternativeSubPlan))
		return true;
	if (IsA(node, FieldStore))
		return true;
	if (IsA(node, CoerceViaIO))
	{
		/*
		 * CoerceViaIO is strict regardless of whether the I/O functions are,
		 * so just go look at its argument; asking check_functions_in_node is
		 * useless expense and could deliver the wrong answer.
		 */
		return contain_nonstrict_functions_walker((Node *) ((CoerceViaIO *) node)->arg,
												  context);
	}
	if (IsA(node, ArrayCoerceExpr))
	{
		/*
		 * ArrayCoerceExpr is strict at the array level, regardless of what
		 * the per-element expression is; so we should ignore elemexpr and
		 * recurse only into the arg.
		 */
		return contain_nonstrict_functions_walker((Node *) ((ArrayCoerceExpr *) node)->arg,
												  context);
	}
	if (IsA(node, CaseExpr))
		return true;
	if (IsA(node, ArrayExpr))
		return true;
	if (IsA(node, RowExpr))
		return true;
	if (IsA(node, RowCompareExpr))
		return true;
	if (IsA(node, CoalesceExpr))
		return true;
	if (IsA(node, MinMaxExpr))
		return true;
	if (IsA(node, XmlExpr))
		return true;
	if (IsA(node, NullTest))
		return true;
	if (IsA(node, BooleanTest))
		return true;

	/* Check other function-containing nodes */
	if (check_functions_in_node(node, contain_nonstrict_functions_checker,
								context))
		return true;

	return expression_tree_walker(node, contain_nonstrict_functions_walker,
								  context);
}

/*****************************************************************************
 *		Check clauses for Params
 *****************************************************************************/

/*
 * contain_exec_param
 *	  Recursively search for PARAM_EXEC Params within a clause.
 *
 * Returns true if the clause contains any PARAM_EXEC Param with a paramid
 * appearing in the given list of Param IDs.  Does not descend into
 * subqueries!
 */
bool
contain_exec_param(Node *clause, List *param_ids)
{
	return contain_exec_param_walker(clause, param_ids);
}

static bool
contain_exec_param_walker(Node *node, List *param_ids)
{
	if (node == NULL)
		return false;
	if (IsA(node, Param))
	{
		Param	   *p = (Param *) node;

		if (p->paramkind == PARAM_EXEC &&
			list_member_int(param_ids, p->paramid))
			return true;
	}
	return expression_tree_walker(node, contain_exec_param_walker, param_ids);
}

/*****************************************************************************
 *		Check clauses for context-dependent nodes
 *****************************************************************************/

/*
 * contain_context_dependent_node
 *	  Recursively search for context-dependent nodes within a clause.
 *
 * CaseTestExpr nodes must appear directly within the corresponding CaseExpr,
 * not nested within another one, or they'll see the wrong test value.  If one
 * appears "bare" in the arguments of a SQL function, then we can't inline the
 * SQL function for fear of creating such a situation.  The same applies for
 * CaseTestExpr used within the elemexpr of an ArrayCoerceExpr.
 *
 * CoerceToDomainValue would have the same issue if domain CHECK expressions
 * could get inlined into larger expressions, but presently that's impossible.
 * Still, it might be allowed in future, or other node types with similar
 * issues might get invented.  So give this function a generic name, and set
 * up the recursion state to allow multiple flag bits.
 */
static bool
contain_context_dependent_node(Node *clause)
{
	int			flags = 0;

	return contain_context_dependent_node_walker(clause, &flags);
}

#define CCDN_CASETESTEXPR_OK	0x0001	/* CaseTestExpr okay here? */

static bool
contain_context_dependent_node_walker(Node *node, int *flags)
{
	if (node == NULL)
		return false;
	if (IsA(node, CaseTestExpr))
		return !(*flags & CCDN_CASETESTEXPR_OK);
	else if (IsA(node, CaseExpr))
	{
		CaseExpr   *caseexpr = (CaseExpr *) node;

		/*
		 * If this CASE doesn't have a test expression, then it doesn't create
		 * a context in which CaseTestExprs should appear, so just fall
		 * through and treat it as a generic expression node.
		 */
		if (caseexpr->arg)
		{
			int			save_flags = *flags;
			bool		res;

			/*
			 * Note: in principle, we could distinguish the various sub-parts
			 * of a CASE construct and set the flag bit only for some of them,
			 * since we are only expecting CaseTestExprs to appear in the
			 * "expr" subtree of the CaseWhen nodes.  But it doesn't really
			 * seem worth any extra code.  If there are any bare CaseTestExprs
			 * elsewhere in the CASE, something's wrong already.
			 */
			*flags |= CCDN_CASETESTEXPR_OK;
			res = expression_tree_walker(node,
										 contain_context_dependent_node_walker,
										 (void *) flags);
			*flags = save_flags;
			return res;
		}
	}
	else if (IsA(node, ArrayCoerceExpr))
	{
		ArrayCoerceExpr *ac = (ArrayCoerceExpr *) node;
		int			save_flags;
		bool		res;

		/* Check the array expression */
		if (contain_context_dependent_node_walker((Node *) ac->arg, flags))
			return true;

		/* Check the elemexpr, which is allowed to contain CaseTestExpr */
		save_flags = *flags;
		*flags |= CCDN_CASETESTEXPR_OK;
		res = contain_context_dependent_node_walker((Node *) ac->elemexpr,
													flags);
		*flags = save_flags;
		return res;
	}
	return expression_tree_walker(node, contain_context_dependent_node_walker,
								  (void *) flags);
}

/*****************************************************************************
 *		  Check clauses for Vars passed to non-leakproof functions
 *****************************************************************************/

/*
 * contain_leaked_vars
 *		Recursively scan a clause to discover whether it contains any Var
 *		nodes (of the current query level) that are passed as arguments to
 *		leaky functions.
 *
 * Returns true if the clause contains any non-leakproof functions that are
 * passed Var nodes of the current query level, and which might therefore leak
 * data.  Such clauses must be applied after any lower-level security barrier
 * clauses.
 */
bool
contain_leaked_vars(Node *clause)
{
	return contain_leaked_vars_walker(clause, NULL);
}

static bool
contain_leaked_vars_checker(Oid func_id, void *context)
{
	return !get_func_leakproof(func_id);
}

static bool
contain_leaked_vars_walker(Node *node, void *context)
{
	if (node == NULL)
		return false;

	switch (nodeTag(node))
	{
		case T_Var:
		case T_Const:
		case T_Param:
		case T_ArrayExpr:
		case T_FieldSelect:
		case T_FieldStore:
		case T_NamedArgExpr:
		case T_BoolExpr:
		case T_RelabelType:
		case T_CollateExpr:
		case T_CaseExpr:
		case T_CaseTestExpr:
		case T_RowExpr:
		case T_SQLValueFunction:
		case T_NullTest:
		case T_BooleanTest:
		case T_NextValueExpr:
		case T_List:

			/*
			 * We know these node types don't contain function calls; but
			 * something further down in the node tree might.
			 */
			break;

		case T_FuncExpr:
		case T_OpExpr:
		case T_DistinctExpr:
		case T_NullIfExpr:
		case T_ScalarArrayOpExpr:
		case T_CoerceViaIO:
		case T_ArrayCoerceExpr:

			/*
			 * If node contains a leaky function call, and there's any Var
			 * underneath it, reject.
			 */
			if (check_functions_in_node(node, contain_leaked_vars_checker,
										context) &&
				contain_var_clause(node))
				return true;
			break;

		case T_SubscriptingRef:
			{
				SubscriptingRef *sbsref = (SubscriptingRef *) node;
				const SubscriptRoutines *sbsroutines;

				/* Consult the subscripting support method info */
				sbsroutines = getSubscriptingRoutines(sbsref->refcontainertype,
													  NULL);
				if (!sbsroutines ||
					!(sbsref->refassgnexpr != NULL ?
					  sbsroutines->store_leakproof :
					  sbsroutines->fetch_leakproof))
				{
					/* Node is leaky, so reject if it contains Vars */
					if (contain_var_clause(node))
						return true;
				}
			}
			break;

		case T_RowCompareExpr:
			{
				/*
				 * It's worth special-casing this because a leaky comparison
				 * function only compromises one pair of row elements, which
				 * might not contain Vars while others do.
				 */
				RowCompareExpr *rcexpr = (RowCompareExpr *) node;
				ListCell   *opid;
				ListCell   *larg;
				ListCell   *rarg;

				forthree(opid, rcexpr->opnos,
						 larg, rcexpr->largs,
						 rarg, rcexpr->rargs)
				{
					Oid			funcid = get_opcode(lfirst_oid(opid));

					if (!get_func_leakproof(funcid) &&
						(contain_var_clause((Node *) lfirst(larg)) ||
						 contain_var_clause((Node *) lfirst(rarg))))
						return true;
				}
			}
			break;

		case T_MinMaxExpr:
			{
				/*
				 * MinMaxExpr is leakproof if the comparison function it calls
				 * is leakproof.
				 */
				MinMaxExpr *minmaxexpr = (MinMaxExpr *) node;
				TypeCacheEntry *typentry;
				bool		leakproof;

				/* Look up the btree comparison function for the datatype */
				typentry = lookup_type_cache(minmaxexpr->minmaxtype,
											 TYPECACHE_CMP_PROC);
				if (OidIsValid(typentry->cmp_proc))
					leakproof = get_func_leakproof(typentry->cmp_proc);
				else
				{
					/*
					 * The executor will throw an error, but here we just
					 * treat the missing function as leaky.
					 */
					leakproof = false;
				}

				if (!leakproof &&
					contain_var_clause((Node *) minmaxexpr->args))
					return true;
			}
			break;

		case T_CurrentOfExpr:

			/*
			 * WHERE CURRENT OF doesn't contain leaky function calls.
			 * Moreover, it is essential that this is considered non-leaky,
			 * since the planner must always generate a TID scan when CURRENT
			 * OF is present -- cf. cost_tidscan.
			 */
			return false;

		default:

			/*
			 * If we don't recognize the node tag, assume it might be leaky.
			 * This prevents an unexpected security hole if someone adds a new
			 * node type that can call a function.
			 */
			return true;
	}
	return expression_tree_walker(node, contain_leaked_vars_walker,
								  context);
}

/*
 * find_nonnullable_rels
 *		Determine which base rels are forced nonnullable by given clause.
 *
 * Returns the set of all Relids that are referenced in the clause in such
 * a way that the clause cannot possibly return TRUE if any of these Relids
 * is an all-NULL row.  (It is OK to err on the side of conservatism; hence
 * the analysis here is simplistic.)
 *
 * The semantics here are subtly different from contain_nonstrict_functions:
 * that function is concerned with NULL results from arbitrary expressions,
 * but here we assume that the input is a Boolean expression, and wish to
 * see if NULL inputs will provably cause a FALSE-or-NULL result.  We expect
 * the expression to have been AND/OR flattened and converted to implicit-AND
 * format.
 *
 * Note: this function is largely duplicative of find_nonnullable_vars().
 * The reason not to simplify this function into a thin wrapper around
 * find_nonnullable_vars() is that the tested conditions really are different:
 * a clause like "t1.v1 IS NOT NULL OR t1.v2 IS NOT NULL" does not prove
 * that either v1 or v2 can't be NULL, but it does prove that the t1 row
 * as a whole can't be all-NULL.  Also, the behavior for PHVs is different.
 *
 * top_level is true while scanning top-level AND/OR structure; here, showing
 * the result is either FALSE or NULL is good enough.  top_level is false when
 * we have descended below a NOT or a strict function: now we must be able to
 * prove that the subexpression goes to NULL.
 *
 * We don't use expression_tree_walker here because we don't want to descend
 * through very many kinds of nodes; only the ones we can be sure are strict.
 */
Relids
find_nonnullable_rels(Node *clause)
{
	return find_nonnullable_rels_walker(clause, true);
}

static Relids
find_nonnullable_rels_walker(Node *node, bool top_level)
{
	Relids		result = NULL;
	ListCell   *l;

	if (node == NULL)
		return NULL;
	if (IsA(node, Var))
	{
		Var		   *var = (Var *) node;

		if (var->varlevelsup == 0)
			result = bms_make_singleton(var->varno);
	}
	else if (IsA(node, List))
	{
		/*
		 * At top level, we are examining an implicit-AND list: if any of the
		 * arms produces FALSE-or-NULL then the result is FALSE-or-NULL. If
		 * not at top level, we are examining the arguments of a strict
		 * function: if any of them produce NULL then the result of the
		 * function must be NULL.  So in both cases, the set of nonnullable
		 * rels is the union of those found in the arms, and we pass down the
		 * top_level flag unmodified.
		 */
		foreach(l, (List *) node)
		{
			result = bms_join(result,
							  find_nonnullable_rels_walker(lfirst(l),
														   top_level));
		}
	}
	else if (IsA(node, FuncExpr))
	{
		FuncExpr   *expr = (FuncExpr *) node;

		if (func_strict(expr->funcid))
			result = find_nonnullable_rels_walker((Node *) expr->args, false);
	}
	else if (IsA(node, OpExpr))
	{
		OpExpr	   *expr = (OpExpr *) node;

		set_opfuncid(expr);
		if (func_strict(expr->opfuncid))
			result = find_nonnullable_rels_walker((Node *) expr->args, false);
	}
	else if (IsA(node, ScalarArrayOpExpr))
	{
		ScalarArrayOpExpr *expr = (ScalarArrayOpExpr *) node;

		if (is_strict_saop(expr, true))
			result = find_nonnullable_rels_walker((Node *) expr->args, false);
	}
	else if (IsA(node, BoolExpr))
	{
		BoolExpr   *expr = (BoolExpr *) node;

		switch (expr->boolop)
		{
			case AND_EXPR:
				/* At top level we can just recurse (to the List case) */
				if (top_level)
				{
					result = find_nonnullable_rels_walker((Node *) expr->args,
														  top_level);
					break;
				}

				/*
				 * Below top level, even if one arm produces NULL, the result
				 * could be FALSE (hence not NULL).  However, if *all* the
				 * arms produce NULL then the result is NULL, so we can take
				 * the intersection of the sets of nonnullable rels, just as
				 * for OR.  Fall through to share code.
				 */
				/* FALL THRU */
			case OR_EXPR:

				/*
				 * OR is strict if all of its arms are, so we can take the
				 * intersection of the sets of nonnullable rels for each arm.
				 * This works for both values of top_level.
				 */
				foreach(l, expr->args)
				{
					Relids		subresult;

					subresult = find_nonnullable_rels_walker(lfirst(l),
															 top_level);
					if (result == NULL) /* first subresult? */
						result = subresult;
					else
						result = bms_int_members(result, subresult);

					/*
					 * If the intersection is empty, we can stop looking. This
					 * also justifies the test for first-subresult above.
					 */
					if (bms_is_empty(result))
						break;
				}
				break;
			case NOT_EXPR:
				/* NOT will return null if its arg is null */
				result = find_nonnullable_rels_walker((Node *) expr->args,
													  false);
				break;
			default:
				elog(ERROR, "unrecognized boolop: %d", (int) expr->boolop);
				break;
		}
	}
	else if (IsA(node, RelabelType))
	{
		RelabelType *expr = (RelabelType *) node;

		result = find_nonnullable_rels_walker((Node *) expr->arg, top_level);
	}
	else if (IsA(node, CoerceViaIO))
	{
		/* not clear this is useful, but it can't hurt */
		CoerceViaIO *expr = (CoerceViaIO *) node;

		result = find_nonnullable_rels_walker((Node *) expr->arg, top_level);
	}
	else if (IsA(node, ArrayCoerceExpr))
	{
		/* ArrayCoerceExpr is strict at the array level; ignore elemexpr */
		ArrayCoerceExpr *expr = (ArrayCoerceExpr *) node;

		result = find_nonnullable_rels_walker((Node *) expr->arg, top_level);
	}
	else if (IsA(node, ConvertRowtypeExpr))
	{
		/* not clear this is useful, but it can't hurt */
		ConvertRowtypeExpr *expr = (ConvertRowtypeExpr *) node;

		result = find_nonnullable_rels_walker((Node *) expr->arg, top_level);
	}
	else if (IsA(node, CollateExpr))
	{
		CollateExpr *expr = (CollateExpr *) node;

		result = find_nonnullable_rels_walker((Node *) expr->arg, top_level);
	}
	else if (IsA(node, NullTest))
	{
		/* IS NOT NULL can be considered strict, but only at top level */
		NullTest   *expr = (NullTest *) node;

		if (top_level && expr->nulltesttype == IS_NOT_NULL && !expr->argisrow)
			result = find_nonnullable_rels_walker((Node *) expr->arg, false);
	}
	else if (IsA(node, BooleanTest))
	{
		/* Boolean tests that reject NULL are strict at top level */
		BooleanTest *expr = (BooleanTest *) node;

		if (top_level &&
			(expr->booltesttype == IS_TRUE ||
			 expr->booltesttype == IS_FALSE ||
			 expr->booltesttype == IS_NOT_UNKNOWN))
			result = find_nonnullable_rels_walker((Node *) expr->arg, false);
	}
	else if (IsA(node, PlaceHolderVar))
	{
		PlaceHolderVar *phv = (PlaceHolderVar *) node;

		/*
		 * If the contained expression forces any rels non-nullable, so does
		 * the PHV.
		 */
		result = find_nonnullable_rels_walker((Node *) phv->phexpr, top_level);

		/*
		 * If the PHV's syntactic scope is exactly one rel, it will be forced
		 * to be evaluated at that rel, and so it will behave like a Var of
		 * that rel: if the rel's entire output goes to null, so will the PHV.
		 * (If the syntactic scope is a join, we know that the PHV will go to
		 * null if the whole join does; but that is AND semantics while we
		 * need OR semantics for find_nonnullable_rels' result, so we can't do
		 * anything with the knowledge.)
		 */
		if (phv->phlevelsup == 0 &&
			bms_membership(phv->phrels) == BMS_SINGLETON)
			result = bms_add_members(result, phv->phrels);
	}
	return result;
}

/*
 * find_nonnullable_vars
 *		Determine which Vars are forced nonnullable by given clause.
 *
 * Returns a list of all level-zero Vars that are referenced in the clause in
 * such a way that the clause cannot possibly return TRUE if any of these Vars
 * is NULL.  (It is OK to err on the side of conservatism; hence the analysis
 * here is simplistic.)
 *
 * The semantics here are subtly different from contain_nonstrict_functions:
 * that function is concerned with NULL results from arbitrary expressions,
 * but here we assume that the input is a Boolean expression, and wish to
 * see if NULL inputs will provably cause a FALSE-or-NULL result.  We expect
 * the expression to have been AND/OR flattened and converted to implicit-AND
 * format.
 *
 * The result is a palloc'd List, but we have not copied the member Var nodes.
 * Also, we don't bother trying to eliminate duplicate entries.
 *
 * top_level is true while scanning top-level AND/OR structure; here, showing
 * the result is either FALSE or NULL is good enough.  top_level is false when
 * we have descended below a NOT or a strict function: now we must be able to
 * prove that the subexpression goes to NULL.
 *
 * We don't use expression_tree_walker here because we don't want to descend
 * through very many kinds of nodes; only the ones we can be sure are strict.
 */
List *
find_nonnullable_vars(Node *clause)
{
	return find_nonnullable_vars_walker(clause, true);
}

static List *
find_nonnullable_vars_walker(Node *node, bool top_level)
{
	List	   *result = NIL;
	ListCell   *l;

	if (node == NULL)
		return NIL;
	if (IsA(node, Var))
	{
		Var		   *var = (Var *) node;

		if (var->varlevelsup == 0)
			result = list_make1(var);
	}
	else if (IsA(node, List))
	{
		/*
		 * At top level, we are examining an implicit-AND list: if any of the
		 * arms produces FALSE-or-NULL then the result is FALSE-or-NULL. If
		 * not at top level, we are examining the arguments of a strict
		 * function: if any of them produce NULL then the result of the
		 * function must be NULL.  So in both cases, the set of nonnullable
		 * vars is the union of those found in the arms, and we pass down the
		 * top_level flag unmodified.
		 */
		foreach(l, (List *) node)
		{
			result = list_concat(result,
								 find_nonnullable_vars_walker(lfirst(l),
															  top_level));
		}
	}
	else if (IsA(node, FuncExpr))
	{
		FuncExpr   *expr = (FuncExpr *) node;

		if (func_strict(expr->funcid))
			result = find_nonnullable_vars_walker((Node *) expr->args, false);
	}
	else if (IsA(node, OpExpr))
	{
		OpExpr	   *expr = (OpExpr *) node;

		set_opfuncid(expr);
		if (func_strict(expr->opfuncid))
			result = find_nonnullable_vars_walker((Node *) expr->args, false);
	}
	else if (IsA(node, ScalarArrayOpExpr))
	{
		ScalarArrayOpExpr *expr = (ScalarArrayOpExpr *) node;

		if (is_strict_saop(expr, true))
			result = find_nonnullable_vars_walker((Node *) expr->args, false);
	}
	else if (IsA(node, BoolExpr))
	{
		BoolExpr   *expr = (BoolExpr *) node;

		switch (expr->boolop)
		{
			case AND_EXPR:
				/* At top level we can just recurse (to the List case) */
				if (top_level)
				{
					result = find_nonnullable_vars_walker((Node *) expr->args,
														  top_level);
					break;
				}

				/*
				 * Below top level, even if one arm produces NULL, the result
				 * could be FALSE (hence not NULL).  However, if *all* the
				 * arms produce NULL then the result is NULL, so we can take
				 * the intersection of the sets of nonnullable vars, just as
				 * for OR.  Fall through to share code.
				 */
				/* FALL THRU */
			case OR_EXPR:

				/*
				 * OR is strict if all of its arms are, so we can take the
				 * intersection of the sets of nonnullable vars for each arm.
				 * This works for both values of top_level.
				 */
				foreach(l, expr->args)
				{
					List	   *subresult;

					subresult = find_nonnullable_vars_walker(lfirst(l),
															 top_level);
					if (result == NIL)	/* first subresult? */
						result = subresult;
					else
						result = list_intersection(result, subresult);

					/*
					 * If the intersection is empty, we can stop looking. This
					 * also justifies the test for first-subresult above.
					 */
					if (result == NIL)
						break;
				}
				break;
			case NOT_EXPR:
				/* NOT will return null if its arg is null */
				result = find_nonnullable_vars_walker((Node *) expr->args,
													  false);
				break;
			default:
				elog(ERROR, "unrecognized boolop: %d", (int) expr->boolop);
				break;
		}
	}
	else if (IsA(node, RelabelType))
	{
		RelabelType *expr = (RelabelType *) node;

		result = find_nonnullable_vars_walker((Node *) expr->arg, top_level);
	}
	else if (IsA(node, CoerceViaIO))
	{
		/* not clear this is useful, but it can't hurt */
		CoerceViaIO *expr = (CoerceViaIO *) node;

		result = find_nonnullable_vars_walker((Node *) expr->arg, false);
	}
	else if (IsA(node, ArrayCoerceExpr))
	{
		/* ArrayCoerceExpr is strict at the array level; ignore elemexpr */
		ArrayCoerceExpr *expr = (ArrayCoerceExpr *) node;

		result = find_nonnullable_vars_walker((Node *) expr->arg, top_level);
	}
	else if (IsA(node, ConvertRowtypeExpr))
	{
		/* not clear this is useful, but it can't hurt */
		ConvertRowtypeExpr *expr = (ConvertRowtypeExpr *) node;

		result = find_nonnullable_vars_walker((Node *) expr->arg, top_level);
	}
	else if (IsA(node, CollateExpr))
	{
		CollateExpr *expr = (CollateExpr *) node;

		result = find_nonnullable_vars_walker((Node *) expr->arg, top_level);
	}
	else if (IsA(node, NullTest))
	{
		/* IS NOT NULL can be considered strict, but only at top level */
		NullTest   *expr = (NullTest *) node;

		if (top_level && expr->nulltesttype == IS_NOT_NULL && !expr->argisrow)
			result = find_nonnullable_vars_walker((Node *) expr->arg, false);
	}
	else if (IsA(node, BooleanTest))
	{
		/* Boolean tests that reject NULL are strict at top level */
		BooleanTest *expr = (BooleanTest *) node;

		if (top_level &&
			(expr->booltesttype == IS_TRUE ||
			 expr->booltesttype == IS_FALSE ||
			 expr->booltesttype == IS_NOT_UNKNOWN))
			result = find_nonnullable_vars_walker((Node *) expr->arg, false);
	}
	else if (IsA(node, PlaceHolderVar))
	{
		PlaceHolderVar *phv = (PlaceHolderVar *) node;

		result = find_nonnullable_vars_walker((Node *) phv->phexpr, top_level);
	}
	return result;
}

/*
 * find_forced_null_vars
 *		Determine which Vars must be NULL for the given clause to return TRUE.
 *
 * This is the complement of find_nonnullable_vars: find the level-zero Vars
 * that must be NULL for the clause to return TRUE.  (It is OK to err on the
 * side of conservatism; hence the analysis here is simplistic.  In fact,
 * we only detect simple "var IS NULL" tests at the top level.)
 *
 * The result is a palloc'd List, but we have not copied the member Var nodes.
 * Also, we don't bother trying to eliminate duplicate entries.
 */
List *
find_forced_null_vars(Node *node)
{
	List	   *result = NIL;
	Var		   *var;
	ListCell   *l;

	if (node == NULL)
		return NIL;
	/* Check single-clause cases using subroutine */
	var = find_forced_null_var(node);
	if (var)
	{
		result = list_make1(var);
	}
	/* Otherwise, handle AND-conditions */
	else if (IsA(node, List))
	{
		/*
		 * At top level, we are examining an implicit-AND list: if any of the
		 * arms produces FALSE-or-NULL then the result is FALSE-or-NULL.
		 */
		foreach(l, (List *) node)
		{
			result = list_concat(result,
								 find_forced_null_vars(lfirst(l)));
		}
	}
	else if (IsA(node, BoolExpr))
	{
		BoolExpr   *expr = (BoolExpr *) node;

		/*
		 * We don't bother considering the OR case, because it's fairly
		 * unlikely anyone would write "v1 IS NULL OR v1 IS NULL". Likewise,
		 * the NOT case isn't worth expending code on.
		 */
		if (expr->boolop == AND_EXPR)
		{
			/* At top level we can just recurse (to the List case) */
			result = find_forced_null_vars((Node *) expr->args);
		}
	}
	return result;
}

/*
 * find_forced_null_var
 *		Return the Var forced null by the given clause, or NULL if it's
 *		not an IS NULL-type clause.  For success, the clause must enforce
 *		*only* nullness of the particular Var, not any other conditions.
 *
 * This is just the single-clause case of find_forced_null_vars(), without
 * any allowance for AND conditions.  It's used by initsplan.c on individual
 * qual clauses.  The reason for not just applying find_forced_null_vars()
 * is that if an AND of an IS NULL clause with something else were to somehow
 * survive AND/OR flattening, initsplan.c might get fooled into discarding
 * the whole clause when only the IS NULL part of it had been proved redundant.
 */
Var *
find_forced_null_var(Node *node)
{
	if (node == NULL)
		return NULL;
	if (IsA(node, NullTest))
	{
		/* check for var IS NULL */
		NullTest   *expr = (NullTest *) node;

		if (expr->nulltesttype == IS_NULL && !expr->argisrow)
		{
			Var		   *var = (Var *) expr->arg;

			if (var && IsA(var, Var) &&
				var->varlevelsup == 0)
				return var;
		}
	}
	else if (IsA(node, BooleanTest))
	{
		/* var IS UNKNOWN is equivalent to var IS NULL */
		BooleanTest *expr = (BooleanTest *) node;

		if (expr->booltesttype == IS_UNKNOWN)
		{
			Var		   *var = (Var *) expr->arg;

			if (var && IsA(var, Var) &&
				var->varlevelsup == 0)
				return var;
		}
	}
	return NULL;
}

/*
 * Can we treat a ScalarArrayOpExpr as strict?
 *
 * If "falseOK" is true, then a "false" result can be considered strict,
 * else we need to guarantee an actual NULL result for NULL input.
 *
 * "foo op ALL array" is strict if the op is strict *and* we can prove
 * that the array input isn't an empty array.  We can check that
 * for the cases of an array constant and an ARRAY[] construct.
 *
 * "foo op ANY array" is strict in the falseOK sense if the op is strict.
 * If not falseOK, the test is the same as for "foo op ALL array".
 */
static bool
is_strict_saop(ScalarArrayOpExpr *expr, bool falseOK)
{
	Node	   *rightop;

	/* The contained operator must be strict. */
	set_sa_opfuncid(expr);
	if (!func_strict(expr->opfuncid))
		return false;
	/* If ANY and falseOK, that's all we need to check. */
	if (expr->useOr && falseOK)
		return true;
	/* Else, we have to see if the array is provably non-empty. */
	Assert(list_length(expr->args) == 2);
	rightop = (Node *) lsecond(expr->args);
	if (rightop && IsA(rightop, Const))
	{
		Datum		arraydatum = ((Const *) rightop)->constvalue;
		bool		arrayisnull = ((Const *) rightop)->constisnull;
		ArrayType  *arrayval;
		int			nitems;

		if (arrayisnull)
			return false;
		arrayval = DatumGetArrayTypeP(arraydatum);
		nitems = ArrayGetNItems(ARR_NDIM(arrayval), ARR_DIMS(arrayval));
		if (nitems > 0)
			return true;
	}
	else if (rightop && IsA(rightop, ArrayExpr))
	{
		ArrayExpr  *arrayexpr = (ArrayExpr *) rightop;

		if (arrayexpr->elements != NIL && !arrayexpr->multidims)
			return true;
	}
	return false;
}


/*****************************************************************************
 *		Check for "pseudo-constant" clauses
 *****************************************************************************/

/*
 * is_pseudo_constant_clause
 *	  Detect whether an expression is "pseudo constant", ie, it contains no
 *	  variables of the current query level and no uses of volatile functions.
 *	  Such an expr is not necessarily a true constant: it can still contain
 *	  Params and outer-level Vars, not to mention functions whose results
 *	  may vary from one statement to the next.  However, the expr's value
 *	  will be constant over any one scan of the current query, so it can be
 *	  used as, eg, an indexscan key.  (Actually, the condition for indexscan
 *	  keys is weaker than this; see is_pseudo_constant_for_index().)
 *
 * CAUTION: this function omits to test for one very important class of
 * not-constant expressions, namely aggregates (Aggrefs).  In current usage
 * this is only applied to WHERE clauses and so a check for Aggrefs would be
 * a waste of cycles; but be sure to also check contain_agg_clause() if you
 * want to know about pseudo-constness in other contexts.  The same goes
 * for window functions (WindowFuncs).
 */
bool
is_pseudo_constant_clause(Node *clause)
{
	/*
	 * We could implement this check in one recursive scan.  But since the
	 * check for volatile functions is both moderately expensive and unlikely
	 * to fail, it seems better to look for Vars first and only check for
	 * volatile functions if we find no Vars.
	 */
	if (!contain_var_clause(clause) &&
		!contain_volatile_functions(clause))
		return true;
	return false;
}

/*
 * is_pseudo_constant_clause_relids
 *	  Same as above, except caller already has available the var membership
 *	  of the expression; this lets us avoid the contain_var_clause() scan.
 */
bool
is_pseudo_constant_clause_relids(Node *clause, Relids relids)
{
	if (bms_is_empty(relids) &&
		!contain_volatile_functions(clause))
		return true;
	return false;
}


/*****************************************************************************
 *																			 *
 *		General clause-manipulating routines								 *
 *																			 *
 *****************************************************************************/

/*
 * NumRelids
 *		(formerly clause_relids)
 *
 * Returns the number of different relations referenced in 'clause'.
 */
int
NumRelids(PlannerInfo *root, Node *clause)
{
	Relids		varnos = pull_varnos(root, clause);
	int			result = bms_num_members(varnos);

	bms_free(varnos);
	return result;
}

/*
 * CommuteOpExpr: commute a binary operator clause
 *
 * XXX the clause is destructively modified!
 */
void
CommuteOpExpr(OpExpr *clause)
{
	Oid			opoid;
	Node	   *temp;

	/* Sanity checks: caller is at fault if these fail */
	if (!is_opclause(clause) ||
		list_length(clause->args) != 2)
		elog(ERROR, "cannot commute non-binary-operator clause");

	opoid = get_commutator(clause->opno);

	if (!OidIsValid(opoid))
		elog(ERROR, "could not find commutator for operator %u",
			 clause->opno);

	/*
	 * modify the clause in-place!
	 */
	clause->opno = opoid;
	clause->opfuncid = InvalidOid;
	/* opresulttype, opretset, opcollid, inputcollid need not change */

	temp = linitial(clause->args);
	linitial(clause->args) = lsecond(clause->args);
	lsecond(clause->args) = temp;
}

/*
 * Helper for eval_const_expressions: check that datatype of an attribute
 * is still what it was when the expression was parsed.  This is needed to
 * guard against improper simplification after ALTER COLUMN TYPE.  (XXX we
 * may well need to make similar checks elsewhere?)
 *
 * rowtypeid may come from a whole-row Var, and therefore it can be a domain
 * over composite, but for this purpose we only care about checking the type
 * of a contained field.
 */
static bool
rowtype_field_matches(Oid rowtypeid, int fieldnum,
					  Oid expectedtype, int32 expectedtypmod,
					  Oid expectedcollation)
{
	TupleDesc	tupdesc;
	Form_pg_attribute attr;

	/* No issue for RECORD, since there is no way to ALTER such a type */
	if (rowtypeid == RECORDOID)
		return true;
	tupdesc = lookup_rowtype_tupdesc_domain(rowtypeid, -1, false);
	if (fieldnum <= 0 || fieldnum > tupdesc->natts)
	{
		ReleaseTupleDesc(tupdesc);
		return false;
	}
	attr = TupleDescAttr(tupdesc, fieldnum - 1);
	if (attr->attisdropped ||
		attr->atttypid != expectedtype ||
		attr->atttypmod != expectedtypmod ||
		attr->attcollation != expectedcollation)
	{
		ReleaseTupleDesc(tupdesc);
		return false;
	}
	ReleaseTupleDesc(tupdesc);
	return true;
}


/*--------------------
 * eval_const_expressions
 *
 * Reduce any recognizably constant subexpressions of the given
 * expression tree, for example "2 + 2" => "4".  More interestingly,
 * we can reduce certain boolean expressions even when they contain
 * non-constant subexpressions: "x OR true" => "true" no matter what
 * the subexpression x is.  (XXX We assume that no such subexpression
 * will have important side-effects, which is not necessarily a good
 * assumption in the presence of user-defined functions; do we need a
 * pg_proc flag that prevents discarding the execution of a function?)
 *
 * We do understand that certain functions may deliver non-constant
 * results even with constant inputs, "nextval()" being the classic
 * example.  Functions that are not marked "immutable" in pg_proc
 * will not be pre-evaluated here, although we will reduce their
 * arguments as far as possible.
 *
 * Whenever a function is eliminated from the expression by means of
 * constant-expression evaluation or inlining, we add the function to
 * root->glob->invalItems.  This ensures the plan is known to depend on
 * such functions, even though they aren't referenced anymore.
 *
 * We assume that the tree has already been type-checked and contains
 * only operators and functions that are reasonable to try to execute.
 *
 * NOTE: "root" can be passed as NULL if the caller never wants to do any
 * Param substitutions nor receive info about inlined functions.
 *
 * NOTE: the planner assumes that this will always flatten nested AND and
 * OR clauses into N-argument form.  See comments in prepqual.c.
 *
 * NOTE: another critical effect is that any function calls that require
 * default arguments will be expanded, and named-argument calls will be
 * converted to positional notation.  The executor won't handle either.
 *--------------------
 */
Node *
eval_const_expressions(PlannerInfo *root, Node *node)
{
	eval_const_expressions_context context;

	if (root)
		context.boundParams = root->glob->boundParams;	/* bound Params */
	else
		context.boundParams = NULL;
	context.root = root;		/* for inlined-function dependencies */
	context.active_fns = NIL;	/* nothing being recursively simplified */
	context.case_val = NULL;	/* no CASE being examined */
	context.estimate = false;	/* safe transformations only */
	return eval_const_expressions_mutator(node, &context);
}

#define MIN_ARRAY_SIZE_FOR_HASHED_SAOP 9
/*--------------------
 * convert_saop_to_hashed_saop
 *
 * Recursively search 'node' for ScalarArrayOpExprs and fill in the hash
 * function for any ScalarArrayOpExpr that looks like it would be useful to
 * evaluate using a hash table rather than a linear search.
 *
 * We'll use a hash table if all of the following conditions are met:
 * 1. The 2nd argument of the array contain only Consts.
 * 2. useOr is true.
 * 3. There's valid hash function for both left and righthand operands and
 *	  these hash functions are the same.
 * 4. If the array contains enough elements for us to consider it to be
 *	  worthwhile using a hash table rather than a linear search.
 */
void
convert_saop_to_hashed_saop(Node *node)
{
	(void) convert_saop_to_hashed_saop_walker(node, NULL);
}

static bool
convert_saop_to_hashed_saop_walker(Node *node, void *context)
{
	if (node == NULL)
		return false;

	if (IsA(node, ScalarArrayOpExpr))
	{
		ScalarArrayOpExpr *saop = (ScalarArrayOpExpr *) node;
		Expr	   *arrayarg = (Expr *) lsecond(saop->args);
		Oid			lefthashfunc;
		Oid			righthashfunc;

		if (arrayarg && IsA(arrayarg, Const) &&
			!((Const *) arrayarg)->constisnull)
		{
			if (saop->useOr)
			{
				if (get_op_hash_functions(saop->opno, &lefthashfunc, &righthashfunc) &&
					lefthashfunc == righthashfunc)
				{
					Datum		arrdatum = ((Const *) arrayarg)->constvalue;
					ArrayType  *arr = (ArrayType *) DatumGetPointer(arrdatum);
					int			nitems;

					/*
					 * Only fill in the hash functions if the array looks
					 * large enough for it to be worth hashing instead of
					 * doing a linear search.
					 */
					nitems = ArrayGetNItems(ARR_NDIM(arr), ARR_DIMS(arr));

					if (nitems >= MIN_ARRAY_SIZE_FOR_HASHED_SAOP)
					{
						/* Looks good. Fill in the hash functions */
						saop->hashfuncid = lefthashfunc;
					}
					return true;
				}
			}
			else				/* !saop->useOr */
			{
				Oid			negator = get_negator(saop->opno);

				/*
				 * Check if this is a NOT IN using an operator whose negator
				 * is hashable.  If so we can still build a hash table and
				 * just ensure the lookup items are not in the hash table.
				 */
				if (OidIsValid(negator) &&
					get_op_hash_functions(negator, &lefthashfunc, &righthashfunc) &&
					lefthashfunc == righthashfunc)
				{
					Datum		arrdatum = ((Const *) arrayarg)->constvalue;
					ArrayType  *arr = (ArrayType *) DatumGetPointer(arrdatum);
					int			nitems;

					/*
					 * Only fill in the hash functions if the array looks
					 * large enough for it to be worth hashing instead of
					 * doing a linear search.
					 */
					nitems = ArrayGetNItems(ARR_NDIM(arr), ARR_DIMS(arr));

					if (nitems >= MIN_ARRAY_SIZE_FOR_HASHED_SAOP)
					{
						/* Looks good. Fill in the hash functions */
						saop->hashfuncid = lefthashfunc;

						/*
						 * Also set the negfuncid.  The executor will need
						 * that to perform hashtable lookups.
						 */
						saop->negfuncid = get_opcode(negator);
					}
					return true;
				}
			}
		}
	}

	return expression_tree_walker(node, convert_saop_to_hashed_saop_walker, NULL);
}


/*--------------------
 * estimate_expression_value
 *
 * This function attempts to estimate the value of an expression for
 * planning purposes.  It is in essence a more aggressive version of
 * eval_const_expressions(): we will perform constant reductions that are
 * not necessarily 100% safe, but are reasonable for estimation purposes.
 *
 * Currently the extra steps that are taken in this mode are:
 * 1. Substitute values for Params, where a bound Param value has been made
 *	  available by the caller of planner(), even if the Param isn't marked
 *	  constant.  This effectively means that we plan using the first supplied
 *	  value of the Param.
 * 2. Fold stable, as well as immutable, functions to constants.
 * 3. Reduce PlaceHolderVar nodes to their contained expressions.
 *--------------------
 */
Node *
estimate_expression_value(PlannerInfo *root, Node *node)
{
	eval_const_expressions_context context;

	context.boundParams = root->glob->boundParams;	/* bound Params */
	/* we do not need to mark the plan as depending on inlined functions */
	context.root = NULL;
	context.active_fns = NIL;	/* nothing being recursively simplified */
	context.case_val = NULL;	/* no CASE being examined */
	context.estimate = true;	/* unsafe transformations OK */
	return eval_const_expressions_mutator(node, &context);
}

/*
 * The generic case in eval_const_expressions_mutator is to recurse using
 * expression_tree_mutator, which will copy the given node unchanged but
 * const-simplify its arguments (if any) as far as possible.  If the node
 * itself does immutable processing, and each of its arguments were reduced
 * to a Const, we can then reduce it to a Const using evaluate_expr.  (Some
 * node types need more complicated logic; for example, a CASE expression
 * might be reducible to a constant even if not all its subtrees are.)
 */
#define ece_generic_processing(node) \
	expression_tree_mutator((Node *) (node), eval_const_expressions_mutator, \
							(void *) context)

/*
 * Check whether all arguments of the given node were reduced to Consts.
 * By going directly to expression_tree_walker, contain_non_const_walker
 * is not applied to the node itself, only to its children.
 */
#define ece_all_arguments_const(node) \
	(!expression_tree_walker((Node *) (node), contain_non_const_walker, NULL))

/* Generic macro for applying evaluate_expr */
#define ece_evaluate_expr(node) \
	((Node *) evaluate_expr((Expr *) (node), \
							exprType((Node *) (node)), \
							exprTypmod((Node *) (node)), \
							exprCollation((Node *) (node))))

/*
 * Recursive guts of eval_const_expressions/estimate_expression_value
 */
static Node *
eval_const_expressions_mutator(Node *node,
							   eval_const_expressions_context *context)
{
	if (node == NULL)
		return NULL;
	switch (nodeTag(node))
	{
		case T_Param:
			{
				Param	   *param = (Param *) node;
				ParamListInfo paramLI = context->boundParams;

				/* Look to see if we've been given a value for this Param */
				if (param->paramkind == PARAM_EXTERN &&
					paramLI != NULL &&
					param->paramid > 0 &&
					param->paramid <= paramLI->numParams)
				{
					ParamExternData *prm;
					ParamExternData prmdata;

					/*
					 * Give hook a chance in case parameter is dynamic.  Tell
					 * it that this fetch is speculative, so it should avoid
					 * erroring out if parameter is unavailable.
					 */
					if (paramLI->paramFetch != NULL)
						prm = paramLI->paramFetch(paramLI, param->paramid,
												  true, &prmdata);
					else
						prm = &paramLI->params[param->paramid - 1];

					/*
					 * We don't just check OidIsValid, but insist that the
					 * fetched type match the Param, just in case the hook did
					 * something unexpected.  No need to throw an error here
					 * though; leave that for runtime.
					 */
					if (OidIsValid(prm->ptype) &&
						prm->ptype == param->paramtype)
					{
						/* OK to substitute parameter value? */
						if (context->estimate ||
							(prm->pflags & PARAM_FLAG_CONST))
						{
							/*
							 * Return a Const representing the param value.
							 * Must copy pass-by-ref datatypes, since the
							 * Param might be in a memory context
							 * shorter-lived than our output plan should be.
							 */
							int16		typLen;
							bool		typByVal;
							Datum		pval;
							Const	   *con;

							get_typlenbyval(param->paramtype,
											&typLen, &typByVal);
							if (prm->isnull || typByVal)
								pval = prm->value;
							else
								pval = datumCopy(prm->value, typByVal, typLen);
							con = makeConst(param->paramtype,
											param->paramtypmod,
											param->paramcollid,
											(int) typLen,
											pval,
											prm->isnull,
											typByVal);
							con->location = param->location;
							return (Node *) con;
						}
					}
				}

				/*
				 * Not replaceable, so just copy the Param (no need to
				 * recurse)
				 */
				return (Node *) copyObject(param);
			}
		case T_WindowFunc:
			{
				WindowFunc *expr = (WindowFunc *) node;
				Oid			funcid = expr->winfnoid;
				List	   *args;
				Expr	   *aggfilter;
				HeapTuple	func_tuple;
				WindowFunc *newexpr;

				/*
				 * We can't really simplify a WindowFunc node, but we mustn't
				 * just fall through to the default processing, because we
				 * have to apply expand_function_arguments to its argument
				 * list.  That takes care of inserting default arguments and
				 * expanding named-argument notation.
				 */
				func_tuple = SearchSysCache1(PROCOID, ObjectIdGetDatum(funcid));
				if (!HeapTupleIsValid(func_tuple))
					elog(ERROR, "cache lookup failed for function %u", funcid);

				args = expand_function_arguments(expr->args,
												 false, expr->wintype,
												 func_tuple);

				ReleaseSysCache(func_tuple);

				/* Now, recursively simplify the args (which are a List) */
				args = (List *)
					expression_tree_mutator((Node *) args,
											eval_const_expressions_mutator,
											(void *) context);
				/* ... and the filter expression, which isn't */
				aggfilter = (Expr *)
					eval_const_expressions_mutator((Node *) expr->aggfilter,
												   context);

				/* And build the replacement WindowFunc node */
				newexpr = makeNode(WindowFunc);
				newexpr->winfnoid = expr->winfnoid;
				newexpr->wintype = expr->wintype;
				newexpr->wincollid = expr->wincollid;
				newexpr->inputcollid = expr->inputcollid;
				newexpr->args = args;
				newexpr->aggfilter = aggfilter;
				newexpr->winref = expr->winref;
				newexpr->winstar = expr->winstar;
				newexpr->winagg = expr->winagg;
				newexpr->location = expr->location;

				return (Node *) newexpr;
			}
		case T_FuncExpr:
			{
				FuncExpr   *expr = (FuncExpr *) node;
				List	   *args = expr->args;
				Expr	   *simple;
				FuncExpr   *newexpr;

				/*
				 * Code for op/func reduction is pretty bulky, so split it out
				 * as a separate function.  Note: exprTypmod normally returns
				 * -1 for a FuncExpr, but not when the node is recognizably a
				 * length coercion; we want to preserve the typmod in the
				 * eventual Const if so.
				 */
				simple = simplify_function(expr->funcid,
										   expr->funcresulttype,
										   exprTypmod(node),
										   expr->funccollid,
										   expr->inputcollid,
										   &args,
										   expr->funcvariadic,
										   true,
										   true,
										   context);
				if (simple)		/* successfully simplified it */
					return (Node *) simple;

				/*
				 * The expression cannot be simplified any further, so build
				 * and return a replacement FuncExpr node using the
				 * possibly-simplified arguments.  Note that we have also
				 * converted the argument list to positional notation.
				 */
				newexpr = makeNode(FuncExpr);
				newexpr->funcid = expr->funcid;
				newexpr->funcresulttype = expr->funcresulttype;
				newexpr->funcretset = expr->funcretset;
				newexpr->funcvariadic = expr->funcvariadic;
				newexpr->funcformat = expr->funcformat;
				newexpr->funccollid = expr->funccollid;
				newexpr->inputcollid = expr->inputcollid;
				newexpr->args = args;
				newexpr->location = expr->location;
				return (Node *) newexpr;
			}
		case T_OpExpr:
			{
				OpExpr	   *expr = (OpExpr *) node;
				List	   *args = expr->args;
				Expr	   *simple;
				OpExpr	   *newexpr;

				/*
				 * Need to get OID of underlying function.  Okay to scribble
				 * on input to this extent.
				 */
				set_opfuncid(expr);

				/*
				 * Code for op/func reduction is pretty bulky, so split it out
				 * as a separate function.
				 */
				simple = simplify_function(expr->opfuncid,
										   expr->opresulttype, -1,
										   expr->opcollid,
										   expr->inputcollid,
										   &args,
										   false,
										   true,
										   true,
										   context);
				if (simple)		/* successfully simplified it */
					return (Node *) simple;

				/*
				 * If the operator is boolean equality or inequality, we know
				 * how to simplify cases involving one constant and one
				 * non-constant argument.
				 */
				if (expr->opno == BooleanEqualOperator ||
					expr->opno == BooleanNotEqualOperator)
				{
					simple = (Expr *) simplify_boolean_equality(expr->opno,
																args);
					if (simple) /* successfully simplified it */
						return (Node *) simple;
				}

				/*
				 * The expression cannot be simplified any further, so build
				 * and return a replacement OpExpr node using the
				 * possibly-simplified arguments.
				 */
				newexpr = makeNode(OpExpr);
				newexpr->opno = expr->opno;
				newexpr->opfuncid = expr->opfuncid;
				newexpr->opresulttype = expr->opresulttype;
				newexpr->opretset = expr->opretset;
				newexpr->opcollid = expr->opcollid;
				newexpr->inputcollid = expr->inputcollid;
				newexpr->args = args;
				newexpr->location = expr->location;
				return (Node *) newexpr;
			}
		case T_DistinctExpr:
			{
				DistinctExpr *expr = (DistinctExpr *) node;
				List	   *args;
				ListCell   *arg;
				bool		has_null_input = false;
				bool		all_null_input = true;
				bool		has_nonconst_input = false;
				Expr	   *simple;
				DistinctExpr *newexpr;

				/*
				 * Reduce constants in the DistinctExpr's arguments.  We know
				 * args is either NIL or a List node, so we can call
				 * expression_tree_mutator directly rather than recursing to
				 * self.
				 */
				args = (List *) expression_tree_mutator((Node *) expr->args,
														eval_const_expressions_mutator,
														(void *) context);

				/*
				 * We must do our own check for NULLs because DistinctExpr has
				 * different results for NULL input than the underlying
				 * operator does.
				 */
				foreach(arg, args)
				{
					if (IsA(lfirst(arg), Const))
					{
						has_null_input |= ((Const *) lfirst(arg))->constisnull;
						all_null_input &= ((Const *) lfirst(arg))->constisnull;
					}
					else
						has_nonconst_input = true;
				}

				/* all constants? then can optimize this out */
				if (!has_nonconst_input)
				{
					/* all nulls? then not distinct */
					if (all_null_input)
						return makeBoolConst(false, false);

					/* one null? then distinct */
					if (has_null_input)
						return makeBoolConst(true, false);

					/* otherwise try to evaluate the '=' operator */
					/* (NOT okay to try to inline it, though!) */

					/*
					 * Need to get OID of underlying function.  Okay to
					 * scribble on input to this extent.
					 */
					set_opfuncid((OpExpr *) expr);	/* rely on struct
													 * equivalence */

					/*
					 * Code for op/func reduction is pretty bulky, so split it
					 * out as a separate function.
					 */
					simple = simplify_function(expr->opfuncid,
											   expr->opresulttype, -1,
											   expr->opcollid,
											   expr->inputcollid,
											   &args,
											   false,
											   false,
											   false,
											   context);
					if (simple) /* successfully simplified it */
					{
						/*
						 * Since the underlying operator is "=", must negate
						 * its result
						 */
						Const	   *csimple = castNode(Const, simple);

						csimple->constvalue =
							BoolGetDatum(!DatumGetBool(csimple->constvalue));
						return (Node *) csimple;
					}
				}

				/*
				 * The expression cannot be simplified any further, so build
				 * and return a replacement DistinctExpr node using the
				 * possibly-simplified arguments.
				 */
				newexpr = makeNode(DistinctExpr);
				newexpr->opno = expr->opno;
				newexpr->opfuncid = expr->opfuncid;
				newexpr->opresulttype = expr->opresulttype;
				newexpr->opretset = expr->opretset;
				newexpr->opcollid = expr->opcollid;
				newexpr->inputcollid = expr->inputcollid;
				newexpr->args = args;
				newexpr->location = expr->location;
				return (Node *) newexpr;
			}
		case T_NullIfExpr:
			{
				NullIfExpr *expr;
				ListCell   *arg;
				bool		has_nonconst_input = false;

				/* Copy the node and const-simplify its arguments */
				expr = (NullIfExpr *) ece_generic_processing(node);

				/* If either argument is NULL they can't be equal */
				foreach(arg, expr->args)
				{
					if (!IsA(lfirst(arg), Const))
						has_nonconst_input = true;
					else if (((Const *) lfirst(arg))->constisnull)
						return (Node *) linitial(expr->args);
				}

				/*
				 * Need to get OID of underlying function before checking if
				 * the function is OK to evaluate.
				 */
				set_opfuncid((OpExpr *) expr);

				if (!has_nonconst_input &&
					ece_function_is_safe(expr->opfuncid, context))
					return ece_evaluate_expr(expr);

				return (Node *) expr;
			}
		case T_ScalarArrayOpExpr:
			{
				ScalarArrayOpExpr *saop;

				/* Copy the node and const-simplify its arguments */
				saop = (ScalarArrayOpExpr *) ece_generic_processing(node);

				/* Make sure we know underlying function */
				set_sa_opfuncid(saop);

				/*
				 * If all arguments are Consts, and it's a safe function, we
				 * can fold to a constant
				 */
				if (ece_all_arguments_const(saop) &&
					ece_function_is_safe(saop->opfuncid, context))
					return ece_evaluate_expr(saop);
				return (Node *) saop;
			}
		case T_BoolExpr:
			{
				BoolExpr   *expr = (BoolExpr *) node;

				switch (expr->boolop)
				{
					case OR_EXPR:
						{
							List	   *newargs;
							bool		haveNull = false;
							bool		forceTrue = false;

							newargs = simplify_or_arguments(expr->args,
															context,
															&haveNull,
															&forceTrue);
							if (forceTrue)
								return makeBoolConst(true, false);
							if (haveNull)
								newargs = lappend(newargs,
												  makeBoolConst(false, true));
							/* If all the inputs are FALSE, result is FALSE */
							if (newargs == NIL)
								return makeBoolConst(false, false);

							/*
							 * If only one nonconst-or-NULL input, it's the
							 * result
							 */
							if (list_length(newargs) == 1)
								return (Node *) linitial(newargs);
							/* Else we still need an OR node */
							return (Node *) make_orclause(newargs);
						}
					case AND_EXPR:
						{
							List	   *newargs;
							bool		haveNull = false;
							bool		forceFalse = false;

							newargs = simplify_and_arguments(expr->args,
															 context,
															 &haveNull,
															 &forceFalse);
							if (forceFalse)
								return makeBoolConst(false, false);
							if (haveNull)
								newargs = lappend(newargs,
												  makeBoolConst(false, true));
							/* If all the inputs are TRUE, result is TRUE */
							if (newargs == NIL)
								return makeBoolConst(true, false);

							/*
							 * If only one nonconst-or-NULL input, it's the
							 * result
							 */
							if (list_length(newargs) == 1)
								return (Node *) linitial(newargs);
							/* Else we still need an AND node */
							return (Node *) make_andclause(newargs);
						}
					case NOT_EXPR:
						{
							Node	   *arg;

							Assert(list_length(expr->args) == 1);
							arg = eval_const_expressions_mutator(linitial(expr->args),
																 context);

							/*
							 * Use negate_clause() to see if we can simplify
							 * away the NOT.
							 */
							return negate_clause(arg);
						}
					default:
						elog(ERROR, "unrecognized boolop: %d",
							 (int) expr->boolop);
						break;
				}
				break;
			}
		case T_SubPlan:
		case T_AlternativeSubPlan:

			/*
			 * Return a SubPlan unchanged --- too late to do anything with it.
			 *
			 * XXX should we ereport() here instead?  Probably this routine
			 * should never be invoked after SubPlan creation.
			 */
			return node;
		case T_RelabelType:
			{
				RelabelType *relabel = (RelabelType *) node;
				Node	   *arg;

				/* Simplify the input ... */
				arg = eval_const_expressions_mutator((Node *) relabel->arg,
													 context);
				/* ... and attach a new RelabelType node, if needed */
				return applyRelabelType(arg,
										relabel->resulttype,
										relabel->resulttypmod,
										relabel->resultcollid,
										relabel->relabelformat,
										relabel->location,
										true);
			}
		case T_CoerceViaIO:
			{
				CoerceViaIO *expr = (CoerceViaIO *) node;
				List	   *args;
				Oid			outfunc;
				bool		outtypisvarlena;
				Oid			infunc;
				Oid			intypioparam;
				Expr	   *simple;
				CoerceViaIO *newexpr;

				/* Make a List so we can use simplify_function */
				args = list_make1(expr->arg);

				/*
				 * CoerceViaIO represents calling the source type's output
				 * function then the result type's input function.  So, try to
				 * simplify it as though it were a stack of two such function
				 * calls.  First we need to know what the functions are.
				 *
				 * Note that the coercion functions are assumed not to care
				 * about input collation, so we just pass InvalidOid for that.
				 */
				getTypeOutputInfo(exprType((Node *) expr->arg),
								  &outfunc, &outtypisvarlena);
				getTypeInputInfo(expr->resulttype,
								 &infunc, &intypioparam);

				simple = simplify_function(outfunc,
										   CSTRINGOID, -1,
										   InvalidOid,
										   InvalidOid,
										   &args,
										   false,
										   true,
										   true,
										   context);
				if (simple)		/* successfully simplified output fn */
				{
					/*
					 * Input functions may want 1 to 3 arguments.  We always
					 * supply all three, trusting that nothing downstream will
					 * complain.
					 */
					args = list_make3(simple,
									  makeConst(OIDOID,
												-1,
												InvalidOid,
												sizeof(Oid),
												ObjectIdGetDatum(intypioparam),
												false,
												true),
									  makeConst(INT4OID,
												-1,
												InvalidOid,
												sizeof(int32),
												Int32GetDatum(-1),
												false,
												true));

					simple = simplify_function(infunc,
											   expr->resulttype, -1,
											   expr->resultcollid,
											   InvalidOid,
											   &args,
											   false,
											   false,
											   true,
											   context);
					if (simple) /* successfully simplified input fn */
						return (Node *) simple;
				}

				/*
				 * The expression cannot be simplified any further, so build
				 * and return a replacement CoerceViaIO node using the
				 * possibly-simplified argument.
				 */
				newexpr = makeNode(CoerceViaIO);
				newexpr->arg = (Expr *) linitial(args);
				newexpr->resulttype = expr->resulttype;
				newexpr->resultcollid = expr->resultcollid;
				newexpr->coerceformat = expr->coerceformat;
				newexpr->location = expr->location;
				return (Node *) newexpr;
			}
		case T_ArrayCoerceExpr:
			{
				ArrayCoerceExpr *ac = makeNode(ArrayCoerceExpr);
				Node	   *save_case_val;

				/*
				 * Copy the node and const-simplify its arguments.  We can't
				 * use ece_generic_processing() here because we need to mess
				 * with case_val only while processing the elemexpr.
				 */
				memcpy(ac, node, sizeof(ArrayCoerceExpr));
				ac->arg = (Expr *)
					eval_const_expressions_mutator((Node *) ac->arg,
												   context);

				/*
				 * Set up for the CaseTestExpr node contained in the elemexpr.
				 * We must prevent it from absorbing any outer CASE value.
				 */
				save_case_val = context->case_val;
				context->case_val = NULL;

				ac->elemexpr = (Expr *)
					eval_const_expressions_mutator((Node *) ac->elemexpr,
												   context);

				context->case_val = save_case_val;

				/*
				 * If constant argument and the per-element expression is
				 * immutable, we can simplify the whole thing to a constant.
				 * Exception: although contain_mutable_functions considers
				 * CoerceToDomain immutable for historical reasons, let's not
				 * do so here; this ensures coercion to an array-over-domain
				 * does not apply the domain's constraints until runtime.
				 */
				if (ac->arg && IsA(ac->arg, Const) &&
					ac->elemexpr && !IsA(ac->elemexpr, CoerceToDomain) &&
					!contain_mutable_functions((Node *) ac->elemexpr))
					return ece_evaluate_expr(ac);

				return (Node *) ac;
			}
		case T_CollateExpr:
			{
				/*
				 * We replace CollateExpr with RelabelType, so as to improve
				 * uniformity of expression representation and thus simplify
				 * comparison of expressions.  Hence this looks very nearly
				 * the same as the RelabelType case, and we can apply the same
				 * optimizations to avoid unnecessary RelabelTypes.
				 */
				CollateExpr *collate = (CollateExpr *) node;
				Node	   *arg;

				/* Simplify the input ... */
				arg = eval_const_expressions_mutator((Node *) collate->arg,
													 context);
				/* ... and attach a new RelabelType node, if needed */
				return applyRelabelType(arg,
										exprType(arg),
										exprTypmod(arg),
										collate->collOid,
										COERCE_IMPLICIT_CAST,
										collate->location,
										true);
			}
		case T_CaseExpr:
			{
				/*----------
				 * CASE expressions can be simplified if there are constant
				 * condition clauses:
				 *		FALSE (or NULL): drop the alternative
				 *		TRUE: drop all remaining alternatives
				 * If the first non-FALSE alternative is a constant TRUE,
				 * we can simplify the entire CASE to that alternative's
				 * expression.  If there are no non-FALSE alternatives,
				 * we simplify the entire CASE to the default result (ELSE).
				 *
				 * If we have a simple-form CASE with constant test
				 * expression, we substitute the constant value for contained
				 * CaseTestExpr placeholder nodes, so that we have the
				 * opportunity to reduce constant test conditions.  For
				 * example this allows
				 *		CASE 0 WHEN 0 THEN 1 ELSE 1/0 END
				 * to reduce to 1 rather than drawing a divide-by-0 error.
				 * Note that when the test expression is constant, we don't
				 * have to include it in the resulting CASE; for example
				 *		CASE 0 WHEN x THEN y ELSE z END
				 * is transformed by the parser to
				 *		CASE 0 WHEN CaseTestExpr = x THEN y ELSE z END
				 * which we can simplify to
				 *		CASE WHEN 0 = x THEN y ELSE z END
				 * It is not necessary for the executor to evaluate the "arg"
				 * expression when executing the CASE, since any contained
				 * CaseTestExprs that might have referred to it will have been
				 * replaced by the constant.
				 *----------
				 */
				CaseExpr   *caseexpr = (CaseExpr *) node;
				CaseExpr   *newcase;
				Node	   *save_case_val;
				Node	   *newarg;
				List	   *newargs;
				bool		const_true_cond;
				Node	   *defresult = NULL;
				ListCell   *arg;

				/* Simplify the test expression, if any */
				newarg = eval_const_expressions_mutator((Node *) caseexpr->arg,
														context);

				/* Set up for contained CaseTestExpr nodes */
				save_case_val = context->case_val;
				if (newarg && IsA(newarg, Const))
				{
					context->case_val = newarg;
					newarg = NULL;	/* not needed anymore, see above */
				}
				else
					context->case_val = NULL;

				/* Simplify the WHEN clauses */
				newargs = NIL;
				const_true_cond = false;
				foreach(arg, caseexpr->args)
				{
					CaseWhen   *oldcasewhen = lfirst_node(CaseWhen, arg);
					Node	   *casecond;
					Node	   *caseresult;

					/* Simplify this alternative's test condition */
					casecond = eval_const_expressions_mutator((Node *) oldcasewhen->expr,
															  context);

					/*
					 * If the test condition is constant FALSE (or NULL), then
					 * drop this WHEN clause completely, without processing
					 * the result.
					 */
					if (casecond && IsA(casecond, Const))
					{
						Const	   *const_input = (Const *) casecond;

						if (const_input->constisnull ||
							!DatumGetBool(const_input->constvalue))
							continue;	/* drop alternative with FALSE cond */
						/* Else it's constant TRUE */
						const_true_cond = true;
					}

					/* Simplify this alternative's result value */
					caseresult = eval_const_expressions_mutator((Node *) oldcasewhen->result,
																context);

					/* If non-constant test condition, emit a new WHEN node */
					if (!const_true_cond)
					{
						CaseWhen   *newcasewhen = makeNode(CaseWhen);

						newcasewhen->expr = (Expr *) casecond;
						newcasewhen->result = (Expr *) caseresult;
						newcasewhen->location = oldcasewhen->location;
						newargs = lappend(newargs, newcasewhen);
						continue;
					}

					/*
					 * Found a TRUE condition, so none of the remaining
					 * alternatives can be reached.  We treat the result as
					 * the default result.
					 */
					defresult = caseresult;
					break;
				}

				/* Simplify the default result, unless we replaced it above */
				if (!const_true_cond)
					defresult = eval_const_expressions_mutator((Node *) caseexpr->defresult,
															   context);

				context->case_val = save_case_val;

				/*
				 * If no non-FALSE alternatives, CASE reduces to the default
				 * result
				 */
				if (newargs == NIL)
					return defresult;
				/* Otherwise we need a new CASE node */
				newcase = makeNode(CaseExpr);
				newcase->casetype = caseexpr->casetype;
				newcase->casecollid = caseexpr->casecollid;
				newcase->arg = (Expr *) newarg;
				newcase->args = newargs;
				newcase->defresult = (Expr *) defresult;
				newcase->location = caseexpr->location;
				return (Node *) newcase;
			}
		case T_CaseTestExpr:
			{
				/*
				 * If we know a constant test value for the current CASE
				 * construct, substitute it for the placeholder.  Else just
				 * return the placeholder as-is.
				 */
				if (context->case_val)
					return copyObject(context->case_val);
				else
					return copyObject(node);
			}
		case T_SubscriptingRef:
		case T_ArrayExpr:
		case T_RowExpr:
		case T_MinMaxExpr:
			{
				/*
				 * Generic handling for node types whose own processing is
				 * known to be immutable, and for which we need no smarts
				 * beyond "simplify if all inputs are constants".
				 *
				 * Treating SubscriptingRef this way assumes that subscripting
				 * fetch and assignment are both immutable.  This constrains
				 * type-specific subscripting implementations; maybe we should
				 * relax it someday.
				 *
				 * Treating MinMaxExpr this way amounts to assuming that the
				 * btree comparison function it calls is immutable; see the
				 * reasoning in contain_mutable_functions_walker.
				 */

				/* Copy the node and const-simplify its arguments */
				node = ece_generic_processing(node);
				/* If all arguments are Consts, we can fold to a constant */
				if (ece_all_arguments_const(node))
					return ece_evaluate_expr(node);
				return node;
			}
		case T_CoalesceExpr:
			{
				CoalesceExpr *coalesceexpr = (CoalesceExpr *) node;
				CoalesceExpr *newcoalesce;
				List	   *newargs;
				ListCell   *arg;

				newargs = NIL;
				foreach(arg, coalesceexpr->args)
				{
					Node	   *e;

					e = eval_const_expressions_mutator((Node *) lfirst(arg),
													   context);

					/*
					 * We can remove null constants from the list. For a
					 * non-null constant, if it has not been preceded by any
					 * other non-null-constant expressions then it is the
					 * result. Otherwise, it's the next argument, but we can
					 * drop following arguments since they will never be
					 * reached.
					 */
					if (IsA(e, Const))
					{
						if (((Const *) e)->constisnull)
							continue;	/* drop null constant */
						if (newargs == NIL)
							return e;	/* first expr */
						newargs = lappend(newargs, e);
						break;
					}
					newargs = lappend(newargs, e);
				}

				/*
				 * If all the arguments were constant null, the result is just
				 * null
				 */
				if (newargs == NIL)
					return (Node *) makeNullConst(coalesceexpr->coalescetype,
												  -1,
												  coalesceexpr->coalescecollid);

				newcoalesce = makeNode(CoalesceExpr);
				newcoalesce->coalescetype = coalesceexpr->coalescetype;
				newcoalesce->coalescecollid = coalesceexpr->coalescecollid;
				newcoalesce->args = newargs;
				newcoalesce->location = coalesceexpr->location;
				return (Node *) newcoalesce;
			}
		case T_SQLValueFunction:
			{
				/*
				 * All variants of SQLValueFunction are stable, so if we are
				 * estimating the expression's value, we should evaluate the
				 * current function value.  Otherwise just copy.
				 */
				SQLValueFunction *svf = (SQLValueFunction *) node;

				if (context->estimate)
					return (Node *) evaluate_expr((Expr *) svf,
												  svf->type,
												  svf->typmod,
												  InvalidOid);
				else
					return copyObject((Node *) svf);
			}
		case T_FieldSelect:
			{
				/*
				 * We can optimize field selection from a whole-row Var into a
				 * simple Var.  (This case won't be generated directly by the
				 * parser, because ParseComplexProjection short-circuits it.
				 * But it can arise while simplifying functions.)  Also, we
				 * can optimize field selection from a RowExpr construct, or
				 * of course from a constant.
				 *
				 * However, replacing a whole-row Var in this way has a
				 * pitfall: if we've already built the rel targetlist for the
				 * source relation, then the whole-row Var is scheduled to be
				 * produced by the relation scan, but the simple Var probably
				 * isn't, which will lead to a failure in setrefs.c.  This is
				 * not a problem when handling simple single-level queries, in
				 * which expression simplification always happens first.  It
				 * is a risk for lateral references from subqueries, though.
				 * To avoid such failures, don't optimize uplevel references.
				 *
				 * We must also check that the declared type of the field is
				 * still the same as when the FieldSelect was created --- this
				 * can change if someone did ALTER COLUMN TYPE on the rowtype.
				 * If it isn't, we skip the optimization; the case will
				 * probably fail at runtime, but that's not our problem here.
				 */
				FieldSelect *fselect = (FieldSelect *) node;
				FieldSelect *newfselect;
				Node	   *arg;

				arg = eval_const_expressions_mutator((Node *) fselect->arg,
													 context);
				if (arg && IsA(arg, Var) &&
					((Var *) arg)->varattno == InvalidAttrNumber &&
					((Var *) arg)->varlevelsup == 0)
				{
					if (rowtype_field_matches(((Var *) arg)->vartype,
											  fselect->fieldnum,
											  fselect->resulttype,
											  fselect->resulttypmod,
											  fselect->resultcollid))
						return (Node *) makeVar(((Var *) arg)->varno,
												fselect->fieldnum,
												fselect->resulttype,
												fselect->resulttypmod,
												fselect->resultcollid,
												((Var *) arg)->varlevelsup);
				}
				if (arg && IsA(arg, RowExpr))
				{
					RowExpr    *rowexpr = (RowExpr *) arg;

					if (fselect->fieldnum > 0 &&
						fselect->fieldnum <= list_length(rowexpr->args))
					{
						Node	   *fld = (Node *) list_nth(rowexpr->args,
															fselect->fieldnum - 1);

						if (rowtype_field_matches(rowexpr->row_typeid,
												  fselect->fieldnum,
												  fselect->resulttype,
												  fselect->resulttypmod,
												  fselect->resultcollid) &&
							fselect->resulttype == exprType(fld) &&
							fselect->resulttypmod == exprTypmod(fld) &&
							fselect->resultcollid == exprCollation(fld))
							return fld;
					}
				}
				newfselect = makeNode(FieldSelect);
				newfselect->arg = (Expr *) arg;
				newfselect->fieldnum = fselect->fieldnum;
				newfselect->resulttype = fselect->resulttype;
				newfselect->resulttypmod = fselect->resulttypmod;
				newfselect->resultcollid = fselect->resultcollid;
				if (arg && IsA(arg, Const))
				{
					Const	   *con = (Const *) arg;

					if (rowtype_field_matches(con->consttype,
											  newfselect->fieldnum,
											  newfselect->resulttype,
											  newfselect->resulttypmod,
											  newfselect->resultcollid))
						return ece_evaluate_expr(newfselect);
				}
				return (Node *) newfselect;
			}
		case T_NullTest:
			{
				NullTest   *ntest = (NullTest *) node;
				NullTest   *newntest;
				Node	   *arg;

				arg = eval_const_expressions_mutator((Node *) ntest->arg,
													 context);
				if (ntest->argisrow && arg && IsA(arg, RowExpr))
				{
					/*
					 * We break ROW(...) IS [NOT] NULL into separate tests on
					 * its component fields.  This form is usually more
					 * efficient to evaluate, as well as being more amenable
					 * to optimization.
					 */
					RowExpr    *rarg = (RowExpr *) arg;
					List	   *newargs = NIL;
					ListCell   *l;

					foreach(l, rarg->args)
					{
						Node	   *relem = (Node *) lfirst(l);

						/*
						 * A constant field refutes the whole NullTest if it's
						 * of the wrong nullness; else we can discard it.
						 */
						if (relem && IsA(relem, Const))
						{
							Const	   *carg = (Const *) relem;

							if (carg->constisnull ?
								(ntest->nulltesttype == IS_NOT_NULL) :
								(ntest->nulltesttype == IS_NULL))
								return makeBoolConst(false, false);
							continue;
						}

						/*
						 * Else, make a scalar (argisrow == false) NullTest
						 * for this field.  Scalar semantics are required
						 * because IS [NOT] NULL doesn't recurse; see comments
						 * in ExecEvalRowNullInt().
						 */
						newntest = makeNode(NullTest);
						newntest->arg = (Expr *) relem;
						newntest->nulltesttype = ntest->nulltesttype;
						newntest->argisrow = false;
						newntest->location = ntest->location;
						newargs = lappend(newargs, newntest);
					}
					/* If all the inputs were constants, result is TRUE */
					if (newargs == NIL)
						return makeBoolConst(true, false);
					/* If only one nonconst input, it's the result */
					if (list_length(newargs) == 1)
						return (Node *) linitial(newargs);
					/* Else we need an AND node */
					return (Node *) make_andclause(newargs);
				}
				if (!ntest->argisrow && arg && IsA(arg, Const))
				{
					Const	   *carg = (Const *) arg;
					bool		result;

					switch (ntest->nulltesttype)
					{
						case IS_NULL:
							result = carg->constisnull;
							break;
						case IS_NOT_NULL:
							result = !carg->constisnull;
							break;
						default:
							elog(ERROR, "unrecognized nulltesttype: %d",
								 (int) ntest->nulltesttype);
							result = false; /* keep compiler quiet */
							break;
					}

					return makeBoolConst(result, false);
				}

				newntest = makeNode(NullTest);
				newntest->arg = (Expr *) arg;
				newntest->nulltesttype = ntest->nulltesttype;
				newntest->argisrow = ntest->argisrow;
				newntest->location = ntest->location;
				return (Node *) newntest;
			}
		case T_BooleanTest:
			{
				/*
				 * This case could be folded into the generic handling used
				 * for ArrayExpr etc.  But because the simplification logic is
				 * so trivial, applying evaluate_expr() to perform it would be
				 * a heavy overhead.  BooleanTest is probably common enough to
				 * justify keeping this bespoke implementation.
				 */
				BooleanTest *btest = (BooleanTest *) node;
				BooleanTest *newbtest;
				Node	   *arg;

				arg = eval_const_expressions_mutator((Node *) btest->arg,
													 context);
				if (arg && IsA(arg, Const))
				{
					Const	   *carg = (Const *) arg;
					bool		result;

					switch (btest->booltesttype)
					{
						case IS_TRUE:
							result = (!carg->constisnull &&
									  DatumGetBool(carg->constvalue));
							break;
						case IS_NOT_TRUE:
							result = (carg->constisnull ||
									  !DatumGetBool(carg->constvalue));
							break;
						case IS_FALSE:
							result = (!carg->constisnull &&
									  !DatumGetBool(carg->constvalue));
							break;
						case IS_NOT_FALSE:
							result = (carg->constisnull ||
									  DatumGetBool(carg->constvalue));
							break;
						case IS_UNKNOWN:
							result = carg->constisnull;
							break;
						case IS_NOT_UNKNOWN:
							result = !carg->constisnull;
							break;
						default:
							elog(ERROR, "unrecognized booltesttype: %d",
								 (int) btest->booltesttype);
							result = false; /* keep compiler quiet */
							break;
					}

					return makeBoolConst(result, false);
				}

				newbtest = makeNode(BooleanTest);
				newbtest->arg = (Expr *) arg;
				newbtest->booltesttype = btest->booltesttype;
				newbtest->location = btest->location;
				return (Node *) newbtest;
			}
		case T_CoerceToDomain:
			{
				/*
				 * If the domain currently has no constraints, we replace the
				 * CoerceToDomain node with a simple RelabelType, which is
				 * both far faster to execute and more amenable to later
				 * optimization.  We must then mark the plan as needing to be
				 * rebuilt if the domain's constraints change.
				 *
				 * Also, in estimation mode, always replace CoerceToDomain
				 * nodes, effectively assuming that the coercion will succeed.
				 */
				CoerceToDomain *cdomain = (CoerceToDomain *) node;
				CoerceToDomain *newcdomain;
				Node	   *arg;

				arg = eval_const_expressions_mutator((Node *) cdomain->arg,
													 context);
				if (context->estimate ||
					!DomainHasConstraints(cdomain->resulttype))
				{
					/* Record dependency, if this isn't estimation mode */
					if (context->root && !context->estimate)
						record_plan_type_dependency(context->root,
													cdomain->resulttype);

					/* Generate RelabelType to substitute for CoerceToDomain */
					return applyRelabelType(arg,
											cdomain->resulttype,
											cdomain->resulttypmod,
											cdomain->resultcollid,
											cdomain->coercionformat,
											cdomain->location,
											true);
				}

				newcdomain = makeNode(CoerceToDomain);
				newcdomain->arg = (Expr *) arg;
				newcdomain->resulttype = cdomain->resulttype;
				newcdomain->resulttypmod = cdomain->resulttypmod;
				newcdomain->resultcollid = cdomain->resultcollid;
				newcdomain->coercionformat = cdomain->coercionformat;
				newcdomain->location = cdomain->location;
				return (Node *) newcdomain;
			}
		case T_PlaceHolderVar:

			/*
			 * In estimation mode, just strip the PlaceHolderVar node
			 * altogether; this amounts to estimating that the contained value
			 * won't be forced to null by an outer join.  In regular mode we
			 * just use the default behavior (ie, simplify the expression but
			 * leave the PlaceHolderVar node intact).
			 */
			if (context->estimate)
			{
				PlaceHolderVar *phv = (PlaceHolderVar *) node;

				return eval_const_expressions_mutator((Node *) phv->phexpr,
													  context);
			}
			break;
		case T_ConvertRowtypeExpr:
			{
				ConvertRowtypeExpr *cre = castNode(ConvertRowtypeExpr, node);
				Node	   *arg;
				ConvertRowtypeExpr *newcre;

				arg = eval_const_expressions_mutator((Node *) cre->arg,
													 context);

				newcre = makeNode(ConvertRowtypeExpr);
				newcre->resulttype = cre->resulttype;
				newcre->convertformat = cre->convertformat;
				newcre->location = cre->location;

				/*
				 * In case of a nested ConvertRowtypeExpr, we can convert the
				 * leaf row directly to the topmost row format without any
				 * intermediate conversions. (This works because
				 * ConvertRowtypeExpr is used only for child->parent
				 * conversion in inheritance trees, which works by exact match
				 * of column name, and a column absent in an intermediate
				 * result can't be present in the final result.)
				 *
				 * No need to check more than one level deep, because the
				 * above recursion will have flattened anything else.
				 */
				if (arg != NULL && IsA(arg, ConvertRowtypeExpr))
				{
					ConvertRowtypeExpr *argcre = (ConvertRowtypeExpr *) arg;

					arg = (Node *) argcre->arg;

					/*
					 * Make sure an outer implicit conversion can't hide an
					 * inner explicit one.
					 */
					if (newcre->convertformat == COERCE_IMPLICIT_CAST)
						newcre->convertformat = argcre->convertformat;
				}

				newcre->arg = (Expr *) arg;

				if (arg != NULL && IsA(arg, Const))
					return ece_evaluate_expr((Node *) newcre);
				return (Node *) newcre;
			}
<<<<<<< HEAD
		case T_CypherTypeCast:
			{
				CypherTypeCast *tc = (CypherTypeCast *) node;
				Node	   *newarg;
				CypherTypeCast *newtc;

				newarg = eval_const_expressions_mutator((Node *) tc->arg,
														context);
				newtc = makeNode(CypherTypeCast);
				newtc->type = tc->type;
				/* add cctx and typcategory for runtime type casting */
				newtc->cctx = tc->cctx;
				newtc->cform = tc->cform;
				newtc->typcategory = tc->typcategory;
				newtc->arg = (Expr *) newarg;
				newtc->location = tc->location;

				if (IsA(newarg, Const))
					return (Node *) evaluate_expr((Expr *) newtc, newtc->type,
												  -1, InvalidOid);

				return (Node *) newtc;
			}
			break;
		case T_CypherMapExpr:
			{
				CypherMapExpr *m = (CypherMapExpr *) node;
				List	   *newkeyvals = NIL;
				ListCell   *le;
				bool		all_const = true;
				CypherMapExpr *newm;

				le = list_head(m->keyvals);
				while (le != NULL)
				{
					Node	   *k;
					Node	   *v;
					Node	   *newv;
					Node	   *newk;

					k = lfirst(le);
					le = lnext(m->keyvals, le);
					v = lfirst(le);
					le = lnext(m->keyvals, le);

					newv = eval_const_expressions_mutator(v, context);
					if (!IsA(newv, Const))
						all_const = false;

					newk = eval_const_expressions_mutator(k, context);
					Assert(IsA(newk, Const));

					newkeyvals = lappend(lappend(newkeyvals, newk), newv);
				}

				newm = makeNode(CypherMapExpr);
				newm->keyvals = newkeyvals;
				newm->location = m->location;

				/* it is safe to reduce this CypherMapExpr */
				if (all_const)
					return (Node *) evaluate_expr((Expr *) newm, JSONBOID, -1,
												  InvalidOid);

				return (Node *) newm;
			}
		case T_CypherListExpr:
			{
				CypherListExpr *cl = (CypherListExpr *) node;
				List	   *newelems = NIL;
				ListCell   *le;
				bool		all_const = true;
				CypherListExpr *newcl;

				foreach(le, cl->elems)
				{
					Node	   *e = lfirst(le);
					Node	   *newe;

					newe = eval_const_expressions_mutator(e, context);
					if (!IsA(newe, Const))
						all_const = false;

					newelems = lappend(newelems, newe);
				}

				newcl = makeNode(CypherListExpr);
				newcl->elems = newelems;
				newcl->location = cl->location;

				if (all_const)
					return (Node *) evaluate_expr((Expr *) newcl, JSONBOID, -1,
												  InvalidOid);

				return (Node *) newcl;
			}
		case T_CypherListCompExpr:
			{
				CypherListCompExpr *clc = (CypherListCompExpr *) node;
				CypherListCompExpr *newclc;

				newclc = makeNode(CypherListCompExpr);
				newclc->list = clc->list;
				newclc->varname = pstrdup(clc->varname);
				newclc->cond = clc->cond;
				newclc->elem = clc->elem;
				newclc->location = clc->location;
				return (Node *) newclc;
			}
		case T_CypherAccessExpr:
			{
				CypherAccessExpr *a = (CypherAccessExpr *) node;
				bool		all_const = true;
				Node	   *newarg;
				List	   *newpath = NIL;
				ListCell   *le;
				CypherAccessExpr *newa;

				newarg = eval_const_expressions_mutator((Node *) a->arg,
														context);
				if (!IsA(newarg, Const))
					all_const = false;

				foreach(le, a->path)
				{
					Node	   *elem = lfirst(le);
					Node	   *newelem;

					newelem = eval_const_expressions_mutator(elem, context);
					if (IsA(newelem, CypherIndices))
					{
						CypherIndices *cind = (CypherIndices *) newelem;

						if (cind->lidx != NULL && !IsA(cind->lidx, Const))
							all_const = false;
						if (cind->uidx != NULL && !IsA(cind->uidx, Const))
							all_const = false;
					}
					else
					{
						if (!IsA(newelem, Const))
							all_const = false;
					}

					newpath = lappend(newpath, newelem);
				}

				newa = makeNode(CypherAccessExpr);
				newa->arg = (Expr *) newarg;
				newa->path = newpath;

				if (all_const)
					return (Node *) evaluate_expr((Expr *) newa, JSONBOID, -1,
												  InvalidOid);

				return (Node *) newa;
=======
		case T_JsonValueExpr:
			{
				JsonValueExpr *jve = (JsonValueExpr *) node;
				Node	   *raw = eval_const_expressions_mutator((Node *) jve->raw_expr,
																 context);

				if (raw && IsA(raw, Const))
				{
					Node	   *formatted;
					Node	   *save_case_val = context->case_val;

					context->case_val = raw;

					formatted = eval_const_expressions_mutator((Node *) jve->formatted_expr,
															   context);

					context->case_val = save_case_val;

					if (formatted && IsA(formatted, Const))
						return formatted;
				}
				break;
>>>>>>> adadae45
			}
		default:
			break;
	}

	/*
	 * For any node type not handled above, copy the node unchanged but
	 * const-simplify its subexpressions.  This is the correct thing for node
	 * types whose behavior might change between planning and execution, such
	 * as CurrentOfExpr.  It's also a safe default for new node types not
	 * known to this routine.
	 */
	return ece_generic_processing(node);
}

/*
 * Subroutine for eval_const_expressions: check for non-Const nodes.
 *
 * We can abort recursion immediately on finding a non-Const node.  This is
 * critical for performance, else eval_const_expressions_mutator would take
 * O(N^2) time on non-simplifiable trees.  However, we do need to descend
 * into List nodes since expression_tree_walker sometimes invokes the walker
 * function directly on List subtrees.
 */
static bool
contain_non_const_walker(Node *node, void *context)
{
	if (node == NULL)
		return false;
	if (IsA(node, Const))
		return false;
	if (IsA(node, List))
		return expression_tree_walker(node, contain_non_const_walker, context);
	/* Otherwise, abort the tree traversal and return true */
	return true;
}

/*
 * Subroutine for eval_const_expressions: check if a function is OK to evaluate
 */
static bool
ece_function_is_safe(Oid funcid, eval_const_expressions_context *context)
{
	char		provolatile = func_volatile(funcid);

	/*
	 * Ordinarily we are only allowed to simplify immutable functions. But for
	 * purposes of estimation, we consider it okay to simplify functions that
	 * are merely stable; the risk that the result might change from planning
	 * time to execution time is worth taking in preference to not being able
	 * to estimate the value at all.
	 */
	if (provolatile == PROVOLATILE_IMMUTABLE)
		return true;
	if (context->estimate && provolatile == PROVOLATILE_STABLE)
		return true;
	return false;
}

/*
 * Subroutine for eval_const_expressions: process arguments of an OR clause
 *
 * This includes flattening of nested ORs as well as recursion to
 * eval_const_expressions to simplify the OR arguments.
 *
 * After simplification, OR arguments are handled as follows:
 *		non constant: keep
 *		FALSE: drop (does not affect result)
 *		TRUE: force result to TRUE
 *		NULL: keep only one
 * We must keep one NULL input because OR expressions evaluate to NULL when no
 * input is TRUE and at least one is NULL.  We don't actually include the NULL
 * here, that's supposed to be done by the caller.
 *
 * The output arguments *haveNull and *forceTrue must be initialized false
 * by the caller.  They will be set true if a NULL constant or TRUE constant,
 * respectively, is detected anywhere in the argument list.
 */
static List *
simplify_or_arguments(List *args,
					  eval_const_expressions_context *context,
					  bool *haveNull, bool *forceTrue)
{
	List	   *newargs = NIL;
	List	   *unprocessed_args;

	/*
	 * We want to ensure that any OR immediately beneath another OR gets
	 * flattened into a single OR-list, so as to simplify later reasoning.
	 *
	 * To avoid stack overflow from recursion of eval_const_expressions, we
	 * resort to some tenseness here: we keep a list of not-yet-processed
	 * inputs, and handle flattening of nested ORs by prepending to the to-do
	 * list instead of recursing.  Now that the parser generates N-argument
	 * ORs from simple lists, this complexity is probably less necessary than
	 * it once was, but we might as well keep the logic.
	 */
	unprocessed_args = list_copy(args);
	while (unprocessed_args)
	{
		Node	   *arg = (Node *) linitial(unprocessed_args);

		unprocessed_args = list_delete_first(unprocessed_args);

		/* flatten nested ORs as per above comment */
		if (is_orclause(arg))
		{
			List	   *subargs = ((BoolExpr *) arg)->args;
			List	   *oldlist = unprocessed_args;

			unprocessed_args = list_concat_copy(subargs, unprocessed_args);
			/* perhaps-overly-tense code to avoid leaking old lists */
			list_free(oldlist);
			continue;
		}

		/* If it's not an OR, simplify it */
		arg = eval_const_expressions_mutator(arg, context);

		/*
		 * It is unlikely but not impossible for simplification of a non-OR
		 * clause to produce an OR.  Recheck, but don't be too tense about it
		 * since it's not a mainstream case.  In particular we don't worry
		 * about const-simplifying the input twice, nor about list leakage.
		 */
		if (is_orclause(arg))
		{
			List	   *subargs = ((BoolExpr *) arg)->args;

			unprocessed_args = list_concat_copy(subargs, unprocessed_args);
			continue;
		}

		/*
		 * OK, we have a const-simplified non-OR argument.  Process it per
		 * comments above.
		 */
		if (IsA(arg, Const))
		{
			Const	   *const_input = (Const *) arg;

			if (const_input->constisnull)
				*haveNull = true;
			else if (DatumGetBool(const_input->constvalue))
			{
				*forceTrue = true;

				/*
				 * Once we detect a TRUE result we can just exit the loop
				 * immediately.  However, if we ever add a notion of
				 * non-removable functions, we'd need to keep scanning.
				 */
				return NIL;
			}
			/* otherwise, we can drop the constant-false input */
			continue;
		}

		/* else emit the simplified arg into the result list */
		newargs = lappend(newargs, arg);
	}

	return newargs;
}

/*
 * Subroutine for eval_const_expressions: process arguments of an AND clause
 *
 * This includes flattening of nested ANDs as well as recursion to
 * eval_const_expressions to simplify the AND arguments.
 *
 * After simplification, AND arguments are handled as follows:
 *		non constant: keep
 *		TRUE: drop (does not affect result)
 *		FALSE: force result to FALSE
 *		NULL: keep only one
 * We must keep one NULL input because AND expressions evaluate to NULL when
 * no input is FALSE and at least one is NULL.  We don't actually include the
 * NULL here, that's supposed to be done by the caller.
 *
 * The output arguments *haveNull and *forceFalse must be initialized false
 * by the caller.  They will be set true if a null constant or false constant,
 * respectively, is detected anywhere in the argument list.
 */
static List *
simplify_and_arguments(List *args,
					   eval_const_expressions_context *context,
					   bool *haveNull, bool *forceFalse)
{
	List	   *newargs = NIL;
	List	   *unprocessed_args;

	/* See comments in simplify_or_arguments */
	unprocessed_args = list_copy(args);
	while (unprocessed_args)
	{
		Node	   *arg = (Node *) linitial(unprocessed_args);

		unprocessed_args = list_delete_first(unprocessed_args);

		/* flatten nested ANDs as per above comment */
		if (is_andclause(arg))
		{
			List	   *subargs = ((BoolExpr *) arg)->args;
			List	   *oldlist = unprocessed_args;

			unprocessed_args = list_concat_copy(subargs, unprocessed_args);
			/* perhaps-overly-tense code to avoid leaking old lists */
			list_free(oldlist);
			continue;
		}

		/* If it's not an AND, simplify it */
		arg = eval_const_expressions_mutator(arg, context);

		/*
		 * It is unlikely but not impossible for simplification of a non-AND
		 * clause to produce an AND.  Recheck, but don't be too tense about it
		 * since it's not a mainstream case.  In particular we don't worry
		 * about const-simplifying the input twice, nor about list leakage.
		 */
		if (is_andclause(arg))
		{
			List	   *subargs = ((BoolExpr *) arg)->args;

			unprocessed_args = list_concat_copy(subargs, unprocessed_args);
			continue;
		}

		/*
		 * OK, we have a const-simplified non-AND argument.  Process it per
		 * comments above.
		 */
		if (IsA(arg, Const))
		{
			Const	   *const_input = (Const *) arg;

			if (const_input->constisnull)
				*haveNull = true;
			else if (!DatumGetBool(const_input->constvalue))
			{
				*forceFalse = true;

				/*
				 * Once we detect a FALSE result we can just exit the loop
				 * immediately.  However, if we ever add a notion of
				 * non-removable functions, we'd need to keep scanning.
				 */
				return NIL;
			}
			/* otherwise, we can drop the constant-true input */
			continue;
		}

		/* else emit the simplified arg into the result list */
		newargs = lappend(newargs, arg);
	}

	return newargs;
}

/*
 * Subroutine for eval_const_expressions: try to simplify boolean equality
 * or inequality condition
 *
 * Inputs are the operator OID and the simplified arguments to the operator.
 * Returns a simplified expression if successful, or NULL if cannot
 * simplify the expression.
 *
 * The idea here is to reduce "x = true" to "x" and "x = false" to "NOT x",
 * or similarly "x <> true" to "NOT x" and "x <> false" to "x".
 * This is only marginally useful in itself, but doing it in constant folding
 * ensures that we will recognize these forms as being equivalent in, for
 * example, partial index matching.
 *
 * We come here only if simplify_function has failed; therefore we cannot
 * see two constant inputs, nor a constant-NULL input.
 */
static Node *
simplify_boolean_equality(Oid opno, List *args)
{
	Node	   *leftop;
	Node	   *rightop;

	Assert(list_length(args) == 2);
	leftop = linitial(args);
	rightop = lsecond(args);
	if (leftop && IsA(leftop, Const))
	{
		Assert(!((Const *) leftop)->constisnull);
		if (opno == BooleanEqualOperator)
		{
			if (DatumGetBool(((Const *) leftop)->constvalue))
				return rightop; /* true = foo */
			else
				return negate_clause(rightop);	/* false = foo */
		}
		else
		{
			if (DatumGetBool(((Const *) leftop)->constvalue))
				return negate_clause(rightop);	/* true <> foo */
			else
				return rightop; /* false <> foo */
		}
	}
	if (rightop && IsA(rightop, Const))
	{
		Assert(!((Const *) rightop)->constisnull);
		if (opno == BooleanEqualOperator)
		{
			if (DatumGetBool(((Const *) rightop)->constvalue))
				return leftop;	/* foo = true */
			else
				return negate_clause(leftop);	/* foo = false */
		}
		else
		{
			if (DatumGetBool(((Const *) rightop)->constvalue))
				return negate_clause(leftop);	/* foo <> true */
			else
				return leftop;	/* foo <> false */
		}
	}
	return NULL;
}

/*
 * Subroutine for eval_const_expressions: try to simplify a function call
 * (which might originally have been an operator; we don't care)
 *
 * Inputs are the function OID, actual result type OID (which is needed for
 * polymorphic functions), result typmod, result collation, the input
 * collation to use for the function, the original argument list (not
 * const-simplified yet, unless process_args is false), and some flags;
 * also the context data for eval_const_expressions.
 *
 * Returns a simplified expression if successful, or NULL if cannot
 * simplify the function call.
 *
 * This function is also responsible for converting named-notation argument
 * lists into positional notation and/or adding any needed default argument
 * expressions; which is a bit grotty, but it avoids extra fetches of the
 * function's pg_proc tuple.  For this reason, the args list is
 * pass-by-reference.  Conversion and const-simplification of the args list
 * will be done even if simplification of the function call itself is not
 * possible.
 */
static Expr *
simplify_function(Oid funcid, Oid result_type, int32 result_typmod,
				  Oid result_collid, Oid input_collid, List **args_p,
				  bool funcvariadic, bool process_args, bool allow_non_const,
				  eval_const_expressions_context *context)
{
	List	   *args = *args_p;
	HeapTuple	func_tuple;
	Form_pg_proc func_form;
	Expr	   *newexpr;

	/*
	 * We have three strategies for simplification: execute the function to
	 * deliver a constant result, use a transform function to generate a
	 * substitute node tree, or expand in-line the body of the function
	 * definition (which only works for simple SQL-language functions, but
	 * that is a common case).  Each case needs access to the function's
	 * pg_proc tuple, so fetch it just once.
	 *
	 * Note: the allow_non_const flag suppresses both the second and third
	 * strategies; so if !allow_non_const, simplify_function can only return a
	 * Const or NULL.  Argument-list rewriting happens anyway, though.
	 */
	func_tuple = SearchSysCache1(PROCOID, ObjectIdGetDatum(funcid));
	if (!HeapTupleIsValid(func_tuple))
		elog(ERROR, "cache lookup failed for function %u", funcid);
	func_form = (Form_pg_proc) GETSTRUCT(func_tuple);

	/*
	 * Process the function arguments, unless the caller did it already.
	 *
	 * Here we must deal with named or defaulted arguments, and then
	 * recursively apply eval_const_expressions to the whole argument list.
	 */
	if (process_args)
	{
		args = expand_function_arguments(args, false, result_type, func_tuple);
		args = (List *) expression_tree_mutator((Node *) args,
												eval_const_expressions_mutator,
												(void *) context);
		/* Argument processing done, give it back to the caller */
		*args_p = args;
	}

	/* Now attempt simplification of the function call proper. */

	newexpr = evaluate_function(funcid, result_type, result_typmod,
								result_collid, input_collid,
								args, funcvariadic,
								func_tuple, context);

	if (!newexpr && allow_non_const && OidIsValid(func_form->prosupport))
	{
		/*
		 * Build a SupportRequestSimplify node to pass to the support
		 * function, pointing to a dummy FuncExpr node containing the
		 * simplified arg list.  We use this approach to present a uniform
		 * interface to the support function regardless of how the target
		 * function is actually being invoked.
		 */
		SupportRequestSimplify req;
		FuncExpr	fexpr;

		fexpr.xpr.type = T_FuncExpr;
		fexpr.funcid = funcid;
		fexpr.funcresulttype = result_type;
		fexpr.funcretset = func_form->proretset;
		fexpr.funcvariadic = funcvariadic;
		fexpr.funcformat = COERCE_EXPLICIT_CALL;
		fexpr.funccollid = result_collid;
		fexpr.inputcollid = input_collid;
		fexpr.args = args;
		fexpr.location = -1;

		req.type = T_SupportRequestSimplify;
		req.root = context->root;
		req.fcall = &fexpr;

		newexpr = (Expr *)
			DatumGetPointer(OidFunctionCall1(func_form->prosupport,
											 PointerGetDatum(&req)));

		/* catch a possible API misunderstanding */
		Assert(newexpr != (Expr *) &fexpr);
	}

	if (!newexpr && allow_non_const)
		newexpr = inline_function(funcid, result_type, result_collid,
								  input_collid, args, funcvariadic,
								  func_tuple, context);

	ReleaseSysCache(func_tuple);

	return newexpr;
}

/*
 * expand_function_arguments: convert named-notation args to positional args
 * and/or insert default args, as needed
 *
 * Returns a possibly-transformed version of the args list.
 *
 * If include_out_arguments is true, then the args list and the result
 * include OUT arguments.
 *
 * The expected result type of the call must be given, for sanity-checking
 * purposes.  Also, we ask the caller to provide the function's actual
 * pg_proc tuple, not just its OID.
 *
 * If we need to change anything, the input argument list is copied, not
 * modified.
 *
 * Note: this gets applied to operator argument lists too, even though the
 * cases it handles should never occur there.  This should be OK since it
 * will fall through very quickly if there's nothing to do.
 */
List *
expand_function_arguments(List *args, bool include_out_arguments,
						  Oid result_type, HeapTuple func_tuple)
{
	Form_pg_proc funcform = (Form_pg_proc) GETSTRUCT(func_tuple);
	Oid		   *proargtypes = funcform->proargtypes.values;
	int			pronargs = funcform->pronargs;
	bool		has_named_args = false;
	ListCell   *lc;

	/*
	 * If we are asked to match to OUT arguments, then use the proallargtypes
	 * array (which includes those); otherwise use proargtypes (which
	 * doesn't).  Of course, if proallargtypes is null, we always use
	 * proargtypes.  (Fetching proallargtypes is annoyingly expensive
	 * considering that we may have nothing to do here, but fortunately the
	 * common case is include_out_arguments == false.)
	 */
	if (include_out_arguments)
	{
		Datum		proallargtypes;
		bool		isNull;

		proallargtypes = SysCacheGetAttr(PROCOID, func_tuple,
										 Anum_pg_proc_proallargtypes,
										 &isNull);
		if (!isNull)
		{
			ArrayType  *arr = DatumGetArrayTypeP(proallargtypes);

			pronargs = ARR_DIMS(arr)[0];
			if (ARR_NDIM(arr) != 1 ||
				pronargs < 0 ||
				ARR_HASNULL(arr) ||
				ARR_ELEMTYPE(arr) != OIDOID)
				elog(ERROR, "proallargtypes is not a 1-D Oid array or it contains nulls");
			Assert(pronargs >= funcform->pronargs);
			proargtypes = (Oid *) ARR_DATA_PTR(arr);
		}
	}

	/* Do we have any named arguments? */
	foreach(lc, args)
	{
		Node	   *arg = (Node *) lfirst(lc);

		if (IsA(arg, NamedArgExpr))
		{
			has_named_args = true;
			break;
		}
	}

	/* If so, we must apply reorder_function_arguments */
	if (has_named_args)
	{
		args = reorder_function_arguments(args, pronargs, func_tuple);
		/* Recheck argument types and add casts if needed */
		recheck_cast_function_args(args, result_type,
								   proargtypes, pronargs,
								   func_tuple);
	}
	else if (list_length(args) < pronargs)
	{
		/* No named args, but we seem to be short some defaults */
		args = add_function_defaults(args, pronargs, func_tuple);
		/* Recheck argument types and add casts if needed */
		recheck_cast_function_args(args, result_type,
								   proargtypes, pronargs,
								   func_tuple);
	}

	return args;
}

/*
 * reorder_function_arguments: convert named-notation args to positional args
 *
 * This function also inserts default argument values as needed, since it's
 * impossible to form a truly valid positional call without that.
 */
static List *
reorder_function_arguments(List *args, int pronargs, HeapTuple func_tuple)
{
	Form_pg_proc funcform = (Form_pg_proc) GETSTRUCT(func_tuple);
	int			nargsprovided = list_length(args);
	Node	   *argarray[FUNC_MAX_ARGS];
	ListCell   *lc;
	int			i;

	Assert(nargsprovided <= pronargs);
	if (pronargs < 0 || pronargs > FUNC_MAX_ARGS)
		elog(ERROR, "too many function arguments");
	memset(argarray, 0, pronargs * sizeof(Node *));

	/* Deconstruct the argument list into an array indexed by argnumber */
	i = 0;
	foreach(lc, args)
	{
		Node	   *arg = (Node *) lfirst(lc);

		if (!IsA(arg, NamedArgExpr))
		{
			/* positional argument, assumed to precede all named args */
			Assert(argarray[i] == NULL);
			argarray[i++] = arg;
		}
		else
		{
			NamedArgExpr *na = (NamedArgExpr *) arg;

			Assert(na->argnumber >= 0 && na->argnumber < pronargs);
			Assert(argarray[na->argnumber] == NULL);
			argarray[na->argnumber] = (Node *) na->arg;
		}
	}

	/*
	 * Fetch default expressions, if needed, and insert into array at proper
	 * locations (they aren't necessarily consecutive or all used)
	 */
	if (nargsprovided < pronargs)
	{
		List	   *defaults = fetch_function_defaults(func_tuple);

		i = pronargs - funcform->pronargdefaults;
		foreach(lc, defaults)
		{
			if (argarray[i] == NULL)
				argarray[i] = (Node *) lfirst(lc);
			i++;
		}
	}

	/* Now reconstruct the args list in proper order */
	args = NIL;
	for (i = 0; i < pronargs; i++)
	{
		Assert(argarray[i] != NULL);
		args = lappend(args, argarray[i]);
	}

	return args;
}

/*
 * add_function_defaults: add missing function arguments from its defaults
 *
 * This is used only when the argument list was positional to begin with,
 * and so we know we just need to add defaults at the end.
 */
static List *
add_function_defaults(List *args, int pronargs, HeapTuple func_tuple)
{
	int			nargsprovided = list_length(args);
	List	   *defaults;
	int			ndelete;

	/* Get all the default expressions from the pg_proc tuple */
	defaults = fetch_function_defaults(func_tuple);

	/* Delete any unused defaults from the list */
	ndelete = nargsprovided + list_length(defaults) - pronargs;
	if (ndelete < 0)
		elog(ERROR, "not enough default arguments");
	if (ndelete > 0)
		defaults = list_delete_first_n(defaults, ndelete);

	/* And form the combined argument list, not modifying the input list */
	return list_concat_copy(args, defaults);
}

/*
 * fetch_function_defaults: get function's default arguments as expression list
 */
static List *
fetch_function_defaults(HeapTuple func_tuple)
{
	List	   *defaults;
	Datum		proargdefaults;
	bool		isnull;
	char	   *str;

	/* The error cases here shouldn't happen, but check anyway */
	proargdefaults = SysCacheGetAttr(PROCOID, func_tuple,
									 Anum_pg_proc_proargdefaults,
									 &isnull);
	if (isnull)
		elog(ERROR, "not enough default arguments");
	str = TextDatumGetCString(proargdefaults);
	defaults = castNode(List, stringToNode(str));
	pfree(str);
	return defaults;
}

/*
 * recheck_cast_function_args: recheck function args and typecast as needed
 * after adding defaults.
 *
 * It is possible for some of the defaulted arguments to be polymorphic;
 * therefore we can't assume that the default expressions have the correct
 * data types already.  We have to re-resolve polymorphics and do coercion
 * just like the parser did.
 *
 * This should be a no-op if there are no polymorphic arguments,
 * but we do it anyway to be sure.
 *
 * Note: if any casts are needed, the args list is modified in-place;
 * caller should have already copied the list structure.
 */
static void
recheck_cast_function_args(List *args, Oid result_type,
						   Oid *proargtypes, int pronargs,
						   HeapTuple func_tuple)
{
	Form_pg_proc funcform = (Form_pg_proc) GETSTRUCT(func_tuple);
	int			nargs;
	Oid			actual_arg_types[FUNC_MAX_ARGS];
	Oid			declared_arg_types[FUNC_MAX_ARGS];
	Oid			rettype;
	ListCell   *lc;

	if (list_length(args) > FUNC_MAX_ARGS)
		elog(ERROR, "too many function arguments");
	nargs = 0;
	foreach(lc, args)
	{
		actual_arg_types[nargs++] = exprType((Node *) lfirst(lc));
	}
	Assert(nargs == pronargs);
	memcpy(declared_arg_types, proargtypes, pronargs * sizeof(Oid));
	rettype = enforce_generic_type_consistency(actual_arg_types,
											   declared_arg_types,
											   nargs,
											   funcform->prorettype,
											   false);
	/* let's just check we got the same answer as the parser did ... */
	if (rettype != result_type)
		elog(ERROR, "function's resolved result type changed during planning");

	/* perform any necessary typecasting of arguments */
	make_fn_arguments(NULL, args, actual_arg_types, declared_arg_types);
}

/*
 * evaluate_function: try to pre-evaluate a function call
 *
 * We can do this if the function is strict and has any constant-null inputs
 * (just return a null constant), or if the function is immutable and has all
 * constant inputs (call it and return the result as a Const node).  In
 * estimation mode we are willing to pre-evaluate stable functions too.
 *
 * Returns a simplified expression if successful, or NULL if cannot
 * simplify the function.
 */
static Expr *
evaluate_function(Oid funcid, Oid result_type, int32 result_typmod,
				  Oid result_collid, Oid input_collid, List *args,
				  bool funcvariadic,
				  HeapTuple func_tuple,
				  eval_const_expressions_context *context)
{
	Form_pg_proc funcform = (Form_pg_proc) GETSTRUCT(func_tuple);
	bool		has_nonconst_input = false;
	bool		has_null_input = false;
	ListCell   *arg;
	FuncExpr   *newexpr;

	/*
	 * Can't simplify if it returns a set.
	 */
	if (funcform->proretset)
		return NULL;

	/*
	 * Can't simplify if it returns RECORD.  The immediate problem is that it
	 * will be needing an expected tupdesc which we can't supply here.
	 *
	 * In the case where it has OUT parameters, it could get by without an
	 * expected tupdesc, but we still have issues: get_expr_result_type()
	 * doesn't know how to extract type info from a RECORD constant, and in
	 * the case of a NULL function result there doesn't seem to be any clean
	 * way to fix that.  In view of the likelihood of there being still other
	 * gotchas, seems best to leave the function call unreduced.
	 */
	if (funcform->prorettype == RECORDOID)
		return NULL;

	/*
	 * Check for constant inputs and especially constant-NULL inputs.
	 */
	foreach(arg, args)
	{
		if (IsA(lfirst(arg), Const))
			has_null_input |= ((Const *) lfirst(arg))->constisnull;
		else
			has_nonconst_input = true;
	}

	/*
	 * If the function is strict and has a constant-NULL input, it will never
	 * be called at all, so we can replace the call by a NULL constant, even
	 * if there are other inputs that aren't constant, and even if the
	 * function is not otherwise immutable.
	 */
	if (funcform->proisstrict && has_null_input)
		return (Expr *) makeNullConst(result_type, result_typmod,
									  result_collid);

	/*
	 * Otherwise, can simplify only if all inputs are constants. (For a
	 * non-strict function, constant NULL inputs are treated the same as
	 * constant non-NULL inputs.)
	 */
	if (has_nonconst_input)
		return NULL;

	/*
	 * Ordinarily we are only allowed to simplify immutable functions. But for
	 * purposes of estimation, we consider it okay to simplify functions that
	 * are merely stable; the risk that the result might change from planning
	 * time to execution time is worth taking in preference to not being able
	 * to estimate the value at all.
	 */
	if (funcform->provolatile == PROVOLATILE_IMMUTABLE)
		 /* okay */ ;
	else if (context->estimate && funcform->provolatile == PROVOLATILE_STABLE)
		 /* okay */ ;
	else
		return NULL;

	/*
	 * OK, looks like we can simplify this operator/function.
	 *
	 * Build a new FuncExpr node containing the already-simplified arguments.
	 */
	newexpr = makeNode(FuncExpr);
	newexpr->funcid = funcid;
	newexpr->funcresulttype = result_type;
	newexpr->funcretset = false;
	newexpr->funcvariadic = funcvariadic;
	newexpr->funcformat = COERCE_EXPLICIT_CALL; /* doesn't matter */
	newexpr->funccollid = result_collid;	/* doesn't matter */
	newexpr->inputcollid = input_collid;
	newexpr->args = args;
	newexpr->location = -1;

	return evaluate_expr((Expr *) newexpr, result_type, result_typmod,
						 result_collid);
}

/*
 * inline_function: try to expand a function call inline
 *
 * If the function is a sufficiently simple SQL-language function
 * (just "SELECT expression"), then we can inline it and avoid the rather
 * high per-call overhead of SQL functions.  Furthermore, this can expose
 * opportunities for constant-folding within the function expression.
 *
 * We have to beware of some special cases however.  A directly or
 * indirectly recursive function would cause us to recurse forever,
 * so we keep track of which functions we are already expanding and
 * do not re-expand them.  Also, if a parameter is used more than once
 * in the SQL-function body, we require it not to contain any volatile
 * functions (volatiles might deliver inconsistent answers) nor to be
 * unreasonably expensive to evaluate.  The expensiveness check not only
 * prevents us from doing multiple evaluations of an expensive parameter
 * at runtime, but is a safety value to limit growth of an expression due
 * to repeated inlining.
 *
 * We must also beware of changing the volatility or strictness status of
 * functions by inlining them.
 *
 * Also, at the moment we can't inline functions returning RECORD.  This
 * doesn't work in the general case because it discards information such
 * as OUT-parameter declarations.
 *
 * Also, context-dependent expression nodes in the argument list are trouble.
 *
 * Returns a simplified expression if successful, or NULL if cannot
 * simplify the function.
 */
static Expr *
inline_function(Oid funcid, Oid result_type, Oid result_collid,
				Oid input_collid, List *args,
				bool funcvariadic,
				HeapTuple func_tuple,
				eval_const_expressions_context *context)
{
	Form_pg_proc funcform = (Form_pg_proc) GETSTRUCT(func_tuple);
	char	   *src;
	Datum		tmp;
	bool		isNull;
	MemoryContext oldcxt;
	MemoryContext mycxt;
	inline_error_callback_arg callback_arg;
	ErrorContextCallback sqlerrcontext;
	FuncExpr   *fexpr;
	SQLFunctionParseInfoPtr pinfo;
	TupleDesc	rettupdesc;
	ParseState *pstate;
	List	   *raw_parsetree_list;
	List	   *querytree_list;
	Query	   *querytree;
	Node	   *newexpr;
	int		   *usecounts;
	ListCell   *arg;
	int			i;

	/*
	 * Forget it if the function is not SQL-language or has other showstopper
	 * properties.  (The prokind and nargs checks are just paranoia.)
	 */
	if (funcform->prolang != SQLlanguageId ||
		funcform->prokind != PROKIND_FUNCTION ||
		funcform->prosecdef ||
		funcform->proretset ||
		funcform->prorettype == RECORDOID ||
		!heap_attisnull(func_tuple, Anum_pg_proc_proconfig, NULL) ||
		funcform->pronargs != list_length(args))
		return NULL;

	/* Check for recursive function, and give up trying to expand if so */
	if (list_member_oid(context->active_fns, funcid))
		return NULL;

	/* Check permission to call function (fail later, if not) */
	if (pg_proc_aclcheck(funcid, GetUserId(), ACL_EXECUTE) != ACLCHECK_OK)
		return NULL;

	/* Check whether a plugin wants to hook function entry/exit */
	if (FmgrHookIsNeeded(funcid))
		return NULL;

	/*
	 * Make a temporary memory context, so that we don't leak all the stuff
	 * that parsing might create.
	 */
	mycxt = AllocSetContextCreate(CurrentMemoryContext,
								  "inline_function",
								  ALLOCSET_DEFAULT_SIZES);
	oldcxt = MemoryContextSwitchTo(mycxt);

	/*
	 * We need a dummy FuncExpr node containing the already-simplified
	 * arguments.  (In some cases we don't really need it, but building it is
	 * cheap enough that it's not worth contortions to avoid.)
	 */
	fexpr = makeNode(FuncExpr);
	fexpr->funcid = funcid;
	fexpr->funcresulttype = result_type;
	fexpr->funcretset = false;
	fexpr->funcvariadic = funcvariadic;
	fexpr->funcformat = COERCE_EXPLICIT_CALL;	/* doesn't matter */
	fexpr->funccollid = result_collid;	/* doesn't matter */
	fexpr->inputcollid = input_collid;
	fexpr->args = args;
	fexpr->location = -1;

	/* Fetch the function body */
	tmp = SysCacheGetAttr(PROCOID,
						  func_tuple,
						  Anum_pg_proc_prosrc,
						  &isNull);
	if (isNull)
		elog(ERROR, "null prosrc for function %u", funcid);
	src = TextDatumGetCString(tmp);

	/*
	 * Setup error traceback support for ereport().  This is so that we can
	 * finger the function that bad information came from.
	 */
	callback_arg.proname = NameStr(funcform->proname);
	callback_arg.prosrc = src;

	sqlerrcontext.callback = sql_inline_error_callback;
	sqlerrcontext.arg = (void *) &callback_arg;
	sqlerrcontext.previous = error_context_stack;
	error_context_stack = &sqlerrcontext;

	/* If we have prosqlbody, pay attention to that not prosrc */
	tmp = SysCacheGetAttr(PROCOID,
						  func_tuple,
						  Anum_pg_proc_prosqlbody,
						  &isNull);
	if (!isNull)
	{
		Node	   *n;
		List	   *querytree_list;

		n = stringToNode(TextDatumGetCString(tmp));
		if (IsA(n, List))
			querytree_list = linitial_node(List, castNode(List, n));
		else
			querytree_list = list_make1(n);
		if (list_length(querytree_list) != 1)
			goto fail;
		querytree = linitial(querytree_list);

		/*
		 * Because we'll insist below that the querytree have an empty rtable
		 * and no sublinks, it cannot have any relation references that need
		 * to be locked or rewritten.  So we can omit those steps.
		 */
	}
	else
	{
		/* Set up to handle parameters while parsing the function body. */
		pinfo = prepare_sql_fn_parse_info(func_tuple,
										  (Node *) fexpr,
										  input_collid);

		/*
		 * We just do parsing and parse analysis, not rewriting, because
		 * rewriting will not affect table-free-SELECT-only queries, which is
		 * all that we care about.  Also, we can punt as soon as we detect
		 * more than one command in the function body.
		 */
		raw_parsetree_list = pg_parse_query(src);
		if (list_length(raw_parsetree_list) != 1)
			goto fail;

		pstate = make_parsestate(NULL);
		pstate->p_sourcetext = src;
		sql_fn_parser_setup(pstate, pinfo);

		querytree = transformTopLevelStmt(pstate, linitial(raw_parsetree_list));

		free_parsestate(pstate);
	}

	/*
	 * The single command must be a simple "SELECT expression".
	 *
	 * Note: if you change the tests involved in this, see also plpgsql's
	 * exec_simple_check_plan().  That generally needs to have the same idea
	 * of what's a "simple expression", so that inlining a function that
	 * previously wasn't inlined won't change plpgsql's conclusion.
	 */
	if (!IsA(querytree, Query) ||
		querytree->commandType != CMD_SELECT ||
		querytree->hasAggs ||
		querytree->hasWindowFuncs ||
		querytree->hasTargetSRFs ||
		querytree->hasSubLinks ||
		querytree->cteList ||
		querytree->rtable ||
		querytree->jointree->fromlist ||
		querytree->jointree->quals ||
		querytree->groupClause ||
		querytree->groupingSets ||
		querytree->havingQual ||
		querytree->windowClause ||
		querytree->distinctClause ||
		querytree->sortClause ||
		querytree->limitOffset ||
		querytree->limitCount ||
		querytree->setOperations ||
		list_length(querytree->targetList) != 1)
		goto fail;

	/* If the function result is composite, resolve it */
	(void) get_expr_result_type((Node *) fexpr,
								NULL,
								&rettupdesc);

	/*
	 * Make sure the function (still) returns what it's declared to.  This
	 * will raise an error if wrong, but that's okay since the function would
	 * fail at runtime anyway.  Note that check_sql_fn_retval will also insert
	 * a coercion if needed to make the tlist expression match the declared
	 * type of the function.
	 *
	 * Note: we do not try this until we have verified that no rewriting was
	 * needed; that's probably not important, but let's be careful.
	 */
	querytree_list = list_make1(querytree);
	if (check_sql_fn_retval(list_make1(querytree_list),
							result_type, rettupdesc,
							false, NULL))
		goto fail;				/* reject whole-tuple-result cases */

	/*
	 * Given the tests above, check_sql_fn_retval shouldn't have decided to
	 * inject a projection step, but let's just make sure.
	 */
	if (querytree != linitial(querytree_list))
		goto fail;

	/* Now we can grab the tlist expression */
	newexpr = (Node *) ((TargetEntry *) linitial(querytree->targetList))->expr;

	/*
	 * If the SQL function returns VOID, we can only inline it if it is a
	 * SELECT of an expression returning VOID (ie, it's just a redirection to
	 * another VOID-returning function).  In all non-VOID-returning cases,
	 * check_sql_fn_retval should ensure that newexpr returns the function's
	 * declared result type, so this test shouldn't fail otherwise; but we may
	 * as well cope gracefully if it does.
	 */
	if (exprType(newexpr) != result_type)
		goto fail;

	/*
	 * Additional validity checks on the expression.  It mustn't be more
	 * volatile than the surrounding function (this is to avoid breaking hacks
	 * that involve pretending a function is immutable when it really ain't).
	 * If the surrounding function is declared strict, then the expression
	 * must contain only strict constructs and must use all of the function
	 * parameters (this is overkill, but an exact analysis is hard).
	 */
	if (funcform->provolatile == PROVOLATILE_IMMUTABLE &&
		contain_mutable_functions(newexpr))
		goto fail;
	else if (funcform->provolatile == PROVOLATILE_STABLE &&
			 contain_volatile_functions(newexpr))
		goto fail;

	if (funcform->proisstrict &&
		contain_nonstrict_functions(newexpr))
		goto fail;

	/*
	 * If any parameter expression contains a context-dependent node, we can't
	 * inline, for fear of putting such a node into the wrong context.
	 */
	if (contain_context_dependent_node((Node *) args))
		goto fail;

	/*
	 * We may be able to do it; there are still checks on parameter usage to
	 * make, but those are most easily done in combination with the actual
	 * substitution of the inputs.  So start building expression with inputs
	 * substituted.
	 */
	usecounts = (int *) palloc0(funcform->pronargs * sizeof(int));
	newexpr = substitute_actual_parameters(newexpr, funcform->pronargs,
										   args, usecounts);

	/* Now check for parameter usage */
	i = 0;
	foreach(arg, args)
	{
		Node	   *param = lfirst(arg);

		if (usecounts[i] == 0)
		{
			/* Param not used at all: uncool if func is strict */
			if (funcform->proisstrict)
				goto fail;
		}
		else if (usecounts[i] != 1)
		{
			/* Param used multiple times: uncool if expensive or volatile */
			QualCost	eval_cost;

			/*
			 * We define "expensive" as "contains any subplan or more than 10
			 * operators".  Note that the subplan search has to be done
			 * explicitly, since cost_qual_eval() will barf on unplanned
			 * subselects.
			 */
			if (contain_subplans(param))
				goto fail;
			cost_qual_eval(&eval_cost, list_make1(param), NULL);
			if (eval_cost.startup + eval_cost.per_tuple >
				10 * cpu_operator_cost)
				goto fail;

			/*
			 * Check volatility last since this is more expensive than the
			 * above tests
			 */
			if (contain_volatile_functions(param))
				goto fail;
		}
		i++;
	}

	/*
	 * Whew --- we can make the substitution.  Copy the modified expression
	 * out of the temporary memory context, and clean up.
	 */
	MemoryContextSwitchTo(oldcxt);

	newexpr = copyObject(newexpr);

	MemoryContextDelete(mycxt);

	/*
	 * If the result is of a collatable type, force the result to expose the
	 * correct collation.  In most cases this does not matter, but it's
	 * possible that the function result is used directly as a sort key or in
	 * other places where we expect exprCollation() to tell the truth.
	 */
	if (OidIsValid(result_collid))
	{
		Oid			exprcoll = exprCollation(newexpr);

		if (OidIsValid(exprcoll) && exprcoll != result_collid)
		{
			CollateExpr *newnode = makeNode(CollateExpr);

			newnode->arg = (Expr *) newexpr;
			newnode->collOid = result_collid;
			newnode->location = -1;

			newexpr = (Node *) newnode;
		}
	}

	/*
	 * Since there is now no trace of the function in the plan tree, we must
	 * explicitly record the plan's dependency on the function.
	 */
	if (context->root)
		record_plan_function_dependency(context->root, funcid);

	/*
	 * Recursively try to simplify the modified expression.  Here we must add
	 * the current function to the context list of active functions.
	 */
	context->active_fns = lappend_oid(context->active_fns, funcid);
	newexpr = eval_const_expressions_mutator(newexpr, context);
	context->active_fns = list_delete_last(context->active_fns);

	error_context_stack = sqlerrcontext.previous;

	return (Expr *) newexpr;

	/* Here if func is not inlinable: release temp memory and return NULL */
fail:
	MemoryContextSwitchTo(oldcxt);
	MemoryContextDelete(mycxt);
	error_context_stack = sqlerrcontext.previous;

	return NULL;
}

/*
 * Replace Param nodes by appropriate actual parameters
 */
static Node *
substitute_actual_parameters(Node *expr, int nargs, List *args,
							 int *usecounts)
{
	substitute_actual_parameters_context context;

	context.nargs = nargs;
	context.args = args;
	context.usecounts = usecounts;

	return substitute_actual_parameters_mutator(expr, &context);
}

static Node *
substitute_actual_parameters_mutator(Node *node,
									 substitute_actual_parameters_context *context)
{
	if (node == NULL)
		return NULL;
	if (IsA(node, Param))
	{
		Param	   *param = (Param *) node;

		if (param->paramkind != PARAM_EXTERN)
			elog(ERROR, "unexpected paramkind: %d", (int) param->paramkind);
		if (param->paramid <= 0 || param->paramid > context->nargs)
			elog(ERROR, "invalid paramid: %d", param->paramid);

		/* Count usage of parameter */
		context->usecounts[param->paramid - 1]++;

		/* Select the appropriate actual arg and replace the Param with it */
		/* We don't need to copy at this time (it'll get done later) */
		return list_nth(context->args, param->paramid - 1);
	}
	return expression_tree_mutator(node, substitute_actual_parameters_mutator,
								   (void *) context);
}

/*
 * error context callback to let us supply a call-stack traceback
 */
static void
sql_inline_error_callback(void *arg)
{
	inline_error_callback_arg *callback_arg = (inline_error_callback_arg *) arg;
	int			syntaxerrposition;

	/* If it's a syntax error, convert to internal syntax error report */
	syntaxerrposition = geterrposition();
	if (syntaxerrposition > 0)
	{
		errposition(0);
		internalerrposition(syntaxerrposition);
		internalerrquery(callback_arg->prosrc);
	}

	errcontext("SQL function \"%s\" during inlining", callback_arg->proname);
}

/*
 * evaluate_expr: pre-evaluate a constant expression
 *
 * We use the executor's routine ExecEvalExpr() to avoid duplication of
 * code and ensure we get the same result as the executor would get.
 */
Expr *
evaluate_expr(Expr *expr, Oid result_type, int32 result_typmod,
			  Oid result_collation)
{
	EState	   *estate;
	ExprState  *exprstate;
	MemoryContext oldcontext;
	Datum		const_val;
	bool		const_is_null;
	int16		resultTypLen;
	bool		resultTypByVal;

	/*
	 * To use the executor, we need an EState.
	 */
	estate = CreateExecutorState();

	/* We can use the estate's working context to avoid memory leaks. */
	oldcontext = MemoryContextSwitchTo(estate->es_query_cxt);

	/* Make sure any opfuncids are filled in. */
	fix_opfuncids((Node *) expr);

	/*
	 * Prepare expr for execution.  (Note: we can't use ExecPrepareExpr
	 * because it'd result in recursively invoking eval_const_expressions.)
	 */
	exprstate = ExecInitExpr(expr, NULL);

	/*
	 * And evaluate it.
	 *
	 * It is OK to use a default econtext because none of the ExecEvalExpr()
	 * code used in this situation will use econtext.  That might seem
	 * fortuitous, but it's not so unreasonable --- a constant expression does
	 * not depend on context, by definition, n'est ce pas?
	 */
	const_val = ExecEvalExprSwitchContext(exprstate,
										  GetPerTupleExprContext(estate),
										  &const_is_null);

	/* Get info needed about result datatype */
	get_typlenbyval(result_type, &resultTypLen, &resultTypByVal);

	/* Get back to outer memory context */
	MemoryContextSwitchTo(oldcontext);

	/*
	 * Must copy result out of sub-context used by expression eval.
	 *
	 * Also, if it's varlena, forcibly detoast it.  This protects us against
	 * storing TOAST pointers into plans that might outlive the referenced
	 * data.  (makeConst would handle detoasting anyway, but it's worth a few
	 * extra lines here so that we can do the copy and detoast in one step.)
	 */
	if (!const_is_null)
	{
		if (resultTypLen == -1)
			const_val = PointerGetDatum(PG_DETOAST_DATUM_COPY(const_val));
		else
			const_val = datumCopy(const_val, resultTypByVal, resultTypLen);
	}

	/* Release all the junk we just created */
	FreeExecutorState(estate);

	/*
	 * Make the constant result node.
	 */
	return (Expr *) makeConst(result_type, result_typmod, result_collation,
							  resultTypLen,
							  const_val, const_is_null,
							  resultTypByVal);
}


/*
 * inline_set_returning_function
 *		Attempt to "inline" a set-returning function in the FROM clause.
 *
 * "rte" is an RTE_FUNCTION rangetable entry.  If it represents a call of a
 * set-returning SQL function that can safely be inlined, expand the function
 * and return the substitute Query structure.  Otherwise, return NULL.
 *
 * We assume that the RTE's expression has already been put through
 * eval_const_expressions(), which among other things will take care of
 * default arguments and named-argument notation.
 *
 * This has a good deal of similarity to inline_function(), but that's
 * for the non-set-returning case, and there are enough differences to
 * justify separate functions.
 */
Query *
inline_set_returning_function(PlannerInfo *root, RangeTblEntry *rte)
{
	RangeTblFunction *rtfunc;
	FuncExpr   *fexpr;
	Oid			func_oid;
	HeapTuple	func_tuple;
	Form_pg_proc funcform;
	char	   *src;
	Datum		tmp;
	bool		isNull;
	MemoryContext oldcxt;
	MemoryContext mycxt;
	inline_error_callback_arg callback_arg;
	ErrorContextCallback sqlerrcontext;
	SQLFunctionParseInfoPtr pinfo;
	TypeFuncClass functypclass;
	TupleDesc	rettupdesc;
	List	   *raw_parsetree_list;
	List	   *querytree_list;
	Query	   *querytree;

	Assert(rte->rtekind == RTE_FUNCTION);

	/*
	 * It doesn't make a lot of sense for a SQL SRF to refer to itself in its
	 * own FROM clause, since that must cause infinite recursion at runtime.
	 * It will cause this code to recurse too, so check for stack overflow.
	 * (There's no need to do more.)
	 */
	check_stack_depth();

	/* Fail if the RTE has ORDINALITY - we don't implement that here. */
	if (rte->funcordinality)
		return NULL;

	/* Fail if RTE isn't a single, simple FuncExpr */
	if (list_length(rte->functions) != 1)
		return NULL;
	rtfunc = (RangeTblFunction *) linitial(rte->functions);

	if (!IsA(rtfunc->funcexpr, FuncExpr))
		return NULL;
	fexpr = (FuncExpr *) rtfunc->funcexpr;

	func_oid = fexpr->funcid;

	/*
	 * The function must be declared to return a set, else inlining would
	 * change the results if the contained SELECT didn't return exactly one
	 * row.
	 */
	if (!fexpr->funcretset)
		return NULL;

	/*
	 * Refuse to inline if the arguments contain any volatile functions or
	 * sub-selects.  Volatile functions are rejected because inlining may
	 * result in the arguments being evaluated multiple times, risking a
	 * change in behavior.  Sub-selects are rejected partly for implementation
	 * reasons (pushing them down another level might change their behavior)
	 * and partly because they're likely to be expensive and so multiple
	 * evaluation would be bad.
	 */
	if (contain_volatile_functions((Node *) fexpr->args) ||
		contain_subplans((Node *) fexpr->args))
		return NULL;

	/* Check permission to call function (fail later, if not) */
	if (pg_proc_aclcheck(func_oid, GetUserId(), ACL_EXECUTE) != ACLCHECK_OK)
		return NULL;

	/* Check whether a plugin wants to hook function entry/exit */
	if (FmgrHookIsNeeded(func_oid))
		return NULL;

	/*
	 * OK, let's take a look at the function's pg_proc entry.
	 */
	func_tuple = SearchSysCache1(PROCOID, ObjectIdGetDatum(func_oid));
	if (!HeapTupleIsValid(func_tuple))
		elog(ERROR, "cache lookup failed for function %u", func_oid);
	funcform = (Form_pg_proc) GETSTRUCT(func_tuple);

	/*
	 * Forget it if the function is not SQL-language or has other showstopper
	 * properties.  In particular it mustn't be declared STRICT, since we
	 * couldn't enforce that.  It also mustn't be VOLATILE, because that is
	 * supposed to cause it to be executed with its own snapshot, rather than
	 * sharing the snapshot of the calling query.  We also disallow returning
	 * SETOF VOID, because inlining would result in exposing the actual result
	 * of the function's last SELECT, which should not happen in that case.
	 * (Rechecking prokind, proretset, and pronargs is just paranoia.)
	 */
	if (funcform->prolang != SQLlanguageId ||
		funcform->prokind != PROKIND_FUNCTION ||
		funcform->proisstrict ||
		funcform->provolatile == PROVOLATILE_VOLATILE ||
		funcform->prorettype == VOIDOID ||
		funcform->prosecdef ||
		!funcform->proretset ||
		list_length(fexpr->args) != funcform->pronargs ||
		!heap_attisnull(func_tuple, Anum_pg_proc_proconfig, NULL))
	{
		ReleaseSysCache(func_tuple);
		return NULL;
	}

	/*
	 * Make a temporary memory context, so that we don't leak all the stuff
	 * that parsing might create.
	 */
	mycxt = AllocSetContextCreate(CurrentMemoryContext,
								  "inline_set_returning_function",
								  ALLOCSET_DEFAULT_SIZES);
	oldcxt = MemoryContextSwitchTo(mycxt);

	/* Fetch the function body */
	tmp = SysCacheGetAttr(PROCOID,
						  func_tuple,
						  Anum_pg_proc_prosrc,
						  &isNull);
	if (isNull)
		elog(ERROR, "null prosrc for function %u", func_oid);
	src = TextDatumGetCString(tmp);

	/*
	 * Setup error traceback support for ereport().  This is so that we can
	 * finger the function that bad information came from.
	 */
	callback_arg.proname = NameStr(funcform->proname);
	callback_arg.prosrc = src;

	sqlerrcontext.callback = sql_inline_error_callback;
	sqlerrcontext.arg = (void *) &callback_arg;
	sqlerrcontext.previous = error_context_stack;
	error_context_stack = &sqlerrcontext;

	/* If we have prosqlbody, pay attention to that not prosrc */
	tmp = SysCacheGetAttr(PROCOID,
						  func_tuple,
						  Anum_pg_proc_prosqlbody,
						  &isNull);
	if (!isNull)
	{
		Node	   *n;

		n = stringToNode(TextDatumGetCString(tmp));
		if (IsA(n, List))
			querytree_list = linitial_node(List, castNode(List, n));
		else
			querytree_list = list_make1(n);
		if (list_length(querytree_list) != 1)
			goto fail;
		querytree = linitial(querytree_list);

		/* Acquire necessary locks, then apply rewriter. */
		AcquireRewriteLocks(querytree, true, false);
		querytree_list = pg_rewrite_query(querytree);
		if (list_length(querytree_list) != 1)
			goto fail;
		querytree = linitial(querytree_list);
	}
	else
	{
		/*
		 * Set up to handle parameters while parsing the function body.  We
		 * can use the FuncExpr just created as the input for
		 * prepare_sql_fn_parse_info.
		 */
		pinfo = prepare_sql_fn_parse_info(func_tuple,
										  (Node *) fexpr,
										  fexpr->inputcollid);

		/*
		 * Parse, analyze, and rewrite (unlike inline_function(), we can't
		 * skip rewriting here).  We can fail as soon as we find more than one
		 * query, though.
		 */
		raw_parsetree_list = pg_parse_query(src);
		if (list_length(raw_parsetree_list) != 1)
			goto fail;

		querytree_list = pg_analyze_and_rewrite_withcb(linitial(raw_parsetree_list),
													   src,
													   (ParserSetupHook) sql_fn_parser_setup,
													   pinfo, NULL);
		if (list_length(querytree_list) != 1)
			goto fail;
		querytree = linitial(querytree_list);
	}

	/*
	 * Also resolve the actual function result tupdesc, if composite.  If the
	 * function is just declared to return RECORD, dig the info out of the AS
	 * clause.
	 */
	functypclass = get_expr_result_type((Node *) fexpr, NULL, &rettupdesc);
	if (functypclass == TYPEFUNC_RECORD)
		rettupdesc = BuildDescFromLists(rtfunc->funccolnames,
										rtfunc->funccoltypes,
										rtfunc->funccoltypmods,
										rtfunc->funccolcollations);

	/*
	 * The single command must be a plain SELECT.
	 */
	if (!IsA(querytree, Query) ||
		querytree->commandType != CMD_SELECT)
		goto fail;

	/*
	 * Make sure the function (still) returns what it's declared to.  This
	 * will raise an error if wrong, but that's okay since the function would
	 * fail at runtime anyway.  Note that check_sql_fn_retval will also insert
	 * coercions if needed to make the tlist expression(s) match the declared
	 * type of the function.  We also ask it to insert dummy NULL columns for
	 * any dropped columns in rettupdesc, so that the elements of the modified
	 * tlist match up to the attribute numbers.
	 *
	 * If the function returns a composite type, don't inline unless the check
	 * shows it's returning a whole tuple result; otherwise what it's
	 * returning is a single composite column which is not what we need.
	 */
	if (!check_sql_fn_retval(list_make1(querytree_list),
							 fexpr->funcresulttype, rettupdesc,
							 true, NULL) &&
		(functypclass == TYPEFUNC_COMPOSITE ||
		 functypclass == TYPEFUNC_COMPOSITE_DOMAIN ||
		 functypclass == TYPEFUNC_RECORD))
		goto fail;				/* reject not-whole-tuple-result cases */

	/*
	 * check_sql_fn_retval might've inserted a projection step, but that's
	 * fine; just make sure we use the upper Query.
	 */
	querytree = linitial_node(Query, querytree_list);

	/*
	 * Looks good --- substitute parameters into the query.
	 */
	querytree = substitute_actual_srf_parameters(querytree,
												 funcform->pronargs,
												 fexpr->args);

	/*
	 * Copy the modified query out of the temporary memory context, and clean
	 * up.
	 */
	MemoryContextSwitchTo(oldcxt);

	querytree = copyObject(querytree);

	MemoryContextDelete(mycxt);
	error_context_stack = sqlerrcontext.previous;
	ReleaseSysCache(func_tuple);

	/*
	 * We don't have to fix collations here because the upper query is already
	 * parsed, ie, the collations in the RTE are what count.
	 */

	/*
	 * Since there is now no trace of the function in the plan tree, we must
	 * explicitly record the plan's dependency on the function.
	 */
	record_plan_function_dependency(root, func_oid);

	return querytree;

	/* Here if func is not inlinable: release temp memory and return NULL */
fail:
	MemoryContextSwitchTo(oldcxt);
	MemoryContextDelete(mycxt);
	error_context_stack = sqlerrcontext.previous;
	ReleaseSysCache(func_tuple);

	return NULL;
}

/*
 * Replace Param nodes by appropriate actual parameters
 *
 * This is just enough different from substitute_actual_parameters()
 * that it needs its own code.
 */
static Query *
substitute_actual_srf_parameters(Query *expr, int nargs, List *args)
{
	substitute_actual_srf_parameters_context context;

	context.nargs = nargs;
	context.args = args;
	context.sublevels_up = 1;

	return query_tree_mutator(expr,
							  substitute_actual_srf_parameters_mutator,
							  &context,
							  0);
}

static Node *
substitute_actual_srf_parameters_mutator(Node *node,
										 substitute_actual_srf_parameters_context *context)
{
	Node	   *result;

	if (node == NULL)
		return NULL;
	if (IsA(node, Query))
	{
		context->sublevels_up++;
		result = (Node *) query_tree_mutator((Query *) node,
											 substitute_actual_srf_parameters_mutator,
											 (void *) context,
											 0);
		context->sublevels_up--;
		return result;
	}
	if (IsA(node, Param))
	{
		Param	   *param = (Param *) node;

		if (param->paramkind == PARAM_EXTERN)
		{
			if (param->paramid <= 0 || param->paramid > context->nargs)
				elog(ERROR, "invalid paramid: %d", param->paramid);

			/*
			 * Since the parameter is being inserted into a subquery, we must
			 * adjust levels.
			 */
			result = copyObject(list_nth(context->args, param->paramid - 1));
			IncrementVarSublevelsUp(result, context->sublevels_up, 0);
			return result;
		}
	}
	return expression_tree_mutator(node,
								   substitute_actual_srf_parameters_mutator,
								   (void *) context);
}

/*
 * pull_paramids
 *		Returns a Bitmapset containing the paramids of all Params in 'expr'.
 */
Bitmapset *
pull_paramids(Expr *expr)
{
	Bitmapset  *result = NULL;

	(void) pull_paramids_walker((Node *) expr, &result);

	return result;
}

static bool
pull_paramids_walker(Node *node, Bitmapset **context)
{
	if (node == NULL)
		return false;
	if (IsA(node, Param))
	{
		Param	   *param = (Param *) node;

		*context = bms_add_member(*context, param->paramid);
		return false;
	}
	return expression_tree_walker(node, pull_paramids_walker,
								  (void *) context);
}<|MERGE_RESOLUTION|>--- conflicted
+++ resolved
@@ -3567,7 +3567,29 @@
 					return ece_evaluate_expr((Node *) newcre);
 				return (Node *) newcre;
 			}
-<<<<<<< HEAD
+		case T_JsonValueExpr:
+			{
+				JsonValueExpr *jve = (JsonValueExpr *) node;
+				Node	   *raw = eval_const_expressions_mutator((Node *) jve->raw_expr,
+																 context);
+
+				if (raw && IsA(raw, Const))
+				{
+					Node	   *formatted;
+					Node	   *save_case_val = context->case_val;
+
+					context->case_val = raw;
+
+					formatted = eval_const_expressions_mutator((Node *) jve->formatted_expr,
+															   context);
+
+					context->case_val = save_case_val;
+
+					if (formatted && IsA(formatted, Const))
+						return formatted;
+				}
+				break;
+			}
 		case T_CypherTypeCast:
 			{
 				CypherTypeCast *tc = (CypherTypeCast *) node;
@@ -3724,30 +3746,6 @@
 												  InvalidOid);
 
 				return (Node *) newa;
-=======
-		case T_JsonValueExpr:
-			{
-				JsonValueExpr *jve = (JsonValueExpr *) node;
-				Node	   *raw = eval_const_expressions_mutator((Node *) jve->raw_expr,
-																 context);
-
-				if (raw && IsA(raw, Const))
-				{
-					Node	   *formatted;
-					Node	   *save_case_val = context->case_val;
-
-					context->case_val = raw;
-
-					formatted = eval_const_expressions_mutator((Node *) jve->formatted_expr,
-															   context);
-
-					context->case_val = save_case_val;
-
-					if (formatted && IsA(formatted, Const))
-						return formatted;
-				}
-				break;
->>>>>>> adadae45
 			}
 		default:
 			break;
