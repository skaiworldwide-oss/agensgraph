/*-------------------------------------------------------------------------
 *
 * clauses.c
 *	  routines to manipulate qualification clauses
 *
 * Portions Copyright (c) 1996-2022, PostgreSQL Global Development Group
 * Portions Copyright (c) 1994, Regents of the University of California
 *
 *
 * IDENTIFICATION
 *	  src/backend/optimizer/util/clauses.c
 *
 * HISTORY
 *	  AUTHOR			DATE			MAJOR EVENT
 *	  Andrew Yu			Nov 3, 1994		clause.c and clauses.c combined
 *
 *-------------------------------------------------------------------------
 */

#include "postgres.h"

#include "access/htup_details.h"
#include "catalog/pg_aggregate.h"
#include "catalog/pg_class.h"
#include "catalog/pg_language.h"
#include "catalog/pg_operator.h"
#include "catalog/pg_proc.h"
#include "catalog/pg_type.h"
#include "executor/executor.h"
#include "executor/functions.h"
#include "funcapi.h"
#include "miscadmin.h"
#include "nodes/makefuncs.h"
#include "nodes/nodeFuncs.h"
#include "nodes/subscripting.h"
#include "nodes/supportnodes.h"
#include "optimizer/clauses.h"
#include "optimizer/cost.h"
#include "optimizer/optimizer.h"
#include "optimizer/plancat.h"
#include "optimizer/planmain.h"
#include "parser/analyze.h"
#include "parser/parse_agg.h"
#include "parser/parse_coerce.h"
#include "parser/parse_func.h"
#include "rewrite/rewriteHandler.h"
#include "rewrite/rewriteManip.h"
#include "tcop/tcopprot.h"
#include "utils/acl.h"
#include "utils/builtins.h"
#include "utils/datum.h"
#include "utils/fmgroids.h"
#include "utils/lsyscache.h"
#include "utils/memutils.h"
#include "utils/syscache.h"
#include "utils/typcache.h"

typedef struct
{
	ParamListInfo boundParams;
	PlannerInfo *root;
	List	   *active_fns;
	Node	   *case_val;
	bool		estimate;
} eval_const_expressions_context;

typedef struct
{
	int			nargs;
	List	   *args;
	int		   *usecounts;
} substitute_actual_parameters_context;

typedef struct
{
	int			nargs;
	List	   *args;
	int			sublevels_up;
} substitute_actual_srf_parameters_context;

typedef struct
{
	char	   *proname;
	char	   *prosrc;
} inline_error_callback_arg;

typedef struct
{
	char		max_hazard;		/* worst proparallel hazard found so far */
	char		max_interesting;	/* worst proparallel hazard of interest */
	List	   *safe_param_ids; /* PARAM_EXEC Param IDs to treat as safe */
} max_parallel_hazard_context;

static bool contain_agg_clause_walker(Node *node, void *context);
static bool find_window_functions_walker(Node *node, WindowFuncLists *lists);
static bool contain_subplans_walker(Node *node, void *context);
static bool contain_mutable_functions_walker(Node *node, void *context);
static bool contain_volatile_functions_walker(Node *node, void *context);
static bool contain_volatile_functions_not_nextval_walker(Node *node, void *context);
static bool max_parallel_hazard_walker(Node *node,
									   max_parallel_hazard_context *context);
static bool contain_nonstrict_functions_walker(Node *node, void *context);
static bool contain_exec_param_walker(Node *node, List *param_ids);
static bool contain_context_dependent_node(Node *clause);
static bool contain_context_dependent_node_walker(Node *node, int *flags);
static bool contain_leaked_vars_walker(Node *node, void *context);
static Relids find_nonnullable_rels_walker(Node *node, bool top_level);
static List *find_nonnullable_vars_walker(Node *node, bool top_level);
static bool is_strict_saop(ScalarArrayOpExpr *expr, bool falseOK);
static bool convert_saop_to_hashed_saop_walker(Node *node, void *context);
static Node *eval_const_expressions_mutator(Node *node,
											eval_const_expressions_context *context);
static bool contain_non_const_walker(Node *node, void *context);
static bool ece_function_is_safe(Oid funcid,
								 eval_const_expressions_context *context);
static List *simplify_or_arguments(List *args,
								   eval_const_expressions_context *context,
								   bool *haveNull, bool *forceTrue);
static List *simplify_and_arguments(List *args,
									eval_const_expressions_context *context,
									bool *haveNull, bool *forceFalse);
static Node *simplify_boolean_equality(Oid opno, List *args);
static Expr *simplify_function(Oid funcid,
							   Oid result_type, int32 result_typmod,
							   Oid result_collid, Oid input_collid, List **args_p,
							   bool funcvariadic, bool process_args, bool allow_non_const,
							   eval_const_expressions_context *context);
static List *reorder_function_arguments(List *args, int pronargs,
										HeapTuple func_tuple);
static List *add_function_defaults(List *args, int pronargs,
								   HeapTuple func_tuple);
static List *fetch_function_defaults(HeapTuple func_tuple);
static void recheck_cast_function_args(List *args, Oid result_type,
									   Oid *proargtypes, int pronargs,
									   HeapTuple func_tuple);
static Expr *evaluate_function(Oid funcid, Oid result_type, int32 result_typmod,
							   Oid result_collid, Oid input_collid, List *args,
							   bool funcvariadic,
							   HeapTuple func_tuple,
							   eval_const_expressions_context *context);
static Expr *inline_function(Oid funcid, Oid result_type, Oid result_collid,
							 Oid input_collid, List *args,
							 bool funcvariadic,
							 HeapTuple func_tuple,
							 eval_const_expressions_context *context);
static Node *substitute_actual_parameters(Node *expr, int nargs, List *args,
										  int *usecounts);
static Node *substitute_actual_parameters_mutator(Node *node,
												  substitute_actual_parameters_context *context);
static void sql_inline_error_callback(void *arg);
static Query *substitute_actual_srf_parameters(Query *expr,
											   int nargs, List *args);
static Node *substitute_actual_srf_parameters_mutator(Node *node,
													  substitute_actual_srf_parameters_context *context);
static bool pull_paramids_walker(Node *node, Bitmapset **context);


/*****************************************************************************
 *		Aggregate-function clause manipulation
 *****************************************************************************/

/*
 * contain_agg_clause
 *	  Recursively search for Aggref/GroupingFunc nodes within a clause.
 *
 *	  Returns true if any aggregate found.
 *
 * This does not descend into subqueries, and so should be used only after
 * reduction of sublinks to subplans, or in contexts where it's known there
 * are no subqueries.  There mustn't be outer-aggregate references either.
 *
 * (If you want something like this but able to deal with subqueries,
 * see rewriteManip.c's contain_aggs_of_level().)
 */
bool
contain_agg_clause(Node *clause)
{
	return contain_agg_clause_walker(clause, NULL);
}

static bool
contain_agg_clause_walker(Node *node, void *context)
{
	if (node == NULL)
		return false;
	if (IsA(node, Aggref))
	{
		Assert(((Aggref *) node)->agglevelsup == 0);
		return true;			/* abort the tree traversal and return true */
	}
	if (IsA(node, GroupingFunc))
	{
		Assert(((GroupingFunc *) node)->agglevelsup == 0);
		return true;			/* abort the tree traversal and return true */
	}
	Assert(!IsA(node, SubLink));
	return expression_tree_walker(node, contain_agg_clause_walker, context);
}

/*****************************************************************************
 *		Window-function clause manipulation
 *****************************************************************************/

/*
 * contain_window_function
 *	  Recursively search for WindowFunc nodes within a clause.
 *
 * Since window functions don't have level fields, but are hard-wired to
 * be associated with the current query level, this is just the same as
 * rewriteManip.c's function.
 */
bool
contain_window_function(Node *clause)
{
	return contain_windowfuncs(clause);
}

/*
 * find_window_functions
 *	  Locate all the WindowFunc nodes in an expression tree, and organize
 *	  them by winref ID number.
 *
 * Caller must provide an upper bound on the winref IDs expected in the tree.
 */
WindowFuncLists *
find_window_functions(Node *clause, Index maxWinRef)
{
	WindowFuncLists *lists = palloc(sizeof(WindowFuncLists));

	lists->numWindowFuncs = 0;
	lists->maxWinRef = maxWinRef;
	lists->windowFuncs = (List **) palloc0((maxWinRef + 1) * sizeof(List *));
	(void) find_window_functions_walker(clause, lists);
	return lists;
}

static bool
find_window_functions_walker(Node *node, WindowFuncLists *lists)
{
	if (node == NULL)
		return false;
	if (IsA(node, WindowFunc))
	{
		WindowFunc *wfunc = (WindowFunc *) node;

		/* winref is unsigned, so one-sided test is OK */
		if (wfunc->winref > lists->maxWinRef)
			elog(ERROR, "WindowFunc contains out-of-range winref %u",
				 wfunc->winref);
		/* eliminate duplicates, so that we avoid repeated computation */
		if (!list_member(lists->windowFuncs[wfunc->winref], wfunc))
		{
			lists->windowFuncs[wfunc->winref] =
				lappend(lists->windowFuncs[wfunc->winref], wfunc);
			lists->numWindowFuncs++;
		}

		/*
		 * We assume that the parser checked that there are no window
		 * functions in the arguments or filter clause.  Hence, we need not
		 * recurse into them.  (If either the parser or the planner screws up
		 * on this point, the executor will still catch it; see ExecInitExpr.)
		 */
		return false;
	}
	Assert(!IsA(node, SubLink));
	return expression_tree_walker(node, find_window_functions_walker,
								  (void *) lists);
}


/*****************************************************************************
 *		Support for expressions returning sets
 *****************************************************************************/

/*
 * expression_returns_set_rows
 *	  Estimate the number of rows returned by a set-returning expression.
 *	  The result is 1 if it's not a set-returning expression.
 *
 * We should only examine the top-level function or operator; it used to be
 * appropriate to recurse, but not anymore.  (Even if there are more SRFs in
 * the function's inputs, their multipliers are accounted for separately.)
 *
 * Note: keep this in sync with expression_returns_set() in nodes/nodeFuncs.c.
 */
double
expression_returns_set_rows(PlannerInfo *root, Node *clause)
{
	if (clause == NULL)
		return 1.0;
	if (IsA(clause, FuncExpr))
	{
		FuncExpr   *expr = (FuncExpr *) clause;

		if (expr->funcretset)
			return clamp_row_est(get_function_rows(root, expr->funcid, clause));
	}
	if (IsA(clause, OpExpr))
	{
		OpExpr	   *expr = (OpExpr *) clause;

		if (expr->opretset)
		{
			set_opfuncid(expr);
			return clamp_row_est(get_function_rows(root, expr->opfuncid, clause));
		}
	}
	return 1.0;
}


/*****************************************************************************
 *		Subplan clause manipulation
 *****************************************************************************/

/*
 * contain_subplans
 *	  Recursively search for subplan nodes within a clause.
 *
 * If we see a SubLink node, we will return true.  This is only possible if
 * the expression tree hasn't yet been transformed by subselect.c.  We do not
 * know whether the node will produce a true subplan or just an initplan,
 * but we make the conservative assumption that it will be a subplan.
 *
 * Returns true if any subplan found.
 */
bool
contain_subplans(Node *clause)
{
	return contain_subplans_walker(clause, NULL);
}

static bool
contain_subplans_walker(Node *node, void *context)
{
	if (node == NULL)
		return false;
	if (IsA(node, SubPlan) ||
		IsA(node, AlternativeSubPlan) ||
		IsA(node, SubLink))
		return true;			/* abort the tree traversal and return true */
	return expression_tree_walker(node, contain_subplans_walker, context);
}


/*****************************************************************************
 *		Check clauses for mutable functions
 *****************************************************************************/

/*
 * contain_mutable_functions
 *	  Recursively search for mutable functions within a clause.
 *
 * Returns true if any mutable function (or operator implemented by a
 * mutable function) is found.  This test is needed so that we don't
 * mistakenly think that something like "WHERE random() < 0.5" can be treated
 * as a constant qualification.
 *
 * We will recursively look into Query nodes (i.e., SubLink sub-selects)
 * but not into SubPlans.  See comments for contain_volatile_functions().
 */
bool
contain_mutable_functions(Node *clause)
{
	return contain_mutable_functions_walker(clause, NULL);
}

static bool
contain_mutable_functions_checker(Oid func_id, void *context)
{
	return (func_volatile(func_id) != PROVOLATILE_IMMUTABLE);
}

static bool
contain_mutable_functions_walker(Node *node, void *context)
{
	if (node == NULL)
		return false;
	/* Check for mutable functions in node itself */
	if (check_functions_in_node(node, contain_mutable_functions_checker,
								context))
		return true;

	if (IsA(node, SQLValueFunction))
	{
		/* all variants of SQLValueFunction are stable */
		return true;
	}

	if (IsA(node, NextValueExpr))
	{
		/* NextValueExpr is volatile */
		return true;
	}

	/*
	 * It should be safe to treat MinMaxExpr as immutable, because it will
	 * depend on a non-cross-type btree comparison function, and those should
	 * always be immutable.  Treating XmlExpr as immutable is more dubious,
	 * and treating CoerceToDomain as immutable is outright dangerous.  But we
	 * have done so historically, and changing this would probably cause more
	 * problems than it would fix.  In practice, if you have a non-immutable
	 * domain constraint you are in for pain anyhow.
	 */

	/* Recurse to check arguments */
	if (IsA(node, Query))
	{
		/* Recurse into subselects */
		return query_tree_walker((Query *) node,
								 contain_mutable_functions_walker,
								 context, 0);
	}
	return expression_tree_walker(node, contain_mutable_functions_walker,
								  context);
}


/*****************************************************************************
 *		Check clauses for volatile functions
 *****************************************************************************/

/*
 * contain_volatile_functions
 *	  Recursively search for volatile functions within a clause.
 *
 * Returns true if any volatile function (or operator implemented by a
 * volatile function) is found. This test prevents, for example,
 * invalid conversions of volatile expressions into indexscan quals.
 *
 * We will recursively look into Query nodes (i.e., SubLink sub-selects)
 * but not into SubPlans.  This is a bit odd, but intentional.  If we are
 * looking at a SubLink, we are probably deciding whether a query tree
 * transformation is safe, and a contained sub-select should affect that;
 * for example, duplicating a sub-select containing a volatile function
 * would be bad.  However, once we've got to the stage of having SubPlans,
 * subsequent planning need not consider volatility within those, since
 * the executor won't change its evaluation rules for a SubPlan based on
 * volatility.
 *
 * For some node types, for example, RestrictInfo and PathTarget, we cache
 * whether we found any volatile functions or not and reuse that value in any
 * future checks for that node.  All of the logic for determining if the
 * cached value should be set to VOLATILITY_NOVOLATILE or VOLATILITY_VOLATILE
 * belongs in this function.  Any code which makes changes to these nodes
 * which could change the outcome this function must set the cached value back
 * to VOLATILITY_UNKNOWN.  That allows this function to redetermine the
 * correct value during the next call, should we need to redetermine if the
 * node contains any volatile functions again in the future.
 */
bool
contain_volatile_functions(Node *clause)
{
	return contain_volatile_functions_walker(clause, NULL);
}

static bool
contain_volatile_functions_checker(Oid func_id, void *context)
{
	return (func_volatile(func_id) == PROVOLATILE_VOLATILE);
}

static bool
contain_volatile_functions_walker(Node *node, void *context)
{
	if (node == NULL)
		return false;
	/* Check for volatile functions in node itself */
	if (check_functions_in_node(node, contain_volatile_functions_checker,
								context))
		return true;

	if (IsA(node, NextValueExpr))
	{
		/* NextValueExpr is volatile */
		return true;
	}

	if (IsA(node, RestrictInfo))
	{
		RestrictInfo *rinfo = (RestrictInfo *) node;

		/*
		 * For RestrictInfo, check if we've checked the volatility of it
		 * before.  If so, we can just use the cached value and not bother
		 * checking it again.  Otherwise, check it and cache if whether we
		 * found any volatile functions.
		 */
		if (rinfo->has_volatile == VOLATILITY_NOVOLATILE)
			return false;
		else if (rinfo->has_volatile == VOLATILITY_VOLATILE)
			return true;
		else
		{
			bool		hasvolatile;

			hasvolatile = contain_volatile_functions_walker((Node *) rinfo->clause,
															context);
			if (hasvolatile)
				rinfo->has_volatile = VOLATILITY_VOLATILE;
			else
				rinfo->has_volatile = VOLATILITY_NOVOLATILE;

			return hasvolatile;
		}
	}

	if (IsA(node, PathTarget))
	{
		PathTarget *target = (PathTarget *) node;

		/*
		 * We also do caching for PathTarget the same as we do above for
		 * RestrictInfos.
		 */
		if (target->has_volatile_expr == VOLATILITY_NOVOLATILE)
			return false;
		else if (target->has_volatile_expr == VOLATILITY_VOLATILE)
			return true;
		else
		{
			bool		hasvolatile;

			hasvolatile = contain_volatile_functions_walker((Node *) target->exprs,
															context);

			if (hasvolatile)
				target->has_volatile_expr = VOLATILITY_VOLATILE;
			else
				target->has_volatile_expr = VOLATILITY_NOVOLATILE;

			return hasvolatile;
		}
	}

	/*
	 * See notes in contain_mutable_functions_walker about why we treat
	 * MinMaxExpr, XmlExpr, and CoerceToDomain as immutable, while
	 * SQLValueFunction is stable.  Hence, none of them are of interest here.
	 */

	/* Recurse to check arguments */
	if (IsA(node, Query))
	{
		/* Recurse into subselects */
		return query_tree_walker((Query *) node,
								 contain_volatile_functions_walker,
								 context, 0);
	}
	return expression_tree_walker(node, contain_volatile_functions_walker,
								  context);
}

/*
 * Special purpose version of contain_volatile_functions() for use in COPY:
 * ignore nextval(), but treat all other functions normally.
 */
bool
contain_volatile_functions_not_nextval(Node *clause)
{
	return contain_volatile_functions_not_nextval_walker(clause, NULL);
}

static bool
contain_volatile_functions_not_nextval_checker(Oid func_id, void *context)
{
	return (func_id != F_NEXTVAL &&
			func_volatile(func_id) == PROVOLATILE_VOLATILE);
}

static bool
contain_volatile_functions_not_nextval_walker(Node *node, void *context)
{
	if (node == NULL)
		return false;
	/* Check for volatile functions in node itself */
	if (check_functions_in_node(node,
								contain_volatile_functions_not_nextval_checker,
								context))
		return true;

	/*
	 * See notes in contain_mutable_functions_walker about why we treat
	 * MinMaxExpr, XmlExpr, and CoerceToDomain as immutable, while
	 * SQLValueFunction is stable.  Hence, none of them are of interest here.
	 * Also, since we're intentionally ignoring nextval(), presumably we
	 * should ignore NextValueExpr.
	 */

	/* Recurse to check arguments */
	if (IsA(node, Query))
	{
		/* Recurse into subselects */
		return query_tree_walker((Query *) node,
								 contain_volatile_functions_not_nextval_walker,
								 context, 0);
	}
	return expression_tree_walker(node,
								  contain_volatile_functions_not_nextval_walker,
								  context);
}


/*****************************************************************************
 *		Check queries for parallel unsafe and/or restricted constructs
 *****************************************************************************/

/*
 * max_parallel_hazard
 *		Find the worst parallel-hazard level in the given query
 *
 * Returns the worst function hazard property (the earliest in this list:
 * PROPARALLEL_UNSAFE, PROPARALLEL_RESTRICTED, PROPARALLEL_SAFE) that can
 * be found in the given parsetree.  We use this to find out whether the query
 * can be parallelized at all.  The caller will also save the result in
 * PlannerGlobal so as to short-circuit checks of portions of the querytree
 * later, in the common case where everything is SAFE.
 */
char
max_parallel_hazard(Query *parse)
{
	max_parallel_hazard_context context;

	context.max_hazard = PROPARALLEL_SAFE;
	context.max_interesting = PROPARALLEL_UNSAFE;
	context.safe_param_ids = NIL;
	(void) max_parallel_hazard_walker((Node *) parse, &context);
	return context.max_hazard;
}

/*
 * is_parallel_safe
 *		Detect whether the given expr contains only parallel-safe functions
 *
 * root->glob->maxParallelHazard must previously have been set to the
 * result of max_parallel_hazard() on the whole query.
 */
bool
is_parallel_safe(PlannerInfo *root, Node *node)
{
	max_parallel_hazard_context context;
	PlannerInfo *proot;
	ListCell   *l;

	/*
	 * Even if the original querytree contained nothing unsafe, we need to
	 * search the expression if we have generated any PARAM_EXEC Params while
	 * planning, because those are parallel-restricted and there might be one
	 * in this expression.  But otherwise we don't need to look.
	 */
	if (root->glob->maxParallelHazard == PROPARALLEL_SAFE &&
		root->glob->paramExecTypes == NIL)
		return true;
	/* Else use max_parallel_hazard's search logic, but stop on RESTRICTED */
	context.max_hazard = PROPARALLEL_SAFE;
	context.max_interesting = PROPARALLEL_RESTRICTED;
	context.safe_param_ids = NIL;

	/*
	 * The params that refer to the same or parent query level are considered
	 * parallel-safe.  The idea is that we compute such params at Gather or
	 * Gather Merge node and pass their value to workers.
	 */
	for (proot = root; proot != NULL; proot = proot->parent_root)
	{
		foreach(l, proot->init_plans)
		{
			SubPlan    *initsubplan = (SubPlan *) lfirst(l);

			context.safe_param_ids = list_concat(context.safe_param_ids,
												 initsubplan->setParam);
		}
	}

	return !max_parallel_hazard_walker(node, &context);
}

/* core logic for all parallel-hazard checks */
static bool
max_parallel_hazard_test(char proparallel, max_parallel_hazard_context *context)
{
	switch (proparallel)
	{
		case PROPARALLEL_SAFE:
			/* nothing to see here, move along */
			break;
		case PROPARALLEL_RESTRICTED:
			/* increase max_hazard to RESTRICTED */
			Assert(context->max_hazard != PROPARALLEL_UNSAFE);
			context->max_hazard = proparallel;
			/* done if we are not expecting any unsafe functions */
			if (context->max_interesting == proparallel)
				return true;
			break;
		case PROPARALLEL_UNSAFE:
			context->max_hazard = proparallel;
			/* we're always done at the first unsafe construct */
			return true;
		default:
			elog(ERROR, "unrecognized proparallel value \"%c\"", proparallel);
			break;
	}
	return false;
}

/* check_functions_in_node callback */
static bool
max_parallel_hazard_checker(Oid func_id, void *context)
{
	return max_parallel_hazard_test(func_parallel(func_id),
									(max_parallel_hazard_context *) context);
}

static bool
max_parallel_hazard_walker(Node *node, max_parallel_hazard_context *context)
{
	if (node == NULL)
		return false;

	/* Check for hazardous functions in node itself */
	if (check_functions_in_node(node, max_parallel_hazard_checker,
								context))
		return true;

	/*
	 * It should be OK to treat MinMaxExpr as parallel-safe, since btree
	 * opclass support functions are generally parallel-safe.  XmlExpr is a
	 * bit more dubious but we can probably get away with it.  We err on the
	 * side of caution by treating CoerceToDomain as parallel-restricted.
	 * (Note: in principle that's wrong because a domain constraint could
	 * contain a parallel-unsafe function; but useful constraints probably
	 * never would have such, and assuming they do would cripple use of
	 * parallel query in the presence of domain types.)  SQLValueFunction
	 * should be safe in all cases.  NextValueExpr is parallel-unsafe.
	 */
	if (IsA(node, CoerceToDomain))
	{
		if (max_parallel_hazard_test(PROPARALLEL_RESTRICTED, context))
			return true;
	}

	else if (IsA(node, NextValueExpr))
	{
		if (max_parallel_hazard_test(PROPARALLEL_UNSAFE, context))
			return true;
	}

	/*
	 * Treat window functions as parallel-restricted because we aren't sure
	 * whether the input row ordering is fully deterministic, and the output
	 * of window functions might vary across workers if not.  (In some cases,
	 * like where the window frame orders by a primary key, we could relax
	 * this restriction.  But it doesn't currently seem worth expending extra
	 * effort to do so.)
	 */
	else if (IsA(node, WindowFunc))
	{
		if (max_parallel_hazard_test(PROPARALLEL_RESTRICTED, context))
			return true;
	}

	/*
	 * As a notational convenience for callers, look through RestrictInfo.
	 */
	else if (IsA(node, RestrictInfo))
	{
		RestrictInfo *rinfo = (RestrictInfo *) node;

		return max_parallel_hazard_walker((Node *) rinfo->clause, context);
	}

	/*
	 * Really we should not see SubLink during a max_interesting == restricted
	 * scan, but if we do, return true.
	 */
	else if (IsA(node, SubLink))
	{
		if (max_parallel_hazard_test(PROPARALLEL_RESTRICTED, context))
			return true;
	}

	/*
	 * Only parallel-safe SubPlans can be sent to workers.  Within the
	 * testexpr of the SubPlan, Params representing the output columns of the
	 * subplan can be treated as parallel-safe, so temporarily add their IDs
	 * to the safe_param_ids list while examining the testexpr.
	 */
	else if (IsA(node, SubPlan))
	{
		SubPlan    *subplan = (SubPlan *) node;
		List	   *save_safe_param_ids;

		if (!subplan->parallel_safe &&
			max_parallel_hazard_test(PROPARALLEL_RESTRICTED, context))
			return true;
		save_safe_param_ids = context->safe_param_ids;
		context->safe_param_ids = list_concat_copy(context->safe_param_ids,
												   subplan->paramIds);
		if (max_parallel_hazard_walker(subplan->testexpr, context))
			return true;		/* no need to restore safe_param_ids */
		list_free(context->safe_param_ids);
		context->safe_param_ids = save_safe_param_ids;
		/* we must also check args, but no special Param treatment there */
		if (max_parallel_hazard_walker((Node *) subplan->args, context))
			return true;
		/* don't want to recurse normally, so we're done */
		return false;
	}

	/*
	 * We can't pass Params to workers at the moment either, so they are also
	 * parallel-restricted, unless they are PARAM_EXTERN Params or are
	 * PARAM_EXEC Params listed in safe_param_ids, meaning they could be
	 * either generated within workers or can be computed by the leader and
	 * then their value can be passed to workers.
	 */
	else if (IsA(node, Param))
	{
		Param	   *param = (Param *) node;

		if (param->paramkind == PARAM_EXTERN)
			return false;

		if (param->paramkind != PARAM_EXEC ||
			!list_member_int(context->safe_param_ids, param->paramid))
		{
			if (max_parallel_hazard_test(PROPARALLEL_RESTRICTED, context))
				return true;
		}
		return false;			/* nothing to recurse to */
	}

	/*
	 * When we're first invoked on a completely unplanned tree, we must
	 * recurse into subqueries so to as to locate parallel-unsafe constructs
	 * anywhere in the tree.
	 */
	else if (IsA(node, Query))
	{
		Query	   *query = (Query *) node;

		/* SELECT FOR UPDATE/SHARE must be treated as unsafe */
		if (query->rowMarks != NULL)
		{
			context->max_hazard = PROPARALLEL_UNSAFE;
			return true;
		}

		/* Recurse into subselects */
		return query_tree_walker(query,
								 max_parallel_hazard_walker,
								 context, 0);
	}

	/* Recurse to check arguments */
	return expression_tree_walker(node,
								  max_parallel_hazard_walker,
								  context);
}


/*****************************************************************************
 *		Check clauses for nonstrict functions
 *****************************************************************************/

/*
 * contain_nonstrict_functions
 *	  Recursively search for nonstrict functions within a clause.
 *
 * Returns true if any nonstrict construct is found --- ie, anything that
 * could produce non-NULL output with a NULL input.
 *
 * The idea here is that the caller has verified that the expression contains
 * one or more Var or Param nodes (as appropriate for the caller's need), and
 * now wishes to prove that the expression result will be NULL if any of these
 * inputs is NULL.  If we return false, then the proof succeeded.
 */
bool
contain_nonstrict_functions(Node *clause)
{
	return contain_nonstrict_functions_walker(clause, NULL);
}

static bool
contain_nonstrict_functions_checker(Oid func_id, void *context)
{
	return !func_strict(func_id);
}

static bool
contain_nonstrict_functions_walker(Node *node, void *context)
{
	if (node == NULL)
		return false;
	if (IsA(node, Aggref))
	{
		/* an aggregate could return non-null with null input */
		return true;
	}
	if (IsA(node, GroupingFunc))
	{
		/*
		 * A GroupingFunc doesn't evaluate its arguments, and therefore must
		 * be treated as nonstrict.
		 */
		return true;
	}
	if (IsA(node, WindowFunc))
	{
		/* a window function could return non-null with null input */
		return true;
	}
	if (IsA(node, SubscriptingRef))
	{
		SubscriptingRef *sbsref = (SubscriptingRef *) node;
		const SubscriptRoutines *sbsroutines;

		/* Subscripting assignment is always presumed nonstrict */
		if (sbsref->refassgnexpr != NULL)
			return true;
		/* Otherwise we must look up the subscripting support methods */
		sbsroutines = getSubscriptingRoutines(sbsref->refcontainertype, NULL);
		if (!(sbsroutines && sbsroutines->fetch_strict))
			return true;
		/* else fall through to check args */
	}
	if (IsA(node, DistinctExpr))
	{
		/* IS DISTINCT FROM is inherently non-strict */
		return true;
	}
	if (IsA(node, NullIfExpr))
	{
		/* NULLIF is inherently non-strict */
		return true;
	}
	if (IsA(node, BoolExpr))
	{
		BoolExpr   *expr = (BoolExpr *) node;

		switch (expr->boolop)
		{
			case AND_EXPR:
			case OR_EXPR:
				/* AND, OR are inherently non-strict */
				return true;
			default:
				break;
		}
	}
	if (IsA(node, SubLink))
	{
		/* In some cases a sublink might be strict, but in general not */
		return true;
	}
	if (IsA(node, SubPlan))
		return true;
	if (IsA(node, AlternativeSubPlan))
		return true;
	if (IsA(node, FieldStore))
		return true;
	if (IsA(node, CoerceViaIO))
	{
		/*
		 * CoerceViaIO is strict regardless of whether the I/O functions are,
		 * so just go look at its argument; asking check_functions_in_node is
		 * useless expense and could deliver the wrong answer.
		 */
		return contain_nonstrict_functions_walker((Node *) ((CoerceViaIO *) node)->arg,
												  context);
	}
	if (IsA(node, ArrayCoerceExpr))
	{
		/*
		 * ArrayCoerceExpr is strict at the array level, regardless of what
		 * the per-element expression is; so we should ignore elemexpr and
		 * recurse only into the arg.
		 */
		return contain_nonstrict_functions_walker((Node *) ((ArrayCoerceExpr *) node)->arg,
												  context);
	}
	if (IsA(node, CaseExpr))
		return true;
	if (IsA(node, ArrayExpr))
		return true;
	if (IsA(node, RowExpr))
		return true;
	if (IsA(node, RowCompareExpr))
		return true;
	if (IsA(node, CoalesceExpr))
		return true;
	if (IsA(node, MinMaxExpr))
		return true;
	if (IsA(node, XmlExpr))
		return true;
	if (IsA(node, NullTest))
		return true;
	if (IsA(node, BooleanTest))
		return true;

	/* Check other function-containing nodes */
	if (check_functions_in_node(node, contain_nonstrict_functions_checker,
								context))
		return true;

	return expression_tree_walker(node, contain_nonstrict_functions_walker,
								  context);
}

/*****************************************************************************
 *		Check clauses for Params
 *****************************************************************************/

/*
 * contain_exec_param
 *	  Recursively search for PARAM_EXEC Params within a clause.
 *
 * Returns true if the clause contains any PARAM_EXEC Param with a paramid
 * appearing in the given list of Param IDs.  Does not descend into
 * subqueries!
 */
bool
contain_exec_param(Node *clause, List *param_ids)
{
	return contain_exec_param_walker(clause, param_ids);
}

static bool
contain_exec_param_walker(Node *node, List *param_ids)
{
	if (node == NULL)
		return false;
	if (IsA(node, Param))
	{
		Param	   *p = (Param *) node;

		if (p->paramkind == PARAM_EXEC &&
			list_member_int(param_ids, p->paramid))
			return true;
	}
	return expression_tree_walker(node, contain_exec_param_walker, param_ids);
}

/*****************************************************************************
 *		Check clauses for context-dependent nodes
 *****************************************************************************/

/*
 * contain_context_dependent_node
 *	  Recursively search for context-dependent nodes within a clause.
 *
 * CaseTestExpr nodes must appear directly within the corresponding CaseExpr,
 * not nested within another one, or they'll see the wrong test value.  If one
 * appears "bare" in the arguments of a SQL function, then we can't inline the
 * SQL function for fear of creating such a situation.  The same applies for
 * CaseTestExpr used within the elemexpr of an ArrayCoerceExpr.
 *
 * CoerceToDomainValue would have the same issue if domain CHECK expressions
 * could get inlined into larger expressions, but presently that's impossible.
 * Still, it might be allowed in future, or other node types with similar
 * issues might get invented.  So give this function a generic name, and set
 * up the recursion state to allow multiple flag bits.
 */
static bool
contain_context_dependent_node(Node *clause)
{
	int			flags = 0;

	return contain_context_dependent_node_walker(clause, &flags);
}

#define CCDN_CASETESTEXPR_OK	0x0001	/* CaseTestExpr okay here? */

static bool
contain_context_dependent_node_walker(Node *node, int *flags)
{
	if (node == NULL)
		return false;
	if (IsA(node, CaseTestExpr))
		return !(*flags & CCDN_CASETESTEXPR_OK);
	else if (IsA(node, CaseExpr))
	{
		CaseExpr   *caseexpr = (CaseExpr *) node;

		/*
		 * If this CASE doesn't have a test expression, then it doesn't create
		 * a context in which CaseTestExprs should appear, so just fall
		 * through and treat it as a generic expression node.
		 */
		if (caseexpr->arg)
		{
			int			save_flags = *flags;
			bool		res;

			/*
			 * Note: in principle, we could distinguish the various sub-parts
			 * of a CASE construct and set the flag bit only for some of them,
			 * since we are only expecting CaseTestExprs to appear in the
			 * "expr" subtree of the CaseWhen nodes.  But it doesn't really
			 * seem worth any extra code.  If there are any bare CaseTestExprs
			 * elsewhere in the CASE, something's wrong already.
			 */
			*flags |= CCDN_CASETESTEXPR_OK;
			res = expression_tree_walker(node,
										 contain_context_dependent_node_walker,
										 (void *) flags);
			*flags = save_flags;
			return res;
		}
	}
	else if (IsA(node, ArrayCoerceExpr))
	{
		ArrayCoerceExpr *ac = (ArrayCoerceExpr *) node;
		int			save_flags;
		bool		res;

		/* Check the array expression */
		if (contain_context_dependent_node_walker((Node *) ac->arg, flags))
			return true;

		/* Check the elemexpr, which is allowed to contain CaseTestExpr */
		save_flags = *flags;
		*flags |= CCDN_CASETESTEXPR_OK;
		res = contain_context_dependent_node_walker((Node *) ac->elemexpr,
													flags);
		*flags = save_flags;
		return res;
	}
	return expression_tree_walker(node, contain_context_dependent_node_walker,
								  (void *) flags);
}

/*****************************************************************************
 *		  Check clauses for Vars passed to non-leakproof functions
 *****************************************************************************/

/*
 * contain_leaked_vars
 *		Recursively scan a clause to discover whether it contains any Var
 *		nodes (of the current query level) that are passed as arguments to
 *		leaky functions.
 *
 * Returns true if the clause contains any non-leakproof functions that are
 * passed Var nodes of the current query level, and which might therefore leak
 * data.  Such clauses must be applied after any lower-level security barrier
 * clauses.
 */
bool
contain_leaked_vars(Node *clause)
{
	return contain_leaked_vars_walker(clause, NULL);
}

static bool
contain_leaked_vars_checker(Oid func_id, void *context)
{
	return !get_func_leakproof(func_id);
}

static bool
contain_leaked_vars_walker(Node *node, void *context)
{
	if (node == NULL)
		return false;

	switch (nodeTag(node))
	{
		case T_Var:
		case T_Const:
		case T_Param:
		case T_ArrayExpr:
		case T_FieldSelect:
		case T_FieldStore:
		case T_NamedArgExpr:
		case T_BoolExpr:
		case T_RelabelType:
		case T_CollateExpr:
		case T_CaseExpr:
		case T_CaseTestExpr:
		case T_RowExpr:
		case T_SQLValueFunction:
		case T_NullTest:
		case T_BooleanTest:
		case T_NextValueExpr:
		case T_List:

			/*
			 * We know these node types don't contain function calls; but
			 * something further down in the node tree might.
			 */
			break;

		case T_FuncExpr:
		case T_OpExpr:
		case T_DistinctExpr:
		case T_NullIfExpr:
		case T_ScalarArrayOpExpr:
		case T_CoerceViaIO:
		case T_ArrayCoerceExpr:

			/*
			 * If node contains a leaky function call, and there's any Var
			 * underneath it, reject.
			 */
			if (check_functions_in_node(node, contain_leaked_vars_checker,
										context) &&
				contain_var_clause(node))
				return true;
			break;

		case T_SubscriptingRef:
			{
				SubscriptingRef *sbsref = (SubscriptingRef *) node;
				const SubscriptRoutines *sbsroutines;

				/* Consult the subscripting support method info */
				sbsroutines = getSubscriptingRoutines(sbsref->refcontainertype,
													  NULL);
				if (!sbsroutines ||
					!(sbsref->refassgnexpr != NULL ?
					  sbsroutines->store_leakproof :
					  sbsroutines->fetch_leakproof))
				{
					/* Node is leaky, so reject if it contains Vars */
					if (contain_var_clause(node))
						return true;
				}
			}
			break;

		case T_RowCompareExpr:
			{
				/*
				 * It's worth special-casing this because a leaky comparison
				 * function only compromises one pair of row elements, which
				 * might not contain Vars while others do.
				 */
				RowCompareExpr *rcexpr = (RowCompareExpr *) node;
				ListCell   *opid;
				ListCell   *larg;
				ListCell   *rarg;

				forthree(opid, rcexpr->opnos,
						 larg, rcexpr->largs,
						 rarg, rcexpr->rargs)
				{
					Oid			funcid = get_opcode(lfirst_oid(opid));

					if (!get_func_leakproof(funcid) &&
						(contain_var_clause((Node *) lfirst(larg)) ||
						 contain_var_clause((Node *) lfirst(rarg))))
						return true;
				}
			}
			break;

		case T_MinMaxExpr:
			{
				/*
				 * MinMaxExpr is leakproof if the comparison function it calls
				 * is leakproof.
				 */
				MinMaxExpr *minmaxexpr = (MinMaxExpr *) node;
				TypeCacheEntry *typentry;
				bool		leakproof;

				/* Look up the btree comparison function for the datatype */
				typentry = lookup_type_cache(minmaxexpr->minmaxtype,
											 TYPECACHE_CMP_PROC);
				if (OidIsValid(typentry->cmp_proc))
					leakproof = get_func_leakproof(typentry->cmp_proc);
				else
				{
					/*
					 * The executor will throw an error, but here we just
					 * treat the missing function as leaky.
					 */
					leakproof = false;
				}

				if (!leakproof &&
					contain_var_clause((Node *) minmaxexpr->args))
					return true;
			}
			break;

		case T_CurrentOfExpr:

			/*
			 * WHERE CURRENT OF doesn't contain leaky function calls.
			 * Moreover, it is essential that this is considered non-leaky,
			 * since the planner must always generate a TID scan when CURRENT
			 * OF is present -- cf. cost_tidscan.
			 */
			return false;

		default:

			/*
			 * If we don't recognize the node tag, assume it might be leaky.
			 * This prevents an unexpected security hole if someone adds a new
			 * node type that can call a function.
			 */
			return true;
	}
	return expression_tree_walker(node, contain_leaked_vars_walker,
								  context);
}

/*
 * find_nonnullable_rels
 *		Determine which base rels are forced nonnullable by given clause.
 *
 * Returns the set of all Relids that are referenced in the clause in such
 * a way that the clause cannot possibly return TRUE if any of these Relids
 * is an all-NULL row.  (It is OK to err on the side of conservatism; hence
 * the analysis here is simplistic.)
 *
 * The semantics here are subtly different from contain_nonstrict_functions:
 * that function is concerned with NULL results from arbitrary expressions,
 * but here we assume that the input is a Boolean expression, and wish to
 * see if NULL inputs will provably cause a FALSE-or-NULL result.  We expect
 * the expression to have been AND/OR flattened and converted to implicit-AND
 * format.
 *
 * Note: this function is largely duplicative of find_nonnullable_vars().
 * The reason not to simplify this function into a thin wrapper around
 * find_nonnullable_vars() is that the tested conditions really are different:
 * a clause like "t1.v1 IS NOT NULL OR t1.v2 IS NOT NULL" does not prove
 * that either v1 or v2 can't be NULL, but it does prove that the t1 row
 * as a whole can't be all-NULL.  Also, the behavior for PHVs is different.
 *
 * top_level is true while scanning top-level AND/OR structure; here, showing
 * the result is either FALSE or NULL is good enough.  top_level is false when
 * we have descended below a NOT or a strict function: now we must be able to
 * prove that the subexpression goes to NULL.
 *
 * We don't use expression_tree_walker here because we don't want to descend
 * through very many kinds of nodes; only the ones we can be sure are strict.
 */
Relids
find_nonnullable_rels(Node *clause)
{
	return find_nonnullable_rels_walker(clause, true);
}

static Relids
find_nonnullable_rels_walker(Node *node, bool top_level)
{
	Relids		result = NULL;
	ListCell   *l;

	if (node == NULL)
		return NULL;
	if (IsA(node, Var))
	{
		Var		   *var = (Var *) node;

		if (var->varlevelsup == 0)
			result = bms_make_singleton(var->varno);
	}
	else if (IsA(node, List))
	{
		/*
		 * At top level, we are examining an implicit-AND list: if any of the
		 * arms produces FALSE-or-NULL then the result is FALSE-or-NULL. If
		 * not at top level, we are examining the arguments of a strict
		 * function: if any of them produce NULL then the result of the
		 * function must be NULL.  So in both cases, the set of nonnullable
		 * rels is the union of those found in the arms, and we pass down the
		 * top_level flag unmodified.
		 */
		foreach(l, (List *) node)
		{
			result = bms_join(result,
							  find_nonnullable_rels_walker(lfirst(l),
														   top_level));
		}
	}
	else if (IsA(node, FuncExpr))
	{
		FuncExpr   *expr = (FuncExpr *) node;

		if (func_strict(expr->funcid))
			result = find_nonnullable_rels_walker((Node *) expr->args, false);
	}
	else if (IsA(node, OpExpr))
	{
		OpExpr	   *expr = (OpExpr *) node;

		set_opfuncid(expr);
		if (func_strict(expr->opfuncid))
			result = find_nonnullable_rels_walker((Node *) expr->args, false);
	}
	else if (IsA(node, ScalarArrayOpExpr))
	{
		ScalarArrayOpExpr *expr = (ScalarArrayOpExpr *) node;

		if (is_strict_saop(expr, true))
			result = find_nonnullable_rels_walker((Node *) expr->args, false);
	}
	else if (IsA(node, BoolExpr))
	{
		BoolExpr   *expr = (BoolExpr *) node;

		switch (expr->boolop)
		{
			case AND_EXPR:
				/* At top level we can just recurse (to the List case) */
				if (top_level)
				{
					result = find_nonnullable_rels_walker((Node *) expr->args,
														  top_level);
					break;
				}

				/*
				 * Below top level, even if one arm produces NULL, the result
				 * could be FALSE (hence not NULL).  However, if *all* the
				 * arms produce NULL then the result is NULL, so we can take
				 * the intersection of the sets of nonnullable rels, just as
				 * for OR.  Fall through to share code.
				 */
				/* FALL THRU */
			case OR_EXPR:

				/*
				 * OR is strict if all of its arms are, so we can take the
				 * intersection of the sets of nonnullable rels for each arm.
				 * This works for both values of top_level.
				 */
				foreach(l, expr->args)
				{
					Relids		subresult;

					subresult = find_nonnullable_rels_walker(lfirst(l),
															 top_level);
					if (result == NULL) /* first subresult? */
						result = subresult;
					else
						result = bms_int_members(result, subresult);

					/*
					 * If the intersection is empty, we can stop looking. This
					 * also justifies the test for first-subresult above.
					 */
					if (bms_is_empty(result))
						break;
				}
				break;
			case NOT_EXPR:
				/* NOT will return null if its arg is null */
				result = find_nonnullable_rels_walker((Node *) expr->args,
													  false);
				break;
			default:
				elog(ERROR, "unrecognized boolop: %d", (int) expr->boolop);
				break;
		}
	}
	else if (IsA(node, RelabelType))
	{
		RelabelType *expr = (RelabelType *) node;

		result = find_nonnullable_rels_walker((Node *) expr->arg, top_level);
	}
	else if (IsA(node, CoerceViaIO))
	{
		/* not clear this is useful, but it can't hurt */
		CoerceViaIO *expr = (CoerceViaIO *) node;

		result = find_nonnullable_rels_walker((Node *) expr->arg, top_level);
	}
	else if (IsA(node, ArrayCoerceExpr))
	{
		/* ArrayCoerceExpr is strict at the array level; ignore elemexpr */
		ArrayCoerceExpr *expr = (ArrayCoerceExpr *) node;

		result = find_nonnullable_rels_walker((Node *) expr->arg, top_level);
	}
	else if (IsA(node, ConvertRowtypeExpr))
	{
		/* not clear this is useful, but it can't hurt */
		ConvertRowtypeExpr *expr = (ConvertRowtypeExpr *) node;

		result = find_nonnullable_rels_walker((Node *) expr->arg, top_level);
	}
	else if (IsA(node, CollateExpr))
	{
		CollateExpr *expr = (CollateExpr *) node;

		result = find_nonnullable_rels_walker((Node *) expr->arg, top_level);
	}
	else if (IsA(node, NullTest))
	{
		/* IS NOT NULL can be considered strict, but only at top level */
		NullTest   *expr = (NullTest *) node;

		if (top_level && expr->nulltesttype == IS_NOT_NULL && !expr->argisrow)
			result = find_nonnullable_rels_walker((Node *) expr->arg, false);
	}
	else if (IsA(node, BooleanTest))
	{
		/* Boolean tests that reject NULL are strict at top level */
		BooleanTest *expr = (BooleanTest *) node;

		if (top_level &&
			(expr->booltesttype == IS_TRUE ||
			 expr->booltesttype == IS_FALSE ||
			 expr->booltesttype == IS_NOT_UNKNOWN))
			result = find_nonnullable_rels_walker((Node *) expr->arg, false);
	}
	else if (IsA(node, PlaceHolderVar))
	{
		PlaceHolderVar *phv = (PlaceHolderVar *) node;

		/*
		 * If the contained expression forces any rels non-nullable, so does
		 * the PHV.
		 */
		result = find_nonnullable_rels_walker((Node *) phv->phexpr, top_level);

		/*
		 * If the PHV's syntactic scope is exactly one rel, it will be forced
		 * to be evaluated at that rel, and so it will behave like a Var of
		 * that rel: if the rel's entire output goes to null, so will the PHV.
		 * (If the syntactic scope is a join, we know that the PHV will go to
		 * null if the whole join does; but that is AND semantics while we
		 * need OR semantics for find_nonnullable_rels' result, so we can't do
		 * anything with the knowledge.)
		 */
		if (phv->phlevelsup == 0 &&
			bms_membership(phv->phrels) == BMS_SINGLETON)
			result = bms_add_members(result, phv->phrels);
	}
	return result;
}

/*
 * find_nonnullable_vars
 *		Determine which Vars are forced nonnullable by given clause.
 *
 * Returns a list of all level-zero Vars that are referenced in the clause in
 * such a way that the clause cannot possibly return TRUE if any of these Vars
 * is NULL.  (It is OK to err on the side of conservatism; hence the analysis
 * here is simplistic.)
 *
 * The semantics here are subtly different from contain_nonstrict_functions:
 * that function is concerned with NULL results from arbitrary expressions,
 * but here we assume that the input is a Boolean expression, and wish to
 * see if NULL inputs will provably cause a FALSE-or-NULL result.  We expect
 * the expression to have been AND/OR flattened and converted to implicit-AND
 * format.
 *
 * The result is a palloc'd List, but we have not copied the member Var nodes.
 * Also, we don't bother trying to eliminate duplicate entries.
 *
 * top_level is true while scanning top-level AND/OR structure; here, showing
 * the result is either FALSE or NULL is good enough.  top_level is false when
 * we have descended below a NOT or a strict function: now we must be able to
 * prove that the subexpression goes to NULL.
 *
 * We don't use expression_tree_walker here because we don't want to descend
 * through very many kinds of nodes; only the ones we can be sure are strict.
 */
List *
find_nonnullable_vars(Node *clause)
{
	return find_nonnullable_vars_walker(clause, true);
}

static List *
find_nonnullable_vars_walker(Node *node, bool top_level)
{
	List	   *result = NIL;
	ListCell   *l;

	if (node == NULL)
		return NIL;
	if (IsA(node, Var))
	{
		Var		   *var = (Var *) node;

		if (var->varlevelsup == 0)
			result = list_make1(var);
	}
	else if (IsA(node, List))
	{
		/*
		 * At top level, we are examining an implicit-AND list: if any of the
		 * arms produces FALSE-or-NULL then the result is FALSE-or-NULL. If
		 * not at top level, we are examining the arguments of a strict
		 * function: if any of them produce NULL then the result of the
		 * function must be NULL.  So in both cases, the set of nonnullable
		 * vars is the union of those found in the arms, and we pass down the
		 * top_level flag unmodified.
		 */
		foreach(l, (List *) node)
		{
			result = list_concat(result,
								 find_nonnullable_vars_walker(lfirst(l),
															  top_level));
		}
	}
	else if (IsA(node, FuncExpr))
	{
		FuncExpr   *expr = (FuncExpr *) node;

		if (func_strict(expr->funcid))
			result = find_nonnullable_vars_walker((Node *) expr->args, false);
	}
	else if (IsA(node, OpExpr))
	{
		OpExpr	   *expr = (OpExpr *) node;

		set_opfuncid(expr);
		if (func_strict(expr->opfuncid))
			result = find_nonnullable_vars_walker((Node *) expr->args, false);
	}
	else if (IsA(node, ScalarArrayOpExpr))
	{
		ScalarArrayOpExpr *expr = (ScalarArrayOpExpr *) node;

		if (is_strict_saop(expr, true))
			result = find_nonnullable_vars_walker((Node *) expr->args, false);
	}
	else if (IsA(node, BoolExpr))
	{
		BoolExpr   *expr = (BoolExpr *) node;

		switch (expr->boolop)
		{
			case AND_EXPR:
				/* At top level we can just recurse (to the List case) */
				if (top_level)
				{
					result = find_nonnullable_vars_walker((Node *) expr->args,
														  top_level);
					break;
				}

				/*
				 * Below top level, even if one arm produces NULL, the result
				 * could be FALSE (hence not NULL).  However, if *all* the
				 * arms produce NULL then the result is NULL, so we can take
				 * the intersection of the sets of nonnullable vars, just as
				 * for OR.  Fall through to share code.
				 */
				/* FALL THRU */
			case OR_EXPR:

				/*
				 * OR is strict if all of its arms are, so we can take the
				 * intersection of the sets of nonnullable vars for each arm.
				 * This works for both values of top_level.
				 */
				foreach(l, expr->args)
				{
					List	   *subresult;

					subresult = find_nonnullable_vars_walker(lfirst(l),
															 top_level);
					if (result == NIL)	/* first subresult? */
						result = subresult;
					else
						result = list_intersection(result, subresult);

					/*
					 * If the intersection is empty, we can stop looking. This
					 * also justifies the test for first-subresult above.
					 */
					if (result == NIL)
						break;
				}
				break;
			case NOT_EXPR:
				/* NOT will return null if its arg is null */
				result = find_nonnullable_vars_walker((Node *) expr->args,
													  false);
				break;
			default:
				elog(ERROR, "unrecognized boolop: %d", (int) expr->boolop);
				break;
		}
	}
	else if (IsA(node, RelabelType))
	{
		RelabelType *expr = (RelabelType *) node;

		result = find_nonnullable_vars_walker((Node *) expr->arg, top_level);
	}
	else if (IsA(node, CoerceViaIO))
	{
		/* not clear this is useful, but it can't hurt */
		CoerceViaIO *expr = (CoerceViaIO *) node;

		result = find_nonnullable_vars_walker((Node *) expr->arg, false);
	}
	else if (IsA(node, ArrayCoerceExpr))
	{
		/* ArrayCoerceExpr is strict at the array level; ignore elemexpr */
		ArrayCoerceExpr *expr = (ArrayCoerceExpr *) node;

		result = find_nonnullable_vars_walker((Node *) expr->arg, top_level);
	}
	else if (IsA(node, ConvertRowtypeExpr))
	{
		/* not clear this is useful, but it can't hurt */
		ConvertRowtypeExpr *expr = (ConvertRowtypeExpr *) node;

		result = find_nonnullable_vars_walker((Node *) expr->arg, top_level);
	}
	else if (IsA(node, CollateExpr))
	{
		CollateExpr *expr = (CollateExpr *) node;

		result = find_nonnullable_vars_walker((Node *) expr->arg, top_level);
	}
	else if (IsA(node, NullTest))
	{
		/* IS NOT NULL can be considered strict, but only at top level */
		NullTest   *expr = (NullTest *) node;

		if (top_level && expr->nulltesttype == IS_NOT_NULL && !expr->argisrow)
			result = find_nonnullable_vars_walker((Node *) expr->arg, false);
	}
	else if (IsA(node, BooleanTest))
	{
		/* Boolean tests that reject NULL are strict at top level */
		BooleanTest *expr = (BooleanTest *) node;

		if (top_level &&
			(expr->booltesttype == IS_TRUE ||
			 expr->booltesttype == IS_FALSE ||
			 expr->booltesttype == IS_NOT_UNKNOWN))
			result = find_nonnullable_vars_walker((Node *) expr->arg, false);
	}
	else if (IsA(node, PlaceHolderVar))
	{
		PlaceHolderVar *phv = (PlaceHolderVar *) node;

		result = find_nonnullable_vars_walker((Node *) phv->phexpr, top_level);
	}
	return result;
}

/*
 * find_forced_null_vars
 *		Determine which Vars must be NULL for the given clause to return TRUE.
 *
 * This is the complement of find_nonnullable_vars: find the level-zero Vars
 * that must be NULL for the clause to return TRUE.  (It is OK to err on the
 * side of conservatism; hence the analysis here is simplistic.  In fact,
 * we only detect simple "var IS NULL" tests at the top level.)
 *
 * The result is a palloc'd List, but we have not copied the member Var nodes.
 * Also, we don't bother trying to eliminate duplicate entries.
 */
List *
find_forced_null_vars(Node *node)
{
	List	   *result = NIL;
	Var		   *var;
	ListCell   *l;

	if (node == NULL)
		return NIL;
	/* Check single-clause cases using subroutine */
	var = find_forced_null_var(node);
	if (var)
	{
		result = list_make1(var);
	}
	/* Otherwise, handle AND-conditions */
	else if (IsA(node, List))
	{
		/*
		 * At top level, we are examining an implicit-AND list: if any of the
		 * arms produces FALSE-or-NULL then the result is FALSE-or-NULL.
		 */
		foreach(l, (List *) node)
		{
			result = list_concat(result,
								 find_forced_null_vars(lfirst(l)));
		}
	}
	else if (IsA(node, BoolExpr))
	{
		BoolExpr   *expr = (BoolExpr *) node;

		/*
		 * We don't bother considering the OR case, because it's fairly
		 * unlikely anyone would write "v1 IS NULL OR v1 IS NULL". Likewise,
		 * the NOT case isn't worth expending code on.
		 */
		if (expr->boolop == AND_EXPR)
		{
			/* At top level we can just recurse (to the List case) */
			result = find_forced_null_vars((Node *) expr->args);
		}
	}
	return result;
}

/*
 * find_forced_null_var
 *		Return the Var forced null by the given clause, or NULL if it's
 *		not an IS NULL-type clause.  For success, the clause must enforce
 *		*only* nullness of the particular Var, not any other conditions.
 *
 * This is just the single-clause case of find_forced_null_vars(), without
 * any allowance for AND conditions.  It's used by initsplan.c on individual
 * qual clauses.  The reason for not just applying find_forced_null_vars()
 * is that if an AND of an IS NULL clause with something else were to somehow
 * survive AND/OR flattening, initsplan.c might get fooled into discarding
 * the whole clause when only the IS NULL part of it had been proved redundant.
 */
Var *
find_forced_null_var(Node *node)
{
	if (node == NULL)
		return NULL;
	if (IsA(node, NullTest))
	{
		/* check for var IS NULL */
		NullTest   *expr = (NullTest *) node;

		if (expr->nulltesttype == IS_NULL && !expr->argisrow)
		{
			Var		   *var = (Var *) expr->arg;

			if (var && IsA(var, Var) &&
				var->varlevelsup == 0)
				return var;
		}
	}
	else if (IsA(node, BooleanTest))
	{
		/* var IS UNKNOWN is equivalent to var IS NULL */
		BooleanTest *expr = (BooleanTest *) node;

		if (expr->booltesttype == IS_UNKNOWN)
		{
			Var		   *var = (Var *) expr->arg;

			if (var && IsA(var, Var) &&
				var->varlevelsup == 0)
				return var;
		}
	}
	return NULL;
}

/*
 * Can we treat a ScalarArrayOpExpr as strict?
 *
 * If "falseOK" is true, then a "false" result can be considered strict,
 * else we need to guarantee an actual NULL result for NULL input.
 *
 * "foo op ALL array" is strict if the op is strict *and* we can prove
 * that the array input isn't an empty array.  We can check that
 * for the cases of an array constant and an ARRAY[] construct.
 *
 * "foo op ANY array" is strict in the falseOK sense if the op is strict.
 * If not falseOK, the test is the same as for "foo op ALL array".
 */
static bool
is_strict_saop(ScalarArrayOpExpr *expr, bool falseOK)
{
	Node	   *rightop;

	/* The contained operator must be strict. */
	set_sa_opfuncid(expr);
	if (!func_strict(expr->opfuncid))
		return false;
	/* If ANY and falseOK, that's all we need to check. */
	if (expr->useOr && falseOK)
		return true;
	/* Else, we have to see if the array is provably non-empty. */
	Assert(list_length(expr->args) == 2);
	rightop = (Node *) lsecond(expr->args);
	if (rightop && IsA(rightop, Const))
	{
		Datum		arraydatum = ((Const *) rightop)->constvalue;
		bool		arrayisnull = ((Const *) rightop)->constisnull;
		ArrayType  *arrayval;
		int			nitems;

		if (arrayisnull)
			return false;
		arrayval = DatumGetArrayTypeP(arraydatum);
		nitems = ArrayGetNItems(ARR_NDIM(arrayval), ARR_DIMS(arrayval));
		if (nitems > 0)
			return true;
	}
	else if (rightop && IsA(rightop, ArrayExpr))
	{
		ArrayExpr  *arrayexpr = (ArrayExpr *) rightop;

		if (arrayexpr->elements != NIL && !arrayexpr->multidims)
			return true;
	}
	return false;
}


/*****************************************************************************
 *		Check for "pseudo-constant" clauses
 *****************************************************************************/

/*
 * is_pseudo_constant_clause
 *	  Detect whether an expression is "pseudo constant", ie, it contains no
 *	  variables of the current query level and no uses of volatile functions.
 *	  Such an expr is not necessarily a true constant: it can still contain
 *	  Params and outer-level Vars, not to mention functions whose results
 *	  may vary from one statement to the next.  However, the expr's value
 *	  will be constant over any one scan of the current query, so it can be
 *	  used as, eg, an indexscan key.  (Actually, the condition for indexscan
 *	  keys is weaker than this; see is_pseudo_constant_for_index().)
 *
 * CAUTION: this function omits to test for one very important class of
 * not-constant expressions, namely aggregates (Aggrefs).  In current usage
 * this is only applied to WHERE clauses and so a check for Aggrefs would be
 * a waste of cycles; but be sure to also check contain_agg_clause() if you
 * want to know about pseudo-constness in other contexts.  The same goes
 * for window functions (WindowFuncs).
 */
bool
is_pseudo_constant_clause(Node *clause)
{
	/*
	 * We could implement this check in one recursive scan.  But since the
	 * check for volatile functions is both moderately expensive and unlikely
	 * to fail, it seems better to look for Vars first and only check for
	 * volatile functions if we find no Vars.
	 */
	if (!contain_var_clause(clause) &&
		!contain_volatile_functions(clause))
		return true;
	return false;
}

/*
 * is_pseudo_constant_clause_relids
 *	  Same as above, except caller already has available the var membership
 *	  of the expression; this lets us avoid the contain_var_clause() scan.
 */
bool
is_pseudo_constant_clause_relids(Node *clause, Relids relids)
{
	if (bms_is_empty(relids) &&
		!contain_volatile_functions(clause))
		return true;
	return false;
}


/*****************************************************************************
 *																			 *
 *		General clause-manipulating routines								 *
 *																			 *
 *****************************************************************************/

/*
 * NumRelids
 *		(formerly clause_relids)
 *
 * Returns the number of different relations referenced in 'clause'.
 */
int
NumRelids(PlannerInfo *root, Node *clause)
{
	Relids		varnos = pull_varnos(root, clause);
	int			result = bms_num_members(varnos);

	bms_free(varnos);
	return result;
}

/*
 * CommuteOpExpr: commute a binary operator clause
 *
 * XXX the clause is destructively modified!
 */
void
CommuteOpExpr(OpExpr *clause)
{
	Oid			opoid;
	Node	   *temp;

	/* Sanity checks: caller is at fault if these fail */
	if (!is_opclause(clause) ||
		list_length(clause->args) != 2)
		elog(ERROR, "cannot commute non-binary-operator clause");

	opoid = get_commutator(clause->opno);

	if (!OidIsValid(opoid))
		elog(ERROR, "could not find commutator for operator %u",
			 clause->opno);

	/*
	 * modify the clause in-place!
	 */
	clause->opno = opoid;
	clause->opfuncid = InvalidOid;
	/* opresulttype, opretset, opcollid, inputcollid need not change */

	temp = linitial(clause->args);
	linitial(clause->args) = lsecond(clause->args);
	lsecond(clause->args) = temp;
}

/*
 * Helper for eval_const_expressions: check that datatype of an attribute
 * is still what it was when the expression was parsed.  This is needed to
 * guard against improper simplification after ALTER COLUMN TYPE.  (XXX we
 * may well need to make similar checks elsewhere?)
 *
 * rowtypeid may come from a whole-row Var, and therefore it can be a domain
 * over composite, but for this purpose we only care about checking the type
 * of a contained field.
 */
static bool
rowtype_field_matches(Oid rowtypeid, int fieldnum,
					  Oid expectedtype, int32 expectedtypmod,
					  Oid expectedcollation)
{
	TupleDesc	tupdesc;
	Form_pg_attribute attr;

	/* No issue for RECORD, since there is no way to ALTER such a type */
	if (rowtypeid == RECORDOID)
		return true;
	tupdesc = lookup_rowtype_tupdesc_domain(rowtypeid, -1, false);
	if (fieldnum <= 0 || fieldnum > tupdesc->natts)
	{
		ReleaseTupleDesc(tupdesc);
		return false;
	}
	attr = TupleDescAttr(tupdesc, fieldnum - 1);
	if (attr->attisdropped ||
		attr->atttypid != expectedtype ||
		attr->atttypmod != expectedtypmod ||
		attr->attcollation != expectedcollation)
	{
		ReleaseTupleDesc(tupdesc);
		return false;
	}
	ReleaseTupleDesc(tupdesc);
	return true;
}


/*--------------------
 * eval_const_expressions
 *
 * Reduce any recognizably constant subexpressions of the given
 * expression tree, for example "2 + 2" => "4".  More interestingly,
 * we can reduce certain boolean expressions even when they contain
 * non-constant subexpressions: "x OR true" => "true" no matter what
 * the subexpression x is.  (XXX We assume that no such subexpression
 * will have important side-effects, which is not necessarily a good
 * assumption in the presence of user-defined functions; do we need a
 * pg_proc flag that prevents discarding the execution of a function?)
 *
 * We do understand that certain functions may deliver non-constant
 * results even with constant inputs, "nextval()" being the classic
 * example.  Functions that are not marked "immutable" in pg_proc
 * will not be pre-evaluated here, although we will reduce their
 * arguments as far as possible.
 *
 * Whenever a function is eliminated from the expression by means of
 * constant-expression evaluation or inlining, we add the function to
 * root->glob->invalItems.  This ensures the plan is known to depend on
 * such functions, even though they aren't referenced anymore.
 *
 * We assume that the tree has already been type-checked and contains
 * only operators and functions that are reasonable to try to execute.
 *
 * NOTE: "root" can be passed as NULL if the caller never wants to do any
 * Param substitutions nor receive info about inlined functions.
 *
 * NOTE: the planner assumes that this will always flatten nested AND and
 * OR clauses into N-argument form.  See comments in prepqual.c.
 *
 * NOTE: another critical effect is that any function calls that require
 * default arguments will be expanded, and named-argument calls will be
 * converted to positional notation.  The executor won't handle either.
 *--------------------
 */
Node *
eval_const_expressions(PlannerInfo *root, Node *node)
{
	eval_const_expressions_context context;

	if (root)
		context.boundParams = root->glob->boundParams;	/* bound Params */
	else
		context.boundParams = NULL;
	context.root = root;		/* for inlined-function dependencies */
	context.active_fns = NIL;	/* nothing being recursively simplified */
	context.case_val = NULL;	/* no CASE being examined */
	context.estimate = false;	/* safe transformations only */
	return eval_const_expressions_mutator(node, &context);
}

#define MIN_ARRAY_SIZE_FOR_HASHED_SAOP 9
/*--------------------
 * convert_saop_to_hashed_saop
 *
 * Recursively search 'node' for ScalarArrayOpExprs and fill in the hash
 * function for any ScalarArrayOpExpr that looks like it would be useful to
 * evaluate using a hash table rather than a linear search.
 *
 * We'll use a hash table if all of the following conditions are met:
 * 1. The 2nd argument of the array contain only Consts.
 * 2. useOr is true or there is a valid negator operator for the
 *	  ScalarArrayOpExpr's opno.
 * 3. There's valid hash function for both left and righthand operands and
 *	  these hash functions are the same.
 * 4. If the array contains enough elements for us to consider it to be
 *	  worthwhile using a hash table rather than a linear search.
 */
void
convert_saop_to_hashed_saop(Node *node)
{
	(void) convert_saop_to_hashed_saop_walker(node, NULL);
}

static bool
convert_saop_to_hashed_saop_walker(Node *node, void *context)
{
	if (node == NULL)
		return false;

	if (IsA(node, ScalarArrayOpExpr))
	{
		ScalarArrayOpExpr *saop = (ScalarArrayOpExpr *) node;
		Expr	   *arrayarg = (Expr *) lsecond(saop->args);
		Oid			lefthashfunc;
		Oid			righthashfunc;

		if (arrayarg && IsA(arrayarg, Const) &&
			!((Const *) arrayarg)->constisnull)
		{
			if (saop->useOr)
			{
				if (get_op_hash_functions(saop->opno, &lefthashfunc, &righthashfunc) &&
					lefthashfunc == righthashfunc)
				{
					Datum		arrdatum = ((Const *) arrayarg)->constvalue;
					ArrayType  *arr = (ArrayType *) DatumGetPointer(arrdatum);
					int			nitems;

					/*
					 * Only fill in the hash functions if the array looks
					 * large enough for it to be worth hashing instead of
					 * doing a linear search.
					 */
					nitems = ArrayGetNItems(ARR_NDIM(arr), ARR_DIMS(arr));

					if (nitems >= MIN_ARRAY_SIZE_FOR_HASHED_SAOP)
					{
						/* Looks good. Fill in the hash functions */
						saop->hashfuncid = lefthashfunc;
					}
					return true;
				}
			}
			else				/* !saop->useOr */
			{
				Oid			negator = get_negator(saop->opno);

				/*
				 * Check if this is a NOT IN using an operator whose negator
				 * is hashable.  If so we can still build a hash table and
				 * just ensure the lookup items are not in the hash table.
				 */
				if (OidIsValid(negator) &&
					get_op_hash_functions(negator, &lefthashfunc, &righthashfunc) &&
					lefthashfunc == righthashfunc)
				{
					Datum		arrdatum = ((Const *) arrayarg)->constvalue;
					ArrayType  *arr = (ArrayType *) DatumGetPointer(arrdatum);
					int			nitems;

					/*
					 * Only fill in the hash functions if the array looks
					 * large enough for it to be worth hashing instead of
					 * doing a linear search.
					 */
					nitems = ArrayGetNItems(ARR_NDIM(arr), ARR_DIMS(arr));

					if (nitems >= MIN_ARRAY_SIZE_FOR_HASHED_SAOP)
					{
						/* Looks good. Fill in the hash functions */
						saop->hashfuncid = lefthashfunc;

						/*
						 * Also set the negfuncid.  The executor will need
						 * that to perform hashtable lookups.
						 */
						saop->negfuncid = get_opcode(negator);
					}
					return true;
				}
			}
		}
	}

	return expression_tree_walker(node, convert_saop_to_hashed_saop_walker, NULL);
}


/*--------------------
 * estimate_expression_value
 *
 * This function attempts to estimate the value of an expression for
 * planning purposes.  It is in essence a more aggressive version of
 * eval_const_expressions(): we will perform constant reductions that are
 * not necessarily 100% safe, but are reasonable for estimation purposes.
 *
 * Currently the extra steps that are taken in this mode are:
 * 1. Substitute values for Params, where a bound Param value has been made
 *	  available by the caller of planner(), even if the Param isn't marked
 *	  constant.  This effectively means that we plan using the first supplied
 *	  value of the Param.
 * 2. Fold stable, as well as immutable, functions to constants.
 * 3. Reduce PlaceHolderVar nodes to their contained expressions.
 *--------------------
 */
Node *
estimate_expression_value(PlannerInfo *root, Node *node)
{
	eval_const_expressions_context context;

	context.boundParams = root->glob->boundParams;	/* bound Params */
	/* we do not need to mark the plan as depending on inlined functions */
	context.root = NULL;
	context.active_fns = NIL;	/* nothing being recursively simplified */
	context.case_val = NULL;	/* no CASE being examined */
	context.estimate = true;	/* unsafe transformations OK */
	return eval_const_expressions_mutator(node, &context);
}

/*
 * The generic case in eval_const_expressions_mutator is to recurse using
 * expression_tree_mutator, which will copy the given node unchanged but
 * const-simplify its arguments (if any) as far as possible.  If the node
 * itself does immutable processing, and each of its arguments were reduced
 * to a Const, we can then reduce it to a Const using evaluate_expr.  (Some
 * node types need more complicated logic; for example, a CASE expression
 * might be reducible to a constant even if not all its subtrees are.)
 */
#define ece_generic_processing(node) \
	expression_tree_mutator((Node *) (node), eval_const_expressions_mutator, \
							(void *) context)

/*
 * Check whether all arguments of the given node were reduced to Consts.
 * By going directly to expression_tree_walker, contain_non_const_walker
 * is not applied to the node itself, only to its children.
 */
#define ece_all_arguments_const(node) \
	(!expression_tree_walker((Node *) (node), contain_non_const_walker, NULL))

/* Generic macro for applying evaluate_expr */
#define ece_evaluate_expr(node) \
	((Node *) evaluate_expr((Expr *) (node), \
							exprType((Node *) (node)), \
							exprTypmod((Node *) (node)), \
							exprCollation((Node *) (node))))

/*
 * Recursive guts of eval_const_expressions/estimate_expression_value
 */
static Node *
eval_const_expressions_mutator(Node *node,
							   eval_const_expressions_context *context)
{
	if (node == NULL)
		return NULL;
	switch (nodeTag(node))
	{
		case T_Param:
			{
				Param	   *param = (Param *) node;
				ParamListInfo paramLI = context->boundParams;

				/* Look to see if we've been given a value for this Param */
				if (param->paramkind == PARAM_EXTERN &&
					paramLI != NULL &&
					param->paramid > 0 &&
					param->paramid <= paramLI->numParams)
				{
					ParamExternData *prm;
					ParamExternData prmdata;

					/*
					 * Give hook a chance in case parameter is dynamic.  Tell
					 * it that this fetch is speculative, so it should avoid
					 * erroring out if parameter is unavailable.
					 */
					if (paramLI->paramFetch != NULL)
						prm = paramLI->paramFetch(paramLI, param->paramid,
												  true, &prmdata);
					else
						prm = &paramLI->params[param->paramid - 1];

					/*
					 * We don't just check OidIsValid, but insist that the
					 * fetched type match the Param, just in case the hook did
					 * something unexpected.  No need to throw an error here
					 * though; leave that for runtime.
					 */
					if (OidIsValid(prm->ptype) &&
						prm->ptype == param->paramtype)
					{
						/* OK to substitute parameter value? */
						if (context->estimate ||
							(prm->pflags & PARAM_FLAG_CONST))
						{
							/*
							 * Return a Const representing the param value.
							 * Must copy pass-by-ref datatypes, since the
							 * Param might be in a memory context
							 * shorter-lived than our output plan should be.
							 */
							int16		typLen;
							bool		typByVal;
							Datum		pval;
							Const	   *con;

							get_typlenbyval(param->paramtype,
											&typLen, &typByVal);
							if (prm->isnull || typByVal)
								pval = prm->value;
							else
								pval = datumCopy(prm->value, typByVal, typLen);
							con = makeConst(param->paramtype,
											param->paramtypmod,
											param->paramcollid,
											(int) typLen,
											pval,
											prm->isnull,
											typByVal);
							con->location = param->location;
							return (Node *) con;
						}
					}
				}

				/*
				 * Not replaceable, so just copy the Param (no need to
				 * recurse)
				 */
				return (Node *) copyObject(param);
			}
		case T_WindowFunc:
			{
				WindowFunc *expr = (WindowFunc *) node;
				Oid			funcid = expr->winfnoid;
				List	   *args;
				Expr	   *aggfilter;
				HeapTuple	func_tuple;
				WindowFunc *newexpr;

				/*
				 * We can't really simplify a WindowFunc node, but we mustn't
				 * just fall through to the default processing, because we
				 * have to apply expand_function_arguments to its argument
				 * list.  That takes care of inserting default arguments and
				 * expanding named-argument notation.
				 */
				func_tuple = SearchSysCache1(PROCOID, ObjectIdGetDatum(funcid));
				if (!HeapTupleIsValid(func_tuple))
					elog(ERROR, "cache lookup failed for function %u", funcid);

				args = expand_function_arguments(expr->args,
												 false, expr->wintype,
												 func_tuple);

				ReleaseSysCache(func_tuple);

				/* Now, recursively simplify the args (which are a List) */
				args = (List *)
					expression_tree_mutator((Node *) args,
											eval_const_expressions_mutator,
											(void *) context);
				/* ... and the filter expression, which isn't */
				aggfilter = (Expr *)
					eval_const_expressions_mutator((Node *) expr->aggfilter,
												   context);

				/* And build the replacement WindowFunc node */
				newexpr = makeNode(WindowFunc);
				newexpr->winfnoid = expr->winfnoid;
				newexpr->wintype = expr->wintype;
				newexpr->wincollid = expr->wincollid;
				newexpr->inputcollid = expr->inputcollid;
				newexpr->args = args;
				newexpr->aggfilter = aggfilter;
				newexpr->winref = expr->winref;
				newexpr->winstar = expr->winstar;
				newexpr->winagg = expr->winagg;
				newexpr->location = expr->location;

				return (Node *) newexpr;
			}
		case T_FuncExpr:
			{
				FuncExpr   *expr = (FuncExpr *) node;
				List	   *args = expr->args;
				Expr	   *simple;
				FuncExpr   *newexpr;

				/*
				 * Code for op/func reduction is pretty bulky, so split it out
				 * as a separate function.  Note: exprTypmod normally returns
				 * -1 for a FuncExpr, but not when the node is recognizably a
				 * length coercion; we want to preserve the typmod in the
				 * eventual Const if so.
				 */
				simple = simplify_function(expr->funcid,
										   expr->funcresulttype,
										   exprTypmod(node),
										   expr->funccollid,
										   expr->inputcollid,
										   &args,
										   expr->funcvariadic,
										   true,
										   true,
										   context);
				if (simple)		/* successfully simplified it */
					return (Node *) simple;

				/*
				 * The expression cannot be simplified any further, so build
				 * and return a replacement FuncExpr node using the
				 * possibly-simplified arguments.  Note that we have also
				 * converted the argument list to positional notation.
				 */
				newexpr = makeNode(FuncExpr);
				newexpr->funcid = expr->funcid;
				newexpr->funcresulttype = expr->funcresulttype;
				newexpr->funcretset = expr->funcretset;
				newexpr->funcvariadic = expr->funcvariadic;
				newexpr->funcformat = expr->funcformat;
				newexpr->funccollid = expr->funccollid;
				newexpr->inputcollid = expr->inputcollid;
				newexpr->args = args;
				newexpr->location = expr->location;
				return (Node *) newexpr;
			}
		case T_OpExpr:
			{
				OpExpr	   *expr = (OpExpr *) node;
				List	   *args = expr->args;
				Expr	   *simple;
				OpExpr	   *newexpr;

				/*
				 * Need to get OID of underlying function.  Okay to scribble
				 * on input to this extent.
				 */
				set_opfuncid(expr);

				/*
				 * Code for op/func reduction is pretty bulky, so split it out
				 * as a separate function.
				 */
				simple = simplify_function(expr->opfuncid,
										   expr->opresulttype, -1,
										   expr->opcollid,
										   expr->inputcollid,
										   &args,
										   false,
										   true,
										   true,
										   context);
				if (simple)		/* successfully simplified it */
					return (Node *) simple;

				/*
				 * If the operator is boolean equality or inequality, we know
				 * how to simplify cases involving one constant and one
				 * non-constant argument.
				 */
				if (expr->opno == BooleanEqualOperator ||
					expr->opno == BooleanNotEqualOperator)
				{
					simple = (Expr *) simplify_boolean_equality(expr->opno,
																args);
					if (simple) /* successfully simplified it */
						return (Node *) simple;
				}

				/*
				 * The expression cannot be simplified any further, so build
				 * and return a replacement OpExpr node using the
				 * possibly-simplified arguments.
				 */
				newexpr = makeNode(OpExpr);
				newexpr->opno = expr->opno;
				newexpr->opfuncid = expr->opfuncid;
				newexpr->opresulttype = expr->opresulttype;
				newexpr->opretset = expr->opretset;
				newexpr->opcollid = expr->opcollid;
				newexpr->inputcollid = expr->inputcollid;
				newexpr->args = args;
				newexpr->location = expr->location;
				return (Node *) newexpr;
			}
		case T_DistinctExpr:
			{
				DistinctExpr *expr = (DistinctExpr *) node;
				List	   *args;
				ListCell   *arg;
				bool		has_null_input = false;
				bool		all_null_input = true;
				bool		has_nonconst_input = false;
				Expr	   *simple;
				DistinctExpr *newexpr;

				/*
				 * Reduce constants in the DistinctExpr's arguments.  We know
				 * args is either NIL or a List node, so we can call
				 * expression_tree_mutator directly rather than recursing to
				 * self.
				 */
				args = (List *) expression_tree_mutator((Node *) expr->args,
														eval_const_expressions_mutator,
														(void *) context);

				/*
				 * We must do our own check for NULLs because DistinctExpr has
				 * different results for NULL input than the underlying
				 * operator does.
				 */
				foreach(arg, args)
				{
					if (IsA(lfirst(arg), Const))
					{
						has_null_input |= ((Const *) lfirst(arg))->constisnull;
						all_null_input &= ((Const *) lfirst(arg))->constisnull;
					}
					else
						has_nonconst_input = true;
				}

				/* all constants? then can optimize this out */
				if (!has_nonconst_input)
				{
					/* all nulls? then not distinct */
					if (all_null_input)
						return makeBoolConst(false, false);

					/* one null? then distinct */
					if (has_null_input)
						return makeBoolConst(true, false);

					/* otherwise try to evaluate the '=' operator */
					/* (NOT okay to try to inline it, though!) */

					/*
					 * Need to get OID of underlying function.  Okay to
					 * scribble on input to this extent.
					 */
					set_opfuncid((OpExpr *) expr);	/* rely on struct
													 * equivalence */

					/*
					 * Code for op/func reduction is pretty bulky, so split it
					 * out as a separate function.
					 */
					simple = simplify_function(expr->opfuncid,
											   expr->opresulttype, -1,
											   expr->opcollid,
											   expr->inputcollid,
											   &args,
											   false,
											   false,
											   false,
											   context);
					if (simple) /* successfully simplified it */
					{
						/*
						 * Since the underlying operator is "=", must negate
						 * its result
						 */
						Const	   *csimple = castNode(Const, simple);

						csimple->constvalue =
							BoolGetDatum(!DatumGetBool(csimple->constvalue));
						return (Node *) csimple;
					}
				}

				/*
				 * The expression cannot be simplified any further, so build
				 * and return a replacement DistinctExpr node using the
				 * possibly-simplified arguments.
				 */
				newexpr = makeNode(DistinctExpr);
				newexpr->opno = expr->opno;
				newexpr->opfuncid = expr->opfuncid;
				newexpr->opresulttype = expr->opresulttype;
				newexpr->opretset = expr->opretset;
				newexpr->opcollid = expr->opcollid;
				newexpr->inputcollid = expr->inputcollid;
				newexpr->args = args;
				newexpr->location = expr->location;
				return (Node *) newexpr;
			}
		case T_NullIfExpr:
			{
				NullIfExpr *expr;
				ListCell   *arg;
				bool		has_nonconst_input = false;

				/* Copy the node and const-simplify its arguments */
				expr = (NullIfExpr *) ece_generic_processing(node);

				/* If either argument is NULL they can't be equal */
				foreach(arg, expr->args)
				{
					if (!IsA(lfirst(arg), Const))
						has_nonconst_input = true;
					else if (((Const *) lfirst(arg))->constisnull)
						return (Node *) linitial(expr->args);
				}

				/*
				 * Need to get OID of underlying function before checking if
				 * the function is OK to evaluate.
				 */
				set_opfuncid((OpExpr *) expr);

				if (!has_nonconst_input &&
					ece_function_is_safe(expr->opfuncid, context))
					return ece_evaluate_expr(expr);

				return (Node *) expr;
			}
		case T_ScalarArrayOpExpr:
			{
				ScalarArrayOpExpr *saop;

				/* Copy the node and const-simplify its arguments */
				saop = (ScalarArrayOpExpr *) ece_generic_processing(node);

				/* Make sure we know underlying function */
				set_sa_opfuncid(saop);

				/*
				 * If all arguments are Consts, and it's a safe function, we
				 * can fold to a constant
				 */
				if (ece_all_arguments_const(saop) &&
					ece_function_is_safe(saop->opfuncid, context))
					return ece_evaluate_expr(saop);
				return (Node *) saop;
			}
		case T_BoolExpr:
			{
				BoolExpr   *expr = (BoolExpr *) node;

				switch (expr->boolop)
				{
					case OR_EXPR:
						{
							List	   *newargs;
							bool		haveNull = false;
							bool		forceTrue = false;

							newargs = simplify_or_arguments(expr->args,
															context,
															&haveNull,
															&forceTrue);
							if (forceTrue)
								return makeBoolConst(true, false);
							if (haveNull)
								newargs = lappend(newargs,
												  makeBoolConst(false, true));
							/* If all the inputs are FALSE, result is FALSE */
							if (newargs == NIL)
								return makeBoolConst(false, false);

							/*
							 * If only one nonconst-or-NULL input, it's the
							 * result
							 */
							if (list_length(newargs) == 1)
								return (Node *) linitial(newargs);
							/* Else we still need an OR node */
							return (Node *) make_orclause(newargs);
						}
					case AND_EXPR:
						{
							List	   *newargs;
							bool		haveNull = false;
							bool		forceFalse = false;

							newargs = simplify_and_arguments(expr->args,
															 context,
															 &haveNull,
															 &forceFalse);
							if (forceFalse)
								return makeBoolConst(false, false);
							if (haveNull)
								newargs = lappend(newargs,
												  makeBoolConst(false, true));
							/* If all the inputs are TRUE, result is TRUE */
							if (newargs == NIL)
								return makeBoolConst(true, false);

							/*
							 * If only one nonconst-or-NULL input, it's the
							 * result
							 */
							if (list_length(newargs) == 1)
								return (Node *) linitial(newargs);
							/* Else we still need an AND node */
							return (Node *) make_andclause(newargs);
						}
					case NOT_EXPR:
						{
							Node	   *arg;

							Assert(list_length(expr->args) == 1);
							arg = eval_const_expressions_mutator(linitial(expr->args),
																 context);

							/*
							 * Use negate_clause() to see if we can simplify
							 * away the NOT.
							 */
							return negate_clause(arg);
						}
					default:
						elog(ERROR, "unrecognized boolop: %d",
							 (int) expr->boolop);
						break;
				}
				break;
			}
		case T_SubPlan:
		case T_AlternativeSubPlan:

			/*
			 * Return a SubPlan unchanged --- too late to do anything with it.
			 *
			 * XXX should we ereport() here instead?  Probably this routine
			 * should never be invoked after SubPlan creation.
			 */
			return node;
		case T_RelabelType:
			{
				RelabelType *relabel = (RelabelType *) node;
				Node	   *arg;

				/* Simplify the input ... */
				arg = eval_const_expressions_mutator((Node *) relabel->arg,
													 context);
				/* ... and attach a new RelabelType node, if needed */
				return applyRelabelType(arg,
										relabel->resulttype,
										relabel->resulttypmod,
										relabel->resultcollid,
										relabel->relabelformat,
										relabel->location,
										true);
			}
		case T_CoerceViaIO:
			{
				CoerceViaIO *expr = (CoerceViaIO *) node;
				List	   *args;
				Oid			outfunc;
				bool		outtypisvarlena;
				Oid			infunc;
				Oid			intypioparam;
				Expr	   *simple;
				CoerceViaIO *newexpr;

				/* Make a List so we can use simplify_function */
				args = list_make1(expr->arg);

				/*
				 * CoerceViaIO represents calling the source type's output
				 * function then the result type's input function.  So, try to
				 * simplify it as though it were a stack of two such function
				 * calls.  First we need to know what the functions are.
				 *
				 * Note that the coercion functions are assumed not to care
				 * about input collation, so we just pass InvalidOid for that.
				 */
				getTypeOutputInfo(exprType((Node *) expr->arg),
								  &outfunc, &outtypisvarlena);
				getTypeInputInfo(expr->resulttype,
								 &infunc, &intypioparam);

				simple = simplify_function(outfunc,
										   CSTRINGOID, -1,
										   InvalidOid,
										   InvalidOid,
										   &args,
										   false,
										   true,
										   true,
										   context);
				if (simple)		/* successfully simplified output fn */
				{
					/*
					 * Input functions may want 1 to 3 arguments.  We always
					 * supply all three, trusting that nothing downstream will
					 * complain.
					 */
					args = list_make3(simple,
									  makeConst(OIDOID,
												-1,
												InvalidOid,
												sizeof(Oid),
												ObjectIdGetDatum(intypioparam),
												false,
												true),
									  makeConst(INT4OID,
												-1,
												InvalidOid,
												sizeof(int32),
												Int32GetDatum(-1),
												false,
												true));

					simple = simplify_function(infunc,
											   expr->resulttype, -1,
											   expr->resultcollid,
											   InvalidOid,
											   &args,
											   false,
											   false,
											   true,
											   context);
					if (simple) /* successfully simplified input fn */
						return (Node *) simple;
				}

				/*
				 * The expression cannot be simplified any further, so build
				 * and return a replacement CoerceViaIO node using the
				 * possibly-simplified argument.
				 */
				newexpr = makeNode(CoerceViaIO);
				newexpr->arg = (Expr *) linitial(args);
				newexpr->resulttype = expr->resulttype;
				newexpr->resultcollid = expr->resultcollid;
				newexpr->coerceformat = expr->coerceformat;
				newexpr->location = expr->location;
				return (Node *) newexpr;
			}
		case T_ArrayCoerceExpr:
			{
				ArrayCoerceExpr *ac = makeNode(ArrayCoerceExpr);
				Node	   *save_case_val;

				/*
				 * Copy the node and const-simplify its arguments.  We can't
				 * use ece_generic_processing() here because we need to mess
				 * with case_val only while processing the elemexpr.
				 */
				memcpy(ac, node, sizeof(ArrayCoerceExpr));
				ac->arg = (Expr *)
					eval_const_expressions_mutator((Node *) ac->arg,
												   context);

				/*
				 * Set up for the CaseTestExpr node contained in the elemexpr.
				 * We must prevent it from absorbing any outer CASE value.
				 */
				save_case_val = context->case_val;
				context->case_val = NULL;

				ac->elemexpr = (Expr *)
					eval_const_expressions_mutator((Node *) ac->elemexpr,
												   context);

				context->case_val = save_case_val;

				/*
				 * If constant argument and the per-element expression is
				 * immutable, we can simplify the whole thing to a constant.
				 * Exception: although contain_mutable_functions considers
				 * CoerceToDomain immutable for historical reasons, let's not
				 * do so here; this ensures coercion to an array-over-domain
				 * does not apply the domain's constraints until runtime.
				 */
				if (ac->arg && IsA(ac->arg, Const) &&
					ac->elemexpr && !IsA(ac->elemexpr, CoerceToDomain) &&
					!contain_mutable_functions((Node *) ac->elemexpr))
					return ece_evaluate_expr(ac);

				return (Node *) ac;
			}
		case T_CollateExpr:
			{
				/*
				 * We replace CollateExpr with RelabelType, so as to improve
				 * uniformity of expression representation and thus simplify
				 * comparison of expressions.  Hence this looks very nearly
				 * the same as the RelabelType case, and we can apply the same
				 * optimizations to avoid unnecessary RelabelTypes.
				 */
				CollateExpr *collate = (CollateExpr *) node;
				Node	   *arg;

				/* Simplify the input ... */
				arg = eval_const_expressions_mutator((Node *) collate->arg,
													 context);
				/* ... and attach a new RelabelType node, if needed */
				return applyRelabelType(arg,
										exprType(arg),
										exprTypmod(arg),
										collate->collOid,
										COERCE_IMPLICIT_CAST,
										collate->location,
										true);
			}
		case T_CaseExpr:
			{
				/*----------
				 * CASE expressions can be simplified if there are constant
				 * condition clauses:
				 *		FALSE (or NULL): drop the alternative
				 *		TRUE: drop all remaining alternatives
				 * If the first non-FALSE alternative is a constant TRUE,
				 * we can simplify the entire CASE to that alternative's
				 * expression.  If there are no non-FALSE alternatives,
				 * we simplify the entire CASE to the default result (ELSE).
				 *
				 * If we have a simple-form CASE with constant test
				 * expression, we substitute the constant value for contained
				 * CaseTestExpr placeholder nodes, so that we have the
				 * opportunity to reduce constant test conditions.  For
				 * example this allows
				 *		CASE 0 WHEN 0 THEN 1 ELSE 1/0 END
				 * to reduce to 1 rather than drawing a divide-by-0 error.
				 * Note that when the test expression is constant, we don't
				 * have to include it in the resulting CASE; for example
				 *		CASE 0 WHEN x THEN y ELSE z END
				 * is transformed by the parser to
				 *		CASE 0 WHEN CaseTestExpr = x THEN y ELSE z END
				 * which we can simplify to
				 *		CASE WHEN 0 = x THEN y ELSE z END
				 * It is not necessary for the executor to evaluate the "arg"
				 * expression when executing the CASE, since any contained
				 * CaseTestExprs that might have referred to it will have been
				 * replaced by the constant.
				 *----------
				 */
				CaseExpr   *caseexpr = (CaseExpr *) node;
				CaseExpr   *newcase;
				Node	   *save_case_val;
				Node	   *newarg;
				List	   *newargs;
				bool		const_true_cond;
				Node	   *defresult = NULL;
				ListCell   *arg;

				/* Simplify the test expression, if any */
				newarg = eval_const_expressions_mutator((Node *) caseexpr->arg,
														context);

				/* Set up for contained CaseTestExpr nodes */
				save_case_val = context->case_val;
				if (newarg && IsA(newarg, Const))
				{
					context->case_val = newarg;
					newarg = NULL;	/* not needed anymore, see above */
				}
				else
					context->case_val = NULL;

				/* Simplify the WHEN clauses */
				newargs = NIL;
				const_true_cond = false;
				foreach(arg, caseexpr->args)
				{
					CaseWhen   *oldcasewhen = lfirst_node(CaseWhen, arg);
					Node	   *casecond;
					Node	   *caseresult;

					/* Simplify this alternative's test condition */
					casecond = eval_const_expressions_mutator((Node *) oldcasewhen->expr,
															  context);

					/*
					 * If the test condition is constant FALSE (or NULL), then
					 * drop this WHEN clause completely, without processing
					 * the result.
					 */
					if (casecond && IsA(casecond, Const))
					{
						Const	   *const_input = (Const *) casecond;

						if (const_input->constisnull ||
							!DatumGetBool(const_input->constvalue))
							continue;	/* drop alternative with FALSE cond */
						/* Else it's constant TRUE */
						const_true_cond = true;
					}

					/* Simplify this alternative's result value */
					caseresult = eval_const_expressions_mutator((Node *) oldcasewhen->result,
																context);

					/* If non-constant test condition, emit a new WHEN node */
					if (!const_true_cond)
					{
						CaseWhen   *newcasewhen = makeNode(CaseWhen);

						newcasewhen->expr = (Expr *) casecond;
						newcasewhen->result = (Expr *) caseresult;
						newcasewhen->location = oldcasewhen->location;
						newargs = lappend(newargs, newcasewhen);
						continue;
					}

					/*
					 * Found a TRUE condition, so none of the remaining
					 * alternatives can be reached.  We treat the result as
					 * the default result.
					 */
					defresult = caseresult;
					break;
				}

				/* Simplify the default result, unless we replaced it above */
				if (!const_true_cond)
					defresult = eval_const_expressions_mutator((Node *) caseexpr->defresult,
															   context);

				context->case_val = save_case_val;

				/*
				 * If no non-FALSE alternatives, CASE reduces to the default
				 * result
				 */
				if (newargs == NIL)
					return defresult;
				/* Otherwise we need a new CASE node */
				newcase = makeNode(CaseExpr);
				newcase->casetype = caseexpr->casetype;
				newcase->casecollid = caseexpr->casecollid;
				newcase->arg = (Expr *) newarg;
				newcase->args = newargs;
				newcase->defresult = (Expr *) defresult;
				newcase->location = caseexpr->location;
				return (Node *) newcase;
			}
		case T_CaseTestExpr:
			{
				/*
				 * If we know a constant test value for the current CASE
				 * construct, substitute it for the placeholder.  Else just
				 * return the placeholder as-is.
				 */
				if (context->case_val)
					return copyObject(context->case_val);
				else
					return copyObject(node);
			}
		case T_SubscriptingRef:
		case T_ArrayExpr:
		case T_RowExpr:
		case T_MinMaxExpr:
			{
				/*
				 * Generic handling for node types whose own processing is
				 * known to be immutable, and for which we need no smarts
				 * beyond "simplify if all inputs are constants".
				 *
				 * Treating SubscriptingRef this way assumes that subscripting
				 * fetch and assignment are both immutable.  This constrains
				 * type-specific subscripting implementations; maybe we should
				 * relax it someday.
				 *
				 * Treating MinMaxExpr this way amounts to assuming that the
				 * btree comparison function it calls is immutable; see the
				 * reasoning in contain_mutable_functions_walker.
				 */

				/* Copy the node and const-simplify its arguments */
				node = ece_generic_processing(node);
				/* If all arguments are Consts, we can fold to a constant */
				if (ece_all_arguments_const(node))
					return ece_evaluate_expr(node);
				return node;
			}
		case T_CoalesceExpr:
			{
				CoalesceExpr *coalesceexpr = (CoalesceExpr *) node;
				CoalesceExpr *newcoalesce;
				List	   *newargs;
				ListCell   *arg;

				newargs = NIL;
				foreach(arg, coalesceexpr->args)
				{
					Node	   *e;

					e = eval_const_expressions_mutator((Node *) lfirst(arg),
													   context);

					/*
					 * We can remove null constants from the list. For a
					 * non-null constant, if it has not been preceded by any
					 * other non-null-constant expressions then it is the
					 * result. Otherwise, it's the next argument, but we can
					 * drop following arguments since they will never be
					 * reached.
					 */
					if (IsA(e, Const))
					{
						if (((Const *) e)->constisnull)
							continue;	/* drop null constant */
						if (newargs == NIL)
							return e;	/* first expr */
						newargs = lappend(newargs, e);
						break;
					}
					newargs = lappend(newargs, e);
				}

				/*
				 * If all the arguments were constant null, the result is just
				 * null
				 */
				if (newargs == NIL)
					return (Node *) makeNullConst(coalesceexpr->coalescetype,
												  -1,
												  coalesceexpr->coalescecollid);

				newcoalesce = makeNode(CoalesceExpr);
				newcoalesce->coalescetype = coalesceexpr->coalescetype;
				newcoalesce->coalescecollid = coalesceexpr->coalescecollid;
				newcoalesce->args = newargs;
				newcoalesce->location = coalesceexpr->location;
				return (Node *) newcoalesce;
			}
		case T_SQLValueFunction:
			{
				/*
				 * All variants of SQLValueFunction are stable, so if we are
				 * estimating the expression's value, we should evaluate the
				 * current function value.  Otherwise just copy.
				 */
				SQLValueFunction *svf = (SQLValueFunction *) node;

				if (context->estimate)
					return (Node *) evaluate_expr((Expr *) svf,
												  svf->type,
												  svf->typmod,
												  InvalidOid);
				else
					return copyObject((Node *) svf);
			}
		case T_FieldSelect:
			{
				/*
				 * We can optimize field selection from a whole-row Var into a
				 * simple Var.  (This case won't be generated directly by the
				 * parser, because ParseComplexProjection short-circuits it.
				 * But it can arise while simplifying functions.)  Also, we
				 * can optimize field selection from a RowExpr construct, or
				 * of course from a constant.
				 *
				 * However, replacing a whole-row Var in this way has a
				 * pitfall: if we've already built the rel targetlist for the
				 * source relation, then the whole-row Var is scheduled to be
				 * produced by the relation scan, but the simple Var probably
				 * isn't, which will lead to a failure in setrefs.c.  This is
				 * not a problem when handling simple single-level queries, in
				 * which expression simplification always happens first.  It
				 * is a risk for lateral references from subqueries, though.
				 * To avoid such failures, don't optimize uplevel references.
				 *
				 * We must also check that the declared type of the field is
				 * still the same as when the FieldSelect was created --- this
				 * can change if someone did ALTER COLUMN TYPE on the rowtype.
				 * If it isn't, we skip the optimization; the case will
				 * probably fail at runtime, but that's not our problem here.
				 */
				FieldSelect *fselect = (FieldSelect *) node;
				FieldSelect *newfselect;
				Node	   *arg;

				arg = eval_const_expressions_mutator((Node *) fselect->arg,
													 context);
				if (arg && IsA(arg, Var) &&
					((Var *) arg)->varattno == InvalidAttrNumber &&
					((Var *) arg)->varlevelsup == 0)
				{
					if (rowtype_field_matches(((Var *) arg)->vartype,
											  fselect->fieldnum,
											  fselect->resulttype,
											  fselect->resulttypmod,
											  fselect->resultcollid))
						return (Node *) makeVar(((Var *) arg)->varno,
												fselect->fieldnum,
												fselect->resulttype,
												fselect->resulttypmod,
												fselect->resultcollid,
												((Var *) arg)->varlevelsup);
				}
				if (arg && IsA(arg, RowExpr))
				{
					RowExpr    *rowexpr = (RowExpr *) arg;

					if (fselect->fieldnum > 0 &&
						fselect->fieldnum <= list_length(rowexpr->args))
					{
						Node	   *fld = (Node *) list_nth(rowexpr->args,
															fselect->fieldnum - 1);

						if (rowtype_field_matches(rowexpr->row_typeid,
												  fselect->fieldnum,
												  fselect->resulttype,
												  fselect->resulttypmod,
												  fselect->resultcollid) &&
							fselect->resulttype == exprType(fld) &&
							fselect->resulttypmod == exprTypmod(fld) &&
							fselect->resultcollid == exprCollation(fld))
							return fld;
					}
				}
				newfselect = makeNode(FieldSelect);
				newfselect->arg = (Expr *) arg;
				newfselect->fieldnum = fselect->fieldnum;
				newfselect->resulttype = fselect->resulttype;
				newfselect->resulttypmod = fselect->resulttypmod;
				newfselect->resultcollid = fselect->resultcollid;
				if (arg && IsA(arg, Const))
				{
					Const	   *con = (Const *) arg;

					if (rowtype_field_matches(con->consttype,
											  newfselect->fieldnum,
											  newfselect->resulttype,
											  newfselect->resulttypmod,
											  newfselect->resultcollid))
						return ece_evaluate_expr(newfselect);
				}
				return (Node *) newfselect;
			}
		case T_NullTest:
			{
				NullTest   *ntest = (NullTest *) node;
				NullTest   *newntest;
				Node	   *arg;

				arg = eval_const_expressions_mutator((Node *) ntest->arg,
													 context);
				if (ntest->argisrow && arg && IsA(arg, RowExpr))
				{
					/*
					 * We break ROW(...) IS [NOT] NULL into separate tests on
					 * its component fields.  This form is usually more
					 * efficient to evaluate, as well as being more amenable
					 * to optimization.
					 */
					RowExpr    *rarg = (RowExpr *) arg;
					List	   *newargs = NIL;
					ListCell   *l;

					foreach(l, rarg->args)
					{
						Node	   *relem = (Node *) lfirst(l);

						/*
						 * A constant field refutes the whole NullTest if it's
						 * of the wrong nullness; else we can discard it.
						 */
						if (relem && IsA(relem, Const))
						{
							Const	   *carg = (Const *) relem;

							if (carg->constisnull ?
								(ntest->nulltesttype == IS_NOT_NULL) :
								(ntest->nulltesttype == IS_NULL))
								return makeBoolConst(false, false);
							continue;
						}

						/*
						 * Else, make a scalar (argisrow == false) NullTest
						 * for this field.  Scalar semantics are required
						 * because IS [NOT] NULL doesn't recurse; see comments
						 * in ExecEvalRowNullInt().
						 */
						newntest = makeNode(NullTest);
						newntest->arg = (Expr *) relem;
						newntest->nulltesttype = ntest->nulltesttype;
						newntest->argisrow = false;
						newntest->location = ntest->location;
						newargs = lappend(newargs, newntest);
					}
					/* If all the inputs were constants, result is TRUE */
					if (newargs == NIL)
						return makeBoolConst(true, false);
					/* If only one nonconst input, it's the result */
					if (list_length(newargs) == 1)
						return (Node *) linitial(newargs);
					/* Else we need an AND node */
					return (Node *) make_andclause(newargs);
				}
				if (!ntest->argisrow && arg && IsA(arg, Const))
				{
					Const	   *carg = (Const *) arg;
					bool		result;

					switch (ntest->nulltesttype)
					{
						case IS_NULL:
							result = carg->constisnull;
							break;
						case IS_NOT_NULL:
							result = !carg->constisnull;
							break;
						default:
							elog(ERROR, "unrecognized nulltesttype: %d",
								 (int) ntest->nulltesttype);
							result = false; /* keep compiler quiet */
							break;
					}

					return makeBoolConst(result, false);
				}

				newntest = makeNode(NullTest);
				newntest->arg = (Expr *) arg;
				newntest->nulltesttype = ntest->nulltesttype;
				newntest->argisrow = ntest->argisrow;
				newntest->location = ntest->location;
				return (Node *) newntest;
			}
		case T_BooleanTest:
			{
				/*
				 * This case could be folded into the generic handling used
				 * for ArrayExpr etc.  But because the simplification logic is
				 * so trivial, applying evaluate_expr() to perform it would be
				 * a heavy overhead.  BooleanTest is probably common enough to
				 * justify keeping this bespoke implementation.
				 */
				BooleanTest *btest = (BooleanTest *) node;
				BooleanTest *newbtest;
				Node	   *arg;

				arg = eval_const_expressions_mutator((Node *) btest->arg,
													 context);
				if (arg && IsA(arg, Const))
				{
					Const	   *carg = (Const *) arg;
					bool		result;

					switch (btest->booltesttype)
					{
						case IS_TRUE:
							result = (!carg->constisnull &&
									  DatumGetBool(carg->constvalue));
							break;
						case IS_NOT_TRUE:
							result = (carg->constisnull ||
									  !DatumGetBool(carg->constvalue));
							break;
						case IS_FALSE:
							result = (!carg->constisnull &&
									  !DatumGetBool(carg->constvalue));
							break;
						case IS_NOT_FALSE:
							result = (carg->constisnull ||
									  DatumGetBool(carg->constvalue));
							break;
						case IS_UNKNOWN:
							result = carg->constisnull;
							break;
						case IS_NOT_UNKNOWN:
							result = !carg->constisnull;
							break;
						default:
							elog(ERROR, "unrecognized booltesttype: %d",
								 (int) btest->booltesttype);
							result = false; /* keep compiler quiet */
							break;
					}

					return makeBoolConst(result, false);
				}

				newbtest = makeNode(BooleanTest);
				newbtest->arg = (Expr *) arg;
				newbtest->booltesttype = btest->booltesttype;
				newbtest->location = btest->location;
				return (Node *) newbtest;
			}
		case T_CoerceToDomain:
			{
				/*
				 * If the domain currently has no constraints, we replace the
				 * CoerceToDomain node with a simple RelabelType, which is
				 * both far faster to execute and more amenable to later
				 * optimization.  We must then mark the plan as needing to be
				 * rebuilt if the domain's constraints change.
				 *
				 * Also, in estimation mode, always replace CoerceToDomain
				 * nodes, effectively assuming that the coercion will succeed.
				 */
				CoerceToDomain *cdomain = (CoerceToDomain *) node;
				CoerceToDomain *newcdomain;
				Node	   *arg;

				arg = eval_const_expressions_mutator((Node *) cdomain->arg,
													 context);
				if (context->estimate ||
					!DomainHasConstraints(cdomain->resulttype))
				{
					/* Record dependency, if this isn't estimation mode */
					if (context->root && !context->estimate)
						record_plan_type_dependency(context->root,
													cdomain->resulttype);

					/* Generate RelabelType to substitute for CoerceToDomain */
					return applyRelabelType(arg,
											cdomain->resulttype,
											cdomain->resulttypmod,
											cdomain->resultcollid,
											cdomain->coercionformat,
											cdomain->location,
											true);
				}

				newcdomain = makeNode(CoerceToDomain);
				newcdomain->arg = (Expr *) arg;
				newcdomain->resulttype = cdomain->resulttype;
				newcdomain->resulttypmod = cdomain->resulttypmod;
				newcdomain->resultcollid = cdomain->resultcollid;
				newcdomain->coercionformat = cdomain->coercionformat;
				newcdomain->location = cdomain->location;
				return (Node *) newcdomain;
			}
		case T_PlaceHolderVar:

			/*
			 * In estimation mode, just strip the PlaceHolderVar node
			 * altogether; this amounts to estimating that the contained value
			 * won't be forced to null by an outer join.  In regular mode we
			 * just use the default behavior (ie, simplify the expression but
			 * leave the PlaceHolderVar node intact).
			 */
			if (context->estimate)
			{
				PlaceHolderVar *phv = (PlaceHolderVar *) node;

				return eval_const_expressions_mutator((Node *) phv->phexpr,
													  context);
			}
			break;
		case T_ConvertRowtypeExpr:
			{
				ConvertRowtypeExpr *cre = castNode(ConvertRowtypeExpr, node);
				Node	   *arg;
				ConvertRowtypeExpr *newcre;

				arg = eval_const_expressions_mutator((Node *) cre->arg,
													 context);

				newcre = makeNode(ConvertRowtypeExpr);
				newcre->resulttype = cre->resulttype;
				newcre->convertformat = cre->convertformat;
				newcre->location = cre->location;

				/*
				 * In case of a nested ConvertRowtypeExpr, we can convert the
				 * leaf row directly to the topmost row format without any
				 * intermediate conversions. (This works because
				 * ConvertRowtypeExpr is used only for child->parent
				 * conversion in inheritance trees, which works by exact match
				 * of column name, and a column absent in an intermediate
				 * result can't be present in the final result.)
				 *
				 * No need to check more than one level deep, because the
				 * above recursion will have flattened anything else.
				 */
				if (arg != NULL && IsA(arg, ConvertRowtypeExpr))
				{
					ConvertRowtypeExpr *argcre = (ConvertRowtypeExpr *) arg;

					arg = (Node *) argcre->arg;

					/*
					 * Make sure an outer implicit conversion can't hide an
					 * inner explicit one.
					 */
					if (newcre->convertformat == COERCE_IMPLICIT_CAST)
						newcre->convertformat = argcre->convertformat;
				}

				newcre->arg = (Expr *) arg;

				if (arg != NULL && IsA(arg, Const))
					return ece_evaluate_expr((Node *) newcre);
				return (Node *) newcre;
			}
<<<<<<< HEAD
		case T_JsonValueExpr:
			{
				JsonValueExpr *jve = (JsonValueExpr *) node;
				Node	   *raw = eval_const_expressions_mutator((Node *) jve->raw_expr,
																 context);

				if (raw && IsA(raw, Const))
				{
					Node	   *formatted;
					Node	   *save_case_val = context->case_val;

					context->case_val = raw;

					formatted = eval_const_expressions_mutator((Node *) jve->formatted_expr,
															   context);

					context->case_val = save_case_val;

					if (formatted && IsA(formatted, Const))
						return formatted;
				}
				break;
			}
		case T_CypherTypeCast:
			{
				CypherTypeCast *tc = (CypherTypeCast *) node;
				Node	   *newarg;
				CypherTypeCast *newtc;

				newarg = eval_const_expressions_mutator((Node *) tc->arg,
														context);
				newtc = makeNode(CypherTypeCast);
				newtc->type = tc->type;
				/* add cctx and typcategory for runtime type casting */
				newtc->cctx = tc->cctx;
				newtc->cform = tc->cform;
				newtc->typcategory = tc->typcategory;
				newtc->arg = (Expr *) newarg;
				newtc->location = tc->location;

				if (IsA(newarg, Const))
					return (Node *) evaluate_expr((Expr *) newtc, newtc->type,
												  -1, InvalidOid);

				return (Node *) newtc;
			}
			break;
		case T_CypherMapExpr:
			{
				CypherMapExpr *m = (CypherMapExpr *) node;
				List	   *newkeyvals = NIL;
				ListCell   *le;
				bool		all_const = true;
				CypherMapExpr *newm;

				le = list_head(m->keyvals);
				while (le != NULL)
				{
					Node	   *k;
					Node	   *v;
					Node	   *newv;
					Node	   *newk;

					k = lfirst(le);
					le = lnext(m->keyvals, le);
					v = lfirst(le);
					le = lnext(m->keyvals, le);

					newv = eval_const_expressions_mutator(v, context);
					if (!IsA(newv, Const))
						all_const = false;

					newk = eval_const_expressions_mutator(k, context);
					Assert(IsA(newk, Const));

					newkeyvals = lappend(lappend(newkeyvals, newk), newv);
				}

				newm = makeNode(CypherMapExpr);
				newm->keyvals = newkeyvals;
				newm->location = m->location;

				/* it is safe to reduce this CypherMapExpr */
				if (all_const)
					return (Node *) evaluate_expr((Expr *) newm, JSONBOID, -1,
												  InvalidOid);

				return (Node *) newm;
			}
		case T_CypherListExpr:
			{
				CypherListExpr *cl = (CypherListExpr *) node;
				List	   *newelems = NIL;
				ListCell   *le;
				bool		all_const = true;
				CypherListExpr *newcl;

				foreach(le, cl->elems)
				{
					Node	   *e = lfirst(le);
					Node	   *newe;

					newe = eval_const_expressions_mutator(e, context);
					if (!IsA(newe, Const))
						all_const = false;

					newelems = lappend(newelems, newe);
				}

				newcl = makeNode(CypherListExpr);
				newcl->elems = newelems;
				newcl->location = cl->location;

				if (all_const)
					return (Node *) evaluate_expr((Expr *) newcl, JSONBOID, -1,
												  InvalidOid);

				return (Node *) newcl;
			}
		case T_CypherListCompExpr:
			{
				CypherListCompExpr *clc = (CypherListCompExpr *) node;
				CypherListCompExpr *newclc;

				newclc = makeNode(CypherListCompExpr);
				newclc->list = clc->list;
				newclc->varname = pstrdup(clc->varname);
				newclc->cond = clc->cond;
				newclc->elem = clc->elem;
				newclc->location = clc->location;
				return (Node *) newclc;
			}
		case T_CypherAccessExpr:
			{
				CypherAccessExpr *a = (CypherAccessExpr *) node;
				bool		all_const = true;
				Node	   *newarg;
				List	   *newpath = NIL;
				ListCell   *le;
				CypherAccessExpr *newa;

				newarg = eval_const_expressions_mutator((Node *) a->arg,
														context);
				if (!IsA(newarg, Const))
					all_const = false;

				foreach(le, a->path)
				{
					Node	   *elem = lfirst(le);
					Node	   *newelem;

					newelem = eval_const_expressions_mutator(elem, context);
					if (IsA(newelem, CypherIndices))
					{
						CypherIndices *cind = (CypherIndices *) newelem;

						if (cind->lidx != NULL && !IsA(cind->lidx, Const))
							all_const = false;
						if (cind->uidx != NULL && !IsA(cind->uidx, Const))
							all_const = false;
					}
					else
					{
						if (!IsA(newelem, Const))
							all_const = false;
					}

					newpath = lappend(newpath, newelem);
				}

				newa = makeNode(CypherAccessExpr);
				newa->arg = (Expr *) newarg;
				newa->path = newpath;

				if (all_const)
					return (Node *) evaluate_expr((Expr *) newa, JSONBOID, -1,
												  InvalidOid);

				return (Node *) newa;
			}
=======
>>>>>>> 2a7ce2e2
		default:
			break;
	}

	/*
	 * For any node type not handled above, copy the node unchanged but
	 * const-simplify its subexpressions.  This is the correct thing for node
	 * types whose behavior might change between planning and execution, such
	 * as CurrentOfExpr.  It's also a safe default for new node types not
	 * known to this routine.
	 */
	return ece_generic_processing(node);
}

/*
 * Subroutine for eval_const_expressions: check for non-Const nodes.
 *
 * We can abort recursion immediately on finding a non-Const node.  This is
 * critical for performance, else eval_const_expressions_mutator would take
 * O(N^2) time on non-simplifiable trees.  However, we do need to descend
 * into List nodes since expression_tree_walker sometimes invokes the walker
 * function directly on List subtrees.
 */
static bool
contain_non_const_walker(Node *node, void *context)
{
	if (node == NULL)
		return false;
	if (IsA(node, Const))
		return false;
	if (IsA(node, List))
		return expression_tree_walker(node, contain_non_const_walker, context);
	/* Otherwise, abort the tree traversal and return true */
	return true;
}

/*
 * Subroutine for eval_const_expressions: check if a function is OK to evaluate
 */
static bool
ece_function_is_safe(Oid funcid, eval_const_expressions_context *context)
{
	char		provolatile = func_volatile(funcid);

	/*
	 * Ordinarily we are only allowed to simplify immutable functions. But for
	 * purposes of estimation, we consider it okay to simplify functions that
	 * are merely stable; the risk that the result might change from planning
	 * time to execution time is worth taking in preference to not being able
	 * to estimate the value at all.
	 */
	if (provolatile == PROVOLATILE_IMMUTABLE)
		return true;
	if (context->estimate && provolatile == PROVOLATILE_STABLE)
		return true;
	return false;
}

/*
 * Subroutine for eval_const_expressions: process arguments of an OR clause
 *
 * This includes flattening of nested ORs as well as recursion to
 * eval_const_expressions to simplify the OR arguments.
 *
 * After simplification, OR arguments are handled as follows:
 *		non constant: keep
 *		FALSE: drop (does not affect result)
 *		TRUE: force result to TRUE
 *		NULL: keep only one
 * We must keep one NULL input because OR expressions evaluate to NULL when no
 * input is TRUE and at least one is NULL.  We don't actually include the NULL
 * here, that's supposed to be done by the caller.
 *
 * The output arguments *haveNull and *forceTrue must be initialized false
 * by the caller.  They will be set true if a NULL constant or TRUE constant,
 * respectively, is detected anywhere in the argument list.
 */
static List *
simplify_or_arguments(List *args,
					  eval_const_expressions_context *context,
					  bool *haveNull, bool *forceTrue)
{
	List	   *newargs = NIL;
	List	   *unprocessed_args;

	/*
	 * We want to ensure that any OR immediately beneath another OR gets
	 * flattened into a single OR-list, so as to simplify later reasoning.
	 *
	 * To avoid stack overflow from recursion of eval_const_expressions, we
	 * resort to some tenseness here: we keep a list of not-yet-processed
	 * inputs, and handle flattening of nested ORs by prepending to the to-do
	 * list instead of recursing.  Now that the parser generates N-argument
	 * ORs from simple lists, this complexity is probably less necessary than
	 * it once was, but we might as well keep the logic.
	 */
	unprocessed_args = list_copy(args);
	while (unprocessed_args)
	{
		Node	   *arg = (Node *) linitial(unprocessed_args);

		unprocessed_args = list_delete_first(unprocessed_args);

		/* flatten nested ORs as per above comment */
		if (is_orclause(arg))
		{
			List	   *subargs = ((BoolExpr *) arg)->args;
			List	   *oldlist = unprocessed_args;

			unprocessed_args = list_concat_copy(subargs, unprocessed_args);
			/* perhaps-overly-tense code to avoid leaking old lists */
			list_free(oldlist);
			continue;
		}

		/* If it's not an OR, simplify it */
		arg = eval_const_expressions_mutator(arg, context);

		/*
		 * It is unlikely but not impossible for simplification of a non-OR
		 * clause to produce an OR.  Recheck, but don't be too tense about it
		 * since it's not a mainstream case.  In particular we don't worry
		 * about const-simplifying the input twice, nor about list leakage.
		 */
		if (is_orclause(arg))
		{
			List	   *subargs = ((BoolExpr *) arg)->args;

			unprocessed_args = list_concat_copy(subargs, unprocessed_args);
			continue;
		}

		/*
		 * OK, we have a const-simplified non-OR argument.  Process it per
		 * comments above.
		 */
		if (IsA(arg, Const))
		{
			Const	   *const_input = (Const *) arg;

			if (const_input->constisnull)
				*haveNull = true;
			else if (DatumGetBool(const_input->constvalue))
			{
				*forceTrue = true;

				/*
				 * Once we detect a TRUE result we can just exit the loop
				 * immediately.  However, if we ever add a notion of
				 * non-removable functions, we'd need to keep scanning.
				 */
				return NIL;
			}
			/* otherwise, we can drop the constant-false input */
			continue;
		}

		/* else emit the simplified arg into the result list */
		newargs = lappend(newargs, arg);
	}

	return newargs;
}

/*
 * Subroutine for eval_const_expressions: process arguments of an AND clause
 *
 * This includes flattening of nested ANDs as well as recursion to
 * eval_const_expressions to simplify the AND arguments.
 *
 * After simplification, AND arguments are handled as follows:
 *		non constant: keep
 *		TRUE: drop (does not affect result)
 *		FALSE: force result to FALSE
 *		NULL: keep only one
 * We must keep one NULL input because AND expressions evaluate to NULL when
 * no input is FALSE and at least one is NULL.  We don't actually include the
 * NULL here, that's supposed to be done by the caller.
 *
 * The output arguments *haveNull and *forceFalse must be initialized false
 * by the caller.  They will be set true if a null constant or false constant,
 * respectively, is detected anywhere in the argument list.
 */
static List *
simplify_and_arguments(List *args,
					   eval_const_expressions_context *context,
					   bool *haveNull, bool *forceFalse)
{
	List	   *newargs = NIL;
	List	   *unprocessed_args;

	/* See comments in simplify_or_arguments */
	unprocessed_args = list_copy(args);
	while (unprocessed_args)
	{
		Node	   *arg = (Node *) linitial(unprocessed_args);

		unprocessed_args = list_delete_first(unprocessed_args);

		/* flatten nested ANDs as per above comment */
		if (is_andclause(arg))
		{
			List	   *subargs = ((BoolExpr *) arg)->args;
			List	   *oldlist = unprocessed_args;

			unprocessed_args = list_concat_copy(subargs, unprocessed_args);
			/* perhaps-overly-tense code to avoid leaking old lists */
			list_free(oldlist);
			continue;
		}

		/* If it's not an AND, simplify it */
		arg = eval_const_expressions_mutator(arg, context);

		/*
		 * It is unlikely but not impossible for simplification of a non-AND
		 * clause to produce an AND.  Recheck, but don't be too tense about it
		 * since it's not a mainstream case.  In particular we don't worry
		 * about const-simplifying the input twice, nor about list leakage.
		 */
		if (is_andclause(arg))
		{
			List	   *subargs = ((BoolExpr *) arg)->args;

			unprocessed_args = list_concat_copy(subargs, unprocessed_args);
			continue;
		}

		/*
		 * OK, we have a const-simplified non-AND argument.  Process it per
		 * comments above.
		 */
		if (IsA(arg, Const))
		{
			Const	   *const_input = (Const *) arg;

			if (const_input->constisnull)
				*haveNull = true;
			else if (!DatumGetBool(const_input->constvalue))
			{
				*forceFalse = true;

				/*
				 * Once we detect a FALSE result we can just exit the loop
				 * immediately.  However, if we ever add a notion of
				 * non-removable functions, we'd need to keep scanning.
				 */
				return NIL;
			}
			/* otherwise, we can drop the constant-true input */
			continue;
		}

		/* else emit the simplified arg into the result list */
		newargs = lappend(newargs, arg);
	}

	return newargs;
}

/*
 * Subroutine for eval_const_expressions: try to simplify boolean equality
 * or inequality condition
 *
 * Inputs are the operator OID and the simplified arguments to the operator.
 * Returns a simplified expression if successful, or NULL if cannot
 * simplify the expression.
 *
 * The idea here is to reduce "x = true" to "x" and "x = false" to "NOT x",
 * or similarly "x <> true" to "NOT x" and "x <> false" to "x".
 * This is only marginally useful in itself, but doing it in constant folding
 * ensures that we will recognize these forms as being equivalent in, for
 * example, partial index matching.
 *
 * We come here only if simplify_function has failed; therefore we cannot
 * see two constant inputs, nor a constant-NULL input.
 */
static Node *
simplify_boolean_equality(Oid opno, List *args)
{
	Node	   *leftop;
	Node	   *rightop;

	Assert(list_length(args) == 2);
	leftop = linitial(args);
	rightop = lsecond(args);
	if (leftop && IsA(leftop, Const))
	{
		Assert(!((Const *) leftop)->constisnull);
		if (opno == BooleanEqualOperator)
		{
			if (DatumGetBool(((Const *) leftop)->constvalue))
				return rightop; /* true = foo */
			else
				return negate_clause(rightop);	/* false = foo */
		}
		else
		{
			if (DatumGetBool(((Const *) leftop)->constvalue))
				return negate_clause(rightop);	/* true <> foo */
			else
				return rightop; /* false <> foo */
		}
	}
	if (rightop && IsA(rightop, Const))
	{
		Assert(!((Const *) rightop)->constisnull);
		if (opno == BooleanEqualOperator)
		{
			if (DatumGetBool(((Const *) rightop)->constvalue))
				return leftop;	/* foo = true */
			else
				return negate_clause(leftop);	/* foo = false */
		}
		else
		{
			if (DatumGetBool(((Const *) rightop)->constvalue))
				return negate_clause(leftop);	/* foo <> true */
			else
				return leftop;	/* foo <> false */
		}
	}
	return NULL;
}

/*
 * Subroutine for eval_const_expressions: try to simplify a function call
 * (which might originally have been an operator; we don't care)
 *
 * Inputs are the function OID, actual result type OID (which is needed for
 * polymorphic functions), result typmod, result collation, the input
 * collation to use for the function, the original argument list (not
 * const-simplified yet, unless process_args is false), and some flags;
 * also the context data for eval_const_expressions.
 *
 * Returns a simplified expression if successful, or NULL if cannot
 * simplify the function call.
 *
 * This function is also responsible for converting named-notation argument
 * lists into positional notation and/or adding any needed default argument
 * expressions; which is a bit grotty, but it avoids extra fetches of the
 * function's pg_proc tuple.  For this reason, the args list is
 * pass-by-reference.  Conversion and const-simplification of the args list
 * will be done even if simplification of the function call itself is not
 * possible.
 */
static Expr *
simplify_function(Oid funcid, Oid result_type, int32 result_typmod,
				  Oid result_collid, Oid input_collid, List **args_p,
				  bool funcvariadic, bool process_args, bool allow_non_const,
				  eval_const_expressions_context *context)
{
	List	   *args = *args_p;
	HeapTuple	func_tuple;
	Form_pg_proc func_form;
	Expr	   *newexpr;

	/*
	 * We have three strategies for simplification: execute the function to
	 * deliver a constant result, use a transform function to generate a
	 * substitute node tree, or expand in-line the body of the function
	 * definition (which only works for simple SQL-language functions, but
	 * that is a common case).  Each case needs access to the function's
	 * pg_proc tuple, so fetch it just once.
	 *
	 * Note: the allow_non_const flag suppresses both the second and third
	 * strategies; so if !allow_non_const, simplify_function can only return a
	 * Const or NULL.  Argument-list rewriting happens anyway, though.
	 */
	func_tuple = SearchSysCache1(PROCOID, ObjectIdGetDatum(funcid));
	if (!HeapTupleIsValid(func_tuple))
		elog(ERROR, "cache lookup failed for function %u", funcid);
	func_form = (Form_pg_proc) GETSTRUCT(func_tuple);

	/*
	 * Process the function arguments, unless the caller did it already.
	 *
	 * Here we must deal with named or defaulted arguments, and then
	 * recursively apply eval_const_expressions to the whole argument list.
	 */
	if (process_args)
	{
		args = expand_function_arguments(args, false, result_type, func_tuple);
		args = (List *) expression_tree_mutator((Node *) args,
												eval_const_expressions_mutator,
												(void *) context);
		/* Argument processing done, give it back to the caller */
		*args_p = args;
	}

	/* Now attempt simplification of the function call proper. */

	newexpr = evaluate_function(funcid, result_type, result_typmod,
								result_collid, input_collid,
								args, funcvariadic,
								func_tuple, context);

	if (!newexpr && allow_non_const && OidIsValid(func_form->prosupport))
	{
		/*
		 * Build a SupportRequestSimplify node to pass to the support
		 * function, pointing to a dummy FuncExpr node containing the
		 * simplified arg list.  We use this approach to present a uniform
		 * interface to the support function regardless of how the target
		 * function is actually being invoked.
		 */
		SupportRequestSimplify req;
		FuncExpr	fexpr;

		fexpr.xpr.type = T_FuncExpr;
		fexpr.funcid = funcid;
		fexpr.funcresulttype = result_type;
		fexpr.funcretset = func_form->proretset;
		fexpr.funcvariadic = funcvariadic;
		fexpr.funcformat = COERCE_EXPLICIT_CALL;
		fexpr.funccollid = result_collid;
		fexpr.inputcollid = input_collid;
		fexpr.args = args;
		fexpr.location = -1;

		req.type = T_SupportRequestSimplify;
		req.root = context->root;
		req.fcall = &fexpr;

		newexpr = (Expr *)
			DatumGetPointer(OidFunctionCall1(func_form->prosupport,
											 PointerGetDatum(&req)));

		/* catch a possible API misunderstanding */
		Assert(newexpr != (Expr *) &fexpr);
	}

	if (!newexpr && allow_non_const)
		newexpr = inline_function(funcid, result_type, result_collid,
								  input_collid, args, funcvariadic,
								  func_tuple, context);

	ReleaseSysCache(func_tuple);

	return newexpr;
}

/*
 * expand_function_arguments: convert named-notation args to positional args
 * and/or insert default args, as needed
 *
 * Returns a possibly-transformed version of the args list.
 *
 * If include_out_arguments is true, then the args list and the result
 * include OUT arguments.
 *
 * The expected result type of the call must be given, for sanity-checking
 * purposes.  Also, we ask the caller to provide the function's actual
 * pg_proc tuple, not just its OID.
 *
 * If we need to change anything, the input argument list is copied, not
 * modified.
 *
 * Note: this gets applied to operator argument lists too, even though the
 * cases it handles should never occur there.  This should be OK since it
 * will fall through very quickly if there's nothing to do.
 */
List *
expand_function_arguments(List *args, bool include_out_arguments,
						  Oid result_type, HeapTuple func_tuple)
{
	Form_pg_proc funcform = (Form_pg_proc) GETSTRUCT(func_tuple);
	Oid		   *proargtypes = funcform->proargtypes.values;
	int			pronargs = funcform->pronargs;
	bool		has_named_args = false;
	ListCell   *lc;

	/*
	 * If we are asked to match to OUT arguments, then use the proallargtypes
	 * array (which includes those); otherwise use proargtypes (which
	 * doesn't).  Of course, if proallargtypes is null, we always use
	 * proargtypes.  (Fetching proallargtypes is annoyingly expensive
	 * considering that we may have nothing to do here, but fortunately the
	 * common case is include_out_arguments == false.)
	 */
	if (include_out_arguments)
	{
		Datum		proallargtypes;
		bool		isNull;

		proallargtypes = SysCacheGetAttr(PROCOID, func_tuple,
										 Anum_pg_proc_proallargtypes,
										 &isNull);
		if (!isNull)
		{
			ArrayType  *arr = DatumGetArrayTypeP(proallargtypes);

			pronargs = ARR_DIMS(arr)[0];
			if (ARR_NDIM(arr) != 1 ||
				pronargs < 0 ||
				ARR_HASNULL(arr) ||
				ARR_ELEMTYPE(arr) != OIDOID)
				elog(ERROR, "proallargtypes is not a 1-D Oid array or it contains nulls");
			Assert(pronargs >= funcform->pronargs);
			proargtypes = (Oid *) ARR_DATA_PTR(arr);
		}
	}

	/* Do we have any named arguments? */
	foreach(lc, args)
	{
		Node	   *arg = (Node *) lfirst(lc);

		if (IsA(arg, NamedArgExpr))
		{
			has_named_args = true;
			break;
		}
	}

	/* If so, we must apply reorder_function_arguments */
	if (has_named_args)
	{
		args = reorder_function_arguments(args, pronargs, func_tuple);
		/* Recheck argument types and add casts if needed */
		recheck_cast_function_args(args, result_type,
								   proargtypes, pronargs,
								   func_tuple);
	}
	else if (list_length(args) < pronargs)
	{
		/* No named args, but we seem to be short some defaults */
		args = add_function_defaults(args, pronargs, func_tuple);
		/* Recheck argument types and add casts if needed */
		recheck_cast_function_args(args, result_type,
								   proargtypes, pronargs,
								   func_tuple);
	}

	return args;
}

/*
 * reorder_function_arguments: convert named-notation args to positional args
 *
 * This function also inserts default argument values as needed, since it's
 * impossible to form a truly valid positional call without that.
 */
static List *
reorder_function_arguments(List *args, int pronargs, HeapTuple func_tuple)
{
	Form_pg_proc funcform = (Form_pg_proc) GETSTRUCT(func_tuple);
	int			nargsprovided = list_length(args);
	Node	   *argarray[FUNC_MAX_ARGS];
	ListCell   *lc;
	int			i;

	Assert(nargsprovided <= pronargs);
	if (pronargs < 0 || pronargs > FUNC_MAX_ARGS)
		elog(ERROR, "too many function arguments");
	memset(argarray, 0, pronargs * sizeof(Node *));

	/* Deconstruct the argument list into an array indexed by argnumber */
	i = 0;
	foreach(lc, args)
	{
		Node	   *arg = (Node *) lfirst(lc);

		if (!IsA(arg, NamedArgExpr))
		{
			/* positional argument, assumed to precede all named args */
			Assert(argarray[i] == NULL);
			argarray[i++] = arg;
		}
		else
		{
			NamedArgExpr *na = (NamedArgExpr *) arg;

			Assert(na->argnumber >= 0 && na->argnumber < pronargs);
			Assert(argarray[na->argnumber] == NULL);
			argarray[na->argnumber] = (Node *) na->arg;
		}
	}

	/*
	 * Fetch default expressions, if needed, and insert into array at proper
	 * locations (they aren't necessarily consecutive or all used)
	 */
	if (nargsprovided < pronargs)
	{
		List	   *defaults = fetch_function_defaults(func_tuple);

		i = pronargs - funcform->pronargdefaults;
		foreach(lc, defaults)
		{
			if (argarray[i] == NULL)
				argarray[i] = (Node *) lfirst(lc);
			i++;
		}
	}

	/* Now reconstruct the args list in proper order */
	args = NIL;
	for (i = 0; i < pronargs; i++)
	{
		Assert(argarray[i] != NULL);
		args = lappend(args, argarray[i]);
	}

	return args;
}

/*
 * add_function_defaults: add missing function arguments from its defaults
 *
 * This is used only when the argument list was positional to begin with,
 * and so we know we just need to add defaults at the end.
 */
static List *
add_function_defaults(List *args, int pronargs, HeapTuple func_tuple)
{
	int			nargsprovided = list_length(args);
	List	   *defaults;
	int			ndelete;

	/* Get all the default expressions from the pg_proc tuple */
	defaults = fetch_function_defaults(func_tuple);

	/* Delete any unused defaults from the list */
	ndelete = nargsprovided + list_length(defaults) - pronargs;
	if (ndelete < 0)
		elog(ERROR, "not enough default arguments");
	if (ndelete > 0)
		defaults = list_delete_first_n(defaults, ndelete);

	/* And form the combined argument list, not modifying the input list */
	return list_concat_copy(args, defaults);
}

/*
 * fetch_function_defaults: get function's default arguments as expression list
 */
static List *
fetch_function_defaults(HeapTuple func_tuple)
{
	List	   *defaults;
	Datum		proargdefaults;
	bool		isnull;
	char	   *str;

	/* The error cases here shouldn't happen, but check anyway */
	proargdefaults = SysCacheGetAttr(PROCOID, func_tuple,
									 Anum_pg_proc_proargdefaults,
									 &isnull);
	if (isnull)
		elog(ERROR, "not enough default arguments");
	str = TextDatumGetCString(proargdefaults);
	defaults = castNode(List, stringToNode(str));
	pfree(str);
	return defaults;
}

/*
 * recheck_cast_function_args: recheck function args and typecast as needed
 * after adding defaults.
 *
 * It is possible for some of the defaulted arguments to be polymorphic;
 * therefore we can't assume that the default expressions have the correct
 * data types already.  We have to re-resolve polymorphics and do coercion
 * just like the parser did.
 *
 * This should be a no-op if there are no polymorphic arguments,
 * but we do it anyway to be sure.
 *
 * Note: if any casts are needed, the args list is modified in-place;
 * caller should have already copied the list structure.
 */
static void
recheck_cast_function_args(List *args, Oid result_type,
						   Oid *proargtypes, int pronargs,
						   HeapTuple func_tuple)
{
	Form_pg_proc funcform = (Form_pg_proc) GETSTRUCT(func_tuple);
	int			nargs;
	Oid			actual_arg_types[FUNC_MAX_ARGS];
	Oid			declared_arg_types[FUNC_MAX_ARGS];
	Oid			rettype;
	ListCell   *lc;

	if (list_length(args) > FUNC_MAX_ARGS)
		elog(ERROR, "too many function arguments");
	nargs = 0;
	foreach(lc, args)
	{
		actual_arg_types[nargs++] = exprType((Node *) lfirst(lc));
	}
	Assert(nargs == pronargs);
	memcpy(declared_arg_types, proargtypes, pronargs * sizeof(Oid));
	rettype = enforce_generic_type_consistency(actual_arg_types,
											   declared_arg_types,
											   nargs,
											   funcform->prorettype,
											   false);
	/* let's just check we got the same answer as the parser did ... */
	if (rettype != result_type)
		elog(ERROR, "function's resolved result type changed during planning");

	/* perform any necessary typecasting of arguments */
	make_fn_arguments(NULL, args, actual_arg_types, declared_arg_types);
}

/*
 * evaluate_function: try to pre-evaluate a function call
 *
 * We can do this if the function is strict and has any constant-null inputs
 * (just return a null constant), or if the function is immutable and has all
 * constant inputs (call it and return the result as a Const node).  In
 * estimation mode we are willing to pre-evaluate stable functions too.
 *
 * Returns a simplified expression if successful, or NULL if cannot
 * simplify the function.
 */
static Expr *
evaluate_function(Oid funcid, Oid result_type, int32 result_typmod,
				  Oid result_collid, Oid input_collid, List *args,
				  bool funcvariadic,
				  HeapTuple func_tuple,
				  eval_const_expressions_context *context)
{
	Form_pg_proc funcform = (Form_pg_proc) GETSTRUCT(func_tuple);
	bool		has_nonconst_input = false;
	bool		has_null_input = false;
	ListCell   *arg;
	FuncExpr   *newexpr;

	/*
	 * Can't simplify if it returns a set.
	 */
	if (funcform->proretset)
		return NULL;

	/*
	 * Can't simplify if it returns RECORD.  The immediate problem is that it
	 * will be needing an expected tupdesc which we can't supply here.
	 *
	 * In the case where it has OUT parameters, it could get by without an
	 * expected tupdesc, but we still have issues: get_expr_result_type()
	 * doesn't know how to extract type info from a RECORD constant, and in
	 * the case of a NULL function result there doesn't seem to be any clean
	 * way to fix that.  In view of the likelihood of there being still other
	 * gotchas, seems best to leave the function call unreduced.
	 */
	if (funcform->prorettype == RECORDOID)
		return NULL;

	/*
	 * Check for constant inputs and especially constant-NULL inputs.
	 */
	foreach(arg, args)
	{
		if (IsA(lfirst(arg), Const))
			has_null_input |= ((Const *) lfirst(arg))->constisnull;
		else
			has_nonconst_input = true;
	}

	/*
	 * If the function is strict and has a constant-NULL input, it will never
	 * be called at all, so we can replace the call by a NULL constant, even
	 * if there are other inputs that aren't constant, and even if the
	 * function is not otherwise immutable.
	 */
	if (funcform->proisstrict && has_null_input)
		return (Expr *) makeNullConst(result_type, result_typmod,
									  result_collid);

	/*
	 * Otherwise, can simplify only if all inputs are constants. (For a
	 * non-strict function, constant NULL inputs are treated the same as
	 * constant non-NULL inputs.)
	 */
	if (has_nonconst_input)
		return NULL;

	/*
	 * Ordinarily we are only allowed to simplify immutable functions. But for
	 * purposes of estimation, we consider it okay to simplify functions that
	 * are merely stable; the risk that the result might change from planning
	 * time to execution time is worth taking in preference to not being able
	 * to estimate the value at all.
	 */
	if (funcform->provolatile == PROVOLATILE_IMMUTABLE)
		 /* okay */ ;
	else if (context->estimate && funcform->provolatile == PROVOLATILE_STABLE)
		 /* okay */ ;
	else
		return NULL;

	/*
	 * OK, looks like we can simplify this operator/function.
	 *
	 * Build a new FuncExpr node containing the already-simplified arguments.
	 */
	newexpr = makeNode(FuncExpr);
	newexpr->funcid = funcid;
	newexpr->funcresulttype = result_type;
	newexpr->funcretset = false;
	newexpr->funcvariadic = funcvariadic;
	newexpr->funcformat = COERCE_EXPLICIT_CALL; /* doesn't matter */
	newexpr->funccollid = result_collid;	/* doesn't matter */
	newexpr->inputcollid = input_collid;
	newexpr->args = args;
	newexpr->location = -1;

	return evaluate_expr((Expr *) newexpr, result_type, result_typmod,
						 result_collid);
}

/*
 * inline_function: try to expand a function call inline
 *
 * If the function is a sufficiently simple SQL-language function
 * (just "SELECT expression"), then we can inline it and avoid the rather
 * high per-call overhead of SQL functions.  Furthermore, this can expose
 * opportunities for constant-folding within the function expression.
 *
 * We have to beware of some special cases however.  A directly or
 * indirectly recursive function would cause us to recurse forever,
 * so we keep track of which functions we are already expanding and
 * do not re-expand them.  Also, if a parameter is used more than once
 * in the SQL-function body, we require it not to contain any volatile
 * functions (volatiles might deliver inconsistent answers) nor to be
 * unreasonably expensive to evaluate.  The expensiveness check not only
 * prevents us from doing multiple evaluations of an expensive parameter
 * at runtime, but is a safety value to limit growth of an expression due
 * to repeated inlining.
 *
 * We must also beware of changing the volatility or strictness status of
 * functions by inlining them.
 *
 * Also, at the moment we can't inline functions returning RECORD.  This
 * doesn't work in the general case because it discards information such
 * as OUT-parameter declarations.
 *
 * Also, context-dependent expression nodes in the argument list are trouble.
 *
 * Returns a simplified expression if successful, or NULL if cannot
 * simplify the function.
 */
static Expr *
inline_function(Oid funcid, Oid result_type, Oid result_collid,
				Oid input_collid, List *args,
				bool funcvariadic,
				HeapTuple func_tuple,
				eval_const_expressions_context *context)
{
	Form_pg_proc funcform = (Form_pg_proc) GETSTRUCT(func_tuple);
	char	   *src;
	Datum		tmp;
	bool		isNull;
	MemoryContext oldcxt;
	MemoryContext mycxt;
	inline_error_callback_arg callback_arg;
	ErrorContextCallback sqlerrcontext;
	FuncExpr   *fexpr;
	SQLFunctionParseInfoPtr pinfo;
	TupleDesc	rettupdesc;
	ParseState *pstate;
	List	   *raw_parsetree_list;
	List	   *querytree_list;
	Query	   *querytree;
	Node	   *newexpr;
	int		   *usecounts;
	ListCell   *arg;
	int			i;

	/*
	 * Forget it if the function is not SQL-language or has other showstopper
	 * properties.  (The prokind and nargs checks are just paranoia.)
	 */
	if (funcform->prolang != SQLlanguageId ||
		funcform->prokind != PROKIND_FUNCTION ||
		funcform->prosecdef ||
		funcform->proretset ||
		funcform->prorettype == RECORDOID ||
		!heap_attisnull(func_tuple, Anum_pg_proc_proconfig, NULL) ||
		funcform->pronargs != list_length(args))
		return NULL;

	/* Check for recursive function, and give up trying to expand if so */
	if (list_member_oid(context->active_fns, funcid))
		return NULL;

	/* Check permission to call function (fail later, if not) */
	if (pg_proc_aclcheck(funcid, GetUserId(), ACL_EXECUTE) != ACLCHECK_OK)
		return NULL;

	/* Check whether a plugin wants to hook function entry/exit */
	if (FmgrHookIsNeeded(funcid))
		return NULL;

	/*
	 * Make a temporary memory context, so that we don't leak all the stuff
	 * that parsing might create.
	 */
	mycxt = AllocSetContextCreate(CurrentMemoryContext,
								  "inline_function",
								  ALLOCSET_DEFAULT_SIZES);
	oldcxt = MemoryContextSwitchTo(mycxt);

	/*
	 * We need a dummy FuncExpr node containing the already-simplified
	 * arguments.  (In some cases we don't really need it, but building it is
	 * cheap enough that it's not worth contortions to avoid.)
	 */
	fexpr = makeNode(FuncExpr);
	fexpr->funcid = funcid;
	fexpr->funcresulttype = result_type;
	fexpr->funcretset = false;
	fexpr->funcvariadic = funcvariadic;
	fexpr->funcformat = COERCE_EXPLICIT_CALL;	/* doesn't matter */
	fexpr->funccollid = result_collid;	/* doesn't matter */
	fexpr->inputcollid = input_collid;
	fexpr->args = args;
	fexpr->location = -1;

	/* Fetch the function body */
	tmp = SysCacheGetAttr(PROCOID,
						  func_tuple,
						  Anum_pg_proc_prosrc,
						  &isNull);
	if (isNull)
		elog(ERROR, "null prosrc for function %u", funcid);
	src = TextDatumGetCString(tmp);

	/*
	 * Setup error traceback support for ereport().  This is so that we can
	 * finger the function that bad information came from.
	 */
	callback_arg.proname = NameStr(funcform->proname);
	callback_arg.prosrc = src;

	sqlerrcontext.callback = sql_inline_error_callback;
	sqlerrcontext.arg = (void *) &callback_arg;
	sqlerrcontext.previous = error_context_stack;
	error_context_stack = &sqlerrcontext;

	/* If we have prosqlbody, pay attention to that not prosrc */
	tmp = SysCacheGetAttr(PROCOID,
						  func_tuple,
						  Anum_pg_proc_prosqlbody,
						  &isNull);
	if (!isNull)
	{
		Node	   *n;
		List	   *querytree_list;

		n = stringToNode(TextDatumGetCString(tmp));
		if (IsA(n, List))
			querytree_list = linitial_node(List, castNode(List, n));
		else
			querytree_list = list_make1(n);
		if (list_length(querytree_list) != 1)
			goto fail;
		querytree = linitial(querytree_list);

		/*
		 * Because we'll insist below that the querytree have an empty rtable
		 * and no sublinks, it cannot have any relation references that need
		 * to be locked or rewritten.  So we can omit those steps.
		 */
	}
	else
	{
		/* Set up to handle parameters while parsing the function body. */
		pinfo = prepare_sql_fn_parse_info(func_tuple,
										  (Node *) fexpr,
										  input_collid);

		/*
		 * We just do parsing and parse analysis, not rewriting, because
		 * rewriting will not affect table-free-SELECT-only queries, which is
		 * all that we care about.  Also, we can punt as soon as we detect
		 * more than one command in the function body.
		 */
		raw_parsetree_list = pg_parse_query(src);
		if (list_length(raw_parsetree_list) != 1)
			goto fail;

		pstate = make_parsestate(NULL);
		pstate->p_sourcetext = src;
		sql_fn_parser_setup(pstate, pinfo);

		querytree = transformTopLevelStmt(pstate, linitial(raw_parsetree_list));

		free_parsestate(pstate);
	}

	/*
	 * The single command must be a simple "SELECT expression".
	 *
	 * Note: if you change the tests involved in this, see also plpgsql's
	 * exec_simple_check_plan().  That generally needs to have the same idea
	 * of what's a "simple expression", so that inlining a function that
	 * previously wasn't inlined won't change plpgsql's conclusion.
	 */
	if (!IsA(querytree, Query) ||
		querytree->commandType != CMD_SELECT ||
		querytree->hasAggs ||
		querytree->hasWindowFuncs ||
		querytree->hasTargetSRFs ||
		querytree->hasSubLinks ||
		querytree->cteList ||
		querytree->rtable ||
		querytree->jointree->fromlist ||
		querytree->jointree->quals ||
		querytree->groupClause ||
		querytree->groupingSets ||
		querytree->havingQual ||
		querytree->windowClause ||
		querytree->distinctClause ||
		querytree->sortClause ||
		querytree->limitOffset ||
		querytree->limitCount ||
		querytree->setOperations ||
		list_length(querytree->targetList) != 1)
		goto fail;

	/* If the function result is composite, resolve it */
	(void) get_expr_result_type((Node *) fexpr,
								NULL,
								&rettupdesc);

	/*
	 * Make sure the function (still) returns what it's declared to.  This
	 * will raise an error if wrong, but that's okay since the function would
	 * fail at runtime anyway.  Note that check_sql_fn_retval will also insert
	 * a coercion if needed to make the tlist expression match the declared
	 * type of the function.
	 *
	 * Note: we do not try this until we have verified that no rewriting was
	 * needed; that's probably not important, but let's be careful.
	 */
	querytree_list = list_make1(querytree);
	if (check_sql_fn_retval(list_make1(querytree_list),
							result_type, rettupdesc,
							false, NULL))
		goto fail;				/* reject whole-tuple-result cases */

	/*
	 * Given the tests above, check_sql_fn_retval shouldn't have decided to
	 * inject a projection step, but let's just make sure.
	 */
	if (querytree != linitial(querytree_list))
		goto fail;

	/* Now we can grab the tlist expression */
	newexpr = (Node *) ((TargetEntry *) linitial(querytree->targetList))->expr;

	/*
	 * If the SQL function returns VOID, we can only inline it if it is a
	 * SELECT of an expression returning VOID (ie, it's just a redirection to
	 * another VOID-returning function).  In all non-VOID-returning cases,
	 * check_sql_fn_retval should ensure that newexpr returns the function's
	 * declared result type, so this test shouldn't fail otherwise; but we may
	 * as well cope gracefully if it does.
	 */
	if (exprType(newexpr) != result_type)
		goto fail;

	/*
	 * Additional validity checks on the expression.  It mustn't be more
	 * volatile than the surrounding function (this is to avoid breaking hacks
	 * that involve pretending a function is immutable when it really ain't).
	 * If the surrounding function is declared strict, then the expression
	 * must contain only strict constructs and must use all of the function
	 * parameters (this is overkill, but an exact analysis is hard).
	 */
	if (funcform->provolatile == PROVOLATILE_IMMUTABLE &&
		contain_mutable_functions(newexpr))
		goto fail;
	else if (funcform->provolatile == PROVOLATILE_STABLE &&
			 contain_volatile_functions(newexpr))
		goto fail;

	if (funcform->proisstrict &&
		contain_nonstrict_functions(newexpr))
		goto fail;

	/*
	 * If any parameter expression contains a context-dependent node, we can't
	 * inline, for fear of putting such a node into the wrong context.
	 */
	if (contain_context_dependent_node((Node *) args))
		goto fail;

	/*
	 * We may be able to do it; there are still checks on parameter usage to
	 * make, but those are most easily done in combination with the actual
	 * substitution of the inputs.  So start building expression with inputs
	 * substituted.
	 */
	usecounts = (int *) palloc0(funcform->pronargs * sizeof(int));
	newexpr = substitute_actual_parameters(newexpr, funcform->pronargs,
										   args, usecounts);

	/* Now check for parameter usage */
	i = 0;
	foreach(arg, args)
	{
		Node	   *param = lfirst(arg);

		if (usecounts[i] == 0)
		{
			/* Param not used at all: uncool if func is strict */
			if (funcform->proisstrict)
				goto fail;
		}
		else if (usecounts[i] != 1)
		{
			/* Param used multiple times: uncool if expensive or volatile */
			QualCost	eval_cost;

			/*
			 * We define "expensive" as "contains any subplan or more than 10
			 * operators".  Note that the subplan search has to be done
			 * explicitly, since cost_qual_eval() will barf on unplanned
			 * subselects.
			 */
			if (contain_subplans(param))
				goto fail;
			cost_qual_eval(&eval_cost, list_make1(param), NULL);
			if (eval_cost.startup + eval_cost.per_tuple >
				10 * cpu_operator_cost)
				goto fail;

			/*
			 * Check volatility last since this is more expensive than the
			 * above tests
			 */
			if (contain_volatile_functions(param))
				goto fail;
		}
		i++;
	}

	/*
	 * Whew --- we can make the substitution.  Copy the modified expression
	 * out of the temporary memory context, and clean up.
	 */
	MemoryContextSwitchTo(oldcxt);

	newexpr = copyObject(newexpr);

	MemoryContextDelete(mycxt);

	/*
	 * If the result is of a collatable type, force the result to expose the
	 * correct collation.  In most cases this does not matter, but it's
	 * possible that the function result is used directly as a sort key or in
	 * other places where we expect exprCollation() to tell the truth.
	 */
	if (OidIsValid(result_collid))
	{
		Oid			exprcoll = exprCollation(newexpr);

		if (OidIsValid(exprcoll) && exprcoll != result_collid)
		{
			CollateExpr *newnode = makeNode(CollateExpr);

			newnode->arg = (Expr *) newexpr;
			newnode->collOid = result_collid;
			newnode->location = -1;

			newexpr = (Node *) newnode;
		}
	}

	/*
	 * Since there is now no trace of the function in the plan tree, we must
	 * explicitly record the plan's dependency on the function.
	 */
	if (context->root)
		record_plan_function_dependency(context->root, funcid);

	/*
	 * Recursively try to simplify the modified expression.  Here we must add
	 * the current function to the context list of active functions.
	 */
	context->active_fns = lappend_oid(context->active_fns, funcid);
	newexpr = eval_const_expressions_mutator(newexpr, context);
	context->active_fns = list_delete_last(context->active_fns);

	error_context_stack = sqlerrcontext.previous;

	return (Expr *) newexpr;

	/* Here if func is not inlinable: release temp memory and return NULL */
fail:
	MemoryContextSwitchTo(oldcxt);
	MemoryContextDelete(mycxt);
	error_context_stack = sqlerrcontext.previous;

	return NULL;
}

/*
 * Replace Param nodes by appropriate actual parameters
 */
static Node *
substitute_actual_parameters(Node *expr, int nargs, List *args,
							 int *usecounts)
{
	substitute_actual_parameters_context context;

	context.nargs = nargs;
	context.args = args;
	context.usecounts = usecounts;

	return substitute_actual_parameters_mutator(expr, &context);
}

static Node *
substitute_actual_parameters_mutator(Node *node,
									 substitute_actual_parameters_context *context)
{
	if (node == NULL)
		return NULL;
	if (IsA(node, Param))
	{
		Param	   *param = (Param *) node;

		if (param->paramkind != PARAM_EXTERN)
			elog(ERROR, "unexpected paramkind: %d", (int) param->paramkind);
		if (param->paramid <= 0 || param->paramid > context->nargs)
			elog(ERROR, "invalid paramid: %d", param->paramid);

		/* Count usage of parameter */
		context->usecounts[param->paramid - 1]++;

		/* Select the appropriate actual arg and replace the Param with it */
		/* We don't need to copy at this time (it'll get done later) */
		return list_nth(context->args, param->paramid - 1);
	}
	return expression_tree_mutator(node, substitute_actual_parameters_mutator,
								   (void *) context);
}

/*
 * error context callback to let us supply a call-stack traceback
 */
static void
sql_inline_error_callback(void *arg)
{
	inline_error_callback_arg *callback_arg = (inline_error_callback_arg *) arg;
	int			syntaxerrposition;

	/* If it's a syntax error, convert to internal syntax error report */
	syntaxerrposition = geterrposition();
	if (syntaxerrposition > 0)
	{
		errposition(0);
		internalerrposition(syntaxerrposition);
		internalerrquery(callback_arg->prosrc);
	}

	errcontext("SQL function \"%s\" during inlining", callback_arg->proname);
}

/*
 * evaluate_expr: pre-evaluate a constant expression
 *
 * We use the executor's routine ExecEvalExpr() to avoid duplication of
 * code and ensure we get the same result as the executor would get.
 */
Expr *
evaluate_expr(Expr *expr, Oid result_type, int32 result_typmod,
			  Oid result_collation)
{
	EState	   *estate;
	ExprState  *exprstate;
	MemoryContext oldcontext;
	Datum		const_val;
	bool		const_is_null;
	int16		resultTypLen;
	bool		resultTypByVal;

	/*
	 * To use the executor, we need an EState.
	 */
	estate = CreateExecutorState();

	/* We can use the estate's working context to avoid memory leaks. */
	oldcontext = MemoryContextSwitchTo(estate->es_query_cxt);

	/* Make sure any opfuncids are filled in. */
	fix_opfuncids((Node *) expr);

	/*
	 * Prepare expr for execution.  (Note: we can't use ExecPrepareExpr
	 * because it'd result in recursively invoking eval_const_expressions.)
	 */
	exprstate = ExecInitExpr(expr, NULL);

	/*
	 * And evaluate it.
	 *
	 * It is OK to use a default econtext because none of the ExecEvalExpr()
	 * code used in this situation will use econtext.  That might seem
	 * fortuitous, but it's not so unreasonable --- a constant expression does
	 * not depend on context, by definition, n'est ce pas?
	 */
	const_val = ExecEvalExprSwitchContext(exprstate,
										  GetPerTupleExprContext(estate),
										  &const_is_null);

	/* Get info needed about result datatype */
	get_typlenbyval(result_type, &resultTypLen, &resultTypByVal);

	/* Get back to outer memory context */
	MemoryContextSwitchTo(oldcontext);

	/*
	 * Must copy result out of sub-context used by expression eval.
	 *
	 * Also, if it's varlena, forcibly detoast it.  This protects us against
	 * storing TOAST pointers into plans that might outlive the referenced
	 * data.  (makeConst would handle detoasting anyway, but it's worth a few
	 * extra lines here so that we can do the copy and detoast in one step.)
	 */
	if (!const_is_null)
	{
		if (resultTypLen == -1)
			const_val = PointerGetDatum(PG_DETOAST_DATUM_COPY(const_val));
		else
			const_val = datumCopy(const_val, resultTypByVal, resultTypLen);
	}

	/* Release all the junk we just created */
	FreeExecutorState(estate);

	/*
	 * Make the constant result node.
	 */
	return (Expr *) makeConst(result_type, result_typmod, result_collation,
							  resultTypLen,
							  const_val, const_is_null,
							  resultTypByVal);
}


/*
 * inline_set_returning_function
 *		Attempt to "inline" a set-returning function in the FROM clause.
 *
 * "rte" is an RTE_FUNCTION rangetable entry.  If it represents a call of a
 * set-returning SQL function that can safely be inlined, expand the function
 * and return the substitute Query structure.  Otherwise, return NULL.
 *
 * We assume that the RTE's expression has already been put through
 * eval_const_expressions(), which among other things will take care of
 * default arguments and named-argument notation.
 *
 * This has a good deal of similarity to inline_function(), but that's
 * for the non-set-returning case, and there are enough differences to
 * justify separate functions.
 */
Query *
inline_set_returning_function(PlannerInfo *root, RangeTblEntry *rte)
{
	RangeTblFunction *rtfunc;
	FuncExpr   *fexpr;
	Oid			func_oid;
	HeapTuple	func_tuple;
	Form_pg_proc funcform;
	char	   *src;
	Datum		tmp;
	bool		isNull;
	MemoryContext oldcxt;
	MemoryContext mycxt;
	inline_error_callback_arg callback_arg;
	ErrorContextCallback sqlerrcontext;
	SQLFunctionParseInfoPtr pinfo;
	TypeFuncClass functypclass;
	TupleDesc	rettupdesc;
	List	   *raw_parsetree_list;
	List	   *querytree_list;
	Query	   *querytree;

	Assert(rte->rtekind == RTE_FUNCTION);

	/*
	 * It doesn't make a lot of sense for a SQL SRF to refer to itself in its
	 * own FROM clause, since that must cause infinite recursion at runtime.
	 * It will cause this code to recurse too, so check for stack overflow.
	 * (There's no need to do more.)
	 */
	check_stack_depth();

	/* Fail if the RTE has ORDINALITY - we don't implement that here. */
	if (rte->funcordinality)
		return NULL;

	/* Fail if RTE isn't a single, simple FuncExpr */
	if (list_length(rte->functions) != 1)
		return NULL;
	rtfunc = (RangeTblFunction *) linitial(rte->functions);

	if (!IsA(rtfunc->funcexpr, FuncExpr))
		return NULL;
	fexpr = (FuncExpr *) rtfunc->funcexpr;

	func_oid = fexpr->funcid;

	/*
	 * The function must be declared to return a set, else inlining would
	 * change the results if the contained SELECT didn't return exactly one
	 * row.
	 */
	if (!fexpr->funcretset)
		return NULL;

	/*
	 * Refuse to inline if the arguments contain any volatile functions or
	 * sub-selects.  Volatile functions are rejected because inlining may
	 * result in the arguments being evaluated multiple times, risking a
	 * change in behavior.  Sub-selects are rejected partly for implementation
	 * reasons (pushing them down another level might change their behavior)
	 * and partly because they're likely to be expensive and so multiple
	 * evaluation would be bad.
	 */
	if (contain_volatile_functions((Node *) fexpr->args) ||
		contain_subplans((Node *) fexpr->args))
		return NULL;

	/* Check permission to call function (fail later, if not) */
	if (pg_proc_aclcheck(func_oid, GetUserId(), ACL_EXECUTE) != ACLCHECK_OK)
		return NULL;

	/* Check whether a plugin wants to hook function entry/exit */
	if (FmgrHookIsNeeded(func_oid))
		return NULL;

	/*
	 * OK, let's take a look at the function's pg_proc entry.
	 */
	func_tuple = SearchSysCache1(PROCOID, ObjectIdGetDatum(func_oid));
	if (!HeapTupleIsValid(func_tuple))
		elog(ERROR, "cache lookup failed for function %u", func_oid);
	funcform = (Form_pg_proc) GETSTRUCT(func_tuple);

	/*
	 * Forget it if the function is not SQL-language or has other showstopper
	 * properties.  In particular it mustn't be declared STRICT, since we
	 * couldn't enforce that.  It also mustn't be VOLATILE, because that is
	 * supposed to cause it to be executed with its own snapshot, rather than
	 * sharing the snapshot of the calling query.  We also disallow returning
	 * SETOF VOID, because inlining would result in exposing the actual result
	 * of the function's last SELECT, which should not happen in that case.
	 * (Rechecking prokind, proretset, and pronargs is just paranoia.)
	 */
	if (funcform->prolang != SQLlanguageId ||
		funcform->prokind != PROKIND_FUNCTION ||
		funcform->proisstrict ||
		funcform->provolatile == PROVOLATILE_VOLATILE ||
		funcform->prorettype == VOIDOID ||
		funcform->prosecdef ||
		!funcform->proretset ||
		list_length(fexpr->args) != funcform->pronargs ||
		!heap_attisnull(func_tuple, Anum_pg_proc_proconfig, NULL))
	{
		ReleaseSysCache(func_tuple);
		return NULL;
	}

	/*
	 * Make a temporary memory context, so that we don't leak all the stuff
	 * that parsing might create.
	 */
	mycxt = AllocSetContextCreate(CurrentMemoryContext,
								  "inline_set_returning_function",
								  ALLOCSET_DEFAULT_SIZES);
	oldcxt = MemoryContextSwitchTo(mycxt);

	/* Fetch the function body */
	tmp = SysCacheGetAttr(PROCOID,
						  func_tuple,
						  Anum_pg_proc_prosrc,
						  &isNull);
	if (isNull)
		elog(ERROR, "null prosrc for function %u", func_oid);
	src = TextDatumGetCString(tmp);

	/*
	 * Setup error traceback support for ereport().  This is so that we can
	 * finger the function that bad information came from.
	 */
	callback_arg.proname = NameStr(funcform->proname);
	callback_arg.prosrc = src;

	sqlerrcontext.callback = sql_inline_error_callback;
	sqlerrcontext.arg = (void *) &callback_arg;
	sqlerrcontext.previous = error_context_stack;
	error_context_stack = &sqlerrcontext;

	/* If we have prosqlbody, pay attention to that not prosrc */
	tmp = SysCacheGetAttr(PROCOID,
						  func_tuple,
						  Anum_pg_proc_prosqlbody,
						  &isNull);
	if (!isNull)
	{
		Node	   *n;

		n = stringToNode(TextDatumGetCString(tmp));
		if (IsA(n, List))
			querytree_list = linitial_node(List, castNode(List, n));
		else
			querytree_list = list_make1(n);
		if (list_length(querytree_list) != 1)
			goto fail;
		querytree = linitial(querytree_list);

		/* Acquire necessary locks, then apply rewriter. */
		AcquireRewriteLocks(querytree, true, false);
		querytree_list = pg_rewrite_query(querytree);
		if (list_length(querytree_list) != 1)
			goto fail;
		querytree = linitial(querytree_list);
	}
	else
	{
		/*
		 * Set up to handle parameters while parsing the function body.  We
		 * can use the FuncExpr just created as the input for
		 * prepare_sql_fn_parse_info.
		 */
		pinfo = prepare_sql_fn_parse_info(func_tuple,
										  (Node *) fexpr,
										  fexpr->inputcollid);

		/*
		 * Parse, analyze, and rewrite (unlike inline_function(), we can't
		 * skip rewriting here).  We can fail as soon as we find more than one
		 * query, though.
		 */
		raw_parsetree_list = pg_parse_query(src);
		if (list_length(raw_parsetree_list) != 1)
			goto fail;

		querytree_list = pg_analyze_and_rewrite_withcb(linitial(raw_parsetree_list),
													   src,
													   (ParserSetupHook) sql_fn_parser_setup,
													   pinfo, NULL);
		if (list_length(querytree_list) != 1)
			goto fail;
		querytree = linitial(querytree_list);
	}

	/*
	 * Also resolve the actual function result tupdesc, if composite.  If the
	 * function is just declared to return RECORD, dig the info out of the AS
	 * clause.
	 */
	functypclass = get_expr_result_type((Node *) fexpr, NULL, &rettupdesc);
	if (functypclass == TYPEFUNC_RECORD)
		rettupdesc = BuildDescFromLists(rtfunc->funccolnames,
										rtfunc->funccoltypes,
										rtfunc->funccoltypmods,
										rtfunc->funccolcollations);

	/*
	 * The single command must be a plain SELECT.
	 */
	if (!IsA(querytree, Query) ||
		querytree->commandType != CMD_SELECT)
		goto fail;

	/*
	 * Make sure the function (still) returns what it's declared to.  This
	 * will raise an error if wrong, but that's okay since the function would
	 * fail at runtime anyway.  Note that check_sql_fn_retval will also insert
	 * coercions if needed to make the tlist expression(s) match the declared
	 * type of the function.  We also ask it to insert dummy NULL columns for
	 * any dropped columns in rettupdesc, so that the elements of the modified
	 * tlist match up to the attribute numbers.
	 *
	 * If the function returns a composite type, don't inline unless the check
	 * shows it's returning a whole tuple result; otherwise what it's
	 * returning is a single composite column which is not what we need.
	 */
	if (!check_sql_fn_retval(list_make1(querytree_list),
							 fexpr->funcresulttype, rettupdesc,
							 true, NULL) &&
		(functypclass == TYPEFUNC_COMPOSITE ||
		 functypclass == TYPEFUNC_COMPOSITE_DOMAIN ||
		 functypclass == TYPEFUNC_RECORD))
		goto fail;				/* reject not-whole-tuple-result cases */

	/*
	 * check_sql_fn_retval might've inserted a projection step, but that's
	 * fine; just make sure we use the upper Query.
	 */
	querytree = linitial_node(Query, querytree_list);

	/*
	 * Looks good --- substitute parameters into the query.
	 */
	querytree = substitute_actual_srf_parameters(querytree,
												 funcform->pronargs,
												 fexpr->args);

	/*
	 * Copy the modified query out of the temporary memory context, and clean
	 * up.
	 */
	MemoryContextSwitchTo(oldcxt);

	querytree = copyObject(querytree);

	MemoryContextDelete(mycxt);
	error_context_stack = sqlerrcontext.previous;
	ReleaseSysCache(func_tuple);

	/*
	 * We don't have to fix collations here because the upper query is already
	 * parsed, ie, the collations in the RTE are what count.
	 */

	/*
	 * Since there is now no trace of the function in the plan tree, we must
	 * explicitly record the plan's dependency on the function.
	 */
	record_plan_function_dependency(root, func_oid);

	return querytree;

	/* Here if func is not inlinable: release temp memory and return NULL */
fail:
	MemoryContextSwitchTo(oldcxt);
	MemoryContextDelete(mycxt);
	error_context_stack = sqlerrcontext.previous;
	ReleaseSysCache(func_tuple);

	return NULL;
}

/*
 * Replace Param nodes by appropriate actual parameters
 *
 * This is just enough different from substitute_actual_parameters()
 * that it needs its own code.
 */
static Query *
substitute_actual_srf_parameters(Query *expr, int nargs, List *args)
{
	substitute_actual_srf_parameters_context context;

	context.nargs = nargs;
	context.args = args;
	context.sublevels_up = 1;

	return query_tree_mutator(expr,
							  substitute_actual_srf_parameters_mutator,
							  &context,
							  0);
}

static Node *
substitute_actual_srf_parameters_mutator(Node *node,
										 substitute_actual_srf_parameters_context *context)
{
	Node	   *result;

	if (node == NULL)
		return NULL;
	if (IsA(node, Query))
	{
		context->sublevels_up++;
		result = (Node *) query_tree_mutator((Query *) node,
											 substitute_actual_srf_parameters_mutator,
											 (void *) context,
											 0);
		context->sublevels_up--;
		return result;
	}
	if (IsA(node, Param))
	{
		Param	   *param = (Param *) node;

		if (param->paramkind == PARAM_EXTERN)
		{
			if (param->paramid <= 0 || param->paramid > context->nargs)
				elog(ERROR, "invalid paramid: %d", param->paramid);

			/*
			 * Since the parameter is being inserted into a subquery, we must
			 * adjust levels.
			 */
			result = copyObject(list_nth(context->args, param->paramid - 1));
			IncrementVarSublevelsUp(result, context->sublevels_up, 0);
			return result;
		}
	}
	return expression_tree_mutator(node,
								   substitute_actual_srf_parameters_mutator,
								   (void *) context);
}

/*
 * pull_paramids
 *		Returns a Bitmapset containing the paramids of all Params in 'expr'.
 */
Bitmapset *
pull_paramids(Expr *expr)
{
	Bitmapset  *result = NULL;

	(void) pull_paramids_walker((Node *) expr, &result);

	return result;
}

static bool
pull_paramids_walker(Node *node, Bitmapset **context)
{
	if (node == NULL)
		return false;
	if (IsA(node, Param))
	{
		Param	   *param = (Param *) node;

		*context = bms_add_member(*context, param->paramid);
		return false;
	}
	return expression_tree_walker(node, pull_paramids_walker,
								  (void *) context);
}<|MERGE_RESOLUTION|>--- conflicted
+++ resolved
@@ -3513,30 +3513,6 @@
 					return ece_evaluate_expr((Node *) newcre);
 				return (Node *) newcre;
 			}
-<<<<<<< HEAD
-		case T_JsonValueExpr:
-			{
-				JsonValueExpr *jve = (JsonValueExpr *) node;
-				Node	   *raw = eval_const_expressions_mutator((Node *) jve->raw_expr,
-																 context);
-
-				if (raw && IsA(raw, Const))
-				{
-					Node	   *formatted;
-					Node	   *save_case_val = context->case_val;
-
-					context->case_val = raw;
-
-					formatted = eval_const_expressions_mutator((Node *) jve->formatted_expr,
-															   context);
-
-					context->case_val = save_case_val;
-
-					if (formatted && IsA(formatted, Const))
-						return formatted;
-				}
-				break;
-			}
 		case T_CypherTypeCast:
 			{
 				CypherTypeCast *tc = (CypherTypeCast *) node;
@@ -3694,8 +3670,6 @@
 
 				return (Node *) newa;
 			}
-=======
->>>>>>> 2a7ce2e2
 		default:
 			break;
 	}
