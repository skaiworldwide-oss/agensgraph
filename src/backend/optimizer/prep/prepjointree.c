--- conflicted
+++ resolved
@@ -1089,30 +1089,11 @@
 	 * with copies of the adjusted subtlist items, being careful not to
 	 * replace any of the jointree structure.
 	 */
-<<<<<<< HEAD
-	parse->targetList = (List *)
-		pullup_replace_vars((Node *) parse->targetList, &rvcontext);
-	parse->returningList = (List *)
-		pullup_replace_vars((Node *) parse->returningList, &rvcontext);
-	if (parse->onConflict)
-	{
-		parse->onConflict->onConflictSet = (List *)
-			pullup_replace_vars((Node *) parse->onConflict->onConflictSet,
-								&rvcontext);
-		parse->onConflict->onConflictWhere =
-			pullup_replace_vars(parse->onConflict->onConflictWhere,
-								&rvcontext);
-
-		/*
-		 * We assume ON CONFLICT's arbiterElems, arbiterWhere, exclRelTlist
-		 * can't contain any references to a subquery
-		 */
-	}
-	replace_vars_in_jointree((Node *) parse->jointree, &rvcontext,
-							 lowest_nulling_outer_join);
-	Assert(parse->setOperations == NULL);
-	parse->havingQual = pullup_replace_vars(parse->havingQual, &rvcontext);
-
+	perform_pullup_replace_vars(root, &rvcontext,
+								lowest_nulling_outer_join,
+								containing_appendrel);
+
+	/* todo: Do we need it? (Alex) */
 	if (parse->shortestpathSource)
 	{
 		parse->dijkstraEndId = pullup_replace_vars(parse->dijkstraEndId,
@@ -1139,48 +1120,6 @@
 														&rvcontext);
 	}
 
-	/*
-	 * Replace references in the translated_vars lists of appendrels. When
-	 * pulling up an appendrel member, we do not need PHVs in the list of the
-	 * parent appendrel --- there isn't any outer join between. Elsewhere, use
-	 * PHVs for safety.  (This analysis could be made tighter but it seems
-	 * unlikely to be worth much trouble.)
-	 */
-	foreach(lc, root->append_rel_list)
-	{
-		AppendRelInfo *appinfo = (AppendRelInfo *) lfirst(lc);
-		bool		save_need_phvs = rvcontext.need_phvs;
-
-		if (appinfo == containing_appendrel)
-			rvcontext.need_phvs = false;
-		appinfo->translated_vars = (List *)
-			pullup_replace_vars((Node *) appinfo->translated_vars, &rvcontext);
-		rvcontext.need_phvs = save_need_phvs;
-	}
-
-	/*
-	 * Replace references in the joinaliasvars lists of join RTEs.
-	 *
-	 * You might think that we could avoid using PHVs for alias vars of joins
-	 * below lowest_nulling_outer_join, but that doesn't work because the
-	 * alias vars could be referenced above that join; we need the PHVs to be
-	 * present in such references after the alias vars get flattened.  (It
-	 * might be worth trying to be smarter here, someday.)
-	 */
-	foreach(lc, parse->rtable)
-	{
-		RangeTblEntry *otherrte = (RangeTblEntry *) lfirst(lc);
-
-		if (otherrte->rtekind == RTE_JOIN)
-			otherrte->joinaliasvars = (List *)
-				pullup_replace_vars((Node *) otherrte->joinaliasvars,
-									&rvcontext);
-	}
-=======
-	perform_pullup_replace_vars(root, &rvcontext,
-								lowest_nulling_outer_join,
-								containing_appendrel);
->>>>>>> 137b03b8
 
 	/*
 	 * If the subquery had a LATERAL marker, propagate that to any of its
