/*-------------------------------------------------------------------------
 *
 * createplan.c
 *	  Routines to create the desired plan for processing a query.
 *	  Planning is complete, we just need to convert the selected
 *	  Path into a Plan.
 *
 * Portions Copyright (c) 1996-2018, PostgreSQL Global Development Group
 * Portions Copyright (c) 1994, Regents of the University of California
 *
 *
 * IDENTIFICATION
 *	  src/backend/optimizer/plan/createplan.c
 *
 *-------------------------------------------------------------------------
 */
#include "postgres.h"

#include <limits.h>
#include <math.h>

#include "access/stratnum.h"
#include "access/sysattr.h"
#include "catalog/pg_class.h"
#include "catalog/pg_type.h"
#include "foreign/fdwapi.h"
#include "miscadmin.h"
#include "nodes/extensible.h"
#include "nodes/makefuncs.h"
#include "nodes/nodeFuncs.h"
#include "optimizer/clauses.h"
#include "optimizer/cost.h"
#include "optimizer/paths.h"
#include "optimizer/placeholder.h"
#include "optimizer/plancat.h"
#include "optimizer/planmain.h"
#include "optimizer/planner.h"
#include "optimizer/predtest.h"
#include "optimizer/restrictinfo.h"
#include "optimizer/subselect.h"
#include "optimizer/tlist.h"
#include "optimizer/var.h"
#include "parser/parse_clause.h"
#include "parser/parsetree.h"
#include "utils/fmgroids.h"
#include "utils/lsyscache.h"


/*
 * Flag bits that can appear in the flags argument of create_plan_recurse().
 * These can be OR-ed together.
 *
 * CP_EXACT_TLIST specifies that the generated plan node must return exactly
 * the tlist specified by the path's pathtarget (this overrides both
 * CP_SMALL_TLIST and CP_LABEL_TLIST, if those are set).  Otherwise, the
 * plan node is allowed to return just the Vars and PlaceHolderVars needed
 * to evaluate the pathtarget.
 *
 * CP_SMALL_TLIST specifies that a narrower tlist is preferred.  This is
 * passed down by parent nodes such as Sort and Hash, which will have to
 * store the returned tuples.
 *
 * CP_LABEL_TLIST specifies that the plan node must return columns matching
 * any sortgrouprefs specified in its pathtarget, with appropriate
 * ressortgroupref labels.  This is passed down by parent nodes such as Sort
 * and Group, which need these values to be available in their inputs.
 */
#define CP_EXACT_TLIST		0x0001	/* Plan must return specified tlist */
#define CP_SMALL_TLIST		0x0002	/* Prefer narrower tlists */
#define CP_LABEL_TLIST		0x0004	/* tlist must contain sortgrouprefs */


static Plan *create_plan_recurse(PlannerInfo *root, Path *best_path,
					int flags);
static Plan *create_scan_plan(PlannerInfo *root, Path *best_path,
				 int flags);
static List *build_path_tlist(PlannerInfo *root, Path *path);
static bool use_physical_tlist(PlannerInfo *root, Path *path, int flags);
static List *get_gating_quals(PlannerInfo *root, List *quals);
static Plan *create_gating_plan(PlannerInfo *root, Path *path, Plan *plan,
				   List *gating_quals);
static Plan *create_join_plan(PlannerInfo *root, JoinPath *best_path);
static Plan *create_append_plan(PlannerInfo *root, AppendPath *best_path);
static Plan *create_merge_append_plan(PlannerInfo *root, MergeAppendPath *best_path);
static Result *create_result_plan(PlannerInfo *root, ResultPath *best_path);
static ProjectSet *create_project_set_plan(PlannerInfo *root, ProjectSetPath *best_path);
static Material *create_material_plan(PlannerInfo *root, MaterialPath *best_path,
					 int flags);
static Plan *create_unique_plan(PlannerInfo *root, UniquePath *best_path,
				   int flags);
static Gather *create_gather_plan(PlannerInfo *root, GatherPath *best_path);
static Plan *create_projection_plan(PlannerInfo *root, ProjectionPath *best_path);
static Plan *inject_projection_plan(Plan *subplan, List *tlist, bool parallel_safe);
static Sort *create_sort_plan(PlannerInfo *root, SortPath *best_path, int flags);
static Group *create_group_plan(PlannerInfo *root, GroupPath *best_path);
static Unique *create_upper_unique_plan(PlannerInfo *root, UpperUniquePath *best_path,
						 int flags);
static Agg *create_agg_plan(PlannerInfo *root, AggPath *best_path);
static Plan *create_groupingsets_plan(PlannerInfo *root, GroupingSetsPath *best_path);
static Result *create_minmaxagg_plan(PlannerInfo *root, MinMaxAggPath *best_path);
static WindowAgg *create_windowagg_plan(PlannerInfo *root, WindowAggPath *best_path);
static SetOp *create_setop_plan(PlannerInfo *root, SetOpPath *best_path,
				  int flags);
static RecursiveUnion *create_recursiveunion_plan(PlannerInfo *root, RecursiveUnionPath *best_path);
static void get_column_info_for_window(PlannerInfo *root, WindowClause *wc,
						   List *tlist,
						   int numSortCols, AttrNumber *sortColIdx,
						   int *partNumCols,
						   AttrNumber **partColIdx,
						   Oid **partOperators,
						   int *ordNumCols,
						   AttrNumber **ordColIdx,
						   Oid **ordOperators);
static LockRows *create_lockrows_plan(PlannerInfo *root, LockRowsPath *best_path,
					 int flags);
static ModifyTable *create_modifytable_plan(PlannerInfo *root, ModifyTablePath *best_path);
static Limit *create_limit_plan(PlannerInfo *root, LimitPath *best_path,
				  int flags);
static SeqScan *create_seqscan_plan(PlannerInfo *root, Path *best_path,
					List *tlist, List *scan_clauses);
static SampleScan *create_samplescan_plan(PlannerInfo *root, Path *best_path,
					   List *tlist, List *scan_clauses);
static Scan *create_indexscan_plan(PlannerInfo *root, IndexPath *best_path,
					  List *tlist, List *scan_clauses, bool indexonly);
static BitmapHeapScan *create_bitmap_scan_plan(PlannerInfo *root,
						BitmapHeapPath *best_path,
						List *tlist, List *scan_clauses);
static Plan *create_bitmap_subplan(PlannerInfo *root, Path *bitmapqual,
					  List **qual, List **indexqual, List **indexECs);
static void bitmap_subplan_mark_shared(Plan *plan);
static TidScan *create_tidscan_plan(PlannerInfo *root, TidPath *best_path,
					List *tlist, List *scan_clauses);
static SubqueryScan *create_subqueryscan_plan(PlannerInfo *root,
						 SubqueryScanPath *best_path,
						 List *tlist, List *scan_clauses);
static FunctionScan *create_functionscan_plan(PlannerInfo *root, Path *best_path,
						 List *tlist, List *scan_clauses);
static ValuesScan *create_valuesscan_plan(PlannerInfo *root, Path *best_path,
					   List *tlist, List *scan_clauses);
static TableFuncScan *create_tablefuncscan_plan(PlannerInfo *root, Path *best_path,
						  List *tlist, List *scan_clauses);
static CteScan *create_ctescan_plan(PlannerInfo *root, Path *best_path,
					List *tlist, List *scan_clauses);
static NamedTuplestoreScan *create_namedtuplestorescan_plan(PlannerInfo *root,
								Path *best_path, List *tlist, List *scan_clauses);
static WorkTableScan *create_worktablescan_plan(PlannerInfo *root, Path *best_path,
						  List *tlist, List *scan_clauses);
static ForeignScan *create_foreignscan_plan(PlannerInfo *root, ForeignPath *best_path,
						List *tlist, List *scan_clauses);
static CustomScan *create_customscan_plan(PlannerInfo *root,
					   CustomPath *best_path,
					   List *tlist, List *scan_clauses);
static NestLoop *create_nestloop_plan(PlannerInfo *root, NestPath *best_path);
static void set_edgerefid_recurse(PlannerInfo *root, Plan *plan);
static int get_edgerefid(PlannerInfo *root, Index scanrelid);
static void replace_edgerefid(List *tlist, int edgerefid);
static int search_edgerefid(List *reloids, Index scanreloid);
static MergeJoin *create_mergejoin_plan(PlannerInfo *root, MergePath *best_path);
static HashJoin *create_hashjoin_plan(PlannerInfo *root, HashPath *best_path);
static ModifyGraph *create_modifygraph_plan(PlannerInfo *root,
											ModifyGraphPath *best_path);
static Dijkstra *create_dijkstra_plan(PlannerInfo *root,
									  DijkstraPath *best_path);
static Node *replace_nestloop_params(PlannerInfo *root, Node *expr);
static Node *replace_nestloop_params_mutator(Node *node, PlannerInfo *root);
static void process_subquery_nestloop_params(PlannerInfo *root,
								 List *subplan_params);
static List *fix_indexqual_references(PlannerInfo *root, IndexPath *index_path);
static List *fix_indexorderby_references(PlannerInfo *root, IndexPath *index_path);
static Node *fix_indexqual_operand(Node *node, IndexOptInfo *index, int indexcol);
static List *get_switched_clauses(List *clauses, Relids outerrelids);
static List *order_qual_clauses(PlannerInfo *root, List *clauses);
static void copy_generic_path_info(Plan *dest, Path *src);
static void copy_plan_costsize(Plan *dest, Plan *src);
static void label_sort_with_costsize(PlannerInfo *root, Sort *plan,
						 double limit_tuples);
static SeqScan *make_seqscan(List *qptlist, List *qpqual, Index scanrelid);
static SampleScan *make_samplescan(List *qptlist, List *qpqual, Index scanrelid,
				TableSampleClause *tsc);
static IndexScan *make_indexscan(List *qptlist, List *qpqual, Index scanrelid,
			   Oid indexid, List *indexqual, List *indexqualorig,
			   List *indexorderby, List *indexorderbyorig,
			   List *indexorderbyops,
			   ScanDirection indexscandir);
static IndexOnlyScan *make_indexonlyscan(List *qptlist, List *qpqual,
				   Index scanrelid, Oid indexid,
				   List *indexqual, List *indexorderby,
				   List *indextlist,
				   ScanDirection indexscandir);
static BitmapIndexScan *make_bitmap_indexscan(Index scanrelid, Oid indexid,
					  List *indexqual,
					  List *indexqualorig);
static BitmapHeapScan *make_bitmap_heapscan(List *qptlist,
					 List *qpqual,
					 Plan *lefttree,
					 List *bitmapqualorig,
					 Index scanrelid);
static TidScan *make_tidscan(List *qptlist, List *qpqual, Index scanrelid,
			 List *tidquals);
static SubqueryScan *make_subqueryscan(List *qptlist,
				  List *qpqual,
				  Index scanrelid,
				  Plan *subplan);
static FunctionScan *make_functionscan(List *qptlist, List *qpqual,
				  Index scanrelid, List *functions, bool funcordinality);
static ValuesScan *make_valuesscan(List *qptlist, List *qpqual,
				Index scanrelid, List *values_lists);
static TableFuncScan *make_tablefuncscan(List *qptlist, List *qpqual,
				   Index scanrelid, TableFunc *tablefunc);
static CteScan *make_ctescan(List *qptlist, List *qpqual,
			 Index scanrelid, int ctePlanId, int cteParam);
static NamedTuplestoreScan *make_namedtuplestorescan(List *qptlist, List *qpqual,
						 Index scanrelid, char *enrname);
static WorkTableScan *make_worktablescan(List *qptlist, List *qpqual,
				   Index scanrelid, int wtParam);
static Append *make_append(List *appendplans, int first_partial_plan,
			List *tlist, List *partitioned_rels);
static RecursiveUnion *make_recursive_union(List *tlist,
					 Plan *lefttree,
					 Plan *righttree,
					 int wtParam,
					 List *distinctList,
					 long numGroups,
					 int maxDepth);
static BitmapAnd *make_bitmap_and(List *bitmapplans);
static BitmapOr *make_bitmap_or(List *bitmapplans);
static NestLoop *make_nestloop(List *tlist,
			  List *joinclauses, List *otherclauses, List *nestParams,
			  Plan *lefttree, Plan *righttree,
<<<<<<< HEAD
			  JoinType jointype, int minhops, int maxhops);
=======
			  JoinType jointype, bool inner_unique);
>>>>>>> 5b570d77
static HashJoin *make_hashjoin(List *tlist,
			  List *joinclauses, List *otherclauses,
			  List *hashclauses,
			  Plan *lefttree, Plan *righttree,
			  JoinType jointype, bool inner_unique);
static Hash *make_hash(Plan *lefttree,
		  Oid skewTable,
		  AttrNumber skewColumn,
		  bool skewInherit);
static MergeJoin *make_mergejoin(List *tlist,
			   List *joinclauses, List *otherclauses,
			   List *mergeclauses,
			   Oid *mergefamilies,
			   Oid *mergecollations,
			   int *mergestrategies,
			   bool *mergenullsfirst,
			   Plan *lefttree, Plan *righttree,
			   JoinType jointype, bool inner_unique,
			   bool skip_mark_restore);
static Sort *make_sort(Plan *lefttree, int numCols,
		  AttrNumber *sortColIdx, Oid *sortOperators,
		  Oid *collations, bool *nullsFirst);
static Plan *prepare_sort_from_pathkeys(Plan *lefttree, List *pathkeys,
						   Relids relids,
						   const AttrNumber *reqColIdx,
						   bool adjust_tlist_in_place,
						   int *p_numsortkeys,
						   AttrNumber **p_sortColIdx,
						   Oid **p_sortOperators,
						   Oid **p_collations,
						   bool **p_nullsFirst);
static EquivalenceMember *find_ec_member_for_tle(EquivalenceClass *ec,
					   TargetEntry *tle,
					   Relids relids);
static Sort *make_sort_from_pathkeys(Plan *lefttree, List *pathkeys,
						Relids relids);
static Sort *make_sort_from_groupcols(List *groupcls,
						 AttrNumber *grpColIdx,
						 Plan *lefttree);
static Material *make_material(Plan *lefttree);
static WindowAgg *make_windowagg(List *tlist, Index winref,
			   int partNumCols, AttrNumber *partColIdx, Oid *partOperators,
			   int ordNumCols, AttrNumber *ordColIdx, Oid *ordOperators,
			   int frameOptions, Node *startOffset, Node *endOffset,
			   Oid startInRangeFunc, Oid endInRangeFunc,
			   Oid inRangeColl, bool inRangeAsc, bool inRangeNullsFirst,
			   Plan *lefttree);
static Group *make_group(List *tlist, List *qual, int numGroupCols,
		   AttrNumber *grpColIdx, Oid *grpOperators,
		   Plan *lefttree);
static Unique *make_unique_from_sortclauses(Plan *lefttree, List *distinctList);
static Unique *make_unique_from_pathkeys(Plan *lefttree,
						  List *pathkeys, int numCols);
static Gather *make_gather(List *qptlist, List *qpqual,
			int nworkers, int rescan_param, bool single_copy, Plan *subplan);
static SetOp *make_setop(SetOpCmd cmd, SetOpStrategy strategy, Plan *lefttree,
		   List *distinctList, AttrNumber flagColIdx, int firstFlag,
		   long numGroups);
static LockRows *make_lockrows(Plan *lefttree, List *rowMarks, int epqParam);
static Result *make_result(List *tlist, Node *resconstantqual, Plan *subplan);
static ProjectSet *make_project_set(List *tlist, Plan *subplan);
static ModifyTable *make_modifytable(PlannerInfo *root,
				 CmdType operation, bool canSetTag,
				 Index nominalRelation, List *partitioned_rels,
				 bool partColsUpdated,
				 List *resultRelations, List *subplans,
				 List *withCheckOptionLists, List *returningLists,
				 List *rowMarks, OnConflictExpr *onconflict, int epqParam);
static GatherMerge *create_gather_merge_plan(PlannerInfo *root,
						 GatherMergePath *best_path);


/*
 * create_plan
 *	  Creates the access plan for a query by recursively processing the
 *	  desired tree of pathnodes, starting at the node 'best_path'.  For
 *	  every pathnode found, we create a corresponding plan node containing
 *	  appropriate id, target list, and qualification information.
 *
 *	  The tlists and quals in the plan tree are still in planner format,
 *	  ie, Vars still correspond to the parser's numbering.  This will be
 *	  fixed later by setrefs.c.
 *
 *	  best_path is the best access path
 *
 *	  Returns a Plan tree.
 */
Plan *
create_plan(PlannerInfo *root, Path *best_path)
{
	Plan	   *plan;

	/* plan_params should not be in use in current query level */
	Assert(root->plan_params == NIL);

	/* Initialize this module's private workspace in PlannerInfo */
	root->curOuterRels = NULL;
	root->curOuterParams = NIL;

	/* Recursively process the path tree, demanding the correct tlist result */
	plan = create_plan_recurse(root, best_path, CP_EXACT_TLIST);

	/*
	 * Make sure the topmost plan node's targetlist exposes the original
	 * column names and other decorative info.  Targetlists generated within
	 * the planner don't bother with that stuff, but we must have it on the
	 * top-level tlist seen at execution time.  However, ModifyTable plan
	 * nodes don't have a tlist matching the querytree targetlist.
	 */
	if (!IsA(plan, ModifyTable) && !IsA(plan, ModifyGraph))
		apply_tlist_labeling(plan->targetlist, root->processed_tlist);

	/*
	 * Attach any initPlans created in this query level to the topmost plan
	 * node.  (In principle the initplans could go in any plan node at or
	 * above where they're referenced, but there seems no reason to put them
	 * any lower than the topmost node for the query level.  Also, see
	 * comments for SS_finalize_plan before you try to change this.)
	 */
	SS_attach_initplans(root, plan);

	/* Check we successfully assigned all NestLoopParams to plan nodes */
	if (root->curOuterParams != NIL)
		elog(ERROR, "failed to assign all NestLoopParams to plan nodes");

	/*
	 * Reset plan_params to ensure param IDs used for nestloop params are not
	 * re-used later
	 */
	root->plan_params = NIL;

	return plan;
}

/*
 * create_plan_recurse
 *	  Recursive guts of create_plan().
 */
static Plan *
create_plan_recurse(PlannerInfo *root, Path *best_path, int flags)
{
	Plan	   *plan;

	/* Guard against stack overflow due to overly complex plans */
	check_stack_depth();

	switch (best_path->pathtype)
	{
		case T_SeqScan:
		case T_SampleScan:
		case T_IndexScan:
		case T_IndexOnlyScan:
		case T_BitmapHeapScan:
		case T_TidScan:
		case T_SubqueryScan:
		case T_FunctionScan:
		case T_TableFuncScan:
		case T_ValuesScan:
		case T_CteScan:
		case T_WorkTableScan:
		case T_NamedTuplestoreScan:
		case T_ForeignScan:
		case T_CustomScan:
			plan = create_scan_plan(root, best_path, flags);
			break;
		case T_HashJoin:
		case T_MergeJoin:
		case T_NestLoop:
			plan = create_join_plan(root,
									(JoinPath *) best_path);
			break;
		case T_Append:
			plan = create_append_plan(root,
									  (AppendPath *) best_path);
			break;
		case T_MergeAppend:
			plan = create_merge_append_plan(root,
											(MergeAppendPath *) best_path);
			break;
		case T_Result:
			if (IsA(best_path, ProjectionPath))
			{
				plan = create_projection_plan(root,
											  (ProjectionPath *) best_path);
			}
			else if (IsA(best_path, MinMaxAggPath))
			{
				plan = (Plan *) create_minmaxagg_plan(root,
													  (MinMaxAggPath *) best_path);
			}
			else
			{
				Assert(IsA(best_path, ResultPath));
				plan = (Plan *) create_result_plan(root,
												   (ResultPath *) best_path);
			}
			break;
		case T_ProjectSet:
			plan = (Plan *) create_project_set_plan(root,
													(ProjectSetPath *) best_path);
			break;
		case T_Material:
			plan = (Plan *) create_material_plan(root,
												 (MaterialPath *) best_path,
												 flags);
			break;
		case T_Unique:
			if (IsA(best_path, UpperUniquePath))
			{
				plan = (Plan *) create_upper_unique_plan(root,
														 (UpperUniquePath *) best_path,
														 flags);
			}
			else
			{
				Assert(IsA(best_path, UniquePath));
				plan = create_unique_plan(root,
										  (UniquePath *) best_path,
										  flags);
			}
			break;
		case T_Gather:
			plan = (Plan *) create_gather_plan(root,
											   (GatherPath *) best_path);
			break;
		case T_Sort:
			plan = (Plan *) create_sort_plan(root,
											 (SortPath *) best_path,
											 flags);
			break;
		case T_Group:
			plan = (Plan *) create_group_plan(root,
											  (GroupPath *) best_path);
			break;
		case T_Agg:
			if (IsA(best_path, GroupingSetsPath))
				plan = create_groupingsets_plan(root,
												(GroupingSetsPath *) best_path);
			else
			{
				Assert(IsA(best_path, AggPath));
				plan = (Plan *) create_agg_plan(root,
												(AggPath *) best_path);
			}
			break;
		case T_WindowAgg:
			plan = (Plan *) create_windowagg_plan(root,
												  (WindowAggPath *) best_path);
			break;
		case T_SetOp:
			plan = (Plan *) create_setop_plan(root,
											  (SetOpPath *) best_path,
											  flags);
			break;
		case T_RecursiveUnion:
			plan = (Plan *) create_recursiveunion_plan(root,
													   (RecursiveUnionPath *) best_path);
			break;
		case T_LockRows:
			plan = (Plan *) create_lockrows_plan(root,
												 (LockRowsPath *) best_path,
												 flags);
			break;
		case T_ModifyTable:
			plan = (Plan *) create_modifytable_plan(root,
													(ModifyTablePath *) best_path);
			break;
		case T_Limit:
			plan = (Plan *) create_limit_plan(root,
											  (LimitPath *) best_path,
											  flags);
			break;
<<<<<<< HEAD
		case T_ModifyGraph:
			plan = (Plan *) create_modifygraph_plan(root,
												(ModifyGraphPath *) best_path);
			break;
		case T_Dijkstra:
			plan = (Plan *) create_dijkstra_plan(root,
												 (DijkstraPath *) best_path);
=======
		case T_GatherMerge:
			plan = (Plan *) create_gather_merge_plan(root,
													 (GatherMergePath *) best_path);
>>>>>>> 5b570d77
			break;
		default:
			elog(ERROR, "unrecognized node type: %d",
				 (int) best_path->pathtype);
			plan = NULL;		/* keep compiler quiet */
			break;
	}

	return plan;
}

/*
 * create_scan_plan
 *	 Create a scan plan for the parent relation of 'best_path'.
 */
static Plan *
create_scan_plan(PlannerInfo *root, Path *best_path, int flags)
{
	RelOptInfo *rel = best_path->parent;
	List	   *scan_clauses;
	List	   *gating_clauses;
	List	   *tlist;
	Plan	   *plan;

	/*
	 * Extract the relevant restriction clauses from the parent relation. The
	 * executor must apply all these restrictions during the scan, except for
	 * pseudoconstants which we'll take care of below.
	 *
	 * If this is a plain indexscan or index-only scan, we need not consider
	 * restriction clauses that are implied by the index's predicate, so use
	 * indrestrictinfo not baserestrictinfo.  Note that we can't do that for
	 * bitmap indexscans, since there's not necessarily a single index
	 * involved; but it doesn't matter since create_bitmap_scan_plan() will be
	 * able to get rid of such clauses anyway via predicate proof.
	 */
	switch (best_path->pathtype)
	{
		case T_IndexScan:
		case T_IndexOnlyScan:
			scan_clauses = castNode(IndexPath, best_path)->indexinfo->indrestrictinfo;
			break;
		default:
			scan_clauses = rel->baserestrictinfo;
			break;
	}

	/*
	 * If this is a parameterized scan, we also need to enforce all the join
	 * clauses available from the outer relation(s).
	 *
	 * For paranoia's sake, don't modify the stored baserestrictinfo list.
	 */
	if (best_path->param_info)
		scan_clauses = list_concat(list_copy(scan_clauses),
								   best_path->param_info->ppi_clauses);

	/*
	 * Detect whether we have any pseudoconstant quals to deal with.  Then, if
	 * we'll need a gating Result node, it will be able to project, so there
	 * are no requirements on the child's tlist.
	 */
	gating_clauses = get_gating_quals(root, scan_clauses);
	if (gating_clauses)
		flags = 0;

	/*
	 * For table scans, rather than using the relation targetlist (which is
	 * only those Vars actually needed by the query), we prefer to generate a
	 * tlist containing all Vars in order.  This will allow the executor to
	 * optimize away projection of the table tuples, if possible.
	 */
	if (use_physical_tlist(root, best_path, flags))
	{
		if (best_path->pathtype == T_IndexOnlyScan)
		{
			/* For index-only scan, the preferred tlist is the index's */
			tlist = copyObject(((IndexPath *) best_path)->indexinfo->indextlist);

			/*
			 * Transfer any sortgroupref data to the replacement tlist, unless
			 * we don't care because the gating Result will handle it.
			 */
			if (!gating_clauses)
				apply_pathtarget_labeling_to_tlist(tlist, best_path->pathtarget);
		}
		else
		{
			tlist = build_physical_tlist(root, rel);
			if (tlist == NIL)
			{
				/* Failed because of dropped cols, so use regular method */
				tlist = build_path_tlist(root, best_path);
			}
			else
			{
				/* As above, transfer sortgroupref data to replacement tlist */
				if (!gating_clauses)
					apply_pathtarget_labeling_to_tlist(tlist, best_path->pathtarget);
			}
		}
	}
	else
	{
		tlist = build_path_tlist(root, best_path);
	}

	switch (best_path->pathtype)
	{
		case T_SeqScan:
			plan = (Plan *) create_seqscan_plan(root,
												best_path,
												tlist,
												scan_clauses);
			break;

		case T_SampleScan:
			plan = (Plan *) create_samplescan_plan(root,
												   best_path,
												   tlist,
												   scan_clauses);
			break;

		case T_IndexScan:
			plan = (Plan *) create_indexscan_plan(root,
												  (IndexPath *) best_path,
												  tlist,
												  scan_clauses,
												  false);
			break;

		case T_IndexOnlyScan:
			plan = (Plan *) create_indexscan_plan(root,
												  (IndexPath *) best_path,
												  tlist,
												  scan_clauses,
												  true);
			break;

		case T_BitmapHeapScan:
			plan = (Plan *) create_bitmap_scan_plan(root,
													(BitmapHeapPath *) best_path,
													tlist,
													scan_clauses);
			break;

		case T_TidScan:
			plan = (Plan *) create_tidscan_plan(root,
												(TidPath *) best_path,
												tlist,
												scan_clauses);
			break;

		case T_SubqueryScan:
			plan = (Plan *) create_subqueryscan_plan(root,
													 (SubqueryScanPath *) best_path,
													 tlist,
													 scan_clauses);
			break;

		case T_FunctionScan:
			plan = (Plan *) create_functionscan_plan(root,
													 best_path,
													 tlist,
													 scan_clauses);
			break;

		case T_TableFuncScan:
			plan = (Plan *) create_tablefuncscan_plan(root,
													  best_path,
													  tlist,
													  scan_clauses);
			break;

		case T_ValuesScan:
			plan = (Plan *) create_valuesscan_plan(root,
												   best_path,
												   tlist,
												   scan_clauses);
			break;

		case T_CteScan:
			plan = (Plan *) create_ctescan_plan(root,
												best_path,
												tlist,
												scan_clauses);
			break;

		case T_NamedTuplestoreScan:
			plan = (Plan *) create_namedtuplestorescan_plan(root,
															best_path,
															tlist,
															scan_clauses);
			break;

		case T_WorkTableScan:
			plan = (Plan *) create_worktablescan_plan(root,
													  best_path,
													  tlist,
													  scan_clauses);
			break;

		case T_ForeignScan:
			plan = (Plan *) create_foreignscan_plan(root,
													(ForeignPath *) best_path,
													tlist,
													scan_clauses);
			break;

		case T_CustomScan:
			plan = (Plan *) create_customscan_plan(root,
												   (CustomPath *) best_path,
												   tlist,
												   scan_clauses);
			break;

		default:
			elog(ERROR, "unrecognized node type: %d",
				 (int) best_path->pathtype);
			plan = NULL;		/* keep compiler quiet */
			break;
	}

	/*
	 * If there are any pseudoconstant clauses attached to this node, insert a
	 * gating Result node that evaluates the pseudoconstants as one-time
	 * quals.
	 */
	if (gating_clauses)
		plan = create_gating_plan(root, best_path, plan, gating_clauses);

	return plan;
}

/*
 * Build a target list (ie, a list of TargetEntry) for the Path's output.
 *
 * This is almost just make_tlist_from_pathtarget(), but we also have to
 * deal with replacing nestloop params.
 */
static List *
build_path_tlist(PlannerInfo *root, Path *path)
{
	List	   *tlist = NIL;
	Index	   *sortgrouprefs = path->pathtarget->sortgrouprefs;
	int			resno = 1;
	ListCell   *v;

	foreach(v, path->pathtarget->exprs)
	{
		Node	   *node = (Node *) lfirst(v);
		TargetEntry *tle;

		/*
		 * If it's a parameterized path, there might be lateral references in
		 * the tlist, which need to be replaced with Params.  There's no need
		 * to remake the TargetEntry nodes, so apply this to each list item
		 * separately.
		 */
		if (path->param_info)
			node = replace_nestloop_params(root, node);

		tle = makeTargetEntry((Expr *) node,
							  resno,
							  NULL,
							  false);
		if (sortgrouprefs)
			tle->ressortgroupref = sortgrouprefs[resno - 1];

		tlist = lappend(tlist, tle);
		resno++;
	}
	return tlist;
}

/*
 * use_physical_tlist
 *		Decide whether to use a tlist matching relation structure,
 *		rather than only those Vars actually referenced.
 */
static bool
use_physical_tlist(PlannerInfo *root, Path *path, int flags)
{
	RelOptInfo *rel = path->parent;
	int			i;
	ListCell   *lc;

	/*
	 * Forget it if either exact tlist or small tlist is demanded.
	 */
	if (flags & (CP_EXACT_TLIST | CP_SMALL_TLIST))
		return false;

	/*
	 * We can do this for real relation scans, subquery scans, function scans,
	 * tablefunc scans, values scans, and CTE scans (but not for, eg, joins).
	 */
	if (rel->rtekind != RTE_RELATION &&
		rel->rtekind != RTE_SUBQUERY &&
		rel->rtekind != RTE_FUNCTION &&
		rel->rtekind != RTE_TABLEFUNC &&
		rel->rtekind != RTE_VALUES &&
		rel->rtekind != RTE_CTE)
		return false;

	/*
	 * Can't do it with inheritance cases either (mainly because Append
	 * doesn't project; this test may be unnecessary now that
	 * create_append_plan instructs its children to return an exact tlist).
	 */
	if (rel->reloptkind != RELOPT_BASEREL)
		return false;

	/*
	 * Also, don't do it to a CustomPath; the premise that we're extracting
	 * columns from a simple physical tuple is unlikely to hold for those.
	 * (When it does make sense, the custom path creator can set up the path's
	 * pathtarget that way.)
	 */
	if (IsA(path, CustomPath))
		return false;

	/*
	 * If a bitmap scan's tlist is empty, keep it as-is.  This may allow the
	 * executor to skip heap page fetches, and in any case, the benefit of
	 * using a physical tlist instead would be minimal.
	 */
	if (IsA(path, BitmapHeapPath) &&
		path->pathtarget->exprs == NIL)
		return false;

	/*
	 * Can't do it if any system columns or whole-row Vars are requested.
	 * (This could possibly be fixed but would take some fragile assumptions
	 * in setrefs.c, I think.)
	 */
	for (i = rel->min_attr; i <= 0; i++)
	{
		if (!bms_is_empty(rel->attr_needed[i - rel->min_attr]))
			return false;
	}

	/*
	 * Can't do it if the rel is required to emit any placeholder expressions,
	 * either.
	 */
	foreach(lc, root->placeholder_list)
	{
		PlaceHolderInfo *phinfo = (PlaceHolderInfo *) lfirst(lc);

		if (bms_nonempty_difference(phinfo->ph_needed, rel->relids) &&
			bms_is_subset(phinfo->ph_eval_at, rel->relids))
			return false;
	}

	/*
	 * Also, can't do it if CP_LABEL_TLIST is specified and path is requested
	 * to emit any sort/group columns that are not simple Vars.  (If they are
	 * simple Vars, they should appear in the physical tlist, and
	 * apply_pathtarget_labeling_to_tlist will take care of getting them
	 * labeled again.)	We also have to check that no two sort/group columns
	 * are the same Var, else that element of the physical tlist would need
	 * conflicting ressortgroupref labels.
	 */
	if ((flags & CP_LABEL_TLIST) && path->pathtarget->sortgrouprefs)
	{
		Bitmapset  *sortgroupatts = NULL;

		i = 0;
		foreach(lc, path->pathtarget->exprs)
		{
			Expr	   *expr = (Expr *) lfirst(lc);

			if (path->pathtarget->sortgrouprefs[i])
			{
				if (expr && IsA(expr, Var))
				{
					int			attno = ((Var *) expr)->varattno;

					attno -= FirstLowInvalidHeapAttributeNumber;
					if (bms_is_member(attno, sortgroupatts))
						return false;
					sortgroupatts = bms_add_member(sortgroupatts, attno);
				}
				else
					return false;
			}
			i++;
		}
	}

	return true;
}

/*
 * get_gating_quals
 *	  See if there are pseudoconstant quals in a node's quals list
 *
 * If the node's quals list includes any pseudoconstant quals,
 * return just those quals.
 */
static List *
get_gating_quals(PlannerInfo *root, List *quals)
{
	/* No need to look if we know there are no pseudoconstants */
	if (!root->hasPseudoConstantQuals)
		return NIL;

	/* Sort into desirable execution order while still in RestrictInfo form */
	quals = order_qual_clauses(root, quals);

	/* Pull out any pseudoconstant quals from the RestrictInfo list */
	return extract_actual_clauses(quals, true);
}

/*
 * create_gating_plan
 *	  Deal with pseudoconstant qual clauses
 *
 * Add a gating Result node atop the already-built plan.
 */
static Plan *
create_gating_plan(PlannerInfo *root, Path *path, Plan *plan,
				   List *gating_quals)
{
	Plan	   *gplan;

	Assert(gating_quals);

	/*
	 * Since we need a Result node anyway, always return the path's requested
	 * tlist; that's never a wrong choice, even if the parent node didn't ask
	 * for CP_EXACT_TLIST.
	 */
	gplan = (Plan *) make_result(build_path_tlist(root, path),
								 (Node *) gating_quals,
								 plan);

	/*
	 * Notice that we don't change cost or size estimates when doing gating.
	 * The costs of qual eval were already included in the subplan's cost.
	 * Leaving the size alone amounts to assuming that the gating qual will
	 * succeed, which is the conservative estimate for planning upper queries.
	 * We certainly don't want to assume the output size is zero (unless the
	 * gating qual is actually constant FALSE, and that case is dealt with in
	 * clausesel.c).  Interpolating between the two cases is silly, because it
	 * doesn't reflect what will really happen at runtime, and besides which
	 * in most cases we have only a very bad idea of the probability of the
	 * gating qual being true.
	 */
	copy_plan_costsize(gplan, plan);

	/* Gating quals could be unsafe, so better use the Path's safety flag */
	gplan->parallel_safe = path->parallel_safe;

	return gplan;
}

/*
 * create_join_plan
 *	  Create a join plan for 'best_path' and (recursively) plans for its
 *	  inner and outer paths.
 */
static Plan *
create_join_plan(PlannerInfo *root, JoinPath *best_path)
{
	Plan	   *plan;
	List	   *gating_clauses;

	switch (best_path->path.pathtype)
	{
		case T_MergeJoin:
			plan = (Plan *) create_mergejoin_plan(root,
												  (MergePath *) best_path);
			break;
		case T_HashJoin:
			plan = (Plan *) create_hashjoin_plan(root,
												 (HashPath *) best_path);
			break;
		case T_NestLoop:
			plan = (Plan *) create_nestloop_plan(root,
												 (NestPath *) best_path);
			break;
		default:
			elog(ERROR, "unrecognized node type: %d",
				 (int) best_path->path.pathtype);
			plan = NULL;		/* keep compiler quiet */
			break;
	}

	/*
	 * If there are any pseudoconstant clauses attached to this node, insert a
	 * gating Result node that evaluates the pseudoconstants as one-time
	 * quals.
	 */
	gating_clauses = get_gating_quals(root, best_path->joinrestrictinfo);
	if (gating_clauses)
		plan = create_gating_plan(root, (Path *) best_path, plan,
								  gating_clauses);

#ifdef NOT_USED

	/*
	 * * Expensive function pullups may have pulled local predicates * into
	 * this path node.  Put them in the qpqual of the plan node. * JMH,
	 * 6/15/92
	 */
	if (get_loc_restrictinfo(best_path) != NIL)
		set_qpqual((Plan) plan,
				   list_concat(get_qpqual((Plan) plan),
							   get_actual_clauses(get_loc_restrictinfo(best_path))));
#endif

	return plan;
}

/*
 * create_append_plan
 *	  Create an Append plan for 'best_path' and (recursively) plans
 *	  for its subpaths.
 *
 *	  Returns a Plan node.
 */
static Plan *
create_append_plan(PlannerInfo *root, AppendPath *best_path)
{
	Append	   *plan;
	List	   *tlist = build_path_tlist(root, &best_path->path);
	List	   *subplans = NIL;
	ListCell   *subpaths;

	/*
	 * The subpaths list could be empty, if every child was proven empty by
	 * constraint exclusion.  In that case generate a dummy plan that returns
	 * no rows.
	 *
	 * Note that an AppendPath with no members is also generated in certain
	 * cases where there was no appending construct at all, but we know the
	 * relation is empty (see set_dummy_rel_pathlist).
	 */
	if (best_path->subpaths == NIL)
	{
		/* Generate a Result plan with constant-FALSE gating qual */
		Plan	   *plan;

		plan = (Plan *) make_result(tlist,
									(Node *) list_make1(makeBoolConst(false,
																	  false)),
									NULL);

		copy_generic_path_info(plan, (Path *) best_path);

		return plan;
	}

	/* Build the plan for each child */
	foreach(subpaths, best_path->subpaths)
	{
		Path	   *subpath = (Path *) lfirst(subpaths);
		Plan	   *subplan;

		/* Must insist that all children return the same tlist */
		subplan = create_plan_recurse(root, subpath, CP_EXACT_TLIST);

		subplans = lappend(subplans, subplan);
	}

	/*
	 * XXX ideally, if there's just one child, we'd not bother to generate an
	 * Append node but just return the single child.  At the moment this does
	 * not work because the varno of the child scan plan won't match the
	 * parent-rel Vars it'll be asked to emit.
	 */

	plan = make_append(subplans, best_path->first_partial_path,
					   tlist, best_path->partitioned_rels);

	copy_generic_path_info(&plan->plan, (Path *) best_path);

	return (Plan *) plan;
}

/*
 * create_merge_append_plan
 *	  Create a MergeAppend plan for 'best_path' and (recursively) plans
 *	  for its subpaths.
 *
 *	  Returns a Plan node.
 */
static Plan *
create_merge_append_plan(PlannerInfo *root, MergeAppendPath *best_path)
{
	MergeAppend *node = makeNode(MergeAppend);
	Plan	   *plan = &node->plan;
	List	   *tlist = build_path_tlist(root, &best_path->path);
	List	   *pathkeys = best_path->path.pathkeys;
	List	   *subplans = NIL;
	ListCell   *subpaths;

	/*
	 * We don't have the actual creation of the MergeAppend node split out
	 * into a separate make_xxx function.  This is because we want to run
	 * prepare_sort_from_pathkeys on it before we do so on the individual
	 * child plans, to make cross-checking the sort info easier.
	 */
	copy_generic_path_info(plan, (Path *) best_path);
	plan->targetlist = tlist;
	plan->qual = NIL;
	plan->lefttree = NULL;
	plan->righttree = NULL;

	/* Compute sort column info, and adjust MergeAppend's tlist as needed */
	(void) prepare_sort_from_pathkeys(plan, pathkeys,
									  best_path->path.parent->relids,
									  NULL,
									  true,
									  &node->numCols,
									  &node->sortColIdx,
									  &node->sortOperators,
									  &node->collations,
									  &node->nullsFirst);

	/*
	 * Now prepare the child plans.  We must apply prepare_sort_from_pathkeys
	 * even to subplans that don't need an explicit sort, to make sure they
	 * are returning the same sort key columns the MergeAppend expects.
	 */
	foreach(subpaths, best_path->subpaths)
	{
		Path	   *subpath = (Path *) lfirst(subpaths);
		Plan	   *subplan;
		int			numsortkeys;
		AttrNumber *sortColIdx;
		Oid		   *sortOperators;
		Oid		   *collations;
		bool	   *nullsFirst;

		/* Build the child plan */
		/* Must insist that all children return the same tlist */
		subplan = create_plan_recurse(root, subpath, CP_EXACT_TLIST);

		/* Compute sort column info, and adjust subplan's tlist as needed */
		subplan = prepare_sort_from_pathkeys(subplan, pathkeys,
											 subpath->parent->relids,
											 node->sortColIdx,
											 false,
											 &numsortkeys,
											 &sortColIdx,
											 &sortOperators,
											 &collations,
											 &nullsFirst);

		/*
		 * Check that we got the same sort key information.  We just Assert
		 * that the sortops match, since those depend only on the pathkeys;
		 * but it seems like a good idea to check the sort column numbers
		 * explicitly, to ensure the tlists really do match up.
		 */
		Assert(numsortkeys == node->numCols);
		if (memcmp(sortColIdx, node->sortColIdx,
				   numsortkeys * sizeof(AttrNumber)) != 0)
			elog(ERROR, "MergeAppend child's targetlist doesn't match MergeAppend");
		Assert(memcmp(sortOperators, node->sortOperators,
					  numsortkeys * sizeof(Oid)) == 0);
		Assert(memcmp(collations, node->collations,
					  numsortkeys * sizeof(Oid)) == 0);
		Assert(memcmp(nullsFirst, node->nullsFirst,
					  numsortkeys * sizeof(bool)) == 0);

		/* Now, insert a Sort node if subplan isn't sufficiently ordered */
		if (!pathkeys_contained_in(pathkeys, subpath->pathkeys))
		{
			Sort	   *sort = make_sort(subplan, numsortkeys,
										 sortColIdx, sortOperators,
										 collations, nullsFirst);

			label_sort_with_costsize(root, sort, best_path->limit_tuples);
			subplan = (Plan *) sort;
		}

		subplans = lappend(subplans, subplan);
	}

	node->partitioned_rels = best_path->partitioned_rels;
	node->mergeplans = subplans;

	return (Plan *) node;
}

/*
 * create_result_plan
 *	  Create a Result plan for 'best_path'.
 *	  This is only used for degenerate cases, such as a query with an empty
 *	  jointree.
 *
 *	  Returns a Plan node.
 */
static Result *
create_result_plan(PlannerInfo *root, ResultPath *best_path)
{
	Result	   *plan;
	List	   *tlist;
	List	   *quals;

	tlist = build_path_tlist(root, &best_path->path);

	/* best_path->quals is just bare clauses */
	quals = order_qual_clauses(root, best_path->quals);

	plan = make_result(tlist, (Node *) quals, NULL);

	copy_generic_path_info(&plan->plan, (Path *) best_path);

	return plan;
}

/*
 * create_project_set_plan
 *	  Create a ProjectSet plan for 'best_path'.
 *
 *	  Returns a Plan node.
 */
static ProjectSet *
create_project_set_plan(PlannerInfo *root, ProjectSetPath *best_path)
{
	ProjectSet *plan;
	Plan	   *subplan;
	List	   *tlist;

	/* Since we intend to project, we don't need to constrain child tlist */
	subplan = create_plan_recurse(root, best_path->subpath, 0);

	tlist = build_path_tlist(root, &best_path->path);

	plan = make_project_set(tlist, subplan);

	copy_generic_path_info(&plan->plan, (Path *) best_path);

	return plan;
}

/*
 * create_material_plan
 *	  Create a Material plan for 'best_path' and (recursively) plans
 *	  for its subpaths.
 *
 *	  Returns a Plan node.
 */
static Material *
create_material_plan(PlannerInfo *root, MaterialPath *best_path, int flags)
{
	Material   *plan;
	Plan	   *subplan;

	/*
	 * We don't want any excess columns in the materialized tuples, so request
	 * a smaller tlist.  Otherwise, since Material doesn't project, tlist
	 * requirements pass through.
	 */
	subplan = create_plan_recurse(root, best_path->subpath,
								  flags | CP_SMALL_TLIST);

	plan = make_material(subplan);

	copy_generic_path_info(&plan->plan, (Path *) best_path);

	return plan;
}

/*
 * create_unique_plan
 *	  Create a Unique plan for 'best_path' and (recursively) plans
 *	  for its subpaths.
 *
 *	  Returns a Plan node.
 */
static Plan *
create_unique_plan(PlannerInfo *root, UniquePath *best_path, int flags)
{
	Plan	   *plan;
	Plan	   *subplan;
	List	   *in_operators;
	List	   *uniq_exprs;
	List	   *newtlist;
	int			nextresno;
	bool		newitems;
	int			numGroupCols;
	AttrNumber *groupColIdx;
	int			groupColPos;
	ListCell   *l;

	/* Unique doesn't project, so tlist requirements pass through */
	subplan = create_plan_recurse(root, best_path->subpath, flags);

	/* Done if we don't need to do any actual unique-ifying */
	if (best_path->umethod == UNIQUE_PATH_NOOP)
		return subplan;

	/*
	 * As constructed, the subplan has a "flat" tlist containing just the Vars
	 * needed here and at upper levels.  The values we are supposed to
	 * unique-ify may be expressions in these variables.  We have to add any
	 * such expressions to the subplan's tlist.
	 *
	 * The subplan may have a "physical" tlist if it is a simple scan plan. If
	 * we're going to sort, this should be reduced to the regular tlist, so
	 * that we don't sort more data than we need to.  For hashing, the tlist
	 * should be left as-is if we don't need to add any expressions; but if we
	 * do have to add expressions, then a projection step will be needed at
	 * runtime anyway, so we may as well remove unneeded items. Therefore
	 * newtlist starts from build_path_tlist() not just a copy of the
	 * subplan's tlist; and we don't install it into the subplan unless we are
	 * sorting or stuff has to be added.
	 */
	in_operators = best_path->in_operators;
	uniq_exprs = best_path->uniq_exprs;

	/* initialize modified subplan tlist as just the "required" vars */
	newtlist = build_path_tlist(root, &best_path->path);
	nextresno = list_length(newtlist) + 1;
	newitems = false;

	foreach(l, uniq_exprs)
	{
		Expr	   *uniqexpr = lfirst(l);
		TargetEntry *tle;

		tle = tlist_member(uniqexpr, newtlist);
		if (!tle)
		{
			tle = makeTargetEntry((Expr *) uniqexpr,
								  nextresno,
								  NULL,
								  false);
			newtlist = lappend(newtlist, tle);
			nextresno++;
			newitems = true;
		}
	}

	if (newitems || best_path->umethod == UNIQUE_PATH_SORT)
	{
		/*
		 * If the top plan node can't do projections and its existing target
		 * list isn't already what we need, we need to add a Result node to
		 * help it along.
		 */
		if (!is_projection_capable_plan(subplan) &&
			!tlist_same_exprs(newtlist, subplan->targetlist))
			subplan = inject_projection_plan(subplan, newtlist,
											 best_path->path.parallel_safe);
		else
			subplan->targetlist = newtlist;
	}

	/*
	 * Build control information showing which subplan output columns are to
	 * be examined by the grouping step.  Unfortunately we can't merge this
	 * with the previous loop, since we didn't then know which version of the
	 * subplan tlist we'd end up using.
	 */
	newtlist = subplan->targetlist;
	numGroupCols = list_length(uniq_exprs);
	groupColIdx = (AttrNumber *) palloc(numGroupCols * sizeof(AttrNumber));

	groupColPos = 0;
	foreach(l, uniq_exprs)
	{
		Expr	   *uniqexpr = lfirst(l);
		TargetEntry *tle;

		tle = tlist_member(uniqexpr, newtlist);
		if (!tle)				/* shouldn't happen */
			elog(ERROR, "failed to find unique expression in subplan tlist");
		groupColIdx[groupColPos++] = tle->resno;
	}

	if (best_path->umethod == UNIQUE_PATH_HASH)
	{
		Oid		   *groupOperators;

		/*
		 * Get the hashable equality operators for the Agg node to use.
		 * Normally these are the same as the IN clause operators, but if
		 * those are cross-type operators then the equality operators are the
		 * ones for the IN clause operators' RHS datatype.
		 */
		groupOperators = (Oid *) palloc(numGroupCols * sizeof(Oid));
		groupColPos = 0;
		foreach(l, in_operators)
		{
			Oid			in_oper = lfirst_oid(l);
			Oid			eq_oper;

			if (!get_compatible_hash_operators(in_oper, NULL, &eq_oper))
				elog(ERROR, "could not find compatible hash operator for operator %u",
					 in_oper);
			groupOperators[groupColPos++] = eq_oper;
		}

		/*
		 * Since the Agg node is going to project anyway, we can give it the
		 * minimum output tlist, without any stuff we might have added to the
		 * subplan tlist.
		 */
		plan = (Plan *) make_agg(build_path_tlist(root, &best_path->path),
								 NIL,
								 AGG_HASHED,
								 AGGSPLIT_SIMPLE,
								 numGroupCols,
								 groupColIdx,
								 groupOperators,
								 NIL,
								 NIL,
								 best_path->path.rows,
								 subplan);
	}
	else
	{
		List	   *sortList = NIL;
		Sort	   *sort;

		/* Create an ORDER BY list to sort the input compatibly */
		groupColPos = 0;
		foreach(l, in_operators)
		{
			Oid			in_oper = lfirst_oid(l);
			Oid			sortop;
			Oid			eqop;
			TargetEntry *tle;
			SortGroupClause *sortcl;

			sortop = get_ordering_op_for_equality_op(in_oper, false);
			if (!OidIsValid(sortop))	/* shouldn't happen */
				elog(ERROR, "could not find ordering operator for equality operator %u",
					 in_oper);

			/*
			 * The Unique node will need equality operators.  Normally these
			 * are the same as the IN clause operators, but if those are
			 * cross-type operators then the equality operators are the ones
			 * for the IN clause operators' RHS datatype.
			 */
			eqop = get_equality_op_for_ordering_op(sortop, NULL);
			if (!OidIsValid(eqop))	/* shouldn't happen */
				elog(ERROR, "could not find equality operator for ordering operator %u",
					 sortop);

			tle = get_tle_by_resno(subplan->targetlist,
								   groupColIdx[groupColPos]);
			Assert(tle != NULL);

			sortcl = makeNode(SortGroupClause);
			sortcl->tleSortGroupRef = assignSortGroupRef(tle,
														 subplan->targetlist);
			sortcl->eqop = eqop;
			sortcl->sortop = sortop;
			sortcl->nulls_first = false;
			sortcl->hashable = false;	/* no need to make this accurate */
			sortList = lappend(sortList, sortcl);
			groupColPos++;
		}
		sort = make_sort_from_sortclauses(sortList, subplan);
		label_sort_with_costsize(root, sort, -1.0);
		plan = (Plan *) make_unique_from_sortclauses((Plan *) sort, sortList);
	}

	/* Copy cost data from Path to Plan */
	copy_generic_path_info(plan, &best_path->path);

	return plan;
}

/*
 * create_gather_plan
 *
 *	  Create a Gather plan for 'best_path' and (recursively) plans
 *	  for its subpaths.
 */
static Gather *
create_gather_plan(PlannerInfo *root, GatherPath *best_path)
{
	Gather	   *gather_plan;
	Plan	   *subplan;
	List	   *tlist;

	/*
	 * Although the Gather node can project, we prefer to push down such work
	 * to its child node, so demand an exact tlist from the child.
	 */
	subplan = create_plan_recurse(root, best_path->subpath, CP_EXACT_TLIST);

	tlist = build_path_tlist(root, &best_path->path);

	gather_plan = make_gather(tlist,
							  NIL,
							  best_path->num_workers,
							  SS_assign_special_param(root),
							  best_path->single_copy,
							  subplan);

	copy_generic_path_info(&gather_plan->plan, &best_path->path);

	/* use parallel mode for parallel plans. */
	root->glob->parallelModeNeeded = true;

	return gather_plan;
}

/*
 * create_gather_merge_plan
 *
 *	  Create a Gather Merge plan for 'best_path' and (recursively)
 *	  plans for its subpaths.
 */
static GatherMerge *
create_gather_merge_plan(PlannerInfo *root, GatherMergePath *best_path)
{
	GatherMerge *gm_plan;
	Plan	   *subplan;
	List	   *pathkeys = best_path->path.pathkeys;
	List	   *tlist = build_path_tlist(root, &best_path->path);

	/* As with Gather, it's best to project away columns in the workers. */
	subplan = create_plan_recurse(root, best_path->subpath, CP_EXACT_TLIST);

	/* Create a shell for a GatherMerge plan. */
	gm_plan = makeNode(GatherMerge);
	gm_plan->plan.targetlist = tlist;
	gm_plan->num_workers = best_path->num_workers;
	copy_generic_path_info(&gm_plan->plan, &best_path->path);

	/* Assign the rescan Param. */
	gm_plan->rescan_param = SS_assign_special_param(root);

	/* Gather Merge is pointless with no pathkeys; use Gather instead. */
	Assert(pathkeys != NIL);

	/* Compute sort column info, and adjust subplan's tlist as needed */
	subplan = prepare_sort_from_pathkeys(subplan, pathkeys,
										 best_path->subpath->parent->relids,
										 gm_plan->sortColIdx,
										 false,
										 &gm_plan->numCols,
										 &gm_plan->sortColIdx,
										 &gm_plan->sortOperators,
										 &gm_plan->collations,
										 &gm_plan->nullsFirst);


	/* Now, insert a Sort node if subplan isn't sufficiently ordered */
	if (!pathkeys_contained_in(pathkeys, best_path->subpath->pathkeys))
		subplan = (Plan *) make_sort(subplan, gm_plan->numCols,
									 gm_plan->sortColIdx,
									 gm_plan->sortOperators,
									 gm_plan->collations,
									 gm_plan->nullsFirst);

	/* Now insert the subplan under GatherMerge. */
	gm_plan->plan.lefttree = subplan;

	/* use parallel mode for parallel plans. */
	root->glob->parallelModeNeeded = true;

	return gm_plan;
}

/*
 * create_projection_plan
 *
 *	  Create a plan tree to do a projection step and (recursively) plans
 *	  for its subpaths.  We may need a Result node for the projection,
 *	  but sometimes we can just let the subplan do the work.
 */
static Plan *
create_projection_plan(PlannerInfo *root, ProjectionPath *best_path)
{
	Plan	   *plan;
	Plan	   *subplan;
	List	   *tlist;

	/* Since we intend to project, we don't need to constrain child tlist */
	subplan = create_plan_recurse(root, best_path->subpath, 0);

	tlist = build_path_tlist(root, &best_path->path);

	/*
	 * We might not really need a Result node here, either because the subplan
	 * can project or because it's returning the right list of expressions
	 * anyway.  Usually create_projection_path will have detected that and set
	 * dummypp if we don't need a Result; but its decision can't be final,
	 * because some createplan.c routines change the tlists of their nodes.
	 * (An example is that create_merge_append_plan might add resjunk sort
	 * columns to a MergeAppend.)  So we have to recheck here.  If we do
	 * arrive at a different answer than create_projection_path did, we'll
	 * have made slightly wrong cost estimates; but label the plan with the
	 * cost estimates we actually used, not "corrected" ones.  (XXX this could
	 * be cleaned up if we moved more of the sortcolumn setup logic into Path
	 * creation, but that would add expense to creating Paths we might end up
	 * not using.)
	 */
	if (is_projection_capable_path(best_path->subpath) ||
		tlist_same_exprs(tlist, subplan->targetlist))
	{
		/* Don't need a separate Result, just assign tlist to subplan */
		plan = subplan;
		plan->targetlist = tlist;

		/* Label plan with the estimated costs we actually used */
		plan->startup_cost = best_path->path.startup_cost;
		plan->total_cost = best_path->path.total_cost;
		plan->plan_rows = best_path->path.rows;
		plan->plan_width = best_path->path.pathtarget->width;
		plan->parallel_safe = best_path->path.parallel_safe;
		/* ... but don't change subplan's parallel_aware flag */
	}
	else
	{
		/* We need a Result node */
		plan = (Plan *) make_result(tlist, NULL, subplan);

		copy_generic_path_info(plan, (Path *) best_path);
	}

	return plan;
}

/*
 * inject_projection_plan
 *	  Insert a Result node to do a projection step.
 *
 * This is used in a few places where we decide on-the-fly that we need a
 * projection step as part of the tree generated for some Path node.
 * We should try to get rid of this in favor of doing it more honestly.
 *
 * One reason it's ugly is we have to be told the right parallel_safe marking
 * to apply (since the tlist might be unsafe even if the child plan is safe).
 */
static Plan *
inject_projection_plan(Plan *subplan, List *tlist, bool parallel_safe)
{
	Plan	   *plan;

	plan = (Plan *) make_result(tlist, NULL, subplan);

	/*
	 * In principle, we should charge tlist eval cost plus cpu_per_tuple per
	 * row for the Result node.  But the former has probably been factored in
	 * already and the latter was not accounted for during Path construction,
	 * so being formally correct might just make the EXPLAIN output look less
	 * consistent not more so.  Hence, just copy the subplan's cost.
	 */
	copy_plan_costsize(plan, subplan);
	plan->parallel_safe = parallel_safe;

	return plan;
}

/*
 * create_sort_plan
 *
 *	  Create a Sort plan for 'best_path' and (recursively) plans
 *	  for its subpaths.
 */
static Sort *
create_sort_plan(PlannerInfo *root, SortPath *best_path, int flags)
{
	Sort	   *plan;
	Plan	   *subplan;

	/*
	 * We don't want any excess columns in the sorted tuples, so request a
	 * smaller tlist.  Otherwise, since Sort doesn't project, tlist
	 * requirements pass through.
	 */
	subplan = create_plan_recurse(root, best_path->subpath,
								  flags | CP_SMALL_TLIST);

	plan = make_sort_from_pathkeys(subplan, best_path->path.pathkeys, NULL);

	copy_generic_path_info(&plan->plan, (Path *) best_path);

	return plan;
}

/*
 * create_group_plan
 *
 *	  Create a Group plan for 'best_path' and (recursively) plans
 *	  for its subpaths.
 */
static Group *
create_group_plan(PlannerInfo *root, GroupPath *best_path)
{
	Group	   *plan;
	Plan	   *subplan;
	List	   *tlist;
	List	   *quals;

	/*
	 * Group can project, so no need to be terribly picky about child tlist,
	 * but we do need grouping columns to be available
	 */
	subplan = create_plan_recurse(root, best_path->subpath, CP_LABEL_TLIST);

	tlist = build_path_tlist(root, &best_path->path);

	quals = order_qual_clauses(root, best_path->qual);

	plan = make_group(tlist,
					  quals,
					  list_length(best_path->groupClause),
					  extract_grouping_cols(best_path->groupClause,
											subplan->targetlist),
					  extract_grouping_ops(best_path->groupClause),
					  subplan);

	copy_generic_path_info(&plan->plan, (Path *) best_path);

	return plan;
}

/*
 * create_upper_unique_plan
 *
 *	  Create a Unique plan for 'best_path' and (recursively) plans
 *	  for its subpaths.
 */
static Unique *
create_upper_unique_plan(PlannerInfo *root, UpperUniquePath *best_path, int flags)
{
	Unique	   *plan;
	Plan	   *subplan;

	/*
	 * Unique doesn't project, so tlist requirements pass through; moreover we
	 * need grouping columns to be labeled.
	 */
	subplan = create_plan_recurse(root, best_path->subpath,
								  flags | CP_LABEL_TLIST);

	plan = make_unique_from_pathkeys(subplan,
									 best_path->path.pathkeys,
									 best_path->numkeys);

	copy_generic_path_info(&plan->plan, (Path *) best_path);

	return plan;
}

/*
 * create_agg_plan
 *
 *	  Create an Agg plan for 'best_path' and (recursively) plans
 *	  for its subpaths.
 */
static Agg *
create_agg_plan(PlannerInfo *root, AggPath *best_path)
{
	Agg		   *plan;
	Plan	   *subplan;
	List	   *tlist;
	List	   *quals;

	/*
	 * Agg can project, so no need to be terribly picky about child tlist, but
	 * we do need grouping columns to be available
	 */
	subplan = create_plan_recurse(root, best_path->subpath, CP_LABEL_TLIST);

	tlist = build_path_tlist(root, &best_path->path);

	quals = order_qual_clauses(root, best_path->qual);

	plan = make_agg(tlist, quals,
					best_path->aggstrategy,
					best_path->aggsplit,
					list_length(best_path->groupClause),
					extract_grouping_cols(best_path->groupClause,
										  subplan->targetlist),
					extract_grouping_ops(best_path->groupClause),
					NIL,
					NIL,
					best_path->numGroups,
					subplan);

	copy_generic_path_info(&plan->plan, (Path *) best_path);

	return plan;
}

/*
 * Given a groupclause for a collection of grouping sets, produce the
 * corresponding groupColIdx.
 *
 * root->grouping_map maps the tleSortGroupRef to the actual column position in
 * the input tuple. So we get the ref from the entries in the groupclause and
 * look them up there.
 */
static AttrNumber *
remap_groupColIdx(PlannerInfo *root, List *groupClause)
{
	AttrNumber *grouping_map = root->grouping_map;
	AttrNumber *new_grpColIdx;
	ListCell   *lc;
	int			i;

	Assert(grouping_map);

	new_grpColIdx = palloc0(sizeof(AttrNumber) * list_length(groupClause));

	i = 0;
	foreach(lc, groupClause)
	{
		SortGroupClause *clause = lfirst(lc);

		new_grpColIdx[i++] = grouping_map[clause->tleSortGroupRef];
	}

	return new_grpColIdx;
}

/*
 * create_groupingsets_plan
 *	  Create a plan for 'best_path' and (recursively) plans
 *	  for its subpaths.
 *
 *	  What we emit is an Agg plan with some vestigial Agg and Sort nodes
 *	  hanging off the side.  The top Agg implements the last grouping set
 *	  specified in the GroupingSetsPath, and any additional grouping sets
 *	  each give rise to a subsidiary Agg and Sort node in the top Agg's
 *	  "chain" list.  These nodes don't participate in the plan directly,
 *	  but they are a convenient way to represent the required data for
 *	  the extra steps.
 *
 *	  Returns a Plan node.
 */
static Plan *
create_groupingsets_plan(PlannerInfo *root, GroupingSetsPath *best_path)
{
	Agg		   *plan;
	Plan	   *subplan;
	List	   *rollups = best_path->rollups;
	AttrNumber *grouping_map;
	int			maxref;
	List	   *chain;
	ListCell   *lc;

	/* Shouldn't get here without grouping sets */
	Assert(root->parse->groupingSets);
	Assert(rollups != NIL);

	/*
	 * Agg can project, so no need to be terribly picky about child tlist, but
	 * we do need grouping columns to be available
	 */
	subplan = create_plan_recurse(root, best_path->subpath, CP_LABEL_TLIST);

	/*
	 * Compute the mapping from tleSortGroupRef to column index in the child's
	 * tlist.  First, identify max SortGroupRef in groupClause, for array
	 * sizing.
	 */
	maxref = 0;
	foreach(lc, root->parse->groupClause)
	{
		SortGroupClause *gc = (SortGroupClause *) lfirst(lc);

		if (gc->tleSortGroupRef > maxref)
			maxref = gc->tleSortGroupRef;
	}

	grouping_map = (AttrNumber *) palloc0((maxref + 1) * sizeof(AttrNumber));

	/* Now look up the column numbers in the child's tlist */
	foreach(lc, root->parse->groupClause)
	{
		SortGroupClause *gc = (SortGroupClause *) lfirst(lc);
		TargetEntry *tle = get_sortgroupclause_tle(gc, subplan->targetlist);

		grouping_map[gc->tleSortGroupRef] = tle->resno;
	}

	/*
	 * During setrefs.c, we'll need the grouping_map to fix up the cols lists
	 * in GroupingFunc nodes.  Save it for setrefs.c to use.
	 *
	 * This doesn't work if we're in an inheritance subtree (see notes in
	 * create_modifytable_plan).  Fortunately we can't be because there would
	 * never be grouping in an UPDATE/DELETE; but let's Assert that.
	 */
	Assert(!root->hasInheritedTarget);
	Assert(root->grouping_map == NULL);
	root->grouping_map = grouping_map;

	/*
	 * Generate the side nodes that describe the other sort and group
	 * operations besides the top one.  Note that we don't worry about putting
	 * accurate cost estimates in the side nodes; only the topmost Agg node's
	 * costs will be shown by EXPLAIN.
	 */
	chain = NIL;
	if (list_length(rollups) > 1)
	{
		ListCell   *lc2 = lnext(list_head(rollups));
		bool		is_first_sort = ((RollupData *) linitial(rollups))->is_hashed;

		for_each_cell(lc, lc2)
		{
			RollupData *rollup = lfirst(lc);
			AttrNumber *new_grpColIdx;
			Plan	   *sort_plan = NULL;
			Plan	   *agg_plan;
			AggStrategy strat;

			new_grpColIdx = remap_groupColIdx(root, rollup->groupClause);

			if (!rollup->is_hashed && !is_first_sort)
			{
				sort_plan = (Plan *)
					make_sort_from_groupcols(rollup->groupClause,
											 new_grpColIdx,
											 subplan);
			}

			if (!rollup->is_hashed)
				is_first_sort = false;

			if (rollup->is_hashed)
				strat = AGG_HASHED;
			else if (list_length(linitial(rollup->gsets)) == 0)
				strat = AGG_PLAIN;
			else
				strat = AGG_SORTED;

			agg_plan = (Plan *) make_agg(NIL,
										 NIL,
										 strat,
										 AGGSPLIT_SIMPLE,
										 list_length((List *) linitial(rollup->gsets)),
										 new_grpColIdx,
										 extract_grouping_ops(rollup->groupClause),
										 rollup->gsets,
										 NIL,
										 rollup->numGroups,
										 sort_plan);

			/*
			 * Remove stuff we don't need to avoid bloating debug output.
			 */
			if (sort_plan)
			{
				sort_plan->targetlist = NIL;
				sort_plan->lefttree = NULL;
			}

			chain = lappend(chain, agg_plan);
		}
	}

	/*
	 * Now make the real Agg node
	 */
	{
		RollupData *rollup = linitial(rollups);
		AttrNumber *top_grpColIdx;
		int			numGroupCols;

		top_grpColIdx = remap_groupColIdx(root, rollup->groupClause);

		numGroupCols = list_length((List *) linitial(rollup->gsets));

		plan = make_agg(build_path_tlist(root, &best_path->path),
						best_path->qual,
						best_path->aggstrategy,
						AGGSPLIT_SIMPLE,
						numGroupCols,
						top_grpColIdx,
						extract_grouping_ops(rollup->groupClause),
						rollup->gsets,
						chain,
						rollup->numGroups,
						subplan);

		/* Copy cost data from Path to Plan */
		copy_generic_path_info(&plan->plan, &best_path->path);
	}

	return (Plan *) plan;
}

/*
 * create_minmaxagg_plan
 *
 *	  Create a Result plan for 'best_path' and (recursively) plans
 *	  for its subpaths.
 */
static Result *
create_minmaxagg_plan(PlannerInfo *root, MinMaxAggPath *best_path)
{
	Result	   *plan;
	List	   *tlist;
	ListCell   *lc;

	/* Prepare an InitPlan for each aggregate's subquery. */
	foreach(lc, best_path->mmaggregates)
	{
		MinMaxAggInfo *mminfo = (MinMaxAggInfo *) lfirst(lc);
		PlannerInfo *subroot = mminfo->subroot;
		Query	   *subparse = subroot->parse;
		Plan	   *plan;

		/*
		 * Generate the plan for the subquery. We already have a Path, but we
		 * have to convert it to a Plan and attach a LIMIT node above it.
		 * Since we are entering a different planner context (subroot),
		 * recurse to create_plan not create_plan_recurse.
		 */
		plan = create_plan(subroot, mminfo->path);

		plan = (Plan *) make_limit(plan,
								   subparse->limitOffset,
								   subparse->limitCount);

		/* Must apply correct cost/width data to Limit node */
		plan->startup_cost = mminfo->path->startup_cost;
		plan->total_cost = mminfo->pathcost;
		plan->plan_rows = 1;
		plan->plan_width = mminfo->path->pathtarget->width;
		plan->parallel_aware = false;
		plan->parallel_safe = mminfo->path->parallel_safe;

		/* Convert the plan into an InitPlan in the outer query. */
		SS_make_initplan_from_plan(root, subroot, plan, mminfo->param);
	}

	/* Generate the output plan --- basically just a Result */
	tlist = build_path_tlist(root, &best_path->path);

	plan = make_result(tlist, (Node *) best_path->quals, NULL);

	copy_generic_path_info(&plan->plan, (Path *) best_path);

	/*
	 * During setrefs.c, we'll need to replace references to the Agg nodes
	 * with InitPlan output params.  (We can't just do that locally in the
	 * MinMaxAgg node, because path nodes above here may have Agg references
	 * as well.)  Save the mmaggregates list to tell setrefs.c to do that.
	 *
	 * This doesn't work if we're in an inheritance subtree (see notes in
	 * create_modifytable_plan).  Fortunately we can't be because there would
	 * never be aggregates in an UPDATE/DELETE; but let's Assert that.
	 */
	Assert(!root->hasInheritedTarget);
	Assert(root->minmax_aggs == NIL);
	root->minmax_aggs = best_path->mmaggregates;

	return plan;
}

/*
 * create_windowagg_plan
 *
 *	  Create a WindowAgg plan for 'best_path' and (recursively) plans
 *	  for its subpaths.
 */
static WindowAgg *
create_windowagg_plan(PlannerInfo *root, WindowAggPath *best_path)
{
	WindowAgg  *plan;
	WindowClause *wc = best_path->winclause;
	Plan	   *subplan;
	List	   *tlist;
	int			numsortkeys;
	AttrNumber *sortColIdx;
	Oid		   *sortOperators;
	Oid		   *collations;
	bool	   *nullsFirst;
	int			partNumCols;
	AttrNumber *partColIdx;
	Oid		   *partOperators;
	int			ordNumCols;
	AttrNumber *ordColIdx;
	Oid		   *ordOperators;

	/*
	 * WindowAgg can project, so no need to be terribly picky about child
	 * tlist, but we do need grouping columns to be available
	 */
	subplan = create_plan_recurse(root, best_path->subpath, CP_LABEL_TLIST);

	tlist = build_path_tlist(root, &best_path->path);

	/*
	 * We shouldn't need to actually sort, but it's convenient to use
	 * prepare_sort_from_pathkeys to identify the input's sort columns.
	 */
	subplan = prepare_sort_from_pathkeys(subplan,
										 best_path->winpathkeys,
										 NULL,
										 NULL,
										 false,
										 &numsortkeys,
										 &sortColIdx,
										 &sortOperators,
										 &collations,
										 &nullsFirst);

	/* Now deconstruct that into partition and ordering portions */
	get_column_info_for_window(root,
							   wc,
							   subplan->targetlist,
							   numsortkeys,
							   sortColIdx,
							   &partNumCols,
							   &partColIdx,
							   &partOperators,
							   &ordNumCols,
							   &ordColIdx,
							   &ordOperators);

	/* And finally we can make the WindowAgg node */
	plan = make_windowagg(tlist,
						  wc->winref,
						  partNumCols,
						  partColIdx,
						  partOperators,
						  ordNumCols,
						  ordColIdx,
						  ordOperators,
						  wc->frameOptions,
						  wc->startOffset,
						  wc->endOffset,
						  wc->startInRangeFunc,
						  wc->endInRangeFunc,
						  wc->inRangeColl,
						  wc->inRangeAsc,
						  wc->inRangeNullsFirst,
						  subplan);

	copy_generic_path_info(&plan->plan, (Path *) best_path);

	return plan;
}

/*
 * get_column_info_for_window
 *		Get the partitioning/ordering column numbers and equality operators
 *		for a WindowAgg node.
 *
 * This depends on the behavior of planner.c's make_pathkeys_for_window!
 *
 * We are given the target WindowClause and an array of the input column
 * numbers associated with the resulting pathkeys.  In the easy case, there
 * are the same number of pathkey columns as partitioning + ordering columns
 * and we just have to copy some data around.  However, it's possible that
 * some of the original partitioning + ordering columns were eliminated as
 * redundant during the transformation to pathkeys.  (This can happen even
 * though the parser gets rid of obvious duplicates.  A typical scenario is a
 * window specification "PARTITION BY x ORDER BY y" coupled with a clause
 * "WHERE x = y" that causes the two sort columns to be recognized as
 * redundant.)	In that unusual case, we have to work a lot harder to
 * determine which keys are significant.
 *
 * The method used here is a bit brute-force: add the sort columns to a list
 * one at a time and note when the resulting pathkey list gets longer.  But
 * it's a sufficiently uncommon case that a faster way doesn't seem worth
 * the amount of code refactoring that'd be needed.
 */
static void
get_column_info_for_window(PlannerInfo *root, WindowClause *wc, List *tlist,
						   int numSortCols, AttrNumber *sortColIdx,
						   int *partNumCols,
						   AttrNumber **partColIdx,
						   Oid **partOperators,
						   int *ordNumCols,
						   AttrNumber **ordColIdx,
						   Oid **ordOperators)
{
	int			numPart = list_length(wc->partitionClause);
	int			numOrder = list_length(wc->orderClause);

	if (numSortCols == numPart + numOrder)
	{
		/* easy case */
		*partNumCols = numPart;
		*partColIdx = sortColIdx;
		*partOperators = extract_grouping_ops(wc->partitionClause);
		*ordNumCols = numOrder;
		*ordColIdx = sortColIdx + numPart;
		*ordOperators = extract_grouping_ops(wc->orderClause);
	}
	else
	{
		List	   *sortclauses;
		List	   *pathkeys;
		int			scidx;
		ListCell   *lc;

		/* first, allocate what's certainly enough space for the arrays */
		*partNumCols = 0;
		*partColIdx = (AttrNumber *) palloc(numPart * sizeof(AttrNumber));
		*partOperators = (Oid *) palloc(numPart * sizeof(Oid));
		*ordNumCols = 0;
		*ordColIdx = (AttrNumber *) palloc(numOrder * sizeof(AttrNumber));
		*ordOperators = (Oid *) palloc(numOrder * sizeof(Oid));
		sortclauses = NIL;
		pathkeys = NIL;
		scidx = 0;
		foreach(lc, wc->partitionClause)
		{
			SortGroupClause *sgc = (SortGroupClause *) lfirst(lc);
			List	   *new_pathkeys;

			sortclauses = lappend(sortclauses, sgc);
			new_pathkeys = make_pathkeys_for_sortclauses(root,
														 sortclauses,
														 tlist);
			if (list_length(new_pathkeys) > list_length(pathkeys))
			{
				/* this sort clause is actually significant */
				(*partColIdx)[*partNumCols] = sortColIdx[scidx++];
				(*partOperators)[*partNumCols] = sgc->eqop;
				(*partNumCols)++;
				pathkeys = new_pathkeys;
			}
		}
		foreach(lc, wc->orderClause)
		{
			SortGroupClause *sgc = (SortGroupClause *) lfirst(lc);
			List	   *new_pathkeys;

			sortclauses = lappend(sortclauses, sgc);
			new_pathkeys = make_pathkeys_for_sortclauses(root,
														 sortclauses,
														 tlist);
			if (list_length(new_pathkeys) > list_length(pathkeys))
			{
				/* this sort clause is actually significant */
				(*ordColIdx)[*ordNumCols] = sortColIdx[scidx++];
				(*ordOperators)[*ordNumCols] = sgc->eqop;
				(*ordNumCols)++;
				pathkeys = new_pathkeys;
			}
		}
		/* complain if we didn't eat exactly the right number of sort cols */
		if (scidx != numSortCols)
			elog(ERROR, "failed to deconstruct sort operators into partitioning/ordering operators");
	}
}

/*
 * create_setop_plan
 *
 *	  Create a SetOp plan for 'best_path' and (recursively) plans
 *	  for its subpaths.
 */
static SetOp *
create_setop_plan(PlannerInfo *root, SetOpPath *best_path, int flags)
{
	SetOp	   *plan;
	Plan	   *subplan;
	long		numGroups;

	/*
	 * SetOp doesn't project, so tlist requirements pass through; moreover we
	 * need grouping columns to be labeled.
	 */
	subplan = create_plan_recurse(root, best_path->subpath,
								  flags | CP_LABEL_TLIST);

	/* Convert numGroups to long int --- but 'ware overflow! */
	numGroups = (long) Min(best_path->numGroups, (double) LONG_MAX);

	plan = make_setop(best_path->cmd,
					  best_path->strategy,
					  subplan,
					  best_path->distinctList,
					  best_path->flagColIdx,
					  best_path->firstFlag,
					  numGroups);

	copy_generic_path_info(&plan->plan, (Path *) best_path);

	return plan;
}

/*
 * create_recursiveunion_plan
 *
 *	  Create a RecursiveUnion plan for 'best_path' and (recursively) plans
 *	  for its subpaths.
 */
static RecursiveUnion *
create_recursiveunion_plan(PlannerInfo *root, RecursiveUnionPath *best_path)
{
	RecursiveUnion *plan;
	Plan	   *leftplan;
	Plan	   *rightplan;
	List	   *tlist;
	long		numGroups;

	/* Need both children to produce same tlist, so force it */
	leftplan = create_plan_recurse(root, best_path->leftpath, CP_EXACT_TLIST);
	rightplan = create_plan_recurse(root, best_path->rightpath, CP_EXACT_TLIST);

	tlist = build_path_tlist(root, &best_path->path);

	/* Convert numGroups to long int --- but 'ware overflow! */
	numGroups = (long) Min(best_path->numGroups, (double) LONG_MAX);

	plan = make_recursive_union(tlist,
								leftplan,
								rightplan,
								best_path->wtParam,
								best_path->distinctList,
								numGroups,
								best_path->maxDepth);

	copy_generic_path_info(&plan->plan, (Path *) best_path);

	return plan;
}

/*
 * create_lockrows_plan
 *
 *	  Create a LockRows plan for 'best_path' and (recursively) plans
 *	  for its subpaths.
 */
static LockRows *
create_lockrows_plan(PlannerInfo *root, LockRowsPath *best_path,
					 int flags)
{
	LockRows   *plan;
	Plan	   *subplan;

	/* LockRows doesn't project, so tlist requirements pass through */
	subplan = create_plan_recurse(root, best_path->subpath, flags);

	plan = make_lockrows(subplan, best_path->rowMarks, best_path->epqParam);

	copy_generic_path_info(&plan->plan, (Path *) best_path);

	return plan;
}

/*
 * create_modifytable_plan
 *	  Create a ModifyTable plan for 'best_path'.
 *
 *	  Returns a Plan node.
 */
static ModifyTable *
create_modifytable_plan(PlannerInfo *root, ModifyTablePath *best_path)
{
	ModifyTable *plan;
	List	   *subplans = NIL;
	ListCell   *subpaths,
			   *subroots;

	/* Build the plan for each input path */
	forboth(subpaths, best_path->subpaths,
			subroots, best_path->subroots)
	{
		Path	   *subpath = (Path *) lfirst(subpaths);
		PlannerInfo *subroot = (PlannerInfo *) lfirst(subroots);
		Plan	   *subplan;

		/*
		 * In an inherited UPDATE/DELETE, reference the per-child modified
		 * subroot while creating Plans from Paths for the child rel.  This is
		 * a kluge, but otherwise it's too hard to ensure that Plan creation
		 * functions (particularly in FDWs) don't depend on the contents of
		 * "root" matching what they saw at Path creation time.  The main
		 * downside is that creation functions for Plans that might appear
		 * below a ModifyTable cannot expect to modify the contents of "root"
		 * and have it "stick" for subsequent processing such as setrefs.c.
		 * That's not great, but it seems better than the alternative.
		 */
		subplan = create_plan_recurse(subroot, subpath, CP_EXACT_TLIST);

		/* Transfer resname/resjunk labeling, too, to keep executor happy */
		apply_tlist_labeling(subplan->targetlist, subroot->processed_tlist);

		subplans = lappend(subplans, subplan);
	}

	plan = make_modifytable(root,
							best_path->operation,
							best_path->canSetTag,
							best_path->nominalRelation,
							best_path->partitioned_rels,
							best_path->partColsUpdated,
							best_path->resultRelations,
							subplans,
							best_path->withCheckOptionLists,
							best_path->returningLists,
							best_path->rowMarks,
							best_path->onconflict,
							best_path->epqParam);

	copy_generic_path_info(&plan->plan, &best_path->path);

	return plan;
}

/*
 * create_limit_plan
 *
 *	  Create a Limit plan for 'best_path' and (recursively) plans
 *	  for its subpaths.
 */
static Limit *
create_limit_plan(PlannerInfo *root, LimitPath *best_path, int flags)
{
	Limit	   *plan;
	Plan	   *subplan;

	/* Limit doesn't project, so tlist requirements pass through */
	subplan = create_plan_recurse(root, best_path->subpath, flags);

	plan = make_limit(subplan,
					  best_path->limitOffset,
					  best_path->limitCount);

	copy_generic_path_info(&plan->plan, (Path *) best_path);

	return plan;
}


/*****************************************************************************
 *
 *	BASE-RELATION SCAN METHODS
 *
 *****************************************************************************/


/*
 * create_seqscan_plan
 *	 Returns a seqscan plan for the base relation scanned by 'best_path'
 *	 with restriction clauses 'scan_clauses' and targetlist 'tlist'.
 */
static SeqScan *
create_seqscan_plan(PlannerInfo *root, Path *best_path,
					List *tlist, List *scan_clauses)
{
	SeqScan    *scan_plan;
	Index		scan_relid = best_path->parent->relid;

	/* it should be a base rel... */
	Assert(scan_relid > 0);
	Assert(best_path->parent->rtekind == RTE_RELATION);

	/* Sort clauses into best execution order */
	scan_clauses = order_qual_clauses(root, scan_clauses);

	/* Reduce RestrictInfo list to bare expressions; ignore pseudoconstants */
	scan_clauses = extract_actual_clauses(scan_clauses, false);

	/* Replace any outer-relation variables with nestloop params */
	if (best_path->param_info)
	{
		scan_clauses = (List *)
			replace_nestloop_params(root, (Node *) scan_clauses);
	}

	scan_plan = make_seqscan(tlist,
							 scan_clauses,
							 scan_relid);

	copy_generic_path_info(&scan_plan->plan, best_path);

	return scan_plan;
}

/*
 * create_samplescan_plan
 *	 Returns a samplescan plan for the base relation scanned by 'best_path'
 *	 with restriction clauses 'scan_clauses' and targetlist 'tlist'.
 */
static SampleScan *
create_samplescan_plan(PlannerInfo *root, Path *best_path,
					   List *tlist, List *scan_clauses)
{
	SampleScan *scan_plan;
	Index		scan_relid = best_path->parent->relid;
	RangeTblEntry *rte;
	TableSampleClause *tsc;

	/* it should be a base rel with a tablesample clause... */
	Assert(scan_relid > 0);
	rte = planner_rt_fetch(scan_relid, root);
	Assert(rte->rtekind == RTE_RELATION);
	tsc = rte->tablesample;
	Assert(tsc != NULL);

	/* Sort clauses into best execution order */
	scan_clauses = order_qual_clauses(root, scan_clauses);

	/* Reduce RestrictInfo list to bare expressions; ignore pseudoconstants */
	scan_clauses = extract_actual_clauses(scan_clauses, false);

	/* Replace any outer-relation variables with nestloop params */
	if (best_path->param_info)
	{
		scan_clauses = (List *)
			replace_nestloop_params(root, (Node *) scan_clauses);
		tsc = (TableSampleClause *)
			replace_nestloop_params(root, (Node *) tsc);
	}

	scan_plan = make_samplescan(tlist,
								scan_clauses,
								scan_relid,
								tsc);

	copy_generic_path_info(&scan_plan->scan.plan, best_path);

	return scan_plan;
}

/*
 * create_indexscan_plan
 *	  Returns an indexscan plan for the base relation scanned by 'best_path'
 *	  with restriction clauses 'scan_clauses' and targetlist 'tlist'.
 *
 * We use this for both plain IndexScans and IndexOnlyScans, because the
 * qual preprocessing work is the same for both.  Note that the caller tells
 * us which to build --- we don't look at best_path->path.pathtype, because
 * create_bitmap_subplan needs to be able to override the prior decision.
 */
static Scan *
create_indexscan_plan(PlannerInfo *root,
					  IndexPath *best_path,
					  List *tlist,
					  List *scan_clauses,
					  bool indexonly)
{
	Scan	   *scan_plan;
	List	   *indexquals = best_path->indexquals;
	List	   *indexorderbys = best_path->indexorderbys;
	Index		baserelid = best_path->path.parent->relid;
	Oid			indexoid = best_path->indexinfo->indexoid;
	List	   *qpqual;
	List	   *stripped_indexquals;
	List	   *fixed_indexquals;
	List	   *fixed_indexorderbys;
	List	   *indexorderbyops = NIL;
	ListCell   *l;

	/* it should be a base rel... */
	Assert(baserelid > 0);
	Assert(best_path->path.parent->rtekind == RTE_RELATION);

	/*
	 * Build "stripped" indexquals structure (no RestrictInfos) to pass to
	 * executor as indexqualorig
	 */
	stripped_indexquals = get_actual_clauses(indexquals);

	/*
	 * The executor needs a copy with the indexkey on the left of each clause
	 * and with index Vars substituted for table ones.
	 */
	fixed_indexquals = fix_indexqual_references(root, best_path);

	/*
	 * Likewise fix up index attr references in the ORDER BY expressions.
	 */
	fixed_indexorderbys = fix_indexorderby_references(root, best_path);

	/*
	 * The qpqual list must contain all restrictions not automatically handled
	 * by the index, other than pseudoconstant clauses which will be handled
	 * by a separate gating plan node.  All the predicates in the indexquals
	 * will be checked (either by the index itself, or by nodeIndexscan.c),
	 * but if there are any "special" operators involved then they must be
	 * included in qpqual.  The upshot is that qpqual must contain
	 * scan_clauses minus whatever appears in indexquals.
	 *
	 * In normal cases simple pointer equality checks will be enough to spot
	 * duplicate RestrictInfos, so we try that first.
	 *
	 * Another common case is that a scan_clauses entry is generated from the
	 * same EquivalenceClass as some indexqual, and is therefore redundant
	 * with it, though not equal.  (This happens when indxpath.c prefers a
	 * different derived equality than what generate_join_implied_equalities
	 * picked for a parameterized scan's ppi_clauses.)
	 *
	 * In some situations (particularly with OR'd index conditions) we may
	 * have scan_clauses that are not equal to, but are logically implied by,
	 * the index quals; so we also try a predicate_implied_by() check to see
	 * if we can discard quals that way.  (predicate_implied_by assumes its
	 * first input contains only immutable functions, so we have to check
	 * that.)
	 *
	 * Note: if you change this bit of code you should also look at
	 * extract_nonindex_conditions() in costsize.c.
	 */
	qpqual = NIL;
	foreach(l, scan_clauses)
	{
		RestrictInfo *rinfo = lfirst_node(RestrictInfo, l);

		if (rinfo->pseudoconstant)
			continue;			/* we may drop pseudoconstants here */
		if (list_member_ptr(indexquals, rinfo))
			continue;			/* simple duplicate */
		if (is_redundant_derived_clause(rinfo, indexquals))
			continue;			/* derived from same EquivalenceClass */
		if (!contain_mutable_functions((Node *) rinfo->clause) &&
			predicate_implied_by(list_make1(rinfo->clause), indexquals, false))
			continue;			/* provably implied by indexquals */
		qpqual = lappend(qpqual, rinfo);
	}

	/* Sort clauses into best execution order */
	qpqual = order_qual_clauses(root, qpqual);

	/* Reduce RestrictInfo list to bare expressions; ignore pseudoconstants */
	qpqual = extract_actual_clauses(qpqual, false);

	/*
	 * We have to replace any outer-relation variables with nestloop params in
	 * the indexqualorig, qpqual, and indexorderbyorig expressions.  A bit
	 * annoying to have to do this separately from the processing in
	 * fix_indexqual_references --- rethink this when generalizing the inner
	 * indexscan support.  But note we can't really do this earlier because
	 * it'd break the comparisons to predicates above ... (or would it?  Those
	 * wouldn't have outer refs)
	 */
	if (best_path->path.param_info)
	{
		stripped_indexquals = (List *)
			replace_nestloop_params(root, (Node *) stripped_indexquals);
		qpqual = (List *)
			replace_nestloop_params(root, (Node *) qpqual);
		indexorderbys = (List *)
			replace_nestloop_params(root, (Node *) indexorderbys);
	}

	/*
	 * If there are ORDER BY expressions, look up the sort operators for their
	 * result datatypes.
	 */
	if (indexorderbys)
	{
		ListCell   *pathkeyCell,
				   *exprCell;

		/*
		 * PathKey contains OID of the btree opfamily we're sorting by, but
		 * that's not quite enough because we need the expression's datatype
		 * to look up the sort operator in the operator family.
		 */
		Assert(list_length(best_path->path.pathkeys) == list_length(indexorderbys));
		forboth(pathkeyCell, best_path->path.pathkeys, exprCell, indexorderbys)
		{
			PathKey    *pathkey = (PathKey *) lfirst(pathkeyCell);
			Node	   *expr = (Node *) lfirst(exprCell);
			Oid			exprtype = exprType(expr);
			Oid			sortop;

			/* Get sort operator from opfamily */
			sortop = get_opfamily_member(pathkey->pk_opfamily,
										 exprtype,
										 exprtype,
										 pathkey->pk_strategy);
			if (!OidIsValid(sortop))
				elog(ERROR, "missing operator %d(%u,%u) in opfamily %u",
					 pathkey->pk_strategy, exprtype, exprtype, pathkey->pk_opfamily);
			indexorderbyops = lappend_oid(indexorderbyops, sortop);
		}
	}

	/* Finally ready to build the plan node */
	if (indexonly)
		scan_plan = (Scan *) make_indexonlyscan(tlist,
												qpqual,
												baserelid,
												indexoid,
												fixed_indexquals,
												fixed_indexorderbys,
												best_path->indexinfo->indextlist,
												best_path->indexscandir);
	else
		scan_plan = (Scan *) make_indexscan(tlist,
											qpqual,
											baserelid,
											indexoid,
											fixed_indexquals,
											stripped_indexquals,
											fixed_indexorderbys,
											indexorderbys,
											indexorderbyops,
											best_path->indexscandir);

	copy_generic_path_info(&scan_plan->plan, &best_path->path);

	return scan_plan;
}

/*
 * create_bitmap_scan_plan
 *	  Returns a bitmap scan plan for the base relation scanned by 'best_path'
 *	  with restriction clauses 'scan_clauses' and targetlist 'tlist'.
 */
static BitmapHeapScan *
create_bitmap_scan_plan(PlannerInfo *root,
						BitmapHeapPath *best_path,
						List *tlist,
						List *scan_clauses)
{
	Index		baserelid = best_path->path.parent->relid;
	Plan	   *bitmapqualplan;
	List	   *bitmapqualorig;
	List	   *indexquals;
	List	   *indexECs;
	List	   *qpqual;
	ListCell   *l;
	BitmapHeapScan *scan_plan;

	/* it should be a base rel... */
	Assert(baserelid > 0);
	Assert(best_path->path.parent->rtekind == RTE_RELATION);

	/* Process the bitmapqual tree into a Plan tree and qual lists */
	bitmapqualplan = create_bitmap_subplan(root, best_path->bitmapqual,
										   &bitmapqualorig, &indexquals,
										   &indexECs);

	if (best_path->path.parallel_aware)
		bitmap_subplan_mark_shared(bitmapqualplan);

	/*
	 * The qpqual list must contain all restrictions not automatically handled
	 * by the index, other than pseudoconstant clauses which will be handled
	 * by a separate gating plan node.  All the predicates in the indexquals
	 * will be checked (either by the index itself, or by
	 * nodeBitmapHeapscan.c), but if there are any "special" operators
	 * involved then they must be added to qpqual.  The upshot is that qpqual
	 * must contain scan_clauses minus whatever appears in indexquals.
	 *
	 * This loop is similar to the comparable code in create_indexscan_plan(),
	 * but with some differences because it has to compare the scan clauses to
	 * stripped (no RestrictInfos) indexquals.  See comments there for more
	 * info.
	 *
	 * In normal cases simple equal() checks will be enough to spot duplicate
	 * clauses, so we try that first.  We next see if the scan clause is
	 * redundant with any top-level indexqual by virtue of being generated
	 * from the same EC.  After that, try predicate_implied_by().
	 *
	 * Unlike create_indexscan_plan(), the predicate_implied_by() test here is
	 * useful for getting rid of qpquals that are implied by index predicates,
	 * because the predicate conditions are included in the "indexquals"
	 * returned by create_bitmap_subplan().  Bitmap scans have to do it that
	 * way because predicate conditions need to be rechecked if the scan
	 * becomes lossy, so they have to be included in bitmapqualorig.
	 */
	qpqual = NIL;
	foreach(l, scan_clauses)
	{
		RestrictInfo *rinfo = lfirst_node(RestrictInfo, l);
		Node	   *clause = (Node *) rinfo->clause;

		if (rinfo->pseudoconstant)
			continue;			/* we may drop pseudoconstants here */
		if (list_member(indexquals, clause))
			continue;			/* simple duplicate */
		if (rinfo->parent_ec && list_member_ptr(indexECs, rinfo->parent_ec))
			continue;			/* derived from same EquivalenceClass */
		if (!contain_mutable_functions(clause) &&
			predicate_implied_by(list_make1(clause), indexquals, false))
			continue;			/* provably implied by indexquals */
		qpqual = lappend(qpqual, rinfo);
	}

	/* Sort clauses into best execution order */
	qpqual = order_qual_clauses(root, qpqual);

	/* Reduce RestrictInfo list to bare expressions; ignore pseudoconstants */
	qpqual = extract_actual_clauses(qpqual, false);

	/*
	 * When dealing with special operators, we will at this point have
	 * duplicate clauses in qpqual and bitmapqualorig.  We may as well drop
	 * 'em from bitmapqualorig, since there's no point in making the tests
	 * twice.
	 */
	bitmapqualorig = list_difference_ptr(bitmapqualorig, qpqual);

	/*
	 * We have to replace any outer-relation variables with nestloop params in
	 * the qpqual and bitmapqualorig expressions.  (This was already done for
	 * expressions attached to plan nodes in the bitmapqualplan tree.)
	 */
	if (best_path->path.param_info)
	{
		qpqual = (List *)
			replace_nestloop_params(root, (Node *) qpqual);
		bitmapqualorig = (List *)
			replace_nestloop_params(root, (Node *) bitmapqualorig);
	}

	/* Finally ready to build the plan node */
	scan_plan = make_bitmap_heapscan(tlist,
									 qpqual,
									 bitmapqualplan,
									 bitmapqualorig,
									 baserelid);

	copy_generic_path_info(&scan_plan->scan.plan, &best_path->path);

	return scan_plan;
}

/*
 * Given a bitmapqual tree, generate the Plan tree that implements it
 *
 * As byproducts, we also return in *qual and *indexqual the qual lists
 * (in implicit-AND form, without RestrictInfos) describing the original index
 * conditions and the generated indexqual conditions.  (These are the same in
 * simple cases, but when special index operators are involved, the former
 * list includes the special conditions while the latter includes the actual
 * indexable conditions derived from them.)  Both lists include partial-index
 * predicates, because we have to recheck predicates as well as index
 * conditions if the bitmap scan becomes lossy.
 *
 * In addition, we return a list of EquivalenceClass pointers for all the
 * top-level indexquals that were possibly-redundantly derived from ECs.
 * This allows removal of scan_clauses that are redundant with such quals.
 * (We do not attempt to detect such redundancies for quals that are within
 * OR subtrees.  This could be done in a less hacky way if we returned the
 * indexquals in RestrictInfo form, but that would be slower and still pretty
 * messy, since we'd have to build new RestrictInfos in many cases.)
 */
static Plan *
create_bitmap_subplan(PlannerInfo *root, Path *bitmapqual,
					  List **qual, List **indexqual, List **indexECs)
{
	Plan	   *plan;

	if (IsA(bitmapqual, BitmapAndPath))
	{
		BitmapAndPath *apath = (BitmapAndPath *) bitmapqual;
		List	   *subplans = NIL;
		List	   *subquals = NIL;
		List	   *subindexquals = NIL;
		List	   *subindexECs = NIL;
		ListCell   *l;

		/*
		 * There may well be redundant quals among the subplans, since a
		 * top-level WHERE qual might have gotten used to form several
		 * different index quals.  We don't try exceedingly hard to eliminate
		 * redundancies, but we do eliminate obvious duplicates by using
		 * list_concat_unique.
		 */
		foreach(l, apath->bitmapquals)
		{
			Plan	   *subplan;
			List	   *subqual;
			List	   *subindexqual;
			List	   *subindexEC;

			subplan = create_bitmap_subplan(root, (Path *) lfirst(l),
											&subqual, &subindexqual,
											&subindexEC);
			subplans = lappend(subplans, subplan);
			subquals = list_concat_unique(subquals, subqual);
			subindexquals = list_concat_unique(subindexquals, subindexqual);
			/* Duplicates in indexECs aren't worth getting rid of */
			subindexECs = list_concat(subindexECs, subindexEC);
		}
		plan = (Plan *) make_bitmap_and(subplans);
		plan->startup_cost = apath->path.startup_cost;
		plan->total_cost = apath->path.total_cost;
		plan->plan_rows =
			clamp_row_est(apath->bitmapselectivity * apath->path.parent->tuples);
		plan->plan_width = 0;	/* meaningless */
		plan->parallel_aware = false;
		plan->parallel_safe = apath->path.parallel_safe;
		*qual = subquals;
		*indexqual = subindexquals;
		*indexECs = subindexECs;
	}
	else if (IsA(bitmapqual, BitmapOrPath))
	{
		BitmapOrPath *opath = (BitmapOrPath *) bitmapqual;
		List	   *subplans = NIL;
		List	   *subquals = NIL;
		List	   *subindexquals = NIL;
		bool		const_true_subqual = false;
		bool		const_true_subindexqual = false;
		ListCell   *l;

		/*
		 * Here, we only detect qual-free subplans.  A qual-free subplan would
		 * cause us to generate "... OR true ..."  which we may as well reduce
		 * to just "true".  We do not try to eliminate redundant subclauses
		 * because (a) it's not as likely as in the AND case, and (b) we might
		 * well be working with hundreds or even thousands of OR conditions,
		 * perhaps from a long IN list.  The performance of list_append_unique
		 * would be unacceptable.
		 */
		foreach(l, opath->bitmapquals)
		{
			Plan	   *subplan;
			List	   *subqual;
			List	   *subindexqual;
			List	   *subindexEC;

			subplan = create_bitmap_subplan(root, (Path *) lfirst(l),
											&subqual, &subindexqual,
											&subindexEC);
			subplans = lappend(subplans, subplan);
			if (subqual == NIL)
				const_true_subqual = true;
			else if (!const_true_subqual)
				subquals = lappend(subquals,
								   make_ands_explicit(subqual));
			if (subindexqual == NIL)
				const_true_subindexqual = true;
			else if (!const_true_subindexqual)
				subindexquals = lappend(subindexquals,
										make_ands_explicit(subindexqual));
		}

		/*
		 * In the presence of ScalarArrayOpExpr quals, we might have built
		 * BitmapOrPaths with just one subpath; don't add an OR step.
		 */
		if (list_length(subplans) == 1)
		{
			plan = (Plan *) linitial(subplans);
		}
		else
		{
			plan = (Plan *) make_bitmap_or(subplans);
			plan->startup_cost = opath->path.startup_cost;
			plan->total_cost = opath->path.total_cost;
			plan->plan_rows =
				clamp_row_est(opath->bitmapselectivity * opath->path.parent->tuples);
			plan->plan_width = 0;	/* meaningless */
			plan->parallel_aware = false;
			plan->parallel_safe = opath->path.parallel_safe;
		}

		/*
		 * If there were constant-TRUE subquals, the OR reduces to constant
		 * TRUE.  Also, avoid generating one-element ORs, which could happen
		 * due to redundancy elimination or ScalarArrayOpExpr quals.
		 */
		if (const_true_subqual)
			*qual = NIL;
		else if (list_length(subquals) <= 1)
			*qual = subquals;
		else
			*qual = list_make1(make_orclause(subquals));
		if (const_true_subindexqual)
			*indexqual = NIL;
		else if (list_length(subindexquals) <= 1)
			*indexqual = subindexquals;
		else
			*indexqual = list_make1(make_orclause(subindexquals));
		*indexECs = NIL;
	}
	else if (IsA(bitmapqual, IndexPath))
	{
		IndexPath  *ipath = (IndexPath *) bitmapqual;
		IndexScan  *iscan;
		List	   *subindexECs;
		ListCell   *l;

		/* Use the regular indexscan plan build machinery... */
		iscan = castNode(IndexScan,
						 create_indexscan_plan(root, ipath,
											   NIL, NIL, false));
		/* then convert to a bitmap indexscan */
		plan = (Plan *) make_bitmap_indexscan(iscan->scan.scanrelid,
											  iscan->indexid,
											  iscan->indexqual,
											  iscan->indexqualorig);
		/* and set its cost/width fields appropriately */
		plan->startup_cost = 0.0;
		plan->total_cost = ipath->indextotalcost;
		plan->plan_rows =
			clamp_row_est(ipath->indexselectivity * ipath->path.parent->tuples);
		plan->plan_width = 0;	/* meaningless */
		plan->parallel_aware = false;
		plan->parallel_safe = ipath->path.parallel_safe;
		*qual = get_actual_clauses(ipath->indexclauses);
		*indexqual = get_actual_clauses(ipath->indexquals);
		foreach(l, ipath->indexinfo->indpred)
		{
			Expr	   *pred = (Expr *) lfirst(l);

			/*
			 * We know that the index predicate must have been implied by the
			 * query condition as a whole, but it may or may not be implied by
			 * the conditions that got pushed into the bitmapqual.  Avoid
			 * generating redundant conditions.
			 */
			if (!predicate_implied_by(list_make1(pred), ipath->indexclauses,
									  false))
			{
				*qual = lappend(*qual, pred);
				*indexqual = lappend(*indexqual, pred);
			}
		}
		subindexECs = NIL;
		foreach(l, ipath->indexquals)
		{
			RestrictInfo *rinfo = (RestrictInfo *) lfirst(l);

			if (rinfo->parent_ec)
				subindexECs = lappend(subindexECs, rinfo->parent_ec);
		}
		*indexECs = subindexECs;
	}
	else
	{
		elog(ERROR, "unrecognized node type: %d", nodeTag(bitmapqual));
		plan = NULL;			/* keep compiler quiet */
	}

	return plan;
}

/*
 * create_tidscan_plan
 *	 Returns a tidscan plan for the base relation scanned by 'best_path'
 *	 with restriction clauses 'scan_clauses' and targetlist 'tlist'.
 */
static TidScan *
create_tidscan_plan(PlannerInfo *root, TidPath *best_path,
					List *tlist, List *scan_clauses)
{
	TidScan    *scan_plan;
	Index		scan_relid = best_path->path.parent->relid;
	List	   *tidquals = best_path->tidquals;
	List	   *ortidquals;

	/* it should be a base rel... */
	Assert(scan_relid > 0);
	Assert(best_path->path.parent->rtekind == RTE_RELATION);

	/* Sort clauses into best execution order */
	scan_clauses = order_qual_clauses(root, scan_clauses);

	/* Reduce RestrictInfo list to bare expressions; ignore pseudoconstants */
	scan_clauses = extract_actual_clauses(scan_clauses, false);

	/* Replace any outer-relation variables with nestloop params */
	if (best_path->path.param_info)
	{
		tidquals = (List *)
			replace_nestloop_params(root, (Node *) tidquals);
		scan_clauses = (List *)
			replace_nestloop_params(root, (Node *) scan_clauses);
	}

	/*
	 * Remove any clauses that are TID quals.  This is a bit tricky since the
	 * tidquals list has implicit OR semantics.
	 */
	ortidquals = tidquals;
	if (list_length(ortidquals) > 1)
		ortidquals = list_make1(make_orclause(ortidquals));
	scan_clauses = list_difference(scan_clauses, ortidquals);

	scan_plan = make_tidscan(tlist,
							 scan_clauses,
							 scan_relid,
							 tidquals);

	copy_generic_path_info(&scan_plan->scan.plan, &best_path->path);

	return scan_plan;
}

/*
 * create_subqueryscan_plan
 *	 Returns a subqueryscan plan for the base relation scanned by 'best_path'
 *	 with restriction clauses 'scan_clauses' and targetlist 'tlist'.
 */
static SubqueryScan *
create_subqueryscan_plan(PlannerInfo *root, SubqueryScanPath *best_path,
						 List *tlist, List *scan_clauses)
{
	SubqueryScan *scan_plan;
	RelOptInfo *rel = best_path->path.parent;
	Index		scan_relid = rel->relid;
	Plan	   *subplan;

	/* it should be a subquery base rel... */
	Assert(scan_relid > 0);
	Assert(rel->rtekind == RTE_SUBQUERY);

	/*
	 * Recursively create Plan from Path for subquery.  Since we are entering
	 * a different planner context (subroot), recurse to create_plan not
	 * create_plan_recurse.
	 */
	subplan = create_plan(rel->subroot, best_path->subpath);

	/* Sort clauses into best execution order */
	scan_clauses = order_qual_clauses(root, scan_clauses);

	/* Reduce RestrictInfo list to bare expressions; ignore pseudoconstants */
	scan_clauses = extract_actual_clauses(scan_clauses, false);

	/* Replace any outer-relation variables with nestloop params */
	if (best_path->path.param_info)
	{
		scan_clauses = (List *)
			replace_nestloop_params(root, (Node *) scan_clauses);
		process_subquery_nestloop_params(root,
										 rel->subplan_params);
	}

	scan_plan = make_subqueryscan(tlist,
								  scan_clauses,
								  scan_relid,
								  subplan);

	copy_generic_path_info(&scan_plan->scan.plan, &best_path->path);

	return scan_plan;
}

/*
 * create_functionscan_plan
 *	 Returns a functionscan plan for the base relation scanned by 'best_path'
 *	 with restriction clauses 'scan_clauses' and targetlist 'tlist'.
 */
static FunctionScan *
create_functionscan_plan(PlannerInfo *root, Path *best_path,
						 List *tlist, List *scan_clauses)
{
	FunctionScan *scan_plan;
	Index		scan_relid = best_path->parent->relid;
	RangeTblEntry *rte;
	List	   *functions;

	/* it should be a function base rel... */
	Assert(scan_relid > 0);
	rte = planner_rt_fetch(scan_relid, root);
	Assert(rte->rtekind == RTE_FUNCTION);
	functions = rte->functions;

	/* Sort clauses into best execution order */
	scan_clauses = order_qual_clauses(root, scan_clauses);

	/* Reduce RestrictInfo list to bare expressions; ignore pseudoconstants */
	scan_clauses = extract_actual_clauses(scan_clauses, false);

	/* Replace any outer-relation variables with nestloop params */
	if (best_path->param_info)
	{
		scan_clauses = (List *)
			replace_nestloop_params(root, (Node *) scan_clauses);
		/* The function expressions could contain nestloop params, too */
		functions = (List *) replace_nestloop_params(root, (Node *) functions);
	}

	scan_plan = make_functionscan(tlist, scan_clauses, scan_relid,
								  functions, rte->funcordinality);

	copy_generic_path_info(&scan_plan->scan.plan, best_path);

	return scan_plan;
}

/*
 * create_tablefuncscan_plan
 *	 Returns a tablefuncscan plan for the base relation scanned by 'best_path'
 *	 with restriction clauses 'scan_clauses' and targetlist 'tlist'.
 */
static TableFuncScan *
create_tablefuncscan_plan(PlannerInfo *root, Path *best_path,
						  List *tlist, List *scan_clauses)
{
	TableFuncScan *scan_plan;
	Index		scan_relid = best_path->parent->relid;
	RangeTblEntry *rte;
	TableFunc  *tablefunc;

	/* it should be a function base rel... */
	Assert(scan_relid > 0);
	rte = planner_rt_fetch(scan_relid, root);
	Assert(rte->rtekind == RTE_TABLEFUNC);
	tablefunc = rte->tablefunc;

	/* Sort clauses into best execution order */
	scan_clauses = order_qual_clauses(root, scan_clauses);

	/* Reduce RestrictInfo list to bare expressions; ignore pseudoconstants */
	scan_clauses = extract_actual_clauses(scan_clauses, false);

	/* Replace any outer-relation variables with nestloop params */
	if (best_path->param_info)
	{
		scan_clauses = (List *)
			replace_nestloop_params(root, (Node *) scan_clauses);
		/* The function expressions could contain nestloop params, too */
		tablefunc = (TableFunc *) replace_nestloop_params(root, (Node *) tablefunc);
	}

	scan_plan = make_tablefuncscan(tlist, scan_clauses, scan_relid,
								   tablefunc);

	copy_generic_path_info(&scan_plan->scan.plan, best_path);

	return scan_plan;
}

/*
 * create_valuesscan_plan
 *	 Returns a valuesscan plan for the base relation scanned by 'best_path'
 *	 with restriction clauses 'scan_clauses' and targetlist 'tlist'.
 */
static ValuesScan *
create_valuesscan_plan(PlannerInfo *root, Path *best_path,
					   List *tlist, List *scan_clauses)
{
	ValuesScan *scan_plan;
	Index		scan_relid = best_path->parent->relid;
	RangeTblEntry *rte;
	List	   *values_lists;

	/* it should be a values base rel... */
	Assert(scan_relid > 0);
	rte = planner_rt_fetch(scan_relid, root);
	Assert(rte->rtekind == RTE_VALUES);
	values_lists = rte->values_lists;

	/* Sort clauses into best execution order */
	scan_clauses = order_qual_clauses(root, scan_clauses);

	/* Reduce RestrictInfo list to bare expressions; ignore pseudoconstants */
	scan_clauses = extract_actual_clauses(scan_clauses, false);

	/* Replace any outer-relation variables with nestloop params */
	if (best_path->param_info)
	{
		scan_clauses = (List *)
			replace_nestloop_params(root, (Node *) scan_clauses);
		/* The values lists could contain nestloop params, too */
		values_lists = (List *)
			replace_nestloop_params(root, (Node *) values_lists);
	}

	scan_plan = make_valuesscan(tlist, scan_clauses, scan_relid,
								values_lists);

	copy_generic_path_info(&scan_plan->scan.plan, best_path);

	return scan_plan;
}

/*
 * create_ctescan_plan
 *	 Returns a ctescan plan for the base relation scanned by 'best_path'
 *	 with restriction clauses 'scan_clauses' and targetlist 'tlist'.
 */
static CteScan *
create_ctescan_plan(PlannerInfo *root, Path *best_path,
					List *tlist, List *scan_clauses)
{
	CteScan    *scan_plan;
	Index		scan_relid = best_path->parent->relid;
	RangeTblEntry *rte;
	SubPlan    *ctesplan = NULL;
	int			plan_id;
	int			cte_param_id;
	PlannerInfo *cteroot;
	Index		levelsup;
	int			ndx;
	ListCell   *lc;
	bool		ctestop = false;

	Assert(scan_relid > 0);
	rte = planner_rt_fetch(scan_relid, root);
	Assert(rte->rtekind == RTE_CTE);
	Assert(!rte->self_reference);

	/*
	 * Find the referenced CTE, and locate the SubPlan previously made for it.
	 */
	levelsup = rte->ctelevelsup;
	cteroot = root;
	while (levelsup-- > 0)
	{
		cteroot = cteroot->parent_root;
		if (!cteroot)			/* shouldn't happen */
			elog(ERROR, "bad levelsup for CTE \"%s\"", rte->ctename);
	}

	/*
	 * Note: cte_plan_ids can be shorter than cteList, if we are still working
	 * on planning the CTEs (ie, this is a side-reference from another CTE).
	 * So we mustn't use forboth here.
	 */
	ndx = 0;
	foreach(lc, cteroot->parse->cteList)
	{
		CommonTableExpr *cte = (CommonTableExpr *) lfirst(lc);

		if (strcmp(cte->ctename, rte->ctename) == 0)
		{
			ctestop = cte->ctestop;
			break;
		}
		ndx++;
	}
	if (lc == NULL)				/* shouldn't happen */
		elog(ERROR, "could not find CTE \"%s\"", rte->ctename);
	if (ndx >= list_length(cteroot->cte_plan_ids))
		elog(ERROR, "could not find plan for CTE \"%s\"", rte->ctename);
	plan_id = list_nth_int(cteroot->cte_plan_ids, ndx);
	Assert(plan_id > 0);
	foreach(lc, cteroot->init_plans)
	{
		ctesplan = (SubPlan *) lfirst(lc);
		if (ctesplan->plan_id == plan_id)
			break;
	}
	if (lc == NULL)				/* shouldn't happen */
		elog(ERROR, "could not find plan for CTE \"%s\"", rte->ctename);

	/*
	 * We need the CTE param ID, which is the sole member of the SubPlan's
	 * setParam list.
	 */
	cte_param_id = linitial_int(ctesplan->setParam);

	/* Sort clauses into best execution order */
	scan_clauses = order_qual_clauses(root, scan_clauses);

	/* Reduce RestrictInfo list to bare expressions; ignore pseudoconstants */
	scan_clauses = extract_actual_clauses(scan_clauses, false);

	/* Replace any outer-relation variables with nestloop params */
	if (best_path->param_info)
	{
		scan_clauses = (List *)
			replace_nestloop_params(root, (Node *) scan_clauses);
	}

	scan_plan = make_ctescan(tlist, scan_clauses, scan_relid,
							 plan_id, cte_param_id);
	scan_plan->cteStop = ctestop;

	copy_generic_path_info(&scan_plan->scan.plan, best_path);

	return scan_plan;
}

/*
 * create_namedtuplestorescan_plan
 *	 Returns a tuplestorescan plan for the base relation scanned by
 *	'best_path' with restriction clauses 'scan_clauses' and targetlist
 *	'tlist'.
 */
static NamedTuplestoreScan *
create_namedtuplestorescan_plan(PlannerInfo *root, Path *best_path,
								List *tlist, List *scan_clauses)
{
	NamedTuplestoreScan *scan_plan;
	Index		scan_relid = best_path->parent->relid;
	RangeTblEntry *rte;

	Assert(scan_relid > 0);
	rte = planner_rt_fetch(scan_relid, root);
	Assert(rte->rtekind == RTE_NAMEDTUPLESTORE);

	/* Sort clauses into best execution order */
	scan_clauses = order_qual_clauses(root, scan_clauses);

	/* Reduce RestrictInfo list to bare expressions; ignore pseudoconstants */
	scan_clauses = extract_actual_clauses(scan_clauses, false);

	/* Replace any outer-relation variables with nestloop params */
	if (best_path->param_info)
	{
		scan_clauses = (List *)
			replace_nestloop_params(root, (Node *) scan_clauses);
	}

	scan_plan = make_namedtuplestorescan(tlist, scan_clauses, scan_relid,
										 rte->enrname);

	copy_generic_path_info(&scan_plan->scan.plan, best_path);

	return scan_plan;
}

/*
 * create_worktablescan_plan
 *	 Returns a worktablescan plan for the base relation scanned by 'best_path'
 *	 with restriction clauses 'scan_clauses' and targetlist 'tlist'.
 */
static WorkTableScan *
create_worktablescan_plan(PlannerInfo *root, Path *best_path,
						  List *tlist, List *scan_clauses)
{
	WorkTableScan *scan_plan;
	Index		scan_relid = best_path->parent->relid;
	RangeTblEntry *rte;
	Index		levelsup;
	PlannerInfo *cteroot;

	Assert(scan_relid > 0);
	rte = planner_rt_fetch(scan_relid, root);
	Assert(rte->rtekind == RTE_CTE);
	Assert(rte->self_reference);

	/*
	 * We need to find the worktable param ID, which is in the plan level
	 * that's processing the recursive UNION, which is one level *below* where
	 * the CTE comes from.
	 */
	levelsup = rte->ctelevelsup;
	if (levelsup == 0)			/* shouldn't happen */
		elog(ERROR, "bad levelsup for CTE \"%s\"", rte->ctename);
	levelsup--;
	cteroot = root;
	while (levelsup-- > 0)
	{
		cteroot = cteroot->parent_root;
		if (!cteroot)			/* shouldn't happen */
			elog(ERROR, "bad levelsup for CTE \"%s\"", rte->ctename);
	}
	if (cteroot->wt_param_id < 0)	/* shouldn't happen */
		elog(ERROR, "could not find param ID for CTE \"%s\"", rte->ctename);

	/* Sort clauses into best execution order */
	scan_clauses = order_qual_clauses(root, scan_clauses);

	/* Reduce RestrictInfo list to bare expressions; ignore pseudoconstants */
	scan_clauses = extract_actual_clauses(scan_clauses, false);

	/* Replace any outer-relation variables with nestloop params */
	if (best_path->param_info)
	{
		scan_clauses = (List *)
			replace_nestloop_params(root, (Node *) scan_clauses);
	}

	scan_plan = make_worktablescan(tlist, scan_clauses, scan_relid,
								   cteroot->wt_param_id);

	copy_generic_path_info(&scan_plan->scan.plan, best_path);

	return scan_plan;
}

/*
 * create_foreignscan_plan
 *	 Returns a foreignscan plan for the relation scanned by 'best_path'
 *	 with restriction clauses 'scan_clauses' and targetlist 'tlist'.
 */
static ForeignScan *
create_foreignscan_plan(PlannerInfo *root, ForeignPath *best_path,
						List *tlist, List *scan_clauses)
{
	ForeignScan *scan_plan;
	RelOptInfo *rel = best_path->path.parent;
	Index		scan_relid = rel->relid;
	Oid			rel_oid = InvalidOid;
	Plan	   *outer_plan = NULL;

	Assert(rel->fdwroutine != NULL);

	/* transform the child path if any */
	if (best_path->fdw_outerpath)
		outer_plan = create_plan_recurse(root, best_path->fdw_outerpath,
										 CP_EXACT_TLIST);

	/*
	 * If we're scanning a base relation, fetch its OID.  (Irrelevant if
	 * scanning a join relation.)
	 */
	if (scan_relid > 0)
	{
		RangeTblEntry *rte;

		Assert(rel->rtekind == RTE_RELATION);
		rte = planner_rt_fetch(scan_relid, root);
		Assert(rte->rtekind == RTE_RELATION);
		rel_oid = rte->relid;
	}

	/*
	 * Sort clauses into best execution order.  We do this first since the FDW
	 * might have more info than we do and wish to adjust the ordering.
	 */
	scan_clauses = order_qual_clauses(root, scan_clauses);

	/*
	 * Let the FDW perform its processing on the restriction clauses and
	 * generate the plan node.  Note that the FDW might remove restriction
	 * clauses that it intends to execute remotely, or even add more (if it
	 * has selected some join clauses for remote use but also wants them
	 * rechecked locally).
	 */
	scan_plan = rel->fdwroutine->GetForeignPlan(root, rel, rel_oid,
												best_path,
												tlist, scan_clauses,
												outer_plan);

	/* Copy cost data from Path to Plan; no need to make FDW do this */
	copy_generic_path_info(&scan_plan->scan.plan, &best_path->path);

	/* Copy foreign server OID; likewise, no need to make FDW do this */
	scan_plan->fs_server = rel->serverid;

	/*
	 * Likewise, copy the relids that are represented by this foreign scan. An
	 * upper rel doesn't have relids set, but it covers all the base relations
	 * participating in the underlying scan, so use root's all_baserels.
	 */
	if (IS_UPPER_REL(rel))
		scan_plan->fs_relids = root->all_baserels;
	else
		scan_plan->fs_relids = best_path->path.parent->relids;

	/*
	 * If this is a foreign join, and to make it valid to push down we had to
	 * assume that the current user is the same as some user explicitly named
	 * in the query, mark the finished plan as depending on the current user.
	 */
	if (rel->useridiscurrent)
		root->glob->dependsOnRole = true;

	/*
	 * Replace any outer-relation variables with nestloop params in the qual,
	 * fdw_exprs and fdw_recheck_quals expressions.  We do this last so that
	 * the FDW doesn't have to be involved.  (Note that parts of fdw_exprs or
	 * fdw_recheck_quals could have come from join clauses, so doing this
	 * beforehand on the scan_clauses wouldn't work.)  We assume
	 * fdw_scan_tlist contains no such variables.
	 */
	if (best_path->path.param_info)
	{
		scan_plan->scan.plan.qual = (List *)
			replace_nestloop_params(root, (Node *) scan_plan->scan.plan.qual);
		scan_plan->fdw_exprs = (List *)
			replace_nestloop_params(root, (Node *) scan_plan->fdw_exprs);
		scan_plan->fdw_recheck_quals = (List *)
			replace_nestloop_params(root,
									(Node *) scan_plan->fdw_recheck_quals);
	}

	/*
	 * If rel is a base relation, detect whether any system columns are
	 * requested from the rel.  (If rel is a join relation, rel->relid will be
	 * 0, but there can be no Var with relid 0 in the rel's targetlist or the
	 * restriction clauses, so we skip this in that case.  Note that any such
	 * columns in base relations that were joined are assumed to be contained
	 * in fdw_scan_tlist.)	This is a bit of a kluge and might go away
	 * someday, so we intentionally leave it out of the API presented to FDWs.
	 */
	scan_plan->fsSystemCol = false;
	if (scan_relid > 0)
	{
		Bitmapset  *attrs_used = NULL;
		ListCell   *lc;
		int			i;

		/*
		 * First, examine all the attributes needed for joins or final output.
		 * Note: we must look at rel's targetlist, not the attr_needed data,
		 * because attr_needed isn't computed for inheritance child rels.
		 */
		pull_varattnos((Node *) rel->reltarget->exprs, scan_relid, &attrs_used);

		/* Add all the attributes used by restriction clauses. */
		foreach(lc, rel->baserestrictinfo)
		{
			RestrictInfo *rinfo = (RestrictInfo *) lfirst(lc);

			pull_varattnos((Node *) rinfo->clause, scan_relid, &attrs_used);
		}

		/* Now, are any system columns requested from rel? */
		for (i = FirstLowInvalidHeapAttributeNumber + 1; i < 0; i++)
		{
			if (bms_is_member(i - FirstLowInvalidHeapAttributeNumber, attrs_used))
			{
				scan_plan->fsSystemCol = true;
				break;
			}
		}

		bms_free(attrs_used);
	}

	return scan_plan;
}

/*
 * create_custom_plan
 *
 * Transform a CustomPath into a Plan.
 */
static CustomScan *
create_customscan_plan(PlannerInfo *root, CustomPath *best_path,
					   List *tlist, List *scan_clauses)
{
	CustomScan *cplan;
	RelOptInfo *rel = best_path->path.parent;
	List	   *custom_plans = NIL;
	ListCell   *lc;

	/* Recursively transform child paths. */
	foreach(lc, best_path->custom_paths)
	{
		Plan	   *plan = create_plan_recurse(root, (Path *) lfirst(lc),
											   CP_EXACT_TLIST);

		custom_plans = lappend(custom_plans, plan);
	}

	/*
	 * Sort clauses into the best execution order, although custom-scan
	 * provider can reorder them again.
	 */
	scan_clauses = order_qual_clauses(root, scan_clauses);

	/*
	 * Invoke custom plan provider to create the Plan node represented by the
	 * CustomPath.
	 */
	cplan = castNode(CustomScan,
					 best_path->methods->PlanCustomPath(root,
														rel,
														best_path,
														tlist,
														scan_clauses,
														custom_plans));

	/*
	 * Copy cost data from Path to Plan; no need to make custom-plan providers
	 * do this
	 */
	copy_generic_path_info(&cplan->scan.plan, &best_path->path);

	/* Likewise, copy the relids that are represented by this custom scan */
	cplan->custom_relids = best_path->path.parent->relids;

	/*
	 * Replace any outer-relation variables with nestloop params in the qual
	 * and custom_exprs expressions.  We do this last so that the custom-plan
	 * provider doesn't have to be involved.  (Note that parts of custom_exprs
	 * could have come from join clauses, so doing this beforehand on the
	 * scan_clauses wouldn't work.)  We assume custom_scan_tlist contains no
	 * such variables.
	 */
	if (best_path->path.param_info)
	{
		cplan->scan.plan.qual = (List *)
			replace_nestloop_params(root, (Node *) cplan->scan.plan.qual);
		cplan->custom_exprs = (List *)
			replace_nestloop_params(root, (Node *) cplan->custom_exprs);
	}

	return cplan;
}


/*****************************************************************************
 *
 *	JOIN METHODS
 *
 *****************************************************************************/

static NestLoop *
create_nestloop_plan(PlannerInfo *root,
					 NestPath *best_path)
{
	NestLoop   *join_plan;
	Plan	   *outer_plan;
	Plan	   *inner_plan;
	List	   *tlist = build_path_tlist(root, &best_path->path);
	List	   *joinrestrictclauses = best_path->joinrestrictinfo;
	List	   *joinclauses;
	List	   *otherclauses;
	Relids		outerrelids;
	List	   *nestParams;
	Relids		saveOuterRels = root->curOuterRels;
	ListCell   *cell;
	ListCell   *prev;
	ListCell   *next;

	/* NestLoop can project, so no need to be picky about child tlists */
	outer_plan = create_plan_recurse(root, best_path->outerjoinpath, 0);

	/* For a nestloop, include outer relids in curOuterRels for inner side */
	root->curOuterRels = bms_union(root->curOuterRels,
								   best_path->outerjoinpath->parent->relids);

	inner_plan = create_plan_recurse(root, best_path->innerjoinpath, 0);

	/* Restore curOuterRels */
	bms_free(root->curOuterRels);
	root->curOuterRels = saveOuterRels;

	/* Sort join qual clauses into best execution order */
	joinrestrictclauses = order_qual_clauses(root, joinrestrictclauses);

	/* Get the join qual clauses (in plain expression form) */
	/* Any pseudoconstant clauses are ignored here */
	if (IS_OUTER_JOIN(best_path->jointype))
	{
		extract_actual_join_clauses(joinrestrictclauses,
									&joinclauses, &otherclauses);
	}
	else
	{
		/* We can treat all clauses alike for an inner join */
		joinclauses = extract_actual_clauses(joinrestrictclauses, false);
		otherclauses = NIL;
	}

	/* Replace any outer-relation variables with nestloop params */
	if (best_path->path.param_info)
	{
		joinclauses = (List *)
			replace_nestloop_params(root, (Node *) joinclauses);
		otherclauses = (List *)
			replace_nestloop_params(root, (Node *) otherclauses);
	}

	/*
	 * Identify any nestloop parameters that should be supplied by this join
	 * node, and move them from root->curOuterParams to the nestParams list.
	 */
	outerrelids = best_path->outerjoinpath->parent->relids;
	nestParams = NIL;
	prev = NULL;
	for (cell = list_head(root->curOuterParams); cell; cell = next)
	{
		NestLoopParam *nlp = (NestLoopParam *) lfirst(cell);

		next = lnext(cell);
		if (IsA(nlp->paramval, Var) &&
			bms_is_member(nlp->paramval->varno, outerrelids))
		{
			root->curOuterParams = list_delete_cell(root->curOuterParams,
													cell, prev);
			nestParams = lappend(nestParams, nlp);
		}
		else if (IsA(nlp->paramval, PlaceHolderVar) &&
				 bms_overlap(((PlaceHolderVar *) nlp->paramval)->phrels,
							 outerrelids) &&
				 bms_is_subset(find_placeholder_info(root,
													 (PlaceHolderVar *) nlp->paramval,
													 false)->ph_eval_at,
							   outerrelids))
		{
			root->curOuterParams = list_delete_cell(root->curOuterParams,
													cell, prev);
			nestParams = lappend(nestParams, nlp);
		}
		else
			prev = cell;
	}

	join_plan = make_nestloop(tlist,
							  joinclauses,
							  otherclauses,
							  nestParams,
							  outer_plan,
							  inner_plan,
							  best_path->jointype,
<<<<<<< HEAD
							  best_path->minhops,
							  best_path->maxhops);
	if (best_path->jointype == JOIN_VLE &&
		list_length(inner_plan->targetlist) == 3) /* a path is projected */
	{
		if (best_path->minhops != 0)
			set_edgerefid_recurse(root, outer_plan);

		set_edgerefid_recurse(root, inner_plan);
	}
=======
							  best_path->inner_unique);
>>>>>>> 5b570d77

	copy_generic_path_info(&join_plan->join.plan, &best_path->path);

	return join_plan;
}

static void
set_edgerefid_recurse(PlannerInfo *root, Plan *plan)
{
	switch (nodeTag(plan))
	{
	case T_SeqScan:
		{
			SeqScan *sscan = (SeqScan *) plan;
			sscan->edgerefid = get_edgerefid(root, sscan->scanrelid);
			replace_edgerefid(plan->targetlist, sscan->edgerefid);
		}
		break;
	case T_IndexScan:
		{
			IndexScan *iscan = (IndexScan *) plan;
			iscan->scan.edgerefid = get_edgerefid(root, iscan->scan.scanrelid);
			replace_edgerefid(plan->targetlist, iscan->scan.edgerefid);
		}
		break;
	case T_IndexOnlyScan:
		{
			IndexOnlyScan *ioscan = (IndexOnlyScan *) plan;
			ioscan->scan.edgerefid = get_edgerefid(root,
												   ioscan->scan.scanrelid);
			replace_edgerefid(plan->targetlist, ioscan->scan.edgerefid);
		}
		break;
	case T_Append:
		{
			ListCell *el;
			Append *apd = (Append *) plan;
			foreach(el, apd->appendplans)
			{
				Plan *subplan = (Plan *) lfirst(el);
				set_edgerefid_recurse(root, subplan);
			}
		}
		break;
	case T_Result:
		set_edgerefid_recurse(root, outerPlan(plan));
		break;
	case T_SubqueryScan:
		{
			SubqueryScan *sub = (SubqueryScan *) plan;
			RelOptInfo *rel = root->simple_rel_array[sub->scan.scanrelid];
			set_edgerefid_recurse(rel->subroot, sub->subplan);
		}
		break;
	default:
		elog(ERROR, "unrecognized node type: %d", (int) nodeTag(plan));
		break;
	}
}

static int
get_edgerefid(PlannerInfo *root, Index scanrelid)
{
	RangeTblEntry *rte;
	int edgerefid;

	rte = planner_rt_fetch(scanrelid, root);
	edgerefid = search_edgerefid(root->glob->vlePathRelationOids, rte->relid);
	if (edgerefid == -1)
	{
		edgerefid = list_length(root->glob->vlePathRelationOids);
		root->glob->vlePathRelationOids = lappend_oid(
				root->glob->vlePathRelationOids, rte->relid);
	}

	return edgerefid;
}

static int
search_edgerefid(List *reloids, Index scanreloid)
{
	int			i = 0;
	ListCell   *le;

	foreach(le, reloids)
	{
		Oid reloid = lfirst_oid(le);

		if (reloid == scanreloid)
			return i;

		i++;
	}

	return -1;
}

static void
replace_edgerefid(List *tlist, int edgerefid)
{
	Datum		val;
	Oid			typeid;
	int			typelen;
	bool		typebyval;
	Const	   *con;
	ListCell   *el;

	val = Int32GetDatum(edgerefid);
	typeid = INT4OID;
	typelen = sizeof(int32);
	typebyval = true;
	con = makeConst(typeid,
					-1,			/* typmod -1 is OK for all cases */
					InvalidOid, /* all cases are uncollatable types */
					typelen,
					val,
					false,
					typebyval);
	con->location = -1;

	foreach(el, tlist)
	{
		TargetEntry *te = (TargetEntry *) lfirst(el);
		Expr	   *expr = te->expr;
		FuncExpr   *edgeref = NULL;

		if (nodeTag(expr) == T_ArrayExpr)
		{
			ArrayExpr *arr = (ArrayExpr *) expr;
			if (arr->element_typeid == EDGEREFOID)
				edgeref = (FuncExpr *) linitial(arr->elements);
		}
		else
		{
			edgeref = (FuncExpr *) expr;
		}

		if (edgeref == NULL || nodeTag(edgeref) != T_FuncExpr)
			continue;

		if (edgeref->funcid == F_EDGEREF)
		{
			list_delete_first(edgeref->args);
			lcons(con, edgeref->args);
			return;
		}
	}
}

static MergeJoin *
create_mergejoin_plan(PlannerInfo *root,
					  MergePath *best_path)
{
	MergeJoin  *join_plan;
	Plan	   *outer_plan;
	Plan	   *inner_plan;
	List	   *tlist = build_path_tlist(root, &best_path->jpath.path);
	List	   *joinclauses;
	List	   *otherclauses;
	List	   *mergeclauses;
	List	   *outerpathkeys;
	List	   *innerpathkeys;
	int			nClauses;
	Oid		   *mergefamilies;
	Oid		   *mergecollations;
	int		   *mergestrategies;
	bool	   *mergenullsfirst;
	PathKey    *opathkey;
	EquivalenceClass *opeclass;
	int			i;
	ListCell   *lc;
	ListCell   *lop;
	ListCell   *lip;
	Path	   *outer_path = best_path->jpath.outerjoinpath;
	Path	   *inner_path = best_path->jpath.innerjoinpath;

	/*
	 * MergeJoin can project, so we don't have to demand exact tlists from the
	 * inputs.  However, if we're intending to sort an input's result, it's
	 * best to request a small tlist so we aren't sorting more data than
	 * necessary.
	 */
	outer_plan = create_plan_recurse(root, best_path->jpath.outerjoinpath,
									 (best_path->outersortkeys != NIL) ? CP_SMALL_TLIST : 0);

	inner_plan = create_plan_recurse(root, best_path->jpath.innerjoinpath,
									 (best_path->innersortkeys != NIL) ? CP_SMALL_TLIST : 0);

	/* Sort join qual clauses into best execution order */
	/* NB: do NOT reorder the mergeclauses */
	joinclauses = order_qual_clauses(root, best_path->jpath.joinrestrictinfo);

	/* Get the join qual clauses (in plain expression form) */
	/* Any pseudoconstant clauses are ignored here */
	if (IS_OUTER_JOIN(best_path->jpath.jointype))
	{
		extract_actual_join_clauses(joinclauses,
									&joinclauses, &otherclauses);
	}
	else
	{
		/* We can treat all clauses alike for an inner join */
		joinclauses = extract_actual_clauses(joinclauses, false);
		otherclauses = NIL;
	}

	/*
	 * Remove the mergeclauses from the list of join qual clauses, leaving the
	 * list of quals that must be checked as qpquals.
	 */
	mergeclauses = get_actual_clauses(best_path->path_mergeclauses);
	joinclauses = list_difference(joinclauses, mergeclauses);

	/*
	 * Replace any outer-relation variables with nestloop params.  There
	 * should not be any in the mergeclauses.
	 */
	if (best_path->jpath.path.param_info)
	{
		joinclauses = (List *)
			replace_nestloop_params(root, (Node *) joinclauses);
		otherclauses = (List *)
			replace_nestloop_params(root, (Node *) otherclauses);
	}

	/*
	 * Rearrange mergeclauses, if needed, so that the outer variable is always
	 * on the left; mark the mergeclause restrictinfos with correct
	 * outer_is_left status.
	 */
	mergeclauses = get_switched_clauses(best_path->path_mergeclauses,
										best_path->jpath.outerjoinpath->parent->relids);

	/*
	 * Create explicit sort nodes for the outer and inner paths if necessary.
	 */
	if (best_path->outersortkeys)
	{
		Relids		outer_relids = outer_path->parent->relids;
		Sort	   *sort = make_sort_from_pathkeys(outer_plan,
												   best_path->outersortkeys,
												   outer_relids);

		label_sort_with_costsize(root, sort, -1.0);
		outer_plan = (Plan *) sort;
		outerpathkeys = best_path->outersortkeys;
	}
	else
		outerpathkeys = best_path->jpath.outerjoinpath->pathkeys;

	if (best_path->innersortkeys)
	{
		Relids		inner_relids = inner_path->parent->relids;
		Sort	   *sort = make_sort_from_pathkeys(inner_plan,
												   best_path->innersortkeys,
												   inner_relids);

		label_sort_with_costsize(root, sort, -1.0);
		inner_plan = (Plan *) sort;
		innerpathkeys = best_path->innersortkeys;
	}
	else
		innerpathkeys = best_path->jpath.innerjoinpath->pathkeys;

	/*
	 * If specified, add a materialize node to shield the inner plan from the
	 * need to handle mark/restore.
	 */
	if (best_path->materialize_inner)
	{
		Plan	   *matplan = (Plan *) make_material(inner_plan);

		/*
		 * We assume the materialize will not spill to disk, and therefore
		 * charge just cpu_operator_cost per tuple.  (Keep this estimate in
		 * sync with final_cost_mergejoin.)
		 */
		copy_plan_costsize(matplan, inner_plan);
		matplan->total_cost += cpu_operator_cost * matplan->plan_rows;

		inner_plan = matplan;
	}

	/*
	 * Compute the opfamily/collation/strategy/nullsfirst arrays needed by the
	 * executor.  The information is in the pathkeys for the two inputs, but
	 * we need to be careful about the possibility of mergeclauses sharing a
	 * pathkey, as well as the possibility that the inner pathkeys are not in
	 * an order matching the mergeclauses.
	 */
	nClauses = list_length(mergeclauses);
	Assert(nClauses == list_length(best_path->path_mergeclauses));
	mergefamilies = (Oid *) palloc(nClauses * sizeof(Oid));
	mergecollations = (Oid *) palloc(nClauses * sizeof(Oid));
	mergestrategies = (int *) palloc(nClauses * sizeof(int));
	mergenullsfirst = (bool *) palloc(nClauses * sizeof(bool));

	opathkey = NULL;
	opeclass = NULL;
	lop = list_head(outerpathkeys);
	lip = list_head(innerpathkeys);
	i = 0;
	foreach(lc, best_path->path_mergeclauses)
	{
		RestrictInfo *rinfo = lfirst_node(RestrictInfo, lc);
		EquivalenceClass *oeclass;
		EquivalenceClass *ieclass;
		PathKey    *ipathkey = NULL;
		EquivalenceClass *ipeclass = NULL;
		bool		first_inner_match = false;

		/* fetch outer/inner eclass from mergeclause */
		if (rinfo->outer_is_left)
		{
			oeclass = rinfo->left_ec;
			ieclass = rinfo->right_ec;
		}
		else
		{
			oeclass = rinfo->right_ec;
			ieclass = rinfo->left_ec;
		}
		Assert(oeclass != NULL);
		Assert(ieclass != NULL);

		/*
		 * We must identify the pathkey elements associated with this clause
		 * by matching the eclasses (which should give a unique match, since
		 * the pathkey lists should be canonical).  In typical cases the merge
		 * clauses are one-to-one with the pathkeys, but when dealing with
		 * partially redundant query conditions, things are more complicated.
		 *
		 * lop and lip reference the first as-yet-unmatched pathkey elements.
		 * If they're NULL then all pathkey elements have been matched.
		 *
		 * The ordering of the outer pathkeys should match the mergeclauses,
		 * by construction (see find_mergeclauses_for_outer_pathkeys()). There
		 * could be more than one mergeclause for the same outer pathkey, but
		 * no pathkey may be entirely skipped over.
		 */
		if (oeclass != opeclass)	/* multiple matches are not interesting */
		{
			/* doesn't match the current opathkey, so must match the next */
			if (lop == NULL)
				elog(ERROR, "outer pathkeys do not match mergeclauses");
			opathkey = (PathKey *) lfirst(lop);
			opeclass = opathkey->pk_eclass;
			lop = lnext(lop);
			if (oeclass != opeclass)
				elog(ERROR, "outer pathkeys do not match mergeclauses");
		}

		/*
		 * The inner pathkeys likewise should not have skipped-over keys, but
		 * it's possible for a mergeclause to reference some earlier inner
		 * pathkey if we had redundant pathkeys.  For example we might have
		 * mergeclauses like "o.a = i.x AND o.b = i.y AND o.c = i.x".  The
		 * implied inner ordering is then "ORDER BY x, y, x", but the pathkey
		 * mechanism drops the second sort by x as redundant, and this code
		 * must cope.
		 *
		 * It's also possible for the implied inner-rel ordering to be like
		 * "ORDER BY x, y, x DESC".  We still drop the second instance of x as
		 * redundant; but this means that the sort ordering of a redundant
		 * inner pathkey should not be considered significant.  So we must
		 * detect whether this is the first clause matching an inner pathkey.
		 */
		if (lip)
		{
			ipathkey = (PathKey *) lfirst(lip);
			ipeclass = ipathkey->pk_eclass;
			if (ieclass == ipeclass)
			{
				/* successful first match to this inner pathkey */
				lip = lnext(lip);
				first_inner_match = true;
			}
		}
		if (!first_inner_match)
		{
			/* redundant clause ... must match something before lip */
			ListCell   *l2;

			foreach(l2, innerpathkeys)
			{
				if (l2 == lip)
					break;
				ipathkey = (PathKey *) lfirst(l2);
				ipeclass = ipathkey->pk_eclass;
				if (ieclass == ipeclass)
					break;
			}
			if (ieclass != ipeclass)
				elog(ERROR, "inner pathkeys do not match mergeclauses");
		}

		/*
		 * The pathkeys should always match each other as to opfamily and
		 * collation (which affect equality), but if we're considering a
		 * redundant inner pathkey, its sort ordering might not match.  In
		 * such cases we may ignore the inner pathkey's sort ordering and use
		 * the outer's.  (In effect, we're lying to the executor about the
		 * sort direction of this inner column, but it does not matter since
		 * the run-time row comparisons would only reach this column when
		 * there's equality for the earlier column containing the same eclass.
		 * There could be only one value in this column for the range of inner
		 * rows having a given value in the earlier column, so it does not
		 * matter which way we imagine this column to be ordered.)  But a
		 * non-redundant inner pathkey had better match outer's ordering too.
		 */
		if (opathkey->pk_opfamily != ipathkey->pk_opfamily ||
			opathkey->pk_eclass->ec_collation != ipathkey->pk_eclass->ec_collation)
			elog(ERROR, "left and right pathkeys do not match in mergejoin");
		if (first_inner_match &&
			(opathkey->pk_strategy != ipathkey->pk_strategy ||
			 opathkey->pk_nulls_first != ipathkey->pk_nulls_first))
			elog(ERROR, "left and right pathkeys do not match in mergejoin");

		/* OK, save info for executor */
		mergefamilies[i] = opathkey->pk_opfamily;
		mergecollations[i] = opathkey->pk_eclass->ec_collation;
		mergestrategies[i] = opathkey->pk_strategy;
		mergenullsfirst[i] = opathkey->pk_nulls_first;
		i++;
	}

	/*
	 * Note: it is not an error if we have additional pathkey elements (i.e.,
	 * lop or lip isn't NULL here).  The input paths might be better-sorted
	 * than we need for the current mergejoin.
	 */

	/*
	 * Now we can build the mergejoin node.
	 */
	join_plan = make_mergejoin(tlist,
							   joinclauses,
							   otherclauses,
							   mergeclauses,
							   mergefamilies,
							   mergecollations,
							   mergestrategies,
							   mergenullsfirst,
							   outer_plan,
							   inner_plan,
							   best_path->jpath.jointype,
							   best_path->jpath.inner_unique,
							   best_path->skip_mark_restore);

	/* Costs of sort and material steps are included in path cost already */
	copy_generic_path_info(&join_plan->join.plan, &best_path->jpath.path);

	return join_plan;
}

static HashJoin *
create_hashjoin_plan(PlannerInfo *root,
					 HashPath *best_path)
{
	HashJoin   *join_plan;
	Hash	   *hash_plan;
	Plan	   *outer_plan;
	Plan	   *inner_plan;
	List	   *tlist = build_path_tlist(root, &best_path->jpath.path);
	List	   *joinclauses;
	List	   *otherclauses;
	List	   *hashclauses;
	Oid			skewTable = InvalidOid;
	AttrNumber	skewColumn = InvalidAttrNumber;
	bool		skewInherit = false;

	/*
	 * HashJoin can project, so we don't have to demand exact tlists from the
	 * inputs.  However, it's best to request a small tlist from the inner
	 * side, so that we aren't storing more data than necessary.  Likewise, if
	 * we anticipate batching, request a small tlist from the outer side so
	 * that we don't put extra data in the outer batch files.
	 */
	outer_plan = create_plan_recurse(root, best_path->jpath.outerjoinpath,
									 (best_path->num_batches > 1) ? CP_SMALL_TLIST : 0);

	inner_plan = create_plan_recurse(root, best_path->jpath.innerjoinpath,
									 CP_SMALL_TLIST);

	/* Sort join qual clauses into best execution order */
	joinclauses = order_qual_clauses(root, best_path->jpath.joinrestrictinfo);
	/* There's no point in sorting the hash clauses ... */

	/* Get the join qual clauses (in plain expression form) */
	/* Any pseudoconstant clauses are ignored here */
	if (IS_OUTER_JOIN(best_path->jpath.jointype))
	{
		extract_actual_join_clauses(joinclauses,
									&joinclauses, &otherclauses);
	}
	else
	{
		/* We can treat all clauses alike for an inner join */
		joinclauses = extract_actual_clauses(joinclauses, false);
		otherclauses = NIL;
	}

	/*
	 * Remove the hashclauses from the list of join qual clauses, leaving the
	 * list of quals that must be checked as qpquals.
	 */
	hashclauses = get_actual_clauses(best_path->path_hashclauses);
	joinclauses = list_difference(joinclauses, hashclauses);

	/*
	 * Replace any outer-relation variables with nestloop params.  There
	 * should not be any in the hashclauses.
	 */
	if (best_path->jpath.path.param_info)
	{
		joinclauses = (List *)
			replace_nestloop_params(root, (Node *) joinclauses);
		otherclauses = (List *)
			replace_nestloop_params(root, (Node *) otherclauses);
	}

	/*
	 * Rearrange hashclauses, if needed, so that the outer variable is always
	 * on the left.
	 */
	hashclauses = get_switched_clauses(best_path->path_hashclauses,
									   best_path->jpath.outerjoinpath->parent->relids);

	/*
	 * If there is a single join clause and we can identify the outer variable
	 * as a simple column reference, supply its identity for possible use in
	 * skew optimization.  (Note: in principle we could do skew optimization
	 * with multiple join clauses, but we'd have to be able to determine the
	 * most common combinations of outer values, which we don't currently have
	 * enough stats for.)
	 */
	if (list_length(hashclauses) == 1)
	{
		OpExpr	   *clause = (OpExpr *) linitial(hashclauses);
		Node	   *node;

		Assert(is_opclause(clause));
		node = (Node *) linitial(clause->args);
		if (IsA(node, RelabelType))
			node = (Node *) ((RelabelType *) node)->arg;
		if (IsA(node, Var))
		{
			Var		   *var = (Var *) node;
			RangeTblEntry *rte;

			rte = root->simple_rte_array[var->varno];
			if (rte->rtekind == RTE_RELATION)
			{
				skewTable = rte->relid;
				skewColumn = var->varattno;
				skewInherit = rte->inh;
			}
		}
	}

	/*
	 * Build the hash node and hash join node.
	 */
	hash_plan = make_hash(inner_plan,
						  skewTable,
						  skewColumn,
						  skewInherit);

	/*
	 * Set Hash node's startup & total costs equal to total cost of input
	 * plan; this only affects EXPLAIN display not decisions.
	 */
	copy_plan_costsize(&hash_plan->plan, inner_plan);
	hash_plan->plan.startup_cost = hash_plan->plan.total_cost;

	/*
	 * If parallel-aware, the executor will also need an estimate of the total
	 * number of rows expected from all participants so that it can size the
	 * shared hash table.
	 */
	if (best_path->jpath.path.parallel_aware)
	{
		hash_plan->plan.parallel_aware = true;
		hash_plan->rows_total = best_path->inner_rows_total;
	}

	join_plan = make_hashjoin(tlist,
							  joinclauses,
							  otherclauses,
							  hashclauses,
							  outer_plan,
							  (Plan *) hash_plan,
							  best_path->jpath.jointype,
							  best_path->jpath.inner_unique);

	copy_generic_path_info(&join_plan->join.plan, &best_path->jpath.path);

	return join_plan;
}

static ModifyGraph *
create_modifygraph_plan(PlannerInfo *root, ModifyGraphPath *best_path)
{
	ModifyGraph *plan;
	Plan *subplan;

	subplan = create_plan_recurse(root, best_path->subpath, CP_EXACT_TLIST);

	apply_tlist_labeling(subplan->targetlist, root->processed_tlist);

	plan = make_modifygraph(root, best_path->canSetTag, best_path->last,
							best_path->detach, best_path->eager,
							best_path->operation, subplan, best_path->pattern,
							best_path->targets,	best_path->exprs,
							best_path->sets);

	copy_generic_path_info(&plan->plan, &best_path->path);

	return plan;
}

static Dijkstra *
create_dijkstra_plan(PlannerInfo *root, DijkstraPath *best_path)
{
	Dijkstra   *plan;
	Plan	   *subplan;
	List	   *sub_tlist;
	TargetEntry *tle;
	AttrNumber	end_id;
	AttrNumber	edge_id;

	subplan = create_plan_recurse(root, best_path->subpath, CP_EXACT_TLIST);

	sub_tlist = subplan->targetlist;
	tle = tlist_member(best_path->end_id, sub_tlist);
	end_id = tle->resno;
	tle = tlist_member(best_path->edge_id, sub_tlist);
	edge_id = tle->resno;

	plan = make_dijkstra(root, build_path_tlist(root, &best_path->path),
						 subplan, best_path->weight, best_path->weight_out,
						 end_id, edge_id, best_path->source,
						 best_path->target, best_path->limit);

	copy_generic_path_info(&plan->plan, &best_path->path);

	return plan;
}

/*****************************************************************************
 *
 *	SUPPORTING ROUTINES
 *
 *****************************************************************************/

/*
 * replace_nestloop_params
 *	  Replace outer-relation Vars and PlaceHolderVars in the given expression
 *	  with nestloop Params
 *
 * All Vars and PlaceHolderVars belonging to the relation(s) identified by
 * root->curOuterRels are replaced by Params, and entries are added to
 * root->curOuterParams if not already present.
 */
static Node *
replace_nestloop_params(PlannerInfo *root, Node *expr)
{
	/* No setup needed for tree walk, so away we go */
	return replace_nestloop_params_mutator(expr, root);
}

static Node *
replace_nestloop_params_mutator(Node *node, PlannerInfo *root)
{
	if (node == NULL)
		return NULL;
	if (IsA(node, Var))
	{
		Var		   *var = (Var *) node;
		Param	   *param;
		NestLoopParam *nlp;
		ListCell   *lc;

		/* Upper-level Vars should be long gone at this point */
		Assert(var->varlevelsup == 0);
		/* If not to be replaced, we can just return the Var unmodified */
		if (!bms_is_member(var->varno, root->curOuterRels))
			return node;
		/* Create a Param representing the Var */
		param = assign_nestloop_param_var(root, var);
		/* Is this param already listed in root->curOuterParams? */
		foreach(lc, root->curOuterParams)
		{
			nlp = (NestLoopParam *) lfirst(lc);
			if (nlp->paramno == param->paramid)
			{
				Assert(equal(var, nlp->paramval));
				/* Present, so we can just return the Param */
				return (Node *) param;
			}
		}
		/* No, so add it */
		nlp = makeNode(NestLoopParam);
		nlp->paramno = param->paramid;
		nlp->paramval = var;
		root->curOuterParams = lappend(root->curOuterParams, nlp);
		/* And return the replacement Param */
		return (Node *) param;
	}
	if (IsA(node, PlaceHolderVar))
	{
		PlaceHolderVar *phv = (PlaceHolderVar *) node;
		Param	   *param;
		NestLoopParam *nlp;
		ListCell   *lc;

		/* Upper-level PlaceHolderVars should be long gone at this point */
		Assert(phv->phlevelsup == 0);

		/*
		 * Check whether we need to replace the PHV.  We use bms_overlap as a
		 * cheap/quick test to see if the PHV might be evaluated in the outer
		 * rels, and then grab its PlaceHolderInfo to tell for sure.
		 */
		if (!bms_overlap(phv->phrels, root->curOuterRels) ||
			!bms_is_subset(find_placeholder_info(root, phv, false)->ph_eval_at,
						   root->curOuterRels))
		{
			/*
			 * We can't replace the whole PHV, but we might still need to
			 * replace Vars or PHVs within its expression, in case it ends up
			 * actually getting evaluated here.  (It might get evaluated in
			 * this plan node, or some child node; in the latter case we don't
			 * really need to process the expression here, but we haven't got
			 * enough info to tell if that's the case.)  Flat-copy the PHV
			 * node and then recurse on its expression.
			 *
			 * Note that after doing this, we might have different
			 * representations of the contents of the same PHV in different
			 * parts of the plan tree.  This is OK because equal() will just
			 * match on phid/phlevelsup, so setrefs.c will still recognize an
			 * upper-level reference to a lower-level copy of the same PHV.
			 */
			PlaceHolderVar *newphv = makeNode(PlaceHolderVar);

			memcpy(newphv, phv, sizeof(PlaceHolderVar));
			newphv->phexpr = (Expr *)
				replace_nestloop_params_mutator((Node *) phv->phexpr,
												root);
			return (Node *) newphv;
		}
		/* Create a Param representing the PlaceHolderVar */
		param = assign_nestloop_param_placeholdervar(root, phv);
		/* Is this param already listed in root->curOuterParams? */
		foreach(lc, root->curOuterParams)
		{
			nlp = (NestLoopParam *) lfirst(lc);
			if (nlp->paramno == param->paramid)
			{
				Assert(equal(phv, nlp->paramval));
				/* Present, so we can just return the Param */
				return (Node *) param;
			}
		}
		/* No, so add it */
		nlp = makeNode(NestLoopParam);
		nlp->paramno = param->paramid;
		nlp->paramval = (Var *) phv;
		root->curOuterParams = lappend(root->curOuterParams, nlp);
		/* And return the replacement Param */
		return (Node *) param;
	}
	return expression_tree_mutator(node,
								   replace_nestloop_params_mutator,
								   (void *) root);
}

/*
 * process_subquery_nestloop_params
 *	  Handle params of a parameterized subquery that need to be fed
 *	  from an outer nestloop.
 *
 * Currently, that would be *all* params that a subquery in FROM has demanded
 * from the current query level, since they must be LATERAL references.
 *
 * The subplan's references to the outer variables are already represented
 * as PARAM_EXEC Params, so we need not modify the subplan here.  What we
 * do need to do is add entries to root->curOuterParams to signal the parent
 * nestloop plan node that it must provide these values.
 */
static void
process_subquery_nestloop_params(PlannerInfo *root, List *subplan_params)
{
	ListCell   *ppl;

	foreach(ppl, subplan_params)
	{
		PlannerParamItem *pitem = (PlannerParamItem *) lfirst(ppl);

		if (IsA(pitem->item, Var))
		{
			Var		   *var = (Var *) pitem->item;
			NestLoopParam *nlp;
			ListCell   *lc;

			/* If not from a nestloop outer rel, complain */
			if (!bms_is_member(var->varno, root->curOuterRels))
				elog(ERROR, "non-LATERAL parameter required by subquery");
			/* Is this param already listed in root->curOuterParams? */
			foreach(lc, root->curOuterParams)
			{
				nlp = (NestLoopParam *) lfirst(lc);
				if (nlp->paramno == pitem->paramId)
				{
					Assert(equal(var, nlp->paramval));
					/* Present, so nothing to do */
					break;
				}
			}
			if (lc == NULL)
			{
				/* No, so add it */
				nlp = makeNode(NestLoopParam);
				nlp->paramno = pitem->paramId;
				nlp->paramval = copyObject(var);
				root->curOuterParams = lappend(root->curOuterParams, nlp);
			}
		}
		else if (IsA(pitem->item, PlaceHolderVar))
		{
			PlaceHolderVar *phv = (PlaceHolderVar *) pitem->item;
			NestLoopParam *nlp;
			ListCell   *lc;

			/* If not from a nestloop outer rel, complain */
			if (!bms_is_subset(find_placeholder_info(root, phv, false)->ph_eval_at,
							   root->curOuterRels))
				elog(ERROR, "non-LATERAL parameter required by subquery");
			/* Is this param already listed in root->curOuterParams? */
			foreach(lc, root->curOuterParams)
			{
				nlp = (NestLoopParam *) lfirst(lc);
				if (nlp->paramno == pitem->paramId)
				{
					Assert(equal(phv, nlp->paramval));
					/* Present, so nothing to do */
					break;
				}
			}
			if (lc == NULL)
			{
				/* No, so add it */
				nlp = makeNode(NestLoopParam);
				nlp->paramno = pitem->paramId;
				nlp->paramval = (Var *) copyObject(phv);
				root->curOuterParams = lappend(root->curOuterParams, nlp);
			}
		}
		else
			elog(ERROR, "unexpected type of subquery parameter");
	}
}

/*
 * fix_indexqual_references
 *	  Adjust indexqual clauses to the form the executor's indexqual
 *	  machinery needs.
 *
 * We have four tasks here:
 *	* Remove RestrictInfo nodes from the input clauses.
 *	* Replace any outer-relation Var or PHV nodes with nestloop Params.
 *	  (XXX eventually, that responsibility should go elsewhere?)
 *	* Index keys must be represented by Var nodes with varattno set to the
 *	  index's attribute number, not the attribute number in the original rel.
 *	* If the index key is on the right, commute the clause to put it on the
 *	  left.
 *
 * The result is a modified copy of the path's indexquals list --- the
 * original is not changed.  Note also that the copy shares no substructure
 * with the original; this is needed in case there is a subplan in it (we need
 * two separate copies of the subplan tree, or things will go awry).
 */
static List *
fix_indexqual_references(PlannerInfo *root, IndexPath *index_path)
{
	IndexOptInfo *index = index_path->indexinfo;
	List	   *fixed_indexquals;
	ListCell   *lcc,
			   *lci;

	fixed_indexquals = NIL;

	forboth(lcc, index_path->indexquals, lci, index_path->indexqualcols)
	{
		RestrictInfo *rinfo = lfirst_node(RestrictInfo, lcc);
		int			indexcol = lfirst_int(lci);
		Node	   *clause;

		/*
		 * Replace any outer-relation variables with nestloop params.
		 *
		 * This also makes a copy of the clause, so it's safe to modify it
		 * in-place below.
		 */
		clause = replace_nestloop_params(root, (Node *) rinfo->clause);

		if (IsA(clause, OpExpr))
		{
			OpExpr	   *op = (OpExpr *) clause;

			if (list_length(op->args) != 2)
				elog(ERROR, "indexqual clause is not binary opclause");

			/*
			 * Check to see if the indexkey is on the right; if so, commute
			 * the clause.  The indexkey should be the side that refers to
			 * (only) the base relation.
			 */
			if (!bms_equal(rinfo->left_relids, index->rel->relids))
				CommuteOpExpr(op);

			/*
			 * Now replace the indexkey expression with an index Var.
			 */
			linitial(op->args) = fix_indexqual_operand(linitial(op->args),
													   index,
													   indexcol);
		}
		else if (IsA(clause, RowCompareExpr))
		{
			RowCompareExpr *rc = (RowCompareExpr *) clause;
			Expr	   *newrc;
			List	   *indexcolnos;
			bool		var_on_left;
			ListCell   *lca,
					   *lcai;

			/*
			 * Re-discover which index columns are used in the rowcompare.
			 */
			newrc = adjust_rowcompare_for_index(rc,
												index,
												indexcol,
												&indexcolnos,
												&var_on_left);

			/*
			 * Trouble if adjust_rowcompare_for_index thought the
			 * RowCompareExpr didn't match the index as-is; the clause should
			 * have gone through that routine already.
			 */
			if (newrc != (Expr *) rc)
				elog(ERROR, "inconsistent results from adjust_rowcompare_for_index");

			/*
			 * Check to see if the indexkey is on the right; if so, commute
			 * the clause.
			 */
			if (!var_on_left)
				CommuteRowCompareExpr(rc);

			/*
			 * Now replace the indexkey expressions with index Vars.
			 */
			Assert(list_length(rc->largs) == list_length(indexcolnos));
			forboth(lca, rc->largs, lcai, indexcolnos)
			{
				lfirst(lca) = fix_indexqual_operand(lfirst(lca),
													index,
													lfirst_int(lcai));
			}
		}
		else if (IsA(clause, ScalarArrayOpExpr))
		{
			ScalarArrayOpExpr *saop = (ScalarArrayOpExpr *) clause;

			/* Never need to commute... */

			/* Replace the indexkey expression with an index Var. */
			linitial(saop->args) = fix_indexqual_operand(linitial(saop->args),
														 index,
														 indexcol);
		}
		else if (IsA(clause, NullTest))
		{
			NullTest   *nt = (NullTest *) clause;

			/* Replace the indexkey expression with an index Var. */
			nt->arg = (Expr *) fix_indexqual_operand((Node *) nt->arg,
													 index,
													 indexcol);
		}
		else
			elog(ERROR, "unsupported indexqual type: %d",
				 (int) nodeTag(clause));

		fixed_indexquals = lappend(fixed_indexquals, clause);
	}

	return fixed_indexquals;
}

/*
 * fix_indexorderby_references
 *	  Adjust indexorderby clauses to the form the executor's index
 *	  machinery needs.
 *
 * This is a simplified version of fix_indexqual_references.  The input does
 * not have RestrictInfo nodes, and we assume that indxpath.c already
 * commuted the clauses to put the index keys on the left.  Also, we don't
 * bother to support any cases except simple OpExprs, since nothing else
 * is allowed for ordering operators.
 */
static List *
fix_indexorderby_references(PlannerInfo *root, IndexPath *index_path)
{
	IndexOptInfo *index = index_path->indexinfo;
	List	   *fixed_indexorderbys;
	ListCell   *lcc,
			   *lci;

	fixed_indexorderbys = NIL;

	forboth(lcc, index_path->indexorderbys, lci, index_path->indexorderbycols)
	{
		Node	   *clause = (Node *) lfirst(lcc);
		int			indexcol = lfirst_int(lci);

		/*
		 * Replace any outer-relation variables with nestloop params.
		 *
		 * This also makes a copy of the clause, so it's safe to modify it
		 * in-place below.
		 */
		clause = replace_nestloop_params(root, clause);

		if (IsA(clause, OpExpr))
		{
			OpExpr	   *op = (OpExpr *) clause;

			if (list_length(op->args) != 2)
				elog(ERROR, "indexorderby clause is not binary opclause");

			/*
			 * Now replace the indexkey expression with an index Var.
			 */
			linitial(op->args) = fix_indexqual_operand(linitial(op->args),
													   index,
													   indexcol);
		}
		else
			elog(ERROR, "unsupported indexorderby type: %d",
				 (int) nodeTag(clause));

		fixed_indexorderbys = lappend(fixed_indexorderbys, clause);
	}

	return fixed_indexorderbys;
}

/*
 * fix_indexqual_operand
 *	  Convert an indexqual expression to a Var referencing the index column.
 *
 * We represent index keys by Var nodes having varno == INDEX_VAR and varattno
 * equal to the index's attribute number (index column position).
 *
 * Most of the code here is just for sanity cross-checking that the given
 * expression actually matches the index column it's claimed to.
 */
static Node *
fix_indexqual_operand(Node *node, IndexOptInfo *index, int indexcol)
{
	Var		   *result;
	int			pos;
	ListCell   *indexpr_item;

	/*
	 * Remove any binary-compatible relabeling of the indexkey
	 */
	if (IsA(node, RelabelType))
		node = (Node *) ((RelabelType *) node)->arg;

	Assert(indexcol >= 0 && indexcol < index->ncolumns);

	if (index->indexkeys[indexcol] != 0)
	{
		/* It's a simple index column */
		if (IsA(node, Var) &&
			((Var *) node)->varno == index->rel->relid &&
			((Var *) node)->varattno == index->indexkeys[indexcol])
		{
			result = (Var *) copyObject(node);
			result->varno = INDEX_VAR;
			result->varattno = indexcol + 1;
			return (Node *) result;
		}
		else
			elog(ERROR, "index key does not match expected index column");
	}

	/* It's an index expression, so find and cross-check the expression */
	indexpr_item = list_head(index->indexprs);
	for (pos = 0; pos < index->ncolumns; pos++)
	{
		if (index->indexkeys[pos] == 0)
		{
			if (indexpr_item == NULL)
				elog(ERROR, "too few entries in indexprs list");
			if (pos == indexcol)
			{
				Node	   *indexkey;

				indexkey = (Node *) lfirst(indexpr_item);
				if (indexkey && IsA(indexkey, RelabelType))
					indexkey = (Node *) ((RelabelType *) indexkey)->arg;
				if (equal(node, indexkey))
				{
					result = makeVar(INDEX_VAR, indexcol + 1,
									 exprType(lfirst(indexpr_item)), -1,
									 exprCollation(lfirst(indexpr_item)),
									 0);
					return (Node *) result;
				}
				else
					elog(ERROR, "index key does not match expected index column");
			}
			indexpr_item = lnext(indexpr_item);
		}
	}

	/* Oops... */
	elog(ERROR, "index key does not match expected index column");
	return NULL;				/* keep compiler quiet */
}

/*
 * get_switched_clauses
 *	  Given a list of merge or hash joinclauses (as RestrictInfo nodes),
 *	  extract the bare clauses, and rearrange the elements within the
 *	  clauses, if needed, so the outer join variable is on the left and
 *	  the inner is on the right.  The original clause data structure is not
 *	  touched; a modified list is returned.  We do, however, set the transient
 *	  outer_is_left field in each RestrictInfo to show which side was which.
 */
static List *
get_switched_clauses(List *clauses, Relids outerrelids)
{
	List	   *t_list = NIL;
	ListCell   *l;

	foreach(l, clauses)
	{
		RestrictInfo *restrictinfo = (RestrictInfo *) lfirst(l);
		OpExpr	   *clause = (OpExpr *) restrictinfo->clause;

		Assert(is_opclause(clause));
		if (bms_is_subset(restrictinfo->right_relids, outerrelids))
		{
			/*
			 * Duplicate just enough of the structure to allow commuting the
			 * clause without changing the original list.  Could use
			 * copyObject, but a complete deep copy is overkill.
			 */
			OpExpr	   *temp = makeNode(OpExpr);

			temp->opno = clause->opno;
			temp->opfuncid = InvalidOid;
			temp->opresulttype = clause->opresulttype;
			temp->opretset = clause->opretset;
			temp->opcollid = clause->opcollid;
			temp->inputcollid = clause->inputcollid;
			temp->args = list_copy(clause->args);
			temp->location = clause->location;
			/* Commute it --- note this modifies the temp node in-place. */
			CommuteOpExpr(temp);
			t_list = lappend(t_list, temp);
			restrictinfo->outer_is_left = false;
		}
		else
		{
			Assert(bms_is_subset(restrictinfo->left_relids, outerrelids));
			t_list = lappend(t_list, clause);
			restrictinfo->outer_is_left = true;
		}
	}
	return t_list;
}

/*
 * order_qual_clauses
 *		Given a list of qual clauses that will all be evaluated at the same
 *		plan node, sort the list into the order we want to check the quals
 *		in at runtime.
 *
 * When security barrier quals are used in the query, we may have quals with
 * different security levels in the list.  Quals of lower security_level
 * must go before quals of higher security_level, except that we can grant
 * exceptions to move up quals that are leakproof.  When security level
 * doesn't force the decision, we prefer to order clauses by estimated
 * execution cost, cheapest first.
 *
 * Ideally the order should be driven by a combination of execution cost and
 * selectivity, but it's not immediately clear how to account for both,
 * and given the uncertainty of the estimates the reliability of the decisions
 * would be doubtful anyway.  So we just order by security level then
 * estimated per-tuple cost, being careful not to change the order when
 * (as is often the case) the estimates are identical.
 *
 * Although this will work on either bare clauses or RestrictInfos, it's
 * much faster to apply it to RestrictInfos, since it can re-use cost
 * information that is cached in RestrictInfos.  XXX in the bare-clause
 * case, we are also not able to apply security considerations.  That is
 * all right for the moment, because the bare-clause case doesn't occur
 * anywhere that barrier quals could be present, but it would be better to
 * get rid of it.
 *
 * Note: some callers pass lists that contain entries that will later be
 * removed; this is the easiest way to let this routine see RestrictInfos
 * instead of bare clauses.  This is another reason why trying to consider
 * selectivity in the ordering would likely do the wrong thing.
 */
static List *
order_qual_clauses(PlannerInfo *root, List *clauses)
{
	typedef struct
	{
		Node	   *clause;
		Cost		cost;
		Index		security_level;
	} QualItem;
	int			nitems = list_length(clauses);
	QualItem   *items;
	ListCell   *lc;
	int			i;
	List	   *result;

	/* No need to work hard for 0 or 1 clause */
	if (nitems <= 1)
		return clauses;

	/*
	 * Collect the items and costs into an array.  This is to avoid repeated
	 * cost_qual_eval work if the inputs aren't RestrictInfos.
	 */
	items = (QualItem *) palloc(nitems * sizeof(QualItem));
	i = 0;
	foreach(lc, clauses)
	{
		Node	   *clause = (Node *) lfirst(lc);
		QualCost	qcost;

		cost_qual_eval_node(&qcost, clause, root);
		items[i].clause = clause;
		items[i].cost = qcost.per_tuple;
		if (IsA(clause, RestrictInfo))
		{
			RestrictInfo *rinfo = (RestrictInfo *) clause;

			/*
			 * If a clause is leakproof, it doesn't have to be constrained by
			 * its nominal security level.  If it's also reasonably cheap
			 * (here defined as 10X cpu_operator_cost), pretend it has
			 * security_level 0, which will allow it to go in front of
			 * more-expensive quals of lower security levels.  Of course, that
			 * will also force it to go in front of cheaper quals of its own
			 * security level, which is not so great, but we can alleviate
			 * that risk by applying the cost limit cutoff.
			 */
			if (rinfo->leakproof && items[i].cost < 10 * cpu_operator_cost)
				items[i].security_level = 0;
			else
				items[i].security_level = rinfo->security_level;
		}
		else
			items[i].security_level = 0;
		i++;
	}

	/*
	 * Sort.  We don't use qsort() because it's not guaranteed stable for
	 * equal keys.  The expected number of entries is small enough that a
	 * simple insertion sort should be good enough.
	 */
	for (i = 1; i < nitems; i++)
	{
		QualItem	newitem = items[i];
		int			j;

		/* insert newitem into the already-sorted subarray */
		for (j = i; j > 0; j--)
		{
			QualItem   *olditem = &items[j - 1];

			if (newitem.security_level > olditem->security_level ||
				(newitem.security_level == olditem->security_level &&
				 newitem.cost >= olditem->cost))
				break;
			items[j] = *olditem;
		}
		items[j] = newitem;
	}

	/* Convert back to a list */
	result = NIL;
	for (i = 0; i < nitems; i++)
		result = lappend(result, items[i].clause);

	return result;
}

/*
 * Copy cost and size info from a Path node to the Plan node created from it.
 * The executor usually won't use this info, but it's needed by EXPLAIN.
 * Also copy the parallel-related flags, which the executor *will* use.
 */
static void
copy_generic_path_info(Plan *dest, Path *src)
{
	dest->startup_cost = src->startup_cost;
	dest->total_cost = src->total_cost;
	dest->plan_rows = src->rows;
	dest->plan_width = src->pathtarget->width;
	dest->parallel_aware = src->parallel_aware;
	dest->parallel_safe = src->parallel_safe;
}

/*
 * Copy cost and size info from a lower plan node to an inserted node.
 * (Most callers alter the info after copying it.)
 */
static void
copy_plan_costsize(Plan *dest, Plan *src)
{
	dest->startup_cost = src->startup_cost;
	dest->total_cost = src->total_cost;
	dest->plan_rows = src->plan_rows;
	dest->plan_width = src->plan_width;
	/* Assume the inserted node is not parallel-aware. */
	dest->parallel_aware = false;
	/* Assume the inserted node is parallel-safe, if child plan is. */
	dest->parallel_safe = src->parallel_safe;
}

/*
 * Some places in this file build Sort nodes that don't have a directly
 * corresponding Path node.  The cost of the sort is, or should have been,
 * included in the cost of the Path node we're working from, but since it's
 * not split out, we have to re-figure it using cost_sort().  This is just
 * to label the Sort node nicely for EXPLAIN.
 *
 * limit_tuples is as for cost_sort (in particular, pass -1 if no limit)
 */
static void
label_sort_with_costsize(PlannerInfo *root, Sort *plan, double limit_tuples)
{
	Plan	   *lefttree = plan->plan.lefttree;
	Path		sort_path;		/* dummy for result of cost_sort */

	cost_sort(&sort_path, root, NIL,
			  lefttree->total_cost,
			  lefttree->plan_rows,
			  lefttree->plan_width,
			  0.0,
			  work_mem,
			  limit_tuples);
	plan->plan.startup_cost = sort_path.startup_cost;
	plan->plan.total_cost = sort_path.total_cost;
	plan->plan.plan_rows = lefttree->plan_rows;
	plan->plan.plan_width = lefttree->plan_width;
	plan->plan.parallel_aware = false;
	plan->plan.parallel_safe = lefttree->parallel_safe;
}

/*
 * bitmap_subplan_mark_shared
 *	 Set isshared flag in bitmap subplan so that it will be created in
 *	 shared memory.
 */
static void
bitmap_subplan_mark_shared(Plan *plan)
{
	if (IsA(plan, BitmapAnd))
		bitmap_subplan_mark_shared(
								   linitial(((BitmapAnd *) plan)->bitmapplans));
	else if (IsA(plan, BitmapOr))
	{
		((BitmapOr *) plan)->isshared = true;
		bitmap_subplan_mark_shared(
								   linitial(((BitmapOr *) plan)->bitmapplans));
	}
	else if (IsA(plan, BitmapIndexScan))
		((BitmapIndexScan *) plan)->isshared = true;
	else
		elog(ERROR, "unrecognized node type: %d", nodeTag(plan));
}

/*****************************************************************************
 *
 *	PLAN NODE BUILDING ROUTINES
 *
 * In general, these functions are not passed the original Path and therefore
 * leave it to the caller to fill in the cost/width fields from the Path,
 * typically by calling copy_generic_path_info().  This convention is
 * somewhat historical, but it does support a few places above where we build
 * a plan node without having an exactly corresponding Path node.  Under no
 * circumstances should one of these functions do its own cost calculations,
 * as that would be redundant with calculations done while building Paths.
 *
 *****************************************************************************/

static SeqScan *
make_seqscan(List *qptlist,
			 List *qpqual,
			 Index scanrelid)
{
	SeqScan    *node = makeNode(SeqScan);
	Plan	   *plan = &node->plan;

	plan->targetlist = qptlist;
	plan->qual = qpqual;
	plan->lefttree = NULL;
	plan->righttree = NULL;
	node->scanrelid = scanrelid;
	node->edgerefid = -1;

	return node;
}

static SampleScan *
make_samplescan(List *qptlist,
				List *qpqual,
				Index scanrelid,
				TableSampleClause *tsc)
{
	SampleScan *node = makeNode(SampleScan);
	Plan	   *plan = &node->scan.plan;

	plan->targetlist = qptlist;
	plan->qual = qpqual;
	plan->lefttree = NULL;
	plan->righttree = NULL;
	node->scan.scanrelid = scanrelid;
	node->tablesample = tsc;

	return node;
}

static IndexScan *
make_indexscan(List *qptlist,
			   List *qpqual,
			   Index scanrelid,
			   Oid indexid,
			   List *indexqual,
			   List *indexqualorig,
			   List *indexorderby,
			   List *indexorderbyorig,
			   List *indexorderbyops,
			   ScanDirection indexscandir)
{
	IndexScan  *node = makeNode(IndexScan);
	Plan	   *plan = &node->scan.plan;

	plan->targetlist = qptlist;
	plan->qual = qpqual;
	plan->lefttree = NULL;
	plan->righttree = NULL;
	node->scan.scanrelid = scanrelid;
	node->scan.edgerefid = -1;
	node->indexid = indexid;
	node->indexqual = indexqual;
	node->indexqualorig = indexqualorig;
	node->indexorderby = indexorderby;
	node->indexorderbyorig = indexorderbyorig;
	node->indexorderbyops = indexorderbyops;
	node->indexorderdir = indexscandir;

	return node;
}

static IndexOnlyScan *
make_indexonlyscan(List *qptlist,
				   List *qpqual,
				   Index scanrelid,
				   Oid indexid,
				   List *indexqual,
				   List *indexorderby,
				   List *indextlist,
				   ScanDirection indexscandir)
{
	IndexOnlyScan *node = makeNode(IndexOnlyScan);
	Plan	   *plan = &node->scan.plan;

	plan->targetlist = qptlist;
	plan->qual = qpqual;
	plan->lefttree = NULL;
	plan->righttree = NULL;
	node->scan.scanrelid = scanrelid;
	node->scan.edgerefid = -1;
	node->indexid = indexid;
	node->indexqual = indexqual;
	node->indexorderby = indexorderby;
	node->indextlist = indextlist;
	node->indexorderdir = indexscandir;

	return node;
}

static BitmapIndexScan *
make_bitmap_indexscan(Index scanrelid,
					  Oid indexid,
					  List *indexqual,
					  List *indexqualorig)
{
	BitmapIndexScan *node = makeNode(BitmapIndexScan);
	Plan	   *plan = &node->scan.plan;

	plan->targetlist = NIL;		/* not used */
	plan->qual = NIL;			/* not used */
	plan->lefttree = NULL;
	plan->righttree = NULL;
	node->scan.scanrelid = scanrelid;
	node->indexid = indexid;
	node->indexqual = indexqual;
	node->indexqualorig = indexqualorig;

	return node;
}

static BitmapHeapScan *
make_bitmap_heapscan(List *qptlist,
					 List *qpqual,
					 Plan *lefttree,
					 List *bitmapqualorig,
					 Index scanrelid)
{
	BitmapHeapScan *node = makeNode(BitmapHeapScan);
	Plan	   *plan = &node->scan.plan;

	plan->targetlist = qptlist;
	plan->qual = qpqual;
	plan->lefttree = lefttree;
	plan->righttree = NULL;
	node->scan.scanrelid = scanrelid;
	node->bitmapqualorig = bitmapqualorig;

	return node;
}

static TidScan *
make_tidscan(List *qptlist,
			 List *qpqual,
			 Index scanrelid,
			 List *tidquals)
{
	TidScan    *node = makeNode(TidScan);
	Plan	   *plan = &node->scan.plan;

	plan->targetlist = qptlist;
	plan->qual = qpqual;
	plan->lefttree = NULL;
	plan->righttree = NULL;
	node->scan.scanrelid = scanrelid;
	node->tidquals = tidquals;

	return node;
}

static SubqueryScan *
make_subqueryscan(List *qptlist,
				  List *qpqual,
				  Index scanrelid,
				  Plan *subplan)
{
	SubqueryScan *node = makeNode(SubqueryScan);
	Plan	   *plan = &node->scan.plan;

	plan->targetlist = qptlist;
	plan->qual = qpqual;
	plan->lefttree = NULL;
	plan->righttree = NULL;
	node->scan.scanrelid = scanrelid;
	node->subplan = subplan;

	return node;
}

static FunctionScan *
make_functionscan(List *qptlist,
				  List *qpqual,
				  Index scanrelid,
				  List *functions,
				  bool funcordinality)
{
	FunctionScan *node = makeNode(FunctionScan);
	Plan	   *plan = &node->scan.plan;

	plan->targetlist = qptlist;
	plan->qual = qpqual;
	plan->lefttree = NULL;
	plan->righttree = NULL;
	node->scan.scanrelid = scanrelid;
	node->functions = functions;
	node->funcordinality = funcordinality;

	return node;
}

static TableFuncScan *
make_tablefuncscan(List *qptlist,
				   List *qpqual,
				   Index scanrelid,
				   TableFunc *tablefunc)
{
	TableFuncScan *node = makeNode(TableFuncScan);
	Plan	   *plan = &node->scan.plan;

	plan->targetlist = qptlist;
	plan->qual = qpqual;
	plan->lefttree = NULL;
	plan->righttree = NULL;
	node->scan.scanrelid = scanrelid;
	node->tablefunc = tablefunc;

	return node;
}

static ValuesScan *
make_valuesscan(List *qptlist,
				List *qpqual,
				Index scanrelid,
				List *values_lists)
{
	ValuesScan *node = makeNode(ValuesScan);
	Plan	   *plan = &node->scan.plan;

	plan->targetlist = qptlist;
	plan->qual = qpqual;
	plan->lefttree = NULL;
	plan->righttree = NULL;
	node->scan.scanrelid = scanrelid;
	node->values_lists = values_lists;

	return node;
}

static CteScan *
make_ctescan(List *qptlist,
			 List *qpqual,
			 Index scanrelid,
			 int ctePlanId,
			 int cteParam)
{
	CteScan    *node = makeNode(CteScan);
	Plan	   *plan = &node->scan.plan;

	plan->targetlist = qptlist;
	plan->qual = qpqual;
	plan->lefttree = NULL;
	plan->righttree = NULL;
	node->scan.scanrelid = scanrelid;
	node->ctePlanId = ctePlanId;
	node->cteParam = cteParam;

	return node;
}

static NamedTuplestoreScan *
make_namedtuplestorescan(List *qptlist,
						 List *qpqual,
						 Index scanrelid,
						 char *enrname)
{
	NamedTuplestoreScan *node = makeNode(NamedTuplestoreScan);
	Plan	   *plan = &node->scan.plan;

	/* cost should be inserted by caller */
	plan->targetlist = qptlist;
	plan->qual = qpqual;
	plan->lefttree = NULL;
	plan->righttree = NULL;
	node->scan.scanrelid = scanrelid;
	node->enrname = enrname;

	return node;
}

static WorkTableScan *
make_worktablescan(List *qptlist,
				   List *qpqual,
				   Index scanrelid,
				   int wtParam)
{
	WorkTableScan *node = makeNode(WorkTableScan);
	Plan	   *plan = &node->scan.plan;

	plan->targetlist = qptlist;
	plan->qual = qpqual;
	plan->lefttree = NULL;
	plan->righttree = NULL;
	node->scan.scanrelid = scanrelid;
	node->wtParam = wtParam;

	return node;
}

ForeignScan *
make_foreignscan(List *qptlist,
				 List *qpqual,
				 Index scanrelid,
				 List *fdw_exprs,
				 List *fdw_private,
				 List *fdw_scan_tlist,
				 List *fdw_recheck_quals,
				 Plan *outer_plan)
{
	ForeignScan *node = makeNode(ForeignScan);
	Plan	   *plan = &node->scan.plan;

	/* cost will be filled in by create_foreignscan_plan */
	plan->targetlist = qptlist;
	plan->qual = qpqual;
	plan->lefttree = outer_plan;
	plan->righttree = NULL;
	node->scan.scanrelid = scanrelid;
	node->operation = CMD_SELECT;
	/* fs_server will be filled in by create_foreignscan_plan */
	node->fs_server = InvalidOid;
	node->fdw_exprs = fdw_exprs;
	node->fdw_private = fdw_private;
	node->fdw_scan_tlist = fdw_scan_tlist;
	node->fdw_recheck_quals = fdw_recheck_quals;
	/* fs_relids will be filled in by create_foreignscan_plan */
	node->fs_relids = NULL;
	/* fsSystemCol will be filled in by create_foreignscan_plan */
	node->fsSystemCol = false;

	return node;
}

static Append *
make_append(List *appendplans, int first_partial_plan,
			List *tlist, List *partitioned_rels)
{
	Append	   *node = makeNode(Append);
	Plan	   *plan = &node->plan;

	plan->targetlist = tlist;
	plan->qual = NIL;
	plan->lefttree = NULL;
	plan->righttree = NULL;
	node->partitioned_rels = partitioned_rels;
	node->appendplans = appendplans;
	node->first_partial_plan = first_partial_plan;

	return node;
}

static RecursiveUnion *
make_recursive_union(List *tlist,
					 Plan *lefttree,
					 Plan *righttree,
					 int wtParam,
					 List *distinctList,
					 long numGroups,
					 int maxDepth)
{
	RecursiveUnion *node = makeNode(RecursiveUnion);
	Plan	   *plan = &node->plan;
	int			numCols = list_length(distinctList);

	plan->targetlist = tlist;
	plan->qual = NIL;
	plan->lefttree = lefttree;
	plan->righttree = righttree;
	node->wtParam = wtParam;

	/*
	 * convert SortGroupClause list into arrays of attr indexes and equality
	 * operators, as wanted by executor
	 */
	node->numCols = numCols;
	if (numCols > 0)
	{
		int			keyno = 0;
		AttrNumber *dupColIdx;
		Oid		   *dupOperators;
		ListCell   *slitem;

		dupColIdx = (AttrNumber *) palloc(sizeof(AttrNumber) * numCols);
		dupOperators = (Oid *) palloc(sizeof(Oid) * numCols);

		foreach(slitem, distinctList)
		{
			SortGroupClause *sortcl = (SortGroupClause *) lfirst(slitem);
			TargetEntry *tle = get_sortgroupclause_tle(sortcl,
													   plan->targetlist);

			dupColIdx[keyno] = tle->resno;
			dupOperators[keyno] = sortcl->eqop;
			Assert(OidIsValid(dupOperators[keyno]));
			keyno++;
		}
		node->dupColIdx = dupColIdx;
		node->dupOperators = dupOperators;
	}
	node->numGroups = numGroups;
	node->maxDepth = maxDepth;

	return node;
}

static BitmapAnd *
make_bitmap_and(List *bitmapplans)
{
	BitmapAnd  *node = makeNode(BitmapAnd);
	Plan	   *plan = &node->plan;

	plan->targetlist = NIL;
	plan->qual = NIL;
	plan->lefttree = NULL;
	plan->righttree = NULL;
	node->bitmapplans = bitmapplans;

	return node;
}

static BitmapOr *
make_bitmap_or(List *bitmapplans)
{
	BitmapOr   *node = makeNode(BitmapOr);
	Plan	   *plan = &node->plan;

	plan->targetlist = NIL;
	plan->qual = NIL;
	plan->lefttree = NULL;
	plan->righttree = NULL;
	node->bitmapplans = bitmapplans;

	return node;
}

static NestLoop *
make_nestloop(List *tlist,
			  List *joinclauses,
			  List *otherclauses,
			  List *nestParams,
			  Plan *lefttree,
			  Plan *righttree,
			  JoinType jointype,
<<<<<<< HEAD
			  int minhops,
			  int maxhops)
=======
			  bool inner_unique)
>>>>>>> 5b570d77
{
	NestLoop   *node;
	Plan	   *plan;

	if (jointype == JOIN_VLE)
	{
		NestLoopVLE *vle = makeNode(NestLoopVLE);

		vle->minHops = minhops;
		vle->maxHops = maxhops;
		node = &vle->nl;
	}
	else
	{
		node = makeNode(NestLoop);
	}
	plan = &node->join.plan;
	plan->targetlist = tlist;
	plan->qual = otherclauses;
	plan->lefttree = lefttree;
	plan->righttree = righttree;
	node->join.jointype = jointype;
	node->join.inner_unique = inner_unique;
	node->join.joinqual = joinclauses;
	node->nestParams = nestParams;

	return node;
}

static HashJoin *
make_hashjoin(List *tlist,
			  List *joinclauses,
			  List *otherclauses,
			  List *hashclauses,
			  Plan *lefttree,
			  Plan *righttree,
			  JoinType jointype,
			  bool inner_unique)
{
	HashJoin   *node = makeNode(HashJoin);
	Plan	   *plan = &node->join.plan;

	plan->targetlist = tlist;
	plan->qual = otherclauses;
	plan->lefttree = lefttree;
	plan->righttree = righttree;
	node->hashclauses = hashclauses;
	node->join.jointype = jointype;
	node->join.inner_unique = inner_unique;
	node->join.joinqual = joinclauses;

	return node;
}

static Hash *
make_hash(Plan *lefttree,
		  Oid skewTable,
		  AttrNumber skewColumn,
		  bool skewInherit)
{
	Hash	   *node = makeNode(Hash);
	Plan	   *plan = &node->plan;

	plan->targetlist = lefttree->targetlist;
	plan->qual = NIL;
	plan->lefttree = lefttree;
	plan->righttree = NULL;

	node->skewTable = skewTable;
	node->skewColumn = skewColumn;
	node->skewInherit = skewInherit;

	return node;
}

static MergeJoin *
make_mergejoin(List *tlist,
			   List *joinclauses,
			   List *otherclauses,
			   List *mergeclauses,
			   Oid *mergefamilies,
			   Oid *mergecollations,
			   int *mergestrategies,
			   bool *mergenullsfirst,
			   Plan *lefttree,
			   Plan *righttree,
			   JoinType jointype,
			   bool inner_unique,
			   bool skip_mark_restore)
{
	MergeJoin  *node = makeNode(MergeJoin);
	Plan	   *plan = &node->join.plan;

	plan->targetlist = tlist;
	plan->qual = otherclauses;
	plan->lefttree = lefttree;
	plan->righttree = righttree;
	node->skip_mark_restore = skip_mark_restore;
	node->mergeclauses = mergeclauses;
	node->mergeFamilies = mergefamilies;
	node->mergeCollations = mergecollations;
	node->mergeStrategies = mergestrategies;
	node->mergeNullsFirst = mergenullsfirst;
	node->join.jointype = jointype;
	node->join.inner_unique = inner_unique;
	node->join.joinqual = joinclauses;

	return node;
}

/*
 * make_sort --- basic routine to build a Sort plan node
 *
 * Caller must have built the sortColIdx, sortOperators, collations, and
 * nullsFirst arrays already.
 */
static Sort *
make_sort(Plan *lefttree, int numCols,
		  AttrNumber *sortColIdx, Oid *sortOperators,
		  Oid *collations, bool *nullsFirst)
{
	Sort	   *node = makeNode(Sort);
	Plan	   *plan = &node->plan;

	plan->targetlist = lefttree->targetlist;
	plan->qual = NIL;
	plan->lefttree = lefttree;
	plan->righttree = NULL;
	node->numCols = numCols;
	node->sortColIdx = sortColIdx;
	node->sortOperators = sortOperators;
	node->collations = collations;
	node->nullsFirst = nullsFirst;

	return node;
}

/*
 * prepare_sort_from_pathkeys
 *	  Prepare to sort according to given pathkeys
 *
 * This is used to set up for Sort, MergeAppend, and Gather Merge nodes.  It
 * calculates the executor's representation of the sort key information, and
 * adjusts the plan targetlist if needed to add resjunk sort columns.
 *
 * Input parameters:
 *	  'lefttree' is the plan node which yields input tuples
 *	  'pathkeys' is the list of pathkeys by which the result is to be sorted
 *	  'relids' identifies the child relation being sorted, if any
 *	  'reqColIdx' is NULL or an array of required sort key column numbers
 *	  'adjust_tlist_in_place' is true if lefttree must be modified in-place
 *
 * We must convert the pathkey information into arrays of sort key column
 * numbers, sort operator OIDs, collation OIDs, and nulls-first flags,
 * which is the representation the executor wants.  These are returned into
 * the output parameters *p_numsortkeys etc.
 *
 * When looking for matches to an EquivalenceClass's members, we will only
 * consider child EC members if they belong to given 'relids'.  This protects
 * against possible incorrect matches to child expressions that contain no
 * Vars.
 *
 * If reqColIdx isn't NULL then it contains sort key column numbers that
 * we should match.  This is used when making child plans for a MergeAppend;
 * it's an error if we can't match the columns.
 *
 * If the pathkeys include expressions that aren't simple Vars, we will
 * usually need to add resjunk items to the input plan's targetlist to
 * compute these expressions, since a Sort or MergeAppend node itself won't
 * do any such calculations.  If the input plan type isn't one that can do
 * projections, this means adding a Result node just to do the projection.
 * However, the caller can pass adjust_tlist_in_place = true to force the
 * lefttree tlist to be modified in-place regardless of whether the node type
 * can project --- we use this for fixing the tlist of MergeAppend itself.
 *
 * Returns the node which is to be the input to the Sort (either lefttree,
 * or a Result stacked atop lefttree).
 */
static Plan *
prepare_sort_from_pathkeys(Plan *lefttree, List *pathkeys,
						   Relids relids,
						   const AttrNumber *reqColIdx,
						   bool adjust_tlist_in_place,
						   int *p_numsortkeys,
						   AttrNumber **p_sortColIdx,
						   Oid **p_sortOperators,
						   Oid **p_collations,
						   bool **p_nullsFirst)
{
	List	   *tlist = lefttree->targetlist;
	ListCell   *i;
	int			numsortkeys;
	AttrNumber *sortColIdx;
	Oid		   *sortOperators;
	Oid		   *collations;
	bool	   *nullsFirst;

	/*
	 * We will need at most list_length(pathkeys) sort columns; possibly less
	 */
	numsortkeys = list_length(pathkeys);
	sortColIdx = (AttrNumber *) palloc(numsortkeys * sizeof(AttrNumber));
	sortOperators = (Oid *) palloc(numsortkeys * sizeof(Oid));
	collations = (Oid *) palloc(numsortkeys * sizeof(Oid));
	nullsFirst = (bool *) palloc(numsortkeys * sizeof(bool));

	numsortkeys = 0;

	foreach(i, pathkeys)
	{
		PathKey    *pathkey = (PathKey *) lfirst(i);
		EquivalenceClass *ec = pathkey->pk_eclass;
		EquivalenceMember *em;
		TargetEntry *tle = NULL;
		Oid			pk_datatype = InvalidOid;
		Oid			sortop;
		ListCell   *j;

		if (ec->ec_has_volatile)
		{
			/*
			 * If the pathkey's EquivalenceClass is volatile, then it must
			 * have come from an ORDER BY clause, and we have to match it to
			 * that same targetlist entry.
			 */
			if (ec->ec_sortref == 0)	/* can't happen */
				elog(ERROR, "volatile EquivalenceClass has no sortref");
			tle = get_sortgroupref_tle(ec->ec_sortref, tlist);
			Assert(tle);
			Assert(list_length(ec->ec_members) == 1);
			pk_datatype = ((EquivalenceMember *) linitial(ec->ec_members))->em_datatype;
		}
		else if (reqColIdx != NULL)
		{
			/*
			 * If we are given a sort column number to match, only consider
			 * the single TLE at that position.  It's possible that there is
			 * no such TLE, in which case fall through and generate a resjunk
			 * targetentry (we assume this must have happened in the parent
			 * plan as well).  If there is a TLE but it doesn't match the
			 * pathkey's EC, we do the same, which is probably the wrong thing
			 * but we'll leave it to caller to complain about the mismatch.
			 */
			tle = get_tle_by_resno(tlist, reqColIdx[numsortkeys]);
			if (tle)
			{
				em = find_ec_member_for_tle(ec, tle, relids);
				if (em)
				{
					/* found expr at right place in tlist */
					pk_datatype = em->em_datatype;
				}
				else
					tle = NULL;
			}
		}
		else
		{
			/*
			 * Otherwise, we can sort by any non-constant expression listed in
			 * the pathkey's EquivalenceClass.  For now, we take the first
			 * tlist item found in the EC. If there's no match, we'll generate
			 * a resjunk entry using the first EC member that is an expression
			 * in the input's vars.  (The non-const restriction only matters
			 * if the EC is below_outer_join; but if it isn't, it won't
			 * contain consts anyway, else we'd have discarded the pathkey as
			 * redundant.)
			 *
			 * XXX if we have a choice, is there any way of figuring out which
			 * might be cheapest to execute?  (For example, int4lt is likely
			 * much cheaper to execute than numericlt, but both might appear
			 * in the same equivalence class...)  Not clear that we ever will
			 * have an interesting choice in practice, so it may not matter.
			 */
			foreach(j, tlist)
			{
				tle = (TargetEntry *) lfirst(j);
				em = find_ec_member_for_tle(ec, tle, relids);
				if (em)
				{
					/* found expr already in tlist */
					pk_datatype = em->em_datatype;
					break;
				}
				tle = NULL;
			}
		}

		if (!tle)
		{
			/*
			 * No matching tlist item; look for a computable expression. Note
			 * that we treat Aggrefs as if they were variables; this is
			 * necessary when attempting to sort the output from an Agg node
			 * for use in a WindowFunc (since grouping_planner will have
			 * treated the Aggrefs as variables, too).  Likewise, if we find a
			 * WindowFunc in a sort expression, treat it as a variable.
			 */
			Expr	   *sortexpr = NULL;

			foreach(j, ec->ec_members)
			{
				EquivalenceMember *em = (EquivalenceMember *) lfirst(j);
				List	   *exprvars;
				ListCell   *k;

				/*
				 * We shouldn't be trying to sort by an equivalence class that
				 * contains a constant, so no need to consider such cases any
				 * further.
				 */
				if (em->em_is_const)
					continue;

				/*
				 * Ignore child members unless they belong to the rel being
				 * sorted.
				 */
				if (em->em_is_child &&
					!bms_is_subset(em->em_relids, relids))
					continue;

				sortexpr = em->em_expr;
				exprvars = pull_var_clause((Node *) sortexpr,
										   PVC_INCLUDE_AGGREGATES |
										   PVC_INCLUDE_WINDOWFUNCS |
										   PVC_INCLUDE_PLACEHOLDERS);
				foreach(k, exprvars)
				{
					if (!tlist_member_ignore_relabel(lfirst(k), tlist))
						break;
				}
				list_free(exprvars);
				if (!k)
				{
					pk_datatype = em->em_datatype;
					break;		/* found usable expression */
				}
			}
			if (!j)
				elog(ERROR, "could not find pathkey item to sort");

			/*
			 * Do we need to insert a Result node?
			 */
			if (!adjust_tlist_in_place &&
				!is_projection_capable_plan(lefttree))
			{
				/* copy needed so we don't modify input's tlist below */
				tlist = copyObject(tlist);
				lefttree = inject_projection_plan(lefttree, tlist,
												  lefttree->parallel_safe);
			}

			/* Don't bother testing is_projection_capable_plan again */
			adjust_tlist_in_place = true;

			/*
			 * Add resjunk entry to input's tlist
			 */
			tle = makeTargetEntry(sortexpr,
								  list_length(tlist) + 1,
								  NULL,
								  true);
			tlist = lappend(tlist, tle);
			lefttree->targetlist = tlist;	/* just in case NIL before */
		}

		/*
		 * Look up the correct sort operator from the PathKey's slightly
		 * abstracted representation.
		 */
		sortop = get_opfamily_member(pathkey->pk_opfamily,
									 pk_datatype,
									 pk_datatype,
									 pathkey->pk_strategy);
		if (!OidIsValid(sortop))	/* should not happen */
			elog(ERROR, "missing operator %d(%u,%u) in opfamily %u",
				 pathkey->pk_strategy, pk_datatype, pk_datatype,
				 pathkey->pk_opfamily);

		/* Add the column to the sort arrays */
		sortColIdx[numsortkeys] = tle->resno;
		sortOperators[numsortkeys] = sortop;
		collations[numsortkeys] = ec->ec_collation;
		nullsFirst[numsortkeys] = pathkey->pk_nulls_first;
		numsortkeys++;
	}

	/* Return results */
	*p_numsortkeys = numsortkeys;
	*p_sortColIdx = sortColIdx;
	*p_sortOperators = sortOperators;
	*p_collations = collations;
	*p_nullsFirst = nullsFirst;

	return lefttree;
}

/*
 * find_ec_member_for_tle
 *		Locate an EquivalenceClass member matching the given TLE, if any
 *
 * Child EC members are ignored unless they belong to given 'relids'.
 */
static EquivalenceMember *
find_ec_member_for_tle(EquivalenceClass *ec,
					   TargetEntry *tle,
					   Relids relids)
{
	Expr	   *tlexpr;
	ListCell   *lc;

	/* We ignore binary-compatible relabeling on both ends */
	tlexpr = tle->expr;
	while (tlexpr && IsA(tlexpr, RelabelType))
		tlexpr = ((RelabelType *) tlexpr)->arg;

	foreach(lc, ec->ec_members)
	{
		EquivalenceMember *em = (EquivalenceMember *) lfirst(lc);
		Expr	   *emexpr;

		/*
		 * We shouldn't be trying to sort by an equivalence class that
		 * contains a constant, so no need to consider such cases any further.
		 */
		if (em->em_is_const)
			continue;

		/*
		 * Ignore child members unless they belong to the rel being sorted.
		 */
		if (em->em_is_child &&
			!bms_is_subset(em->em_relids, relids))
			continue;

		/* Match if same expression (after stripping relabel) */
		emexpr = em->em_expr;
		while (emexpr && IsA(emexpr, RelabelType))
			emexpr = ((RelabelType *) emexpr)->arg;

		if (equal(emexpr, tlexpr))
			return em;
	}

	return NULL;
}

/*
 * make_sort_from_pathkeys
 *	  Create sort plan to sort according to given pathkeys
 *
 *	  'lefttree' is the node which yields input tuples
 *	  'pathkeys' is the list of pathkeys by which the result is to be sorted
 *	  'relids' is the set of relations required by prepare_sort_from_pathkeys()
 */
static Sort *
make_sort_from_pathkeys(Plan *lefttree, List *pathkeys, Relids relids)
{
	int			numsortkeys;
	AttrNumber *sortColIdx;
	Oid		   *sortOperators;
	Oid		   *collations;
	bool	   *nullsFirst;

	/* Compute sort column info, and adjust lefttree as needed */
	lefttree = prepare_sort_from_pathkeys(lefttree, pathkeys,
										  relids,
										  NULL,
										  false,
										  &numsortkeys,
										  &sortColIdx,
										  &sortOperators,
										  &collations,
										  &nullsFirst);

	/* Now build the Sort node */
	return make_sort(lefttree, numsortkeys,
					 sortColIdx, sortOperators,
					 collations, nullsFirst);
}

/*
 * make_sort_from_sortclauses
 *	  Create sort plan to sort according to given sortclauses
 *
 *	  'sortcls' is a list of SortGroupClauses
 *	  'lefttree' is the node which yields input tuples
 */
Sort *
make_sort_from_sortclauses(List *sortcls, Plan *lefttree)
{
	List	   *sub_tlist = lefttree->targetlist;
	ListCell   *l;
	int			numsortkeys;
	AttrNumber *sortColIdx;
	Oid		   *sortOperators;
	Oid		   *collations;
	bool	   *nullsFirst;

	/* Convert list-ish representation to arrays wanted by executor */
	numsortkeys = list_length(sortcls);
	sortColIdx = (AttrNumber *) palloc(numsortkeys * sizeof(AttrNumber));
	sortOperators = (Oid *) palloc(numsortkeys * sizeof(Oid));
	collations = (Oid *) palloc(numsortkeys * sizeof(Oid));
	nullsFirst = (bool *) palloc(numsortkeys * sizeof(bool));

	numsortkeys = 0;
	foreach(l, sortcls)
	{
		SortGroupClause *sortcl = (SortGroupClause *) lfirst(l);
		TargetEntry *tle = get_sortgroupclause_tle(sortcl, sub_tlist);

		sortColIdx[numsortkeys] = tle->resno;
		sortOperators[numsortkeys] = sortcl->sortop;
		collations[numsortkeys] = exprCollation((Node *) tle->expr);
		nullsFirst[numsortkeys] = sortcl->nulls_first;
		numsortkeys++;
	}

	return make_sort(lefttree, numsortkeys,
					 sortColIdx, sortOperators,
					 collations, nullsFirst);
}

/*
 * make_sort_from_groupcols
 *	  Create sort plan to sort based on grouping columns
 *
 * 'groupcls' is the list of SortGroupClauses
 * 'grpColIdx' gives the column numbers to use
 *
 * This might look like it could be merged with make_sort_from_sortclauses,
 * but presently we *must* use the grpColIdx[] array to locate sort columns,
 * because the child plan's tlist is not marked with ressortgroupref info
 * appropriate to the grouping node.  So, only the sort ordering info
 * is used from the SortGroupClause entries.
 */
static Sort *
make_sort_from_groupcols(List *groupcls,
						 AttrNumber *grpColIdx,
						 Plan *lefttree)
{
	List	   *sub_tlist = lefttree->targetlist;
	ListCell   *l;
	int			numsortkeys;
	AttrNumber *sortColIdx;
	Oid		   *sortOperators;
	Oid		   *collations;
	bool	   *nullsFirst;

	/* Convert list-ish representation to arrays wanted by executor */
	numsortkeys = list_length(groupcls);
	sortColIdx = (AttrNumber *) palloc(numsortkeys * sizeof(AttrNumber));
	sortOperators = (Oid *) palloc(numsortkeys * sizeof(Oid));
	collations = (Oid *) palloc(numsortkeys * sizeof(Oid));
	nullsFirst = (bool *) palloc(numsortkeys * sizeof(bool));

	numsortkeys = 0;
	foreach(l, groupcls)
	{
		SortGroupClause *grpcl = (SortGroupClause *) lfirst(l);
		TargetEntry *tle = get_tle_by_resno(sub_tlist, grpColIdx[numsortkeys]);

		if (!tle)
			elog(ERROR, "could not retrieve tle for sort-from-groupcols");

		sortColIdx[numsortkeys] = tle->resno;
		sortOperators[numsortkeys] = grpcl->sortop;
		collations[numsortkeys] = exprCollation((Node *) tle->expr);
		nullsFirst[numsortkeys] = grpcl->nulls_first;
		numsortkeys++;
	}

	return make_sort(lefttree, numsortkeys,
					 sortColIdx, sortOperators,
					 collations, nullsFirst);
}

static Material *
make_material(Plan *lefttree)
{
	Material   *node = makeNode(Material);
	Plan	   *plan = &node->plan;

	plan->targetlist = lefttree->targetlist;
	plan->qual = NIL;
	plan->lefttree = lefttree;
	plan->righttree = NULL;

	return node;
}

/*
 * materialize_finished_plan: stick a Material node atop a completed plan
 *
 * There are a couple of places where we want to attach a Material node
 * after completion of create_plan(), without any MaterialPath path.
 * Those places should probably be refactored someday to do this on the
 * Path representation, but it's not worth the trouble yet.
 */
Plan *
materialize_finished_plan(Plan *subplan)
{
	Plan	   *matplan;
	Path		matpath;		/* dummy for result of cost_material */

	matplan = (Plan *) make_material(subplan);

	/*
	 * XXX horrid kluge: if there are any initPlans attached to the subplan,
	 * move them up to the Material node, which is now effectively the top
	 * plan node in its query level.  This prevents failure in
	 * SS_finalize_plan(), which see for comments.  We don't bother adjusting
	 * the subplan's cost estimate for this.
	 */
	matplan->initPlan = subplan->initPlan;
	subplan->initPlan = NIL;

	/* Set cost data */
	cost_material(&matpath,
				  subplan->startup_cost,
				  subplan->total_cost,
				  subplan->plan_rows,
				  subplan->plan_width);
	matplan->startup_cost = matpath.startup_cost;
	matplan->total_cost = matpath.total_cost;
	matplan->plan_rows = subplan->plan_rows;
	matplan->plan_width = subplan->plan_width;
	matplan->parallel_aware = false;
	matplan->parallel_safe = subplan->parallel_safe;

	return matplan;
}

Agg *
make_agg(List *tlist, List *qual,
		 AggStrategy aggstrategy, AggSplit aggsplit,
		 int numGroupCols, AttrNumber *grpColIdx, Oid *grpOperators,
		 List *groupingSets, List *chain,
		 double dNumGroups, Plan *lefttree)
{
	Agg		   *node = makeNode(Agg);
	Plan	   *plan = &node->plan;
	long		numGroups;

	/* Reduce to long, but 'ware overflow! */
	numGroups = (long) Min(dNumGroups, (double) LONG_MAX);

	node->aggstrategy = aggstrategy;
	node->aggsplit = aggsplit;
	node->numCols = numGroupCols;
	node->grpColIdx = grpColIdx;
	node->grpOperators = grpOperators;
	node->numGroups = numGroups;
	node->aggParams = NULL;		/* SS_finalize_plan() will fill this */
	node->groupingSets = groupingSets;
	node->chain = chain;

	plan->qual = qual;
	plan->targetlist = tlist;
	plan->lefttree = lefttree;
	plan->righttree = NULL;

	return node;
}

static WindowAgg *
make_windowagg(List *tlist, Index winref,
			   int partNumCols, AttrNumber *partColIdx, Oid *partOperators,
			   int ordNumCols, AttrNumber *ordColIdx, Oid *ordOperators,
			   int frameOptions, Node *startOffset, Node *endOffset,
			   Oid startInRangeFunc, Oid endInRangeFunc,
			   Oid inRangeColl, bool inRangeAsc, bool inRangeNullsFirst,
			   Plan *lefttree)
{
	WindowAgg  *node = makeNode(WindowAgg);
	Plan	   *plan = &node->plan;

	node->winref = winref;
	node->partNumCols = partNumCols;
	node->partColIdx = partColIdx;
	node->partOperators = partOperators;
	node->ordNumCols = ordNumCols;
	node->ordColIdx = ordColIdx;
	node->ordOperators = ordOperators;
	node->frameOptions = frameOptions;
	node->startOffset = startOffset;
	node->endOffset = endOffset;
	node->startInRangeFunc = startInRangeFunc;
	node->endInRangeFunc = endInRangeFunc;
	node->inRangeColl = inRangeColl;
	node->inRangeAsc = inRangeAsc;
	node->inRangeNullsFirst = inRangeNullsFirst;

	plan->targetlist = tlist;
	plan->lefttree = lefttree;
	plan->righttree = NULL;
	/* WindowAgg nodes never have a qual clause */
	plan->qual = NIL;

	return node;
}

static Group *
make_group(List *tlist,
		   List *qual,
		   int numGroupCols,
		   AttrNumber *grpColIdx,
		   Oid *grpOperators,
		   Plan *lefttree)
{
	Group	   *node = makeNode(Group);
	Plan	   *plan = &node->plan;

	node->numCols = numGroupCols;
	node->grpColIdx = grpColIdx;
	node->grpOperators = grpOperators;

	plan->qual = qual;
	plan->targetlist = tlist;
	plan->lefttree = lefttree;
	plan->righttree = NULL;

	return node;
}

/*
 * distinctList is a list of SortGroupClauses, identifying the targetlist items
 * that should be considered by the Unique filter.  The input path must
 * already be sorted accordingly.
 */
static Unique *
make_unique_from_sortclauses(Plan *lefttree, List *distinctList)
{
	Unique	   *node = makeNode(Unique);
	Plan	   *plan = &node->plan;
	int			numCols = list_length(distinctList);
	int			keyno = 0;
	AttrNumber *uniqColIdx;
	Oid		   *uniqOperators;
	ListCell   *slitem;

	plan->targetlist = lefttree->targetlist;
	plan->qual = NIL;
	plan->lefttree = lefttree;
	plan->righttree = NULL;

	/*
	 * convert SortGroupClause list into arrays of attr indexes and equality
	 * operators, as wanted by executor
	 */
	Assert(numCols > 0);
	uniqColIdx = (AttrNumber *) palloc(sizeof(AttrNumber) * numCols);
	uniqOperators = (Oid *) palloc(sizeof(Oid) * numCols);

	foreach(slitem, distinctList)
	{
		SortGroupClause *sortcl = (SortGroupClause *) lfirst(slitem);
		TargetEntry *tle = get_sortgroupclause_tle(sortcl, plan->targetlist);

		uniqColIdx[keyno] = tle->resno;
		uniqOperators[keyno] = sortcl->eqop;
		Assert(OidIsValid(uniqOperators[keyno]));
		keyno++;
	}

	node->numCols = numCols;
	node->uniqColIdx = uniqColIdx;
	node->uniqOperators = uniqOperators;

	return node;
}

/*
 * as above, but use pathkeys to identify the sort columns and semantics
 */
static Unique *
make_unique_from_pathkeys(Plan *lefttree, List *pathkeys, int numCols)
{
	Unique	   *node = makeNode(Unique);
	Plan	   *plan = &node->plan;
	int			keyno = 0;
	AttrNumber *uniqColIdx;
	Oid		   *uniqOperators;
	ListCell   *lc;

	plan->targetlist = lefttree->targetlist;
	plan->qual = NIL;
	plan->lefttree = lefttree;
	plan->righttree = NULL;

	/*
	 * Convert pathkeys list into arrays of attr indexes and equality
	 * operators, as wanted by executor.  This has a lot in common with
	 * prepare_sort_from_pathkeys ... maybe unify sometime?
	 */
	Assert(numCols >= 0 && numCols <= list_length(pathkeys));
	uniqColIdx = (AttrNumber *) palloc(sizeof(AttrNumber) * numCols);
	uniqOperators = (Oid *) palloc(sizeof(Oid) * numCols);

	foreach(lc, pathkeys)
	{
		PathKey    *pathkey = (PathKey *) lfirst(lc);
		EquivalenceClass *ec = pathkey->pk_eclass;
		EquivalenceMember *em;
		TargetEntry *tle = NULL;
		Oid			pk_datatype = InvalidOid;
		Oid			eqop;
		ListCell   *j;

		/* Ignore pathkeys beyond the specified number of columns */
		if (keyno >= numCols)
			break;

		if (ec->ec_has_volatile)
		{
			/*
			 * If the pathkey's EquivalenceClass is volatile, then it must
			 * have come from an ORDER BY clause, and we have to match it to
			 * that same targetlist entry.
			 */
			if (ec->ec_sortref == 0)	/* can't happen */
				elog(ERROR, "volatile EquivalenceClass has no sortref");
			tle = get_sortgroupref_tle(ec->ec_sortref, plan->targetlist);
			Assert(tle);
			Assert(list_length(ec->ec_members) == 1);
			pk_datatype = ((EquivalenceMember *) linitial(ec->ec_members))->em_datatype;
		}
		else
		{
			/*
			 * Otherwise, we can use any non-constant expression listed in the
			 * pathkey's EquivalenceClass.  For now, we take the first tlist
			 * item found in the EC.
			 */
			foreach(j, plan->targetlist)
			{
				tle = (TargetEntry *) lfirst(j);
				em = find_ec_member_for_tle(ec, tle, NULL);
				if (em)
				{
					/* found expr already in tlist */
					pk_datatype = em->em_datatype;
					break;
				}
				tle = NULL;
			}
		}

		if (!tle)
			elog(ERROR, "could not find pathkey item to sort");

		/*
		 * Look up the correct equality operator from the PathKey's slightly
		 * abstracted representation.
		 */
		eqop = get_opfamily_member(pathkey->pk_opfamily,
								   pk_datatype,
								   pk_datatype,
								   BTEqualStrategyNumber);
		if (!OidIsValid(eqop))	/* should not happen */
			elog(ERROR, "missing operator %d(%u,%u) in opfamily %u",
				 BTEqualStrategyNumber, pk_datatype, pk_datatype,
				 pathkey->pk_opfamily);

		uniqColIdx[keyno] = tle->resno;
		uniqOperators[keyno] = eqop;

		keyno++;
	}

	node->numCols = numCols;
	node->uniqColIdx = uniqColIdx;
	node->uniqOperators = uniqOperators;

	return node;
}

static Gather *
make_gather(List *qptlist,
			List *qpqual,
			int nworkers,
			int rescan_param,
			bool single_copy,
			Plan *subplan)
{
	Gather	   *node = makeNode(Gather);
	Plan	   *plan = &node->plan;

	plan->targetlist = qptlist;
	plan->qual = qpqual;
	plan->lefttree = subplan;
	plan->righttree = NULL;
	node->num_workers = nworkers;
	node->rescan_param = rescan_param;
	node->single_copy = single_copy;
	node->invisible = false;
	node->initParam = NULL;

	return node;
}

/*
 * distinctList is a list of SortGroupClauses, identifying the targetlist
 * items that should be considered by the SetOp filter.  The input path must
 * already be sorted accordingly.
 */
static SetOp *
make_setop(SetOpCmd cmd, SetOpStrategy strategy, Plan *lefttree,
		   List *distinctList, AttrNumber flagColIdx, int firstFlag,
		   long numGroups)
{
	SetOp	   *node = makeNode(SetOp);
	Plan	   *plan = &node->plan;
	int			numCols = list_length(distinctList);
	int			keyno = 0;
	AttrNumber *dupColIdx;
	Oid		   *dupOperators;
	ListCell   *slitem;

	plan->targetlist = lefttree->targetlist;
	plan->qual = NIL;
	plan->lefttree = lefttree;
	plan->righttree = NULL;

	/*
	 * convert SortGroupClause list into arrays of attr indexes and equality
	 * operators, as wanted by executor
	 */
	dupColIdx = (AttrNumber *) palloc(sizeof(AttrNumber) * numCols);
	dupOperators = (Oid *) palloc(sizeof(Oid) * numCols);

	foreach(slitem, distinctList)
	{
		SortGroupClause *sortcl = (SortGroupClause *) lfirst(slitem);
		TargetEntry *tle = get_sortgroupclause_tle(sortcl, plan->targetlist);

		dupColIdx[keyno] = tle->resno;
		dupOperators[keyno] = sortcl->eqop;
		Assert(OidIsValid(dupOperators[keyno]));
		keyno++;
	}

	node->cmd = cmd;
	node->strategy = strategy;
	node->numCols = numCols;
	node->dupColIdx = dupColIdx;
	node->dupOperators = dupOperators;
	node->flagColIdx = flagColIdx;
	node->firstFlag = firstFlag;
	node->numGroups = numGroups;

	return node;
}

/*
 * make_lockrows
 *	  Build a LockRows plan node
 */
static LockRows *
make_lockrows(Plan *lefttree, List *rowMarks, int epqParam)
{
	LockRows   *node = makeNode(LockRows);
	Plan	   *plan = &node->plan;

	plan->targetlist = lefttree->targetlist;
	plan->qual = NIL;
	plan->lefttree = lefttree;
	plan->righttree = NULL;

	node->rowMarks = rowMarks;
	node->epqParam = epqParam;

	return node;
}

/*
 * make_limit
 *	  Build a Limit plan node
 */
Limit *
make_limit(Plan *lefttree, Node *limitOffset, Node *limitCount)
{
	Limit	   *node = makeNode(Limit);
	Plan	   *plan = &node->plan;

	plan->targetlist = lefttree->targetlist;
	plan->qual = NIL;
	plan->lefttree = lefttree;
	plan->righttree = NULL;

	node->limitOffset = limitOffset;
	node->limitCount = limitCount;

	return node;
}

/*
 * make_result
 *	  Build a Result plan node
 */
static Result *
make_result(List *tlist,
			Node *resconstantqual,
			Plan *subplan)
{
	Result	   *node = makeNode(Result);
	Plan	   *plan = &node->plan;

	plan->targetlist = tlist;
	plan->qual = NIL;
	plan->lefttree = subplan;
	plan->righttree = NULL;
	node->resconstantqual = resconstantqual;

	return node;
}

/*
 * make_project_set
 *	  Build a ProjectSet plan node
 */
static ProjectSet *
make_project_set(List *tlist,
				 Plan *subplan)
{
	ProjectSet *node = makeNode(ProjectSet);
	Plan	   *plan = &node->plan;

	plan->targetlist = tlist;
	plan->qual = NIL;
	plan->lefttree = subplan;
	plan->righttree = NULL;

	return node;
}

/*
 * make_modifytable
 *	  Build a ModifyTable plan node
 */
static ModifyTable *
make_modifytable(PlannerInfo *root,
				 CmdType operation, bool canSetTag,
				 Index nominalRelation, List *partitioned_rels,
				 bool partColsUpdated,
				 List *resultRelations, List *subplans,
				 List *withCheckOptionLists, List *returningLists,
				 List *rowMarks, OnConflictExpr *onconflict, int epqParam)
{
	ModifyTable *node = makeNode(ModifyTable);
	List	   *fdw_private_list;
	Bitmapset  *direct_modify_plans;
	ListCell   *lc;
	int			i;

	Assert(list_length(resultRelations) == list_length(subplans));
	Assert(withCheckOptionLists == NIL ||
		   list_length(resultRelations) == list_length(withCheckOptionLists));
	Assert(returningLists == NIL ||
		   list_length(resultRelations) == list_length(returningLists));

	node->plan.lefttree = NULL;
	node->plan.righttree = NULL;
	node->plan.qual = NIL;
	/* setrefs.c will fill in the targetlist, if needed */
	node->plan.targetlist = NIL;

	node->operation = operation;
	node->canSetTag = canSetTag;
	node->nominalRelation = nominalRelation;
	node->partitioned_rels = partitioned_rels;
	node->partColsUpdated = partColsUpdated;
	node->resultRelations = resultRelations;
	node->resultRelIndex = -1;	/* will be set correctly in setrefs.c */
	node->rootResultRelIndex = -1;	/* will be set correctly in setrefs.c */
	node->plans = subplans;
	if (!onconflict)
	{
		node->onConflictAction = ONCONFLICT_NONE;
		node->onConflictSet = NIL;
		node->onConflictWhere = NULL;
		node->arbiterIndexes = NIL;
		node->exclRelRTI = 0;
		node->exclRelTlist = NIL;
	}
	else
	{
		node->onConflictAction = onconflict->action;
		node->onConflictSet = onconflict->onConflictSet;
		node->onConflictWhere = onconflict->onConflictWhere;

		/*
		 * If a set of unique index inference elements was provided (an
		 * INSERT...ON CONFLICT "inference specification"), then infer
		 * appropriate unique indexes (or throw an error if none are
		 * available).
		 */
		node->arbiterIndexes = infer_arbiter_indexes(root);

		node->exclRelRTI = onconflict->exclRelIndex;
		node->exclRelTlist = onconflict->exclRelTlist;
	}
	node->withCheckOptionLists = withCheckOptionLists;
	node->returningLists = returningLists;
	node->rowMarks = rowMarks;
	node->epqParam = epqParam;

	/*
	 * For each result relation that is a foreign table, allow the FDW to
	 * construct private plan data, and accumulate it all into a list.
	 */
	fdw_private_list = NIL;
	direct_modify_plans = NULL;
	i = 0;
	foreach(lc, resultRelations)
	{
		Index		rti = lfirst_int(lc);
		FdwRoutine *fdwroutine;
		List	   *fdw_private;
		bool		direct_modify;

		/*
		 * If possible, we want to get the FdwRoutine from our RelOptInfo for
		 * the table.  But sometimes we don't have a RelOptInfo and must get
		 * it the hard way.  (In INSERT, the target relation is not scanned,
		 * so it's not a baserel; and there are also corner cases for
		 * updatable views where the target rel isn't a baserel.)
		 */
		if (rti < root->simple_rel_array_size &&
			root->simple_rel_array[rti] != NULL)
		{
			RelOptInfo *resultRel = root->simple_rel_array[rti];

			fdwroutine = resultRel->fdwroutine;
		}
		else
		{
			RangeTblEntry *rte = planner_rt_fetch(rti, root);

			Assert(rte->rtekind == RTE_RELATION);
			if (rte->relkind == RELKIND_FOREIGN_TABLE)
				fdwroutine = GetFdwRoutineByRelId(rte->relid);
			else
				fdwroutine = NULL;
		}

		/*
		 * Try to modify the foreign table directly if (1) the FDW provides
		 * callback functions needed for that, (2) there are no row-level
		 * triggers on the foreign table, and (3) there are no WITH CHECK
		 * OPTIONs from parent views.
		 */
		direct_modify = false;
		if (fdwroutine != NULL &&
			fdwroutine->PlanDirectModify != NULL &&
			fdwroutine->BeginDirectModify != NULL &&
			fdwroutine->IterateDirectModify != NULL &&
			fdwroutine->EndDirectModify != NULL &&
			withCheckOptionLists == NIL &&
			!has_row_triggers(root, rti, operation))
			direct_modify = fdwroutine->PlanDirectModify(root, node, rti, i);
		if (direct_modify)
			direct_modify_plans = bms_add_member(direct_modify_plans, i);

		if (!direct_modify &&
			fdwroutine != NULL &&
			fdwroutine->PlanForeignModify != NULL)
			fdw_private = fdwroutine->PlanForeignModify(root, node, rti, i);
		else
			fdw_private = NIL;
		fdw_private_list = lappend(fdw_private_list, fdw_private);
		i++;
	}
	node->fdwPrivLists = fdw_private_list;
	node->fdwDirectModifyPlans = direct_modify_plans;

	return node;
}

/*
 * is_projection_capable_path
 *		Check whether a given Path node is able to do projection.
 */
bool
is_projection_capable_path(Path *path)
{
	/* Most plan types can project, so just list the ones that can't */
	switch (path->pathtype)
	{
		case T_Hash:
		case T_Material:
		case T_Sort:
		case T_Unique:
		case T_SetOp:
		case T_LockRows:
		case T_Limit:
		case T_ModifyTable:
		case T_MergeAppend:
		case T_RecursiveUnion:
			return false;
		case T_Append:

			/*
			 * Append can't project, but if it's being used to represent a
			 * dummy path, claim that it can project.  This prevents us from
			 * converting a rel from dummy to non-dummy status by applying a
			 * projection to its dummy path.
			 */
			return IS_DUMMY_PATH(path);
		case T_ProjectSet:

			/*
			 * Although ProjectSet certainly projects, say "no" because we
			 * don't want the planner to randomly replace its tlist with
			 * something else; the SRFs have to stay at top level.  This might
			 * get relaxed later.
			 */
			return false;
		default:
			break;
	}
	return true;
}

/*
 * is_projection_capable_plan
 *		Check whether a given Plan node is able to do projection.
 */
bool
is_projection_capable_plan(Plan *plan)
{
	/* Most plan types can project, so just list the ones that can't */
	switch (nodeTag(plan))
	{
		case T_Hash:
		case T_Material:
		case T_Sort:
		case T_Unique:
		case T_SetOp:
		case T_LockRows:
		case T_Limit:
		case T_ModifyTable:
		case T_Append:
		case T_MergeAppend:
		case T_RecursiveUnion:
			return false;
		case T_ProjectSet:

			/*
			 * Although ProjectSet certainly projects, say "no" because we
			 * don't want the planner to randomly replace its tlist with
			 * something else; the SRFs have to stay at top level.  This might
			 * get relaxed later.
			 */
			return false;
		default:
			break;
	}
	return true;
}

/*
 * make_modifygraph
 *	  Build a ModifyGraph plan node
 */
ModifyGraph *
make_modifygraph(PlannerInfo *root, bool canSetTag, bool last, bool detach,
				 bool eager, GraphWriteOp operation, Plan *subplan,
				 List *pattern, List *targets, List *exprs, List *sets)
{
	ModifyGraph *node = makeNode(ModifyGraph);

	node->canSetTag = canSetTag;
	node->last = last;
	node->detach = detach;
	node->eagerness = eager;
	node->operation = operation;
	node->subplan = subplan;
	node->pattern = pattern;
	node->targets = targets;
	node->exprs = exprs;
	node->sets = sets;

	return node;
}

Dijkstra *
make_dijkstra(PlannerInfo *root, List *tlist, Plan *lefttree,
			  AttrNumber weight, bool weight_out, AttrNumber end_id,
			  AttrNumber edge_id, Node *source, Node *target, Node *limit)
{
	Dijkstra *node = makeNode(Dijkstra);
	Plan	   *plan = &node->plan;

	node->weight = weight;
	node->weight_out = weight_out;
	node->end_id = end_id;
	node->edge_id = edge_id;
	node->source = source;
	node->target = target;
	node->limit = limit;

	plan->qual = NIL;
	plan->targetlist = tlist;
	plan->lefttree = lefttree;
	plan->righttree = NULL;

	return node;
}<|MERGE_RESOLUTION|>--- conflicted
+++ resolved
@@ -227,11 +227,8 @@
 static NestLoop *make_nestloop(List *tlist,
 			  List *joinclauses, List *otherclauses, List *nestParams,
 			  Plan *lefttree, Plan *righttree,
-<<<<<<< HEAD
-			  JoinType jointype, int minhops, int maxhops);
-=======
-			  JoinType jointype, bool inner_unique);
->>>>>>> 5b570d77
+			  JoinType jointype, bool inner_unique,
+			  int minhops, int maxhops);
 static HashJoin *make_hashjoin(List *tlist,
 			  List *joinclauses, List *otherclauses,
 			  List *hashclauses,
@@ -504,7 +501,10 @@
 											  (LimitPath *) best_path,
 											  flags);
 			break;
-<<<<<<< HEAD
+		case T_GatherMerge:
+			plan = (Plan *) create_gather_merge_plan(root,
+													 (GatherMergePath *) best_path);
+			break;
 		case T_ModifyGraph:
 			plan = (Plan *) create_modifygraph_plan(root,
 												(ModifyGraphPath *) best_path);
@@ -512,11 +512,6 @@
 		case T_Dijkstra:
 			plan = (Plan *) create_dijkstra_plan(root,
 												 (DijkstraPath *) best_path);
-=======
-		case T_GatherMerge:
-			plan = (Plan *) create_gather_merge_plan(root,
-													 (GatherMergePath *) best_path);
->>>>>>> 5b570d77
 			break;
 		default:
 			elog(ERROR, "unrecognized node type: %d",
@@ -3797,7 +3792,7 @@
 							  outer_plan,
 							  inner_plan,
 							  best_path->jointype,
-<<<<<<< HEAD
+							  best_path->inner_unique,
 							  best_path->minhops,
 							  best_path->maxhops);
 	if (best_path->jointype == JOIN_VLE &&
@@ -3808,9 +3803,6 @@
 
 		set_edgerefid_recurse(root, inner_plan);
 	}
-=======
-							  best_path->inner_unique);
->>>>>>> 5b570d77
 
 	copy_generic_path_info(&join_plan->join.plan, &best_path->path);
 
@@ -5661,12 +5653,9 @@
 			  Plan *lefttree,
 			  Plan *righttree,
 			  JoinType jointype,
-<<<<<<< HEAD
+			  bool inner_unique,
 			  int minhops,
 			  int maxhops)
-=======
-			  bool inner_unique)
->>>>>>> 5b570d77
 {
 	NestLoop   *node;
 	Plan	   *plan;
@@ -5683,6 +5672,7 @@
 	{
 		node = makeNode(NestLoop);
 	}
+
 	plan = &node->join.plan;
 	plan->targetlist = tlist;
 	plan->qual = otherclauses;
