--- conflicted
+++ resolved
@@ -210,33 +210,19 @@
 static WorkTableScan *make_worktablescan(List *qptlist, List *qpqual,
 										 Index scanrelid, int wtParam);
 static RecursiveUnion *make_recursive_union(List *tlist,
-<<<<<<< HEAD
-					 Plan *lefttree,
-					 Plan *righttree,
-					 int wtParam,
-					 List *distinctList,
-					 long numGroups,
-					 int maxDepth);
-static BitmapAnd *make_bitmap_and(List *bitmapplans);
-static BitmapOr *make_bitmap_or(List *bitmapplans);
-static NestLoop *make_nestloop(List *tlist,
-			  List *joinclauses, List *otherclauses, List *nestParams,
-			  Plan *lefttree, Plan *righttree,
-			  JoinType jointype, bool inner_unique,
-			  int minhops, int maxhops);
-=======
 											Plan *lefttree,
 											Plan *righttree,
 											int wtParam,
 											List *distinctList,
-											long numGroups);
+											long numGroups,
+											int maxDepth);
 static BitmapAnd *make_bitmap_and(List *bitmapplans);
 static BitmapOr *make_bitmap_or(List *bitmapplans);
 static NestLoop *make_nestloop(List *tlist,
 							   List *joinclauses, List *otherclauses, List *nestParams,
 							   Plan *lefttree, Plan *righttree,
-							   JoinType jointype, bool inner_unique);
->>>>>>> 9e1c9f95
+							   JoinType jointype, bool inner_unique,
+							   int minhops, int maxhops);
 static HashJoin *make_hashjoin(List *tlist,
 							   List *joinclauses, List *otherclauses,
 							   List *hashclauses,
