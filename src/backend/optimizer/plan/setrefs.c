--- conflicted
+++ resolved
@@ -99,13 +99,6 @@
 									   ForeignScan *fscan,
 									   int rtoffset);
 static void set_customscan_references(PlannerInfo *root,
-<<<<<<< HEAD
-						  CustomScan *cscan,
-						  int rtoffset);
-static void set_dijkstra_references(PlannerInfo *root,
-							Plan *plan,
-							int rtoffset);
-=======
 									  CustomScan *cscan,
 									  int rtoffset);
 static Plan *set_append_references(PlannerInfo *root,
@@ -114,7 +107,6 @@
 static Plan *set_mergeappend_references(PlannerInfo *root,
 										MergeAppend *mplan,
 										int rtoffset);
->>>>>>> 9e1c9f95
 static Node *fix_scan_expr(PlannerInfo *root, Node *node, int rtoffset);
 static Node *fix_scan_expr_mutator(Node *node, fix_scan_expr_context *context);
 static bool fix_scan_expr_walker(Node *node, fix_scan_expr_context *context);
@@ -155,6 +147,11 @@
 											 Index resultRelation,
 											 int rtoffset);
 
+/* agensgraph */
+static void set_dijkstra_references(PlannerInfo *root,
+							Plan *plan,
+							int rtoffset);
+
 
 /*****************************************************************************
  *
@@ -1316,24 +1313,6 @@
 	}
 }
 
-static void
-set_dijkstra_references(PlannerInfo *root, Plan *plan, int rtoffset)
-{
-	Plan	   *subplan = plan->lefttree;
-	Dijkstra   *dijkstra = (Dijkstra *) plan;
-	indexed_tlist *subplan_itlist;
-
-	set_upper_references(root, plan, rtoffset);
-
-	subplan_itlist = build_tlist_index(subplan->targetlist);
-	dijkstra->source = fix_upper_expr(root, dijkstra->source, subplan_itlist,
-									  OUTER_VAR, rtoffset);
-	dijkstra->target = fix_upper_expr(root, dijkstra->target, subplan_itlist,
-									  OUTER_VAR, rtoffset);
-	dijkstra->limit = fix_upper_expr(root, dijkstra->limit, subplan_itlist,
-									 OUTER_VAR, rtoffset);
-}
-
 /*
  * set_append_references
  *		Do set_plan_references processing on an Append
@@ -2845,4 +2824,22 @@
 	fix_expr_common(context, node);
 	return expression_tree_walker(node, extract_query_dependencies_walker,
 								  (void *) context);
+}
+
+static void
+set_dijkstra_references(PlannerInfo *root, Plan *plan, int rtoffset)
+{
+	Plan	   *subplan = plan->lefttree;
+	Dijkstra   *dijkstra = (Dijkstra *) plan;
+	indexed_tlist *subplan_itlist;
+
+	set_upper_references(root, plan, rtoffset);
+
+	subplan_itlist = build_tlist_index(subplan->targetlist);
+	dijkstra->source = fix_upper_expr(root, dijkstra->source, subplan_itlist,
+									  OUTER_VAR, rtoffset);
+	dijkstra->target = fix_upper_expr(root, dijkstra->target, subplan_itlist,
+									  OUTER_VAR, rtoffset);
+	dijkstra->limit = fix_upper_expr(root, dijkstra->limit, subplan_itlist,
+									 OUTER_VAR, rtoffset);
 }