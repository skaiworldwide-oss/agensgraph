/*-------------------------------------------------------------------------
 *
 * copyfuncs.c
 *	  Copy functions for Postgres tree nodes.
 *
 * NOTE: we currently support copying all node types found in parse and
 * plan trees.  We do not support copying executor state trees; there
 * is no need for that, and no point in maintaining all the code that
 * would be needed.  We also do not support copying Path trees, mainly
 * because the circular linkages between RelOptInfo and Path nodes can't
 * be handled easily in a simple depth-first traversal.
 *
 *
 * Portions Copyright (c) 1996-2022, PostgreSQL Global Development Group
 * Portions Copyright (c) 1994, Regents of the University of California
 *
 * IDENTIFICATION
 *	  src/backend/nodes/copyfuncs.c
 *
 *-------------------------------------------------------------------------
 */

#include "postgres.h"

#include "miscadmin.h"
#include "nodes/extensible.h"
#include "nodes/pathnodes.h"
#include "nodes/graphnodes.h"
#include "nodes/plannodes.h"
#include "utils/datum.h"
#include "utils/rel.h"


/*
 * Macros to simplify copying of different kinds of fields.  Use these
 * wherever possible to reduce the chance for silly typos.  Note that these
 * hard-wire the convention that the local variables in a Copy routine are
 * named 'newnode' and 'from'.
 */

/* Copy a simple scalar field (int, float, bool, enum, etc) */
#define COPY_SCALAR_FIELD(fldname) \
	(newnode->fldname = from->fldname)

/* Copy a field that is a pointer to some kind of Node or Node tree */
#define COPY_NODE_FIELD(fldname) \
	(newnode->fldname = copyObjectImpl(from->fldname))

/* Copy a field that is a pointer to a Bitmapset */
#define COPY_BITMAPSET_FIELD(fldname) \
	(newnode->fldname = bms_copy(from->fldname))

/* Copy a field that is a pointer to a C string, or perhaps NULL */
#define COPY_STRING_FIELD(fldname) \
	(newnode->fldname = from->fldname ? pstrdup(from->fldname) : (char *) NULL)

/* Copy a field that is an inline array */
#define COPY_ARRAY_FIELD(fldname) \
	memcpy(newnode->fldname, from->fldname, sizeof(newnode->fldname))

/* Copy a field that is a pointer to a simple palloc'd object of size sz */
#define COPY_POINTER_FIELD(fldname, sz) \
	do { \
		Size	_size = (sz); \
		if (_size > 0) \
		{ \
			newnode->fldname = palloc(_size); \
			memcpy(newnode->fldname, from->fldname, _size); \
		} \
	} while (0)

/* Copy a parse location field (for Copy, this is same as scalar case) */
#define COPY_LOCATION_FIELD(fldname) \
	(newnode->fldname = from->fldname)


/* ****************************************************************
 *					 plannodes.h copy functions
 * ****************************************************************
 */

/*
 * _copyPlannedStmt
 */
static PlannedStmt *
_copyPlannedStmt(const PlannedStmt *from)
{
	PlannedStmt *newnode = makeNode(PlannedStmt);

	COPY_SCALAR_FIELD(commandType);
	COPY_SCALAR_FIELD(queryId);
	COPY_SCALAR_FIELD(hasReturning);
	COPY_SCALAR_FIELD(hasModifyingCTE);
	COPY_SCALAR_FIELD(canSetTag);
	COPY_SCALAR_FIELD(transientPlan);
	COPY_SCALAR_FIELD(dependsOnRole);
	COPY_SCALAR_FIELD(parallelModeNeeded);
	COPY_SCALAR_FIELD(jitFlags);
	COPY_NODE_FIELD(planTree);
	COPY_NODE_FIELD(rtable);
	COPY_NODE_FIELD(resultRelations);
	COPY_NODE_FIELD(appendRelations);
	COPY_NODE_FIELD(subplans);
	COPY_BITMAPSET_FIELD(rewindPlanIDs);
	COPY_NODE_FIELD(rowMarks);
	COPY_NODE_FIELD(relationOids);
	COPY_NODE_FIELD(invalItems);
	COPY_NODE_FIELD(paramExecTypes);
	COPY_NODE_FIELD(utilityStmt);
	COPY_LOCATION_FIELD(stmt_location);
	COPY_SCALAR_FIELD(stmt_len);
	COPY_SCALAR_FIELD(hasGraphwriteClause);

	return newnode;
}

/*
 * CopyPlanFields
 *
 *		This function copies the fields of the Plan node.  It is used by
 *		all the copy functions for classes which inherit from Plan.
 */
static void
CopyPlanFields(const Plan *from, Plan *newnode)
{
	COPY_SCALAR_FIELD(startup_cost);
	COPY_SCALAR_FIELD(total_cost);
	COPY_SCALAR_FIELD(plan_rows);
	COPY_SCALAR_FIELD(plan_width);
	COPY_SCALAR_FIELD(parallel_aware);
	COPY_SCALAR_FIELD(parallel_safe);
	COPY_SCALAR_FIELD(async_capable);
	COPY_SCALAR_FIELD(plan_node_id);
	COPY_NODE_FIELD(targetlist);
	COPY_NODE_FIELD(qual);
	COPY_NODE_FIELD(lefttree);
	COPY_NODE_FIELD(righttree);
	COPY_NODE_FIELD(initPlan);
	COPY_BITMAPSET_FIELD(extParam);
	COPY_BITMAPSET_FIELD(allParam);
}

/*
 * _copyPlan
 */
static Plan *
_copyPlan(const Plan *from)
{
	Plan	   *newnode = makeNode(Plan);

	/*
	 * copy node superclass fields
	 */
	CopyPlanFields(from, newnode);

	return newnode;
}


/*
 * _copyResult
 */
static Result *
_copyResult(const Result *from)
{
	Result	   *newnode = makeNode(Result);

	/*
	 * copy node superclass fields
	 */
	CopyPlanFields((const Plan *) from, (Plan *) newnode);

	/*
	 * copy remainder of node
	 */
	COPY_NODE_FIELD(resconstantqual);

	return newnode;
}

/*
 * _copyProjectSet
 */
static ProjectSet *
_copyProjectSet(const ProjectSet *from)
{
	ProjectSet *newnode = makeNode(ProjectSet);

	/*
	 * copy node superclass fields
	 */
	CopyPlanFields((const Plan *) from, (Plan *) newnode);

	return newnode;
}

/*
 * _copyModifyTable
 */
static ModifyTable *
_copyModifyTable(const ModifyTable *from)
{
	ModifyTable *newnode = makeNode(ModifyTable);

	/*
	 * copy node superclass fields
	 */
	CopyPlanFields((const Plan *) from, (Plan *) newnode);

	/*
	 * copy remainder of node
	 */
	COPY_SCALAR_FIELD(operation);
	COPY_SCALAR_FIELD(canSetTag);
	COPY_SCALAR_FIELD(nominalRelation);
	COPY_SCALAR_FIELD(rootRelation);
	COPY_SCALAR_FIELD(partColsUpdated);
	COPY_NODE_FIELD(resultRelations);
	COPY_NODE_FIELD(updateColnosLists);
	COPY_NODE_FIELD(withCheckOptionLists);
	COPY_NODE_FIELD(returningLists);
	COPY_NODE_FIELD(fdwPrivLists);
	COPY_BITMAPSET_FIELD(fdwDirectModifyPlans);
	COPY_NODE_FIELD(rowMarks);
	COPY_SCALAR_FIELD(epqParam);
	COPY_SCALAR_FIELD(onConflictAction);
	COPY_NODE_FIELD(arbiterIndexes);
	COPY_NODE_FIELD(onConflictSet);
	COPY_NODE_FIELD(onConflictCols);
	COPY_NODE_FIELD(onConflictWhere);
	COPY_SCALAR_FIELD(exclRelRTI);
	COPY_NODE_FIELD(exclRelTlist);
	COPY_NODE_FIELD(mergeActionLists);

	return newnode;
}

/*
 * _copyAppend
 */
static Append *
_copyAppend(const Append *from)
{
	Append	   *newnode = makeNode(Append);

	/*
	 * copy node superclass fields
	 */
	CopyPlanFields((const Plan *) from, (Plan *) newnode);

	/*
	 * copy remainder of node
	 */
	COPY_BITMAPSET_FIELD(apprelids);
	COPY_NODE_FIELD(appendplans);
	COPY_SCALAR_FIELD(nasyncplans);
	COPY_SCALAR_FIELD(first_partial_plan);
	COPY_NODE_FIELD(part_prune_info);

	return newnode;
}

/*
 * _copyMergeAppend
 */
static MergeAppend *
_copyMergeAppend(const MergeAppend *from)
{
	MergeAppend *newnode = makeNode(MergeAppend);

	/*
	 * copy node superclass fields
	 */
	CopyPlanFields((const Plan *) from, (Plan *) newnode);

	/*
	 * copy remainder of node
	 */
	COPY_BITMAPSET_FIELD(apprelids);
	COPY_NODE_FIELD(mergeplans);
	COPY_SCALAR_FIELD(numCols);
	COPY_POINTER_FIELD(sortColIdx, from->numCols * sizeof(AttrNumber));
	COPY_POINTER_FIELD(sortOperators, from->numCols * sizeof(Oid));
	COPY_POINTER_FIELD(collations, from->numCols * sizeof(Oid));
	COPY_POINTER_FIELD(nullsFirst, from->numCols * sizeof(bool));
	COPY_NODE_FIELD(part_prune_info);

	return newnode;
}

/*
 * _copyRecursiveUnion
 */
static RecursiveUnion *
_copyRecursiveUnion(const RecursiveUnion *from)
{
	RecursiveUnion *newnode = makeNode(RecursiveUnion);

	/*
	 * copy node superclass fields
	 */
	CopyPlanFields((const Plan *) from, (Plan *) newnode);

	/*
	 * copy remainder of node
	 */
	COPY_SCALAR_FIELD(wtParam);
	COPY_SCALAR_FIELD(numCols);
	COPY_POINTER_FIELD(dupColIdx, from->numCols * sizeof(AttrNumber));
	COPY_POINTER_FIELD(dupOperators, from->numCols * sizeof(Oid));
	COPY_POINTER_FIELD(dupCollations, from->numCols * sizeof(Oid));
	COPY_SCALAR_FIELD(numGroups);

	return newnode;
}

/*
 * _copyBitmapAnd
 */
static BitmapAnd *
_copyBitmapAnd(const BitmapAnd *from)
{
	BitmapAnd  *newnode = makeNode(BitmapAnd);

	/*
	 * copy node superclass fields
	 */
	CopyPlanFields((const Plan *) from, (Plan *) newnode);

	/*
	 * copy remainder of node
	 */
	COPY_NODE_FIELD(bitmapplans);

	return newnode;
}

/*
 * _copyBitmapOr
 */
static BitmapOr *
_copyBitmapOr(const BitmapOr *from)
{
	BitmapOr   *newnode = makeNode(BitmapOr);

	/*
	 * copy node superclass fields
	 */
	CopyPlanFields((const Plan *) from, (Plan *) newnode);

	/*
	 * copy remainder of node
	 */
	COPY_SCALAR_FIELD(isshared);
	COPY_NODE_FIELD(bitmapplans);

	return newnode;
}

/*
 * _copyGather
 */
static Gather *
_copyGather(const Gather *from)
{
	Gather	   *newnode = makeNode(Gather);

	/*
	 * copy node superclass fields
	 */
	CopyPlanFields((const Plan *) from, (Plan *) newnode);

	/*
	 * copy remainder of node
	 */
	COPY_SCALAR_FIELD(num_workers);
	COPY_SCALAR_FIELD(rescan_param);
	COPY_SCALAR_FIELD(single_copy);
	COPY_SCALAR_FIELD(invisible);
	COPY_BITMAPSET_FIELD(initParam);

	return newnode;
}

/*
 * _copyGatherMerge
 */
static GatherMerge *
_copyGatherMerge(const GatherMerge *from)
{
	GatherMerge *newnode = makeNode(GatherMerge);

	/*
	 * copy node superclass fields
	 */
	CopyPlanFields((const Plan *) from, (Plan *) newnode);

	/*
	 * copy remainder of node
	 */
	COPY_SCALAR_FIELD(num_workers);
	COPY_SCALAR_FIELD(rescan_param);
	COPY_SCALAR_FIELD(numCols);
	COPY_POINTER_FIELD(sortColIdx, from->numCols * sizeof(AttrNumber));
	COPY_POINTER_FIELD(sortOperators, from->numCols * sizeof(Oid));
	COPY_POINTER_FIELD(collations, from->numCols * sizeof(Oid));
	COPY_POINTER_FIELD(nullsFirst, from->numCols * sizeof(bool));
	COPY_BITMAPSET_FIELD(initParam);

	return newnode;
}

/*
 * CopyScanFields
 *
 *		This function copies the fields of the Scan node.  It is used by
 *		all the copy functions for classes which inherit from Scan.
 */
static void
CopyScanFields(const Scan *from, Scan *newnode)
{
	CopyPlanFields((const Plan *) from, (Plan *) newnode);

	COPY_SCALAR_FIELD(scanrelid);
}

/*
 * _copyScan
 */
static Scan *
_copyScan(const Scan *from)
{
	Scan	   *newnode = makeNode(Scan);

	/*
	 * copy node superclass fields
	 */
	CopyScanFields((const Scan *) from, (Scan *) newnode);

	return newnode;
}

/*
 * _copySeqScan
 */
static SeqScan *
_copySeqScan(const SeqScan *from)
{
	SeqScan    *newnode = makeNode(SeqScan);

	/*
	 * copy node superclass fields
	 */
	CopyScanFields((const Scan *) from, (Scan *) newnode);

	return newnode;
}

/*
 * _copySampleScan
 */
static SampleScan *
_copySampleScan(const SampleScan *from)
{
	SampleScan *newnode = makeNode(SampleScan);

	/*
	 * copy node superclass fields
	 */
	CopyScanFields((const Scan *) from, (Scan *) newnode);

	/*
	 * copy remainder of node
	 */
	COPY_NODE_FIELD(tablesample);

	return newnode;
}

/*
 * _copyIndexScan
 */
static IndexScan *
_copyIndexScan(const IndexScan *from)
{
	IndexScan  *newnode = makeNode(IndexScan);

	/*
	 * copy node superclass fields
	 */
	CopyScanFields((const Scan *) from, (Scan *) newnode);

	/*
	 * copy remainder of node
	 */
	COPY_SCALAR_FIELD(indexid);
	COPY_NODE_FIELD(indexqual);
	COPY_NODE_FIELD(indexqualorig);
	COPY_NODE_FIELD(indexorderby);
	COPY_NODE_FIELD(indexorderbyorig);
	COPY_NODE_FIELD(indexorderbyops);
	COPY_SCALAR_FIELD(indexorderdir);

	return newnode;
}

/*
 * _copyIndexOnlyScan
 */
static IndexOnlyScan *
_copyIndexOnlyScan(const IndexOnlyScan *from)
{
	IndexOnlyScan *newnode = makeNode(IndexOnlyScan);

	/*
	 * copy node superclass fields
	 */
	CopyScanFields((const Scan *) from, (Scan *) newnode);

	/*
	 * copy remainder of node
	 */
	COPY_SCALAR_FIELD(indexid);
	COPY_NODE_FIELD(indexqual);
	COPY_NODE_FIELD(recheckqual);
	COPY_NODE_FIELD(indexorderby);
	COPY_NODE_FIELD(indextlist);
	COPY_SCALAR_FIELD(indexorderdir);

	return newnode;
}

/*
 * _copyBitmapIndexScan
 */
static BitmapIndexScan *
_copyBitmapIndexScan(const BitmapIndexScan *from)
{
	BitmapIndexScan *newnode = makeNode(BitmapIndexScan);

	/*
	 * copy node superclass fields
	 */
	CopyScanFields((const Scan *) from, (Scan *) newnode);

	/*
	 * copy remainder of node
	 */
	COPY_SCALAR_FIELD(indexid);
	COPY_SCALAR_FIELD(isshared);
	COPY_NODE_FIELD(indexqual);
	COPY_NODE_FIELD(indexqualorig);

	return newnode;
}

/*
 * _copyBitmapHeapScan
 */
static BitmapHeapScan *
_copyBitmapHeapScan(const BitmapHeapScan *from)
{
	BitmapHeapScan *newnode = makeNode(BitmapHeapScan);

	/*
	 * copy node superclass fields
	 */
	CopyScanFields((const Scan *) from, (Scan *) newnode);

	/*
	 * copy remainder of node
	 */
	COPY_NODE_FIELD(bitmapqualorig);

	return newnode;
}

/*
 * _copyTidScan
 */
static TidScan *
_copyTidScan(const TidScan *from)
{
	TidScan    *newnode = makeNode(TidScan);

	/*
	 * copy node superclass fields
	 */
	CopyScanFields((const Scan *) from, (Scan *) newnode);

	/*
	 * copy remainder of node
	 */
	COPY_NODE_FIELD(tidquals);

	return newnode;
}

/*
 * _copyTidRangeScan
 */
static TidRangeScan *
_copyTidRangeScan(const TidRangeScan *from)
{
	TidRangeScan *newnode = makeNode(TidRangeScan);

	/*
	 * copy node superclass fields
	 */
	CopyScanFields((const Scan *) from, (Scan *) newnode);

	/*
	 * copy remainder of node
	 */
	COPY_NODE_FIELD(tidrangequals);

	return newnode;
}

/*
 * _copySubqueryScan
 */
static SubqueryScan *
_copySubqueryScan(const SubqueryScan *from)
{
	SubqueryScan *newnode = makeNode(SubqueryScan);

	/*
	 * copy node superclass fields
	 */
	CopyScanFields((const Scan *) from, (Scan *) newnode);

	/*
	 * copy remainder of node
	 */
	COPY_NODE_FIELD(subplan);
	COPY_SCALAR_FIELD(scanstatus);

	return newnode;
}

/*
 * _copyFunctionScan
 */
static FunctionScan *
_copyFunctionScan(const FunctionScan *from)
{
	FunctionScan *newnode = makeNode(FunctionScan);

	/*
	 * copy node superclass fields
	 */
	CopyScanFields((const Scan *) from, (Scan *) newnode);

	/*
	 * copy remainder of node
	 */
	COPY_NODE_FIELD(functions);
	COPY_SCALAR_FIELD(funcordinality);

	return newnode;
}

/*
 * _copyTableFuncScan
 */
static TableFuncScan *
_copyTableFuncScan(const TableFuncScan *from)
{
	TableFuncScan *newnode = makeNode(TableFuncScan);

	/*
	 * copy node superclass fields
	 */
	CopyScanFields((const Scan *) from, (Scan *) newnode);

	/*
	 * copy remainder of node
	 */
	COPY_NODE_FIELD(tablefunc);

	return newnode;
}

/*
 * _copyValuesScan
 */
static ValuesScan *
_copyValuesScan(const ValuesScan *from)
{
	ValuesScan *newnode = makeNode(ValuesScan);

	/*
	 * copy node superclass fields
	 */
	CopyScanFields((const Scan *) from, (Scan *) newnode);

	/*
	 * copy remainder of node
	 */
	COPY_NODE_FIELD(values_lists);

	return newnode;
}

/*
 * _copyCteScan
 */
static CteScan *
_copyCteScan(const CteScan *from)
{
	CteScan    *newnode = makeNode(CteScan);

	/*
	 * copy node superclass fields
	 */
	CopyScanFields((const Scan *) from, (Scan *) newnode);

	/*
	 * copy remainder of node
	 */
	COPY_SCALAR_FIELD(ctePlanId);
	COPY_SCALAR_FIELD(cteParam);

	return newnode;
}

/*
 * _copyNamedTuplestoreScan
 */
static NamedTuplestoreScan *
_copyNamedTuplestoreScan(const NamedTuplestoreScan *from)
{
	NamedTuplestoreScan *newnode = makeNode(NamedTuplestoreScan);

	/*
	 * copy node superclass fields
	 */
	CopyScanFields((const Scan *) from, (Scan *) newnode);

	/*
	 * copy remainder of node
	 */
	COPY_STRING_FIELD(enrname);

	return newnode;
}

/*
 * _copyWorkTableScan
 */
static WorkTableScan *
_copyWorkTableScan(const WorkTableScan *from)
{
	WorkTableScan *newnode = makeNode(WorkTableScan);

	/*
	 * copy node superclass fields
	 */
	CopyScanFields((const Scan *) from, (Scan *) newnode);

	/*
	 * copy remainder of node
	 */
	COPY_SCALAR_FIELD(wtParam);

	return newnode;
}

/*
 * _copyForeignScan
 */
static ForeignScan *
_copyForeignScan(const ForeignScan *from)
{
	ForeignScan *newnode = makeNode(ForeignScan);

	/*
	 * copy node superclass fields
	 */
	CopyScanFields((const Scan *) from, (Scan *) newnode);

	/*
	 * copy remainder of node
	 */
	COPY_SCALAR_FIELD(operation);
	COPY_SCALAR_FIELD(resultRelation);
	COPY_SCALAR_FIELD(fs_server);
	COPY_NODE_FIELD(fdw_exprs);
	COPY_NODE_FIELD(fdw_private);
	COPY_NODE_FIELD(fdw_scan_tlist);
	COPY_NODE_FIELD(fdw_recheck_quals);
	COPY_BITMAPSET_FIELD(fs_relids);
	COPY_SCALAR_FIELD(fsSystemCol);

	return newnode;
}

/*
 * _copyCustomScan
 */
static CustomScan *
_copyCustomScan(const CustomScan *from)
{
	CustomScan *newnode = makeNode(CustomScan);

	/*
	 * copy node superclass fields
	 */
	CopyScanFields((const Scan *) from, (Scan *) newnode);

	/*
	 * copy remainder of node
	 */
	COPY_SCALAR_FIELD(flags);
	COPY_NODE_FIELD(custom_plans);
	COPY_NODE_FIELD(custom_exprs);
	COPY_NODE_FIELD(custom_private);
	COPY_NODE_FIELD(custom_scan_tlist);
	COPY_BITMAPSET_FIELD(custom_relids);

	/*
	 * NOTE: The method field of CustomScan is required to be a pointer to a
	 * static table of callback functions.  So we don't copy the table itself,
	 * just reference the original one.
	 */
	COPY_SCALAR_FIELD(methods);

	return newnode;
}

/*
 * CopyJoinFields
 *
 *		This function copies the fields of the Join node.  It is used by
 *		all the copy functions for classes which inherit from Join.
 */
static void
CopyJoinFields(const Join *from, Join *newnode)
{
	CopyPlanFields((const Plan *) from, (Plan *) newnode);

	COPY_SCALAR_FIELD(jointype);
	COPY_SCALAR_FIELD(inner_unique);
	COPY_NODE_FIELD(joinqual);
}


/*
 * _copyJoin
 */
static Join *
_copyJoin(const Join *from)
{
	Join	   *newnode = makeNode(Join);

	/*
	 * copy node superclass fields
	 */
	CopyJoinFields(from, newnode);

	return newnode;
}


/*
 * _copyNestLoop
 */
static NestLoop *
_copyNestLoop(const NestLoop *from)
{
	NestLoop   *newnode = makeNode(NestLoop);

	/*
	 * copy node superclass fields
	 */
	CopyJoinFields((const Join *) from, (Join *) newnode);

	/*
	 * copy remainder of node
	 */
	COPY_NODE_FIELD(nestParams);

	return newnode;
}

/*
 * _copyMergeJoin
 */
static MergeJoin *
_copyMergeJoin(const MergeJoin *from)
{
	MergeJoin  *newnode = makeNode(MergeJoin);
	int			numCols;

	/*
	 * copy node superclass fields
	 */
	CopyJoinFields((const Join *) from, (Join *) newnode);

	/*
	 * copy remainder of node
	 */
	COPY_SCALAR_FIELD(skip_mark_restore);
	COPY_NODE_FIELD(mergeclauses);
	numCols = list_length(from->mergeclauses);
	COPY_POINTER_FIELD(mergeFamilies, numCols * sizeof(Oid));
	COPY_POINTER_FIELD(mergeCollations, numCols * sizeof(Oid));
	COPY_POINTER_FIELD(mergeStrategies, numCols * sizeof(int));
	COPY_POINTER_FIELD(mergeNullsFirst, numCols * sizeof(bool));

	return newnode;
}

/*
 * _copyHashJoin
 */
static HashJoin *
_copyHashJoin(const HashJoin *from)
{
	HashJoin   *newnode = makeNode(HashJoin);

	/*
	 * copy node superclass fields
	 */
	CopyJoinFields((const Join *) from, (Join *) newnode);

	/*
	 * copy remainder of node
	 */
	COPY_NODE_FIELD(hashclauses);
	COPY_NODE_FIELD(hashoperators);
	COPY_NODE_FIELD(hashcollations);
	COPY_NODE_FIELD(hashkeys);

	return newnode;
}


/*
 * _copyMaterial
 */
static Material *
_copyMaterial(const Material *from)
{
	Material   *newnode = makeNode(Material);

	/*
	 * copy node superclass fields
	 */
	CopyPlanFields((const Plan *) from, (Plan *) newnode);

	return newnode;
}


/*
 * _copyMemoize
 */
static Memoize *
_copyMemoize(const Memoize *from)
{
	Memoize    *newnode = makeNode(Memoize);

	/*
	 * copy node superclass fields
	 */
	CopyPlanFields((const Plan *) from, (Plan *) newnode);

	/*
	 * copy remainder of node
	 */
	COPY_SCALAR_FIELD(numKeys);
	COPY_POINTER_FIELD(hashOperators, sizeof(Oid) * from->numKeys);
	COPY_POINTER_FIELD(collations, sizeof(Oid) * from->numKeys);
	COPY_NODE_FIELD(param_exprs);
	COPY_SCALAR_FIELD(singlerow);
	COPY_SCALAR_FIELD(binary_mode);
	COPY_SCALAR_FIELD(est_entries);
	COPY_BITMAPSET_FIELD(keyparamids);

	return newnode;
}


/*
 * CopySortFields
 *
 *		This function copies the fields of the Sort node.  It is used by
 *		all the copy functions for classes which inherit from Sort.
 */
static void
CopySortFields(const Sort *from, Sort *newnode)
{
	CopyPlanFields((const Plan *) from, (Plan *) newnode);

	COPY_SCALAR_FIELD(numCols);
	COPY_POINTER_FIELD(sortColIdx, from->numCols * sizeof(AttrNumber));
	COPY_POINTER_FIELD(sortOperators, from->numCols * sizeof(Oid));
	COPY_POINTER_FIELD(collations, from->numCols * sizeof(Oid));
	COPY_POINTER_FIELD(nullsFirst, from->numCols * sizeof(bool));
}

/*
 * _copySort
 */
static Sort *
_copySort(const Sort *from)
{
	Sort	   *newnode = makeNode(Sort);

	/*
	 * copy node superclass fields
	 */
	CopySortFields(from, newnode);

	return newnode;
}


/*
 * _copyIncrementalSort
 */
static IncrementalSort *
_copyIncrementalSort(const IncrementalSort *from)
{
	IncrementalSort *newnode = makeNode(IncrementalSort);

	/*
	 * copy node superclass fields
	 */
	CopySortFields((const Sort *) from, (Sort *) newnode);

	/*
	 * copy remainder of node
	 */
	COPY_SCALAR_FIELD(nPresortedCols);

	return newnode;
}


/*
 * _copyGroup
 */
static Group *
_copyGroup(const Group *from)
{
	Group	   *newnode = makeNode(Group);

	CopyPlanFields((const Plan *) from, (Plan *) newnode);

	COPY_SCALAR_FIELD(numCols);
	COPY_POINTER_FIELD(grpColIdx, from->numCols * sizeof(AttrNumber));
	COPY_POINTER_FIELD(grpOperators, from->numCols * sizeof(Oid));
	COPY_POINTER_FIELD(grpCollations, from->numCols * sizeof(Oid));

	return newnode;
}

/*
 * _copyAgg
 */
static Agg *
_copyAgg(const Agg *from)
{
	Agg		   *newnode = makeNode(Agg);

	CopyPlanFields((const Plan *) from, (Plan *) newnode);

	COPY_SCALAR_FIELD(aggstrategy);
	COPY_SCALAR_FIELD(aggsplit);
	COPY_SCALAR_FIELD(numCols);
	COPY_POINTER_FIELD(grpColIdx, from->numCols * sizeof(AttrNumber));
	COPY_POINTER_FIELD(grpOperators, from->numCols * sizeof(Oid));
	COPY_POINTER_FIELD(grpCollations, from->numCols * sizeof(Oid));
	COPY_SCALAR_FIELD(numGroups);
	COPY_SCALAR_FIELD(transitionSpace);
	COPY_BITMAPSET_FIELD(aggParams);
	COPY_NODE_FIELD(groupingSets);
	COPY_NODE_FIELD(chain);

	return newnode;
}

/*
 * _copyWindowAgg
 */
static WindowAgg *
_copyWindowAgg(const WindowAgg *from)
{
	WindowAgg  *newnode = makeNode(WindowAgg);

	CopyPlanFields((const Plan *) from, (Plan *) newnode);

	COPY_SCALAR_FIELD(winref);
	COPY_SCALAR_FIELD(partNumCols);
	COPY_POINTER_FIELD(partColIdx, from->partNumCols * sizeof(AttrNumber));
	COPY_POINTER_FIELD(partOperators, from->partNumCols * sizeof(Oid));
	COPY_POINTER_FIELD(partCollations, from->partNumCols * sizeof(Oid));
	COPY_SCALAR_FIELD(ordNumCols);
	COPY_POINTER_FIELD(ordColIdx, from->ordNumCols * sizeof(AttrNumber));
	COPY_POINTER_FIELD(ordOperators, from->ordNumCols * sizeof(Oid));
	COPY_POINTER_FIELD(ordCollations, from->ordNumCols * sizeof(Oid));
	COPY_SCALAR_FIELD(frameOptions);
	COPY_NODE_FIELD(startOffset);
	COPY_NODE_FIELD(endOffset);
	COPY_NODE_FIELD(runCondition);
	COPY_NODE_FIELD(runConditionOrig);
	COPY_SCALAR_FIELD(startInRangeFunc);
	COPY_SCALAR_FIELD(endInRangeFunc);
	COPY_SCALAR_FIELD(inRangeColl);
	COPY_SCALAR_FIELD(inRangeAsc);
	COPY_SCALAR_FIELD(inRangeNullsFirst);
	COPY_SCALAR_FIELD(topWindow);

	return newnode;
}

/*
 * _copyUnique
 */
static Unique *
_copyUnique(const Unique *from)
{
	Unique	   *newnode = makeNode(Unique);

	/*
	 * copy node superclass fields
	 */
	CopyPlanFields((const Plan *) from, (Plan *) newnode);

	/*
	 * copy remainder of node
	 */
	COPY_SCALAR_FIELD(numCols);
	COPY_POINTER_FIELD(uniqColIdx, from->numCols * sizeof(AttrNumber));
	COPY_POINTER_FIELD(uniqOperators, from->numCols * sizeof(Oid));
	COPY_POINTER_FIELD(uniqCollations, from->numCols * sizeof(Oid));

	return newnode;
}

/*
 * _copyHash
 */
static Hash *
_copyHash(const Hash *from)
{
	Hash	   *newnode = makeNode(Hash);

	/*
	 * copy node superclass fields
	 */
	CopyPlanFields((const Plan *) from, (Plan *) newnode);

	/*
	 * copy remainder of node
	 */
	COPY_NODE_FIELD(hashkeys);
	COPY_SCALAR_FIELD(skewTable);
	COPY_SCALAR_FIELD(skewColumn);
	COPY_SCALAR_FIELD(skewInherit);
	COPY_SCALAR_FIELD(rows_total);

	return newnode;
}

/*
 * _copySetOp
 */
static SetOp *
_copySetOp(const SetOp *from)
{
	SetOp	   *newnode = makeNode(SetOp);

	/*
	 * copy node superclass fields
	 */
	CopyPlanFields((const Plan *) from, (Plan *) newnode);

	/*
	 * copy remainder of node
	 */
	COPY_SCALAR_FIELD(cmd);
	COPY_SCALAR_FIELD(strategy);
	COPY_SCALAR_FIELD(numCols);
	COPY_POINTER_FIELD(dupColIdx, from->numCols * sizeof(AttrNumber));
	COPY_POINTER_FIELD(dupOperators, from->numCols * sizeof(Oid));
	COPY_POINTER_FIELD(dupCollations, from->numCols * sizeof(Oid));
	COPY_SCALAR_FIELD(flagColIdx);
	COPY_SCALAR_FIELD(firstFlag);
	COPY_SCALAR_FIELD(numGroups);

	return newnode;
}

/*
 * _copyLockRows
 */
static LockRows *
_copyLockRows(const LockRows *from)
{
	LockRows   *newnode = makeNode(LockRows);

	/*
	 * copy node superclass fields
	 */
	CopyPlanFields((const Plan *) from, (Plan *) newnode);

	/*
	 * copy remainder of node
	 */
	COPY_NODE_FIELD(rowMarks);
	COPY_SCALAR_FIELD(epqParam);

	return newnode;
}

/*
 * _copyLimit
 */
static Limit *
_copyLimit(const Limit *from)
{
	Limit	   *newnode = makeNode(Limit);

	/*
	 * copy node superclass fields
	 */
	CopyPlanFields((const Plan *) from, (Plan *) newnode);

	/*
	 * copy remainder of node
	 */
	COPY_NODE_FIELD(limitOffset);
	COPY_NODE_FIELD(limitCount);
	COPY_SCALAR_FIELD(limitOption);
	COPY_SCALAR_FIELD(uniqNumCols);
	COPY_POINTER_FIELD(uniqColIdx, from->uniqNumCols * sizeof(AttrNumber));
	COPY_POINTER_FIELD(uniqOperators, from->uniqNumCols * sizeof(Oid));
	COPY_POINTER_FIELD(uniqCollations, from->uniqNumCols * sizeof(Oid));

	return newnode;
}

static ModifyGraph *
_copyModifyGraph(const ModifyGraph *from)
{
	ModifyGraph *newnode = makeNode(ModifyGraph);

	CopyPlanFields((const Plan *) from, (Plan *) newnode);

	COPY_SCALAR_FIELD(operation);
	COPY_SCALAR_FIELD(last);
	COPY_NODE_FIELD(subplan);
	COPY_SCALAR_FIELD(nr_modify);
	COPY_SCALAR_FIELD(detach);
	COPY_SCALAR_FIELD(eagerness);
	COPY_NODE_FIELD(pattern);
	COPY_NODE_FIELD(exprs);
	COPY_NODE_FIELD(sets);
	COPY_SCALAR_FIELD(epqParam);
	COPY_NODE_FIELD(resultRelations);
	COPY_SCALAR_FIELD(resultRelIndex);

	return newnode;
}

/*
 * _copyShortestpath
 */
static Shortestpath *
_copyShortestpath(const Shortestpath *from)
{
	Shortestpath *newnode = makeNode(Shortestpath);

	/*
	 * copy node superclass fields
	 */
	CopyJoinFields((const Join *) from, (Join *) newnode);

	/*
	 * copy remainder of node
	 */
	COPY_NODE_FIELD(hashclauses);

	COPY_SCALAR_FIELD(end_id_left);
	COPY_SCALAR_FIELD(end_id_right);
	COPY_SCALAR_FIELD(tableoid_left);
	COPY_SCALAR_FIELD(tableoid_right);
	COPY_SCALAR_FIELD(ctid_left);
	COPY_SCALAR_FIELD(ctid_right);
	COPY_NODE_FIELD(source);
	COPY_NODE_FIELD(target);
	COPY_SCALAR_FIELD(minhops);
	COPY_SCALAR_FIELD(maxhops);
	COPY_SCALAR_FIELD(limit);

	return newnode;
}

/*
 * _copyHash2Side
 */
static Hash2Side *
_copyHash2Side(const Hash2Side *from)
{
	Hash2Side  *newnode = makeNode(Hash2Side);

	/*
	 * copy node superclass fields
	 */
	CopyPlanFields((const Plan *) from, (Plan *) newnode);

	/*
	 * copy remainder of node
	 */
	COPY_SCALAR_FIELD(skewTable);
	COPY_SCALAR_FIELD(skewColumn);
	COPY_SCALAR_FIELD(skewInherit);
	COPY_SCALAR_FIELD(skewColType);
	COPY_SCALAR_FIELD(skewColTypmod);

	return newnode;
}

static Dijkstra *
_copyDijkstra(const Dijkstra *from)
{
	Dijkstra   *newnode = makeNode(Dijkstra);

	CopyPlanFields((const Plan *) from, (Plan *) newnode);

	COPY_SCALAR_FIELD(weight);
	COPY_SCALAR_FIELD(weight_out);
	COPY_SCALAR_FIELD(end_id);
	COPY_SCALAR_FIELD(edge_id);
	COPY_NODE_FIELD(source);
	COPY_NODE_FIELD(target);
	COPY_NODE_FIELD(limit);

	return newnode;
}


/*
 * _copyNestLoopParam
 */
static NestLoopParam *
_copyNestLoopParam(const NestLoopParam *from)
{
	NestLoopParam *newnode = makeNode(NestLoopParam);

	COPY_SCALAR_FIELD(paramno);
	COPY_NODE_FIELD(paramval);

	return newnode;
}

/*
 * _copyPlanRowMark
 */
static PlanRowMark *
_copyPlanRowMark(const PlanRowMark *from)
{
	PlanRowMark *newnode = makeNode(PlanRowMark);

	COPY_SCALAR_FIELD(rti);
	COPY_SCALAR_FIELD(prti);
	COPY_SCALAR_FIELD(rowmarkId);
	COPY_SCALAR_FIELD(markType);
	COPY_SCALAR_FIELD(allMarkTypes);
	COPY_SCALAR_FIELD(strength);
	COPY_SCALAR_FIELD(waitPolicy);
	COPY_SCALAR_FIELD(isParent);

	return newnode;
}

static PartitionPruneInfo *
_copyPartitionPruneInfo(const PartitionPruneInfo *from)
{
	PartitionPruneInfo *newnode = makeNode(PartitionPruneInfo);

	COPY_NODE_FIELD(prune_infos);
	COPY_BITMAPSET_FIELD(other_subplans);

	return newnode;
}

static PartitionedRelPruneInfo *
_copyPartitionedRelPruneInfo(const PartitionedRelPruneInfo *from)
{
	PartitionedRelPruneInfo *newnode = makeNode(PartitionedRelPruneInfo);

	COPY_SCALAR_FIELD(rtindex);
	COPY_BITMAPSET_FIELD(present_parts);
	COPY_SCALAR_FIELD(nparts);
	COPY_POINTER_FIELD(subplan_map, from->nparts * sizeof(int));
	COPY_POINTER_FIELD(subpart_map, from->nparts * sizeof(int));
	COPY_POINTER_FIELD(relid_map, from->nparts * sizeof(Oid));
	COPY_NODE_FIELD(initial_pruning_steps);
	COPY_NODE_FIELD(exec_pruning_steps);
	COPY_BITMAPSET_FIELD(execparamids);

	return newnode;
}

/*
 * _copyPartitionPruneStepOp
 */
static PartitionPruneStepOp *
_copyPartitionPruneStepOp(const PartitionPruneStepOp *from)
{
	PartitionPruneStepOp *newnode = makeNode(PartitionPruneStepOp);

	COPY_SCALAR_FIELD(step.step_id);
	COPY_SCALAR_FIELD(opstrategy);
	COPY_NODE_FIELD(exprs);
	COPY_NODE_FIELD(cmpfns);
	COPY_BITMAPSET_FIELD(nullkeys);

	return newnode;
}

/*
 * _copyPartitionPruneStepCombine
 */
static PartitionPruneStepCombine *
_copyPartitionPruneStepCombine(const PartitionPruneStepCombine *from)
{
	PartitionPruneStepCombine *newnode = makeNode(PartitionPruneStepCombine);

	COPY_SCALAR_FIELD(step.step_id);
	COPY_SCALAR_FIELD(combineOp);
	COPY_NODE_FIELD(source_stepids);

	return newnode;
}

/*
 * _copyPlanInvalItem
 */
static PlanInvalItem *
_copyPlanInvalItem(const PlanInvalItem *from)
{
	PlanInvalItem *newnode = makeNode(PlanInvalItem);

	COPY_SCALAR_FIELD(cacheId);
	COPY_SCALAR_FIELD(hashValue);

	return newnode;
}

/* ****************************************************************
 *					   primnodes.h copy functions
 * ****************************************************************
 */

/*
 * _copyAlias
 */
static Alias *
_copyAlias(const Alias *from)
{
	Alias	   *newnode = makeNode(Alias);

	COPY_STRING_FIELD(aliasname);
	COPY_NODE_FIELD(colnames);

	return newnode;
}

/*
 * _copyRangeVar
 */
static RangeVar *
_copyRangeVar(const RangeVar *from)
{
	RangeVar   *newnode = makeNode(RangeVar);

	COPY_STRING_FIELD(catalogname);
	COPY_STRING_FIELD(schemaname);
	COPY_STRING_FIELD(relname);
	COPY_SCALAR_FIELD(inh);
	COPY_SCALAR_FIELD(relpersistence);
	COPY_NODE_FIELD(alias);
	COPY_LOCATION_FIELD(location);

	return newnode;
}

/*
 * _copyTableFunc
 */
static TableFunc *
_copyTableFunc(const TableFunc *from)
{
	TableFunc  *newnode = makeNode(TableFunc);

	COPY_NODE_FIELD(ns_uris);
	COPY_NODE_FIELD(ns_names);
	COPY_NODE_FIELD(docexpr);
	COPY_NODE_FIELD(rowexpr);
	COPY_NODE_FIELD(colnames);
	COPY_NODE_FIELD(coltypes);
	COPY_NODE_FIELD(coltypmods);
	COPY_NODE_FIELD(colcollations);
	COPY_NODE_FIELD(colexprs);
	COPY_NODE_FIELD(coldefexprs);
	COPY_BITMAPSET_FIELD(notnulls);
	COPY_SCALAR_FIELD(ordinalitycol);
	COPY_LOCATION_FIELD(location);

	return newnode;
}

/*
 * _copyIntoClause
 */
static IntoClause *
_copyIntoClause(const IntoClause *from)
{
	IntoClause *newnode = makeNode(IntoClause);

	COPY_NODE_FIELD(rel);
	COPY_NODE_FIELD(colNames);
	COPY_STRING_FIELD(accessMethod);
	COPY_NODE_FIELD(options);
	COPY_SCALAR_FIELD(onCommit);
	COPY_STRING_FIELD(tableSpaceName);
	COPY_NODE_FIELD(viewQuery);
	COPY_SCALAR_FIELD(skipData);

	return newnode;
}

/*
 * We don't need a _copyExpr because Expr is an abstract supertype which
 * should never actually get instantiated.  Also, since it has no common
 * fields except NodeTag, there's no need for a helper routine to factor
 * out copying the common fields...
 */

/*
 * _copyVar
 */
static Var *
_copyVar(const Var *from)
{
	Var		   *newnode = makeNode(Var);

	COPY_SCALAR_FIELD(varno);
	COPY_SCALAR_FIELD(varattno);
	COPY_SCALAR_FIELD(vartype);
	COPY_SCALAR_FIELD(vartypmod);
	COPY_SCALAR_FIELD(varcollid);
	COPY_SCALAR_FIELD(varlevelsup);
	COPY_SCALAR_FIELD(varnosyn);
	COPY_SCALAR_FIELD(varattnosyn);
	COPY_LOCATION_FIELD(location);

	return newnode;
}

/*
 * _copyConst
 */
static Const *
_copyConst(const Const *from)
{
	Const	   *newnode = makeNode(Const);

	COPY_SCALAR_FIELD(consttype);
	COPY_SCALAR_FIELD(consttypmod);
	COPY_SCALAR_FIELD(constcollid);
	COPY_SCALAR_FIELD(constlen);

	if (from->constbyval || from->constisnull)
	{
		/*
		 * passed by value so just copy the datum. Also, don't try to copy
		 * struct when value is null!
		 */
		newnode->constvalue = from->constvalue;
	}
	else
	{
		/*
		 * passed by reference.  We need a palloc'd copy.
		 */
		newnode->constvalue = datumCopy(from->constvalue,
										from->constbyval,
										from->constlen);
	}

	COPY_SCALAR_FIELD(constisnull);
	COPY_SCALAR_FIELD(constbyval);
	COPY_LOCATION_FIELD(location);

	return newnode;
}

/*
 * _copyParam
 */
static Param *
_copyParam(const Param *from)
{
	Param	   *newnode = makeNode(Param);

	COPY_SCALAR_FIELD(paramkind);
	COPY_SCALAR_FIELD(paramid);
	COPY_SCALAR_FIELD(paramtype);
	COPY_SCALAR_FIELD(paramtypmod);
	COPY_SCALAR_FIELD(paramcollid);
	COPY_LOCATION_FIELD(location);

	return newnode;
}

/*
 * _copyAggref
 */
static Aggref *
_copyAggref(const Aggref *from)
{
	Aggref	   *newnode = makeNode(Aggref);

	COPY_SCALAR_FIELD(aggfnoid);
	COPY_SCALAR_FIELD(aggtype);
	COPY_SCALAR_FIELD(aggcollid);
	COPY_SCALAR_FIELD(inputcollid);
	COPY_SCALAR_FIELD(aggtranstype);
	COPY_NODE_FIELD(aggargtypes);
	COPY_NODE_FIELD(aggdirectargs);
	COPY_NODE_FIELD(args);
	COPY_NODE_FIELD(aggorder);
	COPY_NODE_FIELD(aggdistinct);
	COPY_NODE_FIELD(aggfilter);
	COPY_SCALAR_FIELD(aggstar);
	COPY_SCALAR_FIELD(aggvariadic);
	COPY_SCALAR_FIELD(aggkind);
	COPY_SCALAR_FIELD(agglevelsup);
	COPY_SCALAR_FIELD(aggsplit);
	COPY_SCALAR_FIELD(aggno);
	COPY_SCALAR_FIELD(aggtransno);
	COPY_LOCATION_FIELD(location);

	return newnode;
}

/*
 * _copyGroupingFunc
 */
static GroupingFunc *
_copyGroupingFunc(const GroupingFunc *from)
{
	GroupingFunc *newnode = makeNode(GroupingFunc);

	COPY_NODE_FIELD(args);
	COPY_NODE_FIELD(refs);
	COPY_NODE_FIELD(cols);
	COPY_SCALAR_FIELD(agglevelsup);
	COPY_LOCATION_FIELD(location);

	return newnode;
}

/*
 * _copyWindowFunc
 */
static WindowFunc *
_copyWindowFunc(const WindowFunc *from)
{
	WindowFunc *newnode = makeNode(WindowFunc);

	COPY_SCALAR_FIELD(winfnoid);
	COPY_SCALAR_FIELD(wintype);
	COPY_SCALAR_FIELD(wincollid);
	COPY_SCALAR_FIELD(inputcollid);
	COPY_NODE_FIELD(args);
	COPY_NODE_FIELD(aggfilter);
	COPY_SCALAR_FIELD(winref);
	COPY_SCALAR_FIELD(winstar);
	COPY_SCALAR_FIELD(winagg);
	COPY_LOCATION_FIELD(location);

	return newnode;
}

/*
 * _copySubscriptingRef
 */
static SubscriptingRef *
_copySubscriptingRef(const SubscriptingRef *from)
{
	SubscriptingRef *newnode = makeNode(SubscriptingRef);

	COPY_SCALAR_FIELD(refcontainertype);
	COPY_SCALAR_FIELD(refelemtype);
	COPY_SCALAR_FIELD(refrestype);
	COPY_SCALAR_FIELD(reftypmod);
	COPY_SCALAR_FIELD(refcollid);
	COPY_NODE_FIELD(refupperindexpr);
	COPY_NODE_FIELD(reflowerindexpr);
	COPY_NODE_FIELD(refexpr);
	COPY_NODE_FIELD(refassgnexpr);

	return newnode;
}

/*
 * _copyFuncExpr
 */
static FuncExpr *
_copyFuncExpr(const FuncExpr *from)
{
	FuncExpr   *newnode = makeNode(FuncExpr);

	COPY_SCALAR_FIELD(funcid);
	COPY_SCALAR_FIELD(funcresulttype);
	COPY_SCALAR_FIELD(funcretset);
	COPY_SCALAR_FIELD(funcvariadic);
	COPY_SCALAR_FIELD(funcformat);
	COPY_SCALAR_FIELD(funccollid);
	COPY_SCALAR_FIELD(inputcollid);
	COPY_NODE_FIELD(args);
	COPY_LOCATION_FIELD(location);

	return newnode;
}

/*
 * _copyNamedArgExpr *
 */
static NamedArgExpr *
_copyNamedArgExpr(const NamedArgExpr *from)
{
	NamedArgExpr *newnode = makeNode(NamedArgExpr);

	COPY_NODE_FIELD(arg);
	COPY_STRING_FIELD(name);
	COPY_SCALAR_FIELD(argnumber);
	COPY_LOCATION_FIELD(location);

	return newnode;
}

/*
 * _copyOpExpr
 */
static OpExpr *
_copyOpExpr(const OpExpr *from)
{
	OpExpr	   *newnode = makeNode(OpExpr);

	COPY_SCALAR_FIELD(opno);
	COPY_SCALAR_FIELD(opfuncid);
	COPY_SCALAR_FIELD(opresulttype);
	COPY_SCALAR_FIELD(opretset);
	COPY_SCALAR_FIELD(opcollid);
	COPY_SCALAR_FIELD(inputcollid);
	COPY_NODE_FIELD(args);
	COPY_LOCATION_FIELD(location);

	return newnode;
}

/*
 * _copyDistinctExpr (same as OpExpr)
 */
static DistinctExpr *
_copyDistinctExpr(const DistinctExpr *from)
{
	DistinctExpr *newnode = makeNode(DistinctExpr);

	COPY_SCALAR_FIELD(opno);
	COPY_SCALAR_FIELD(opfuncid);
	COPY_SCALAR_FIELD(opresulttype);
	COPY_SCALAR_FIELD(opretset);
	COPY_SCALAR_FIELD(opcollid);
	COPY_SCALAR_FIELD(inputcollid);
	COPY_NODE_FIELD(args);
	COPY_LOCATION_FIELD(location);

	return newnode;
}

/*
 * _copyNullIfExpr (same as OpExpr)
 */
static NullIfExpr *
_copyNullIfExpr(const NullIfExpr *from)
{
	NullIfExpr *newnode = makeNode(NullIfExpr);

	COPY_SCALAR_FIELD(opno);
	COPY_SCALAR_FIELD(opfuncid);
	COPY_SCALAR_FIELD(opresulttype);
	COPY_SCALAR_FIELD(opretset);
	COPY_SCALAR_FIELD(opcollid);
	COPY_SCALAR_FIELD(inputcollid);
	COPY_NODE_FIELD(args);
	COPY_LOCATION_FIELD(location);

	return newnode;
}

/*
 * _copyScalarArrayOpExpr
 */
static ScalarArrayOpExpr *
_copyScalarArrayOpExpr(const ScalarArrayOpExpr *from)
{
	ScalarArrayOpExpr *newnode = makeNode(ScalarArrayOpExpr);

	COPY_SCALAR_FIELD(opno);
	COPY_SCALAR_FIELD(opfuncid);
	COPY_SCALAR_FIELD(hashfuncid);
	COPY_SCALAR_FIELD(negfuncid);
	COPY_SCALAR_FIELD(useOr);
	COPY_SCALAR_FIELD(inputcollid);
	COPY_NODE_FIELD(args);
	COPY_LOCATION_FIELD(location);

	return newnode;
}

/*
 * _copyBoolExpr
 */
static BoolExpr *
_copyBoolExpr(const BoolExpr *from)
{
	BoolExpr   *newnode = makeNode(BoolExpr);

	COPY_SCALAR_FIELD(boolop);
	COPY_NODE_FIELD(args);
	COPY_LOCATION_FIELD(location);

	return newnode;
}

/*
 * _copySubLink
 */
static SubLink *
_copySubLink(const SubLink *from)
{
	SubLink    *newnode = makeNode(SubLink);

	COPY_SCALAR_FIELD(subLinkType);
	COPY_SCALAR_FIELD(subLinkId);
	COPY_NODE_FIELD(testexpr);
	COPY_NODE_FIELD(operName);
	COPY_NODE_FIELD(subselect);
	COPY_LOCATION_FIELD(location);

	return newnode;
}

/*
 * _copySubPlan
 */
static SubPlan *
_copySubPlan(const SubPlan *from)
{
	SubPlan    *newnode = makeNode(SubPlan);

	COPY_SCALAR_FIELD(subLinkType);
	COPY_NODE_FIELD(testexpr);
	COPY_NODE_FIELD(paramIds);
	COPY_SCALAR_FIELD(plan_id);
	COPY_STRING_FIELD(plan_name);
	COPY_SCALAR_FIELD(firstColType);
	COPY_SCALAR_FIELD(firstColTypmod);
	COPY_SCALAR_FIELD(firstColCollation);
	COPY_SCALAR_FIELD(useHashTable);
	COPY_SCALAR_FIELD(unknownEqFalse);
	COPY_SCALAR_FIELD(parallel_safe);
	COPY_NODE_FIELD(setParam);
	COPY_NODE_FIELD(parParam);
	COPY_NODE_FIELD(args);
	COPY_SCALAR_FIELD(startup_cost);
	COPY_SCALAR_FIELD(per_call_cost);

	return newnode;
}

/*
 * _copyAlternativeSubPlan
 */
static AlternativeSubPlan *
_copyAlternativeSubPlan(const AlternativeSubPlan *from)
{
	AlternativeSubPlan *newnode = makeNode(AlternativeSubPlan);

	COPY_NODE_FIELD(subplans);

	return newnode;
}

/*
 * _copyFieldSelect
 */
static FieldSelect *
_copyFieldSelect(const FieldSelect *from)
{
	FieldSelect *newnode = makeNode(FieldSelect);

	COPY_NODE_FIELD(arg);
	COPY_SCALAR_FIELD(fieldnum);
	COPY_SCALAR_FIELD(resulttype);
	COPY_SCALAR_FIELD(resulttypmod);
	COPY_SCALAR_FIELD(resultcollid);

	return newnode;
}

/*
 * _copyFieldStore
 */
static FieldStore *
_copyFieldStore(const FieldStore *from)
{
	FieldStore *newnode = makeNode(FieldStore);

	COPY_NODE_FIELD(arg);
	COPY_NODE_FIELD(newvals);
	COPY_NODE_FIELD(fieldnums);
	COPY_SCALAR_FIELD(resulttype);

	return newnode;
}

/*
 * _copyRelabelType
 */
static RelabelType *
_copyRelabelType(const RelabelType *from)
{
	RelabelType *newnode = makeNode(RelabelType);

	COPY_NODE_FIELD(arg);
	COPY_SCALAR_FIELD(resulttype);
	COPY_SCALAR_FIELD(resulttypmod);
	COPY_SCALAR_FIELD(resultcollid);
	COPY_SCALAR_FIELD(relabelformat);
	COPY_LOCATION_FIELD(location);

	return newnode;
}

/*
 * _copyCoerceViaIO
 */
static CoerceViaIO *
_copyCoerceViaIO(const CoerceViaIO *from)
{
	CoerceViaIO *newnode = makeNode(CoerceViaIO);

	COPY_NODE_FIELD(arg);
	COPY_SCALAR_FIELD(resulttype);
	COPY_SCALAR_FIELD(resultcollid);
	COPY_SCALAR_FIELD(coerceformat);
	COPY_LOCATION_FIELD(location);

	return newnode;
}

/*
 * _copyArrayCoerceExpr
 */
static ArrayCoerceExpr *
_copyArrayCoerceExpr(const ArrayCoerceExpr *from)
{
	ArrayCoerceExpr *newnode = makeNode(ArrayCoerceExpr);

	COPY_NODE_FIELD(arg);
	COPY_NODE_FIELD(elemexpr);
	COPY_SCALAR_FIELD(resulttype);
	COPY_SCALAR_FIELD(resulttypmod);
	COPY_SCALAR_FIELD(resultcollid);
	COPY_SCALAR_FIELD(coerceformat);
	COPY_LOCATION_FIELD(location);

	return newnode;
}

/*
 * _copyConvertRowtypeExpr
 */
static ConvertRowtypeExpr *
_copyConvertRowtypeExpr(const ConvertRowtypeExpr *from)
{
	ConvertRowtypeExpr *newnode = makeNode(ConvertRowtypeExpr);

	COPY_NODE_FIELD(arg);
	COPY_SCALAR_FIELD(resulttype);
	COPY_SCALAR_FIELD(convertformat);
	COPY_LOCATION_FIELD(location);

	return newnode;
}

/*
 * _copyCollateExpr
 */
static CollateExpr *
_copyCollateExpr(const CollateExpr *from)
{
	CollateExpr *newnode = makeNode(CollateExpr);

	COPY_NODE_FIELD(arg);
	COPY_SCALAR_FIELD(collOid);
	COPY_LOCATION_FIELD(location);

	return newnode;
}

/*
 * _copyCaseExpr
 */
static CaseExpr *
_copyCaseExpr(const CaseExpr *from)
{
	CaseExpr   *newnode = makeNode(CaseExpr);

	COPY_SCALAR_FIELD(casetype);
	COPY_SCALAR_FIELD(casecollid);
	COPY_NODE_FIELD(arg);
	COPY_NODE_FIELD(args);
	COPY_NODE_FIELD(defresult);
	COPY_LOCATION_FIELD(location);

	return newnode;
}

/*
 * _copyCaseWhen
 */
static CaseWhen *
_copyCaseWhen(const CaseWhen *from)
{
	CaseWhen   *newnode = makeNode(CaseWhen);

	COPY_NODE_FIELD(expr);
	COPY_NODE_FIELD(result);
	COPY_LOCATION_FIELD(location);

	return newnode;
}

/*
 * _copyCaseTestExpr
 */
static CaseTestExpr *
_copyCaseTestExpr(const CaseTestExpr *from)
{
	CaseTestExpr *newnode = makeNode(CaseTestExpr);

	COPY_SCALAR_FIELD(typeId);
	COPY_SCALAR_FIELD(typeMod);
	COPY_SCALAR_FIELD(collation);

	return newnode;
}

/*
 * _copyArrayExpr
 */
static ArrayExpr *
_copyArrayExpr(const ArrayExpr *from)
{
	ArrayExpr  *newnode = makeNode(ArrayExpr);

	COPY_SCALAR_FIELD(array_typeid);
	COPY_SCALAR_FIELD(array_collid);
	COPY_SCALAR_FIELD(element_typeid);
	COPY_NODE_FIELD(elements);
	COPY_SCALAR_FIELD(multidims);
	COPY_LOCATION_FIELD(location);

	return newnode;
}

/*
 * _copyRowExpr
 */
static RowExpr *
_copyRowExpr(const RowExpr *from)
{
	RowExpr    *newnode = makeNode(RowExpr);

	COPY_NODE_FIELD(args);
	COPY_SCALAR_FIELD(row_typeid);
	COPY_SCALAR_FIELD(row_format);
	COPY_NODE_FIELD(colnames);
	COPY_LOCATION_FIELD(location);

	return newnode;
}

/*
 * _copyRowCompareExpr
 */
static RowCompareExpr *
_copyRowCompareExpr(const RowCompareExpr *from)
{
	RowCompareExpr *newnode = makeNode(RowCompareExpr);

	COPY_SCALAR_FIELD(rctype);
	COPY_NODE_FIELD(opnos);
	COPY_NODE_FIELD(opfamilies);
	COPY_NODE_FIELD(inputcollids);
	COPY_NODE_FIELD(largs);
	COPY_NODE_FIELD(rargs);

	return newnode;
}

/*
 * _copyCoalesceExpr
 */
static CoalesceExpr *
_copyCoalesceExpr(const CoalesceExpr *from)
{
	CoalesceExpr *newnode = makeNode(CoalesceExpr);

	COPY_SCALAR_FIELD(coalescetype);
	COPY_SCALAR_FIELD(coalescecollid);
	COPY_NODE_FIELD(args);
	COPY_LOCATION_FIELD(location);

	return newnode;
}

/*
 * _copyMinMaxExpr
 */
static MinMaxExpr *
_copyMinMaxExpr(const MinMaxExpr *from)
{
	MinMaxExpr *newnode = makeNode(MinMaxExpr);

	COPY_SCALAR_FIELD(minmaxtype);
	COPY_SCALAR_FIELD(minmaxcollid);
	COPY_SCALAR_FIELD(inputcollid);
	COPY_SCALAR_FIELD(op);
	COPY_NODE_FIELD(args);
	COPY_LOCATION_FIELD(location);

	return newnode;
}

/*
 * _copySQLValueFunction
 */
static SQLValueFunction *
_copySQLValueFunction(const SQLValueFunction *from)
{
	SQLValueFunction *newnode = makeNode(SQLValueFunction);

	COPY_SCALAR_FIELD(op);
	COPY_SCALAR_FIELD(type);
	COPY_SCALAR_FIELD(typmod);
	COPY_LOCATION_FIELD(location);

	return newnode;
}

/*
 * _copyXmlExpr
 */
static XmlExpr *
_copyXmlExpr(const XmlExpr *from)
{
	XmlExpr    *newnode = makeNode(XmlExpr);

	COPY_SCALAR_FIELD(op);
	COPY_STRING_FIELD(name);
	COPY_NODE_FIELD(named_args);
	COPY_NODE_FIELD(arg_names);
	COPY_NODE_FIELD(args);
	COPY_SCALAR_FIELD(xmloption);
	COPY_SCALAR_FIELD(type);
	COPY_SCALAR_FIELD(typmod);
	COPY_LOCATION_FIELD(location);

	return newnode;
}

/*
 * _copyNullTest
 */
static NullTest *
_copyNullTest(const NullTest *from)
{
	NullTest   *newnode = makeNode(NullTest);

	COPY_NODE_FIELD(arg);
	COPY_SCALAR_FIELD(nulltesttype);
	COPY_SCALAR_FIELD(argisrow);
	COPY_LOCATION_FIELD(location);

	return newnode;
}

/*
 * _copyBooleanTest
 */
static BooleanTest *
_copyBooleanTest(const BooleanTest *from)
{
	BooleanTest *newnode = makeNode(BooleanTest);

	COPY_NODE_FIELD(arg);
	COPY_SCALAR_FIELD(booltesttype);
	COPY_LOCATION_FIELD(location);

	return newnode;
}

/*
 * _copyCoerceToDomain
 */
static CoerceToDomain *
_copyCoerceToDomain(const CoerceToDomain *from)
{
	CoerceToDomain *newnode = makeNode(CoerceToDomain);

	COPY_NODE_FIELD(arg);
	COPY_SCALAR_FIELD(resulttype);
	COPY_SCALAR_FIELD(resulttypmod);
	COPY_SCALAR_FIELD(resultcollid);
	COPY_SCALAR_FIELD(coercionformat);
	COPY_LOCATION_FIELD(location);

	return newnode;
}

/*
 * _copyCoerceToDomainValue
 */
static CoerceToDomainValue *
_copyCoerceToDomainValue(const CoerceToDomainValue *from)
{
	CoerceToDomainValue *newnode = makeNode(CoerceToDomainValue);

	COPY_SCALAR_FIELD(typeId);
	COPY_SCALAR_FIELD(typeMod);
	COPY_SCALAR_FIELD(collation);
	COPY_LOCATION_FIELD(location);

	return newnode;
}

/*
 * _copySetToDefault
 */
static SetToDefault *
_copySetToDefault(const SetToDefault *from)
{
	SetToDefault *newnode = makeNode(SetToDefault);

	COPY_SCALAR_FIELD(typeId);
	COPY_SCALAR_FIELD(typeMod);
	COPY_SCALAR_FIELD(collation);
	COPY_LOCATION_FIELD(location);

	return newnode;
}

/*
 * _copyCurrentOfExpr
 */
static CurrentOfExpr *
_copyCurrentOfExpr(const CurrentOfExpr *from)
{
	CurrentOfExpr *newnode = makeNode(CurrentOfExpr);

	COPY_SCALAR_FIELD(cvarno);
	COPY_STRING_FIELD(cursor_name);
	COPY_SCALAR_FIELD(cursor_param);

	return newnode;
}

 /*
  * _copyNextValueExpr
  */
static NextValueExpr *
_copyNextValueExpr(const NextValueExpr *from)
{
	NextValueExpr *newnode = makeNode(NextValueExpr);

	COPY_SCALAR_FIELD(seqid);
	COPY_SCALAR_FIELD(typeId);

	return newnode;
}

/*
 * _copyInferenceElem
 */
static InferenceElem *
_copyInferenceElem(const InferenceElem *from)
{
	InferenceElem *newnode = makeNode(InferenceElem);

	COPY_NODE_FIELD(expr);
	COPY_SCALAR_FIELD(infercollid);
	COPY_SCALAR_FIELD(inferopclass);

	return newnode;
}

/*
 * _copyTargetEntry
 */
static TargetEntry *
_copyTargetEntry(const TargetEntry *from)
{
	TargetEntry *newnode = makeNode(TargetEntry);

	COPY_NODE_FIELD(expr);
	COPY_SCALAR_FIELD(resno);
	COPY_STRING_FIELD(resname);
	COPY_SCALAR_FIELD(ressortgroupref);
	COPY_SCALAR_FIELD(resorigtbl);
	COPY_SCALAR_FIELD(resorigcol);
	COPY_SCALAR_FIELD(resjunk);

	return newnode;
}

/*
 * _copyRangeTblRef
 */
static RangeTblRef *
_copyRangeTblRef(const RangeTblRef *from)
{
	RangeTblRef *newnode = makeNode(RangeTblRef);

	COPY_SCALAR_FIELD(rtindex);

	return newnode;
}

/*
 * _copyJoinExpr
 */
static JoinExpr *
_copyJoinExpr(const JoinExpr *from)
{
	JoinExpr   *newnode = makeNode(JoinExpr);

	COPY_SCALAR_FIELD(jointype);
	COPY_SCALAR_FIELD(isNatural);
	COPY_NODE_FIELD(larg);
	COPY_NODE_FIELD(rarg);
	COPY_NODE_FIELD(usingClause);
	COPY_NODE_FIELD(join_using_alias);
	COPY_NODE_FIELD(quals);
	COPY_NODE_FIELD(alias);
	COPY_SCALAR_FIELD(rtindex);

	return newnode;
}

/*
 * _copyFromExpr
 */
static FromExpr *
_copyFromExpr(const FromExpr *from)
{
	FromExpr   *newnode = makeNode(FromExpr);

	COPY_NODE_FIELD(fromlist);
	COPY_NODE_FIELD(quals);

	return newnode;
}

/*
 * _copyOnConflictExpr
 */
static OnConflictExpr *
_copyOnConflictExpr(const OnConflictExpr *from)
{
	OnConflictExpr *newnode = makeNode(OnConflictExpr);

	COPY_SCALAR_FIELD(action);
	COPY_NODE_FIELD(arbiterElems);
	COPY_NODE_FIELD(arbiterWhere);
	COPY_SCALAR_FIELD(constraint);
	COPY_NODE_FIELD(onConflictSet);
	COPY_NODE_FIELD(onConflictWhere);
	COPY_SCALAR_FIELD(exclRelIndex);
	COPY_NODE_FIELD(exclRelTlist);

	return newnode;
}

<<<<<<< HEAD
/*
 * _copyJsonFormat
 */
static JsonFormat *
_copyJsonFormat(const JsonFormat *from)
{
	JsonFormat *newnode = makeNode(JsonFormat);

	COPY_SCALAR_FIELD(format_type);
	COPY_SCALAR_FIELD(encoding);
	COPY_LOCATION_FIELD(location);

	return newnode;
}

/*
 * _copyJsonReturning
 */
static JsonReturning *
_copyJsonReturning(const JsonReturning *from)
{
	JsonReturning *newnode = makeNode(JsonReturning);

	COPY_NODE_FIELD(format);
	COPY_SCALAR_FIELD(typid);
	COPY_SCALAR_FIELD(typmod);

	return newnode;
}

/*
 * _copyJsonValueExpr
 */
static JsonValueExpr *
_copyJsonValueExpr(const JsonValueExpr *from)
{
	JsonValueExpr *newnode = makeNode(JsonValueExpr);

	COPY_NODE_FIELD(raw_expr);
	COPY_NODE_FIELD(formatted_expr);
	COPY_NODE_FIELD(format);

	return newnode;
}

/*
 * _copyJsonParseExpr
 */
static JsonParseExpr *
_copyJsonParseExpr(const JsonParseExpr *from)
{
	JsonParseExpr *newnode = makeNode(JsonParseExpr);

	COPY_NODE_FIELD(expr);
	COPY_NODE_FIELD(output);
	COPY_SCALAR_FIELD(unique_keys);
	COPY_LOCATION_FIELD(location);

	return newnode;
}

/*
 * _copyJsonScalarExpr
 */
static JsonScalarExpr *
_copyJsonScalarExpr(const JsonScalarExpr *from)
{
	JsonScalarExpr *newnode = makeNode(JsonScalarExpr);

	COPY_NODE_FIELD(expr);
	COPY_NODE_FIELD(output);
	COPY_LOCATION_FIELD(location);

	return newnode;
}

/*
 * _copyJsonSerializeExpr
 */
static JsonSerializeExpr *
_copyJsonSerializeExpr(const JsonSerializeExpr *from)
{
	JsonSerializeExpr *newnode = makeNode(JsonSerializeExpr);

	COPY_NODE_FIELD(expr);
	COPY_NODE_FIELD(output);
	COPY_LOCATION_FIELD(location);

	return newnode;
}

/*
 * _copyJsonConstructorExpr
 */
static JsonConstructorExpr *
_copyJsonConstructorExpr(const JsonConstructorExpr *from)
{
	JsonConstructorExpr *newnode = makeNode(JsonConstructorExpr);

	COPY_SCALAR_FIELD(type);
	COPY_NODE_FIELD(args);
	COPY_NODE_FIELD(func);
	COPY_NODE_FIELD(coercion);
	COPY_NODE_FIELD(returning);
	COPY_SCALAR_FIELD(absent_on_null);
	COPY_SCALAR_FIELD(unique);
	COPY_LOCATION_FIELD(location);

	return newnode;
}

/*
 * _copyJsonKeyValue
 */
static JsonKeyValue *
_copyJsonKeyValue(const JsonKeyValue *from)
{
	JsonKeyValue *newnode = makeNode(JsonKeyValue);

	COPY_NODE_FIELD(key);
	COPY_NODE_FIELD(value);

	return newnode;
}

/*
 * _copyJsonObjectConstructor
 */
static JsonObjectConstructor *
_copyJsonObjectConstructor(const JsonObjectConstructor *from)
{
	JsonObjectConstructor *newnode = makeNode(JsonObjectConstructor);

	COPY_NODE_FIELD(exprs);
	COPY_NODE_FIELD(output);
	COPY_SCALAR_FIELD(absent_on_null);
	COPY_SCALAR_FIELD(unique);
	COPY_LOCATION_FIELD(location);

	return newnode;
}

/*
 * _copyJsonAggConstructor
 */
static JsonAggConstructor *
_copyJsonAggConstructor(const JsonAggConstructor *from)
{
	JsonAggConstructor *newnode = makeNode(JsonAggConstructor);

	COPY_NODE_FIELD(output);
	COPY_NODE_FIELD(agg_filter);
	COPY_NODE_FIELD(agg_order);
	COPY_NODE_FIELD(over);
	COPY_LOCATION_FIELD(location);

	return newnode;
}

/*
 * _copyJsonObjectAgg
 */
static JsonObjectAgg *
_copyJsonObjectAgg(const JsonObjectAgg *from)
{
	JsonObjectAgg *newnode = makeNode(JsonObjectAgg);

	COPY_NODE_FIELD(constructor);
	COPY_NODE_FIELD(arg);
	COPY_SCALAR_FIELD(absent_on_null);
	COPY_SCALAR_FIELD(unique);

	return newnode;
}

/*
 * _copyJsonOutput
 */
static JsonOutput *
_copyJsonOutput(const JsonOutput *from)
{
	JsonOutput *newnode = makeNode(JsonOutput);

	COPY_NODE_FIELD(typeName);
	COPY_NODE_FIELD(returning);

	return newnode;
}

/*
 * _copyJsonArrayConstructor
 */
static JsonArrayConstructor *
_copyJsonArrayConstructor(const JsonArrayConstructor *from)
{
	JsonArrayConstructor *newnode = makeNode(JsonArrayConstructor);

	COPY_NODE_FIELD(exprs);
	COPY_NODE_FIELD(output);
	COPY_SCALAR_FIELD(absent_on_null);
	COPY_LOCATION_FIELD(location);

	return newnode;
}

/*
 * _copyJsonArrayAgg
 */
static JsonArrayAgg *
_copyJsonArrayAgg(const JsonArrayAgg *from)
{
	JsonArrayAgg *newnode = makeNode(JsonArrayAgg);

	COPY_NODE_FIELD(constructor);
	COPY_NODE_FIELD(arg);
	COPY_SCALAR_FIELD(absent_on_null);

	return newnode;
}

/*
 * _copyJsonArrayQueryConstructor
 */
static JsonArrayQueryConstructor *
_copyJsonArrayQueryConstructor(const JsonArrayQueryConstructor *from)
{
	JsonArrayQueryConstructor *newnode = makeNode(JsonArrayQueryConstructor);

	COPY_NODE_FIELD(query);
	COPY_NODE_FIELD(output);
	COPY_NODE_FIELD(format);
	COPY_SCALAR_FIELD(absent_on_null);
	COPY_LOCATION_FIELD(location);

	return newnode;
}

/*
 * _copyJsonExpr
 */
static JsonExpr *
_copyJsonExpr(const JsonExpr *from)
{
	JsonExpr   *newnode = makeNode(JsonExpr);

	COPY_SCALAR_FIELD(op);
	COPY_NODE_FIELD(formatted_expr);
	COPY_NODE_FIELD(result_coercion);
	COPY_NODE_FIELD(format);
	COPY_NODE_FIELD(path_spec);
	COPY_NODE_FIELD(passing_names);
	COPY_NODE_FIELD(passing_values);
	COPY_NODE_FIELD(returning);
	COPY_NODE_FIELD(on_empty);
	COPY_NODE_FIELD(on_error);
	COPY_NODE_FIELD(coercions);
	COPY_SCALAR_FIELD(wrapper);
	COPY_SCALAR_FIELD(omit_quotes);
	COPY_LOCATION_FIELD(location);

	return newnode;
}

/*
 * _copyJsonCoercion
 */
static JsonCoercion *
_copyJsonCoercion(const JsonCoercion *from)
{
	JsonCoercion *newnode = makeNode(JsonCoercion);

	COPY_NODE_FIELD(expr);
	COPY_SCALAR_FIELD(via_populate);
	COPY_SCALAR_FIELD(via_io);
	COPY_SCALAR_FIELD(collation);

	return newnode;
}

/*
 * _copyJsonItemCoercions
 */
static JsonItemCoercions *
_copyJsonItemCoercions(const JsonItemCoercions *from)
{
	JsonItemCoercions *newnode = makeNode(JsonItemCoercions);

	COPY_NODE_FIELD(null);
	COPY_NODE_FIELD(string);
	COPY_NODE_FIELD(numeric);
	COPY_NODE_FIELD(boolean);
	COPY_NODE_FIELD(date);
	COPY_NODE_FIELD(time);
	COPY_NODE_FIELD(timetz);
	COPY_NODE_FIELD(timestamp);
	COPY_NODE_FIELD(timestamptz);
	COPY_NODE_FIELD(composite);

	return newnode;
}

/*
 * _copyJsonFuncExpr
 */
static JsonFuncExpr *
_copyJsonFuncExpr(const JsonFuncExpr *from)
{
	JsonFuncExpr *newnode = makeNode(JsonFuncExpr);

	COPY_SCALAR_FIELD(op);
	COPY_NODE_FIELD(common);
	COPY_NODE_FIELD(output);
	COPY_NODE_FIELD(on_empty);
	COPY_NODE_FIELD(on_error);
	COPY_SCALAR_FIELD(wrapper);
	COPY_SCALAR_FIELD(omit_quotes);
	COPY_LOCATION_FIELD(location);

	return newnode;
}

/*
 * _copyJsonIsPredicate
 */
static JsonIsPredicate *
_copyJsonIsPredicate(const JsonIsPredicate *from)
{
	JsonIsPredicate *newnode = makeNode(JsonIsPredicate);

	COPY_NODE_FIELD(expr);
	COPY_NODE_FIELD(format);
	COPY_SCALAR_FIELD(item_type);
	COPY_SCALAR_FIELD(unique_keys);
	COPY_LOCATION_FIELD(location);

	return newnode;
}

/*
 * _copyJsonBehavior
 */
static JsonBehavior *
_copyJsonBehavior(const JsonBehavior *from)
{
	JsonBehavior *newnode = makeNode(JsonBehavior);

	COPY_SCALAR_FIELD(btype);
	COPY_NODE_FIELD(default_expr);

	return newnode;
}

/*
 * _copyJsonCommon
 */
static JsonCommon *
_copyJsonCommon(const JsonCommon *from)
{
	JsonCommon *newnode = makeNode(JsonCommon);

	COPY_NODE_FIELD(expr);
	COPY_NODE_FIELD(pathspec);
	COPY_STRING_FIELD(pathname);
	COPY_NODE_FIELD(passing);
	COPY_LOCATION_FIELD(location);

	return newnode;
}

/*
 * _copyJsonArgument
 */
static JsonArgument *
_copyJsonArgument(const JsonArgument *from)
{
	JsonArgument *newnode = makeNode(JsonArgument);

	COPY_NODE_FIELD(val);
	COPY_STRING_FIELD(name);

	return newnode;
}

/*
 * _copyJsonTable
 */
static JsonTable *
_copyJsonTable(const JsonTable *from)
{
	JsonTable  *newnode = makeNode(JsonTable);

	COPY_NODE_FIELD(common);
	COPY_NODE_FIELD(columns);
	COPY_NODE_FIELD(plan);
	COPY_NODE_FIELD(on_error);
	COPY_NODE_FIELD(alias);
	COPY_SCALAR_FIELD(location);

	return newnode;
}

/*
 * _copyJsonTableColumn
 */
static JsonTableColumn *
_copyJsonTableColumn(const JsonTableColumn *from)
{
	JsonTableColumn *newnode = makeNode(JsonTableColumn);

	COPY_SCALAR_FIELD(coltype);
	COPY_STRING_FIELD(name);
	COPY_NODE_FIELD(typeName);
	COPY_STRING_FIELD(pathspec);
	COPY_STRING_FIELD(pathname);
	COPY_SCALAR_FIELD(format);
	COPY_SCALAR_FIELD(wrapper);
	COPY_SCALAR_FIELD(omit_quotes);
	COPY_NODE_FIELD(columns);
	COPY_NODE_FIELD(on_empty);
	COPY_NODE_FIELD(on_error);
	COPY_SCALAR_FIELD(location);

	return newnode;
}

/*
 * _copyJsonTablePlan
 */
static JsonTablePlan *
_copyJsonTablePlan(const JsonTablePlan *from)
{
	JsonTablePlan *newnode = makeNode(JsonTablePlan);

	COPY_SCALAR_FIELD(plan_type);
	COPY_SCALAR_FIELD(join_type);
	COPY_STRING_FIELD(pathname);
	COPY_NODE_FIELD(plan1);
	COPY_NODE_FIELD(plan2);
	COPY_SCALAR_FIELD(location);

	return newnode;
}

/*
 * _copyJsonTableParent
 */
static JsonTableParent *
_copyJsonTableParent(const JsonTableParent *from)
{
	JsonTableParent *newnode = makeNode(JsonTableParent);

	COPY_NODE_FIELD(path);
	COPY_STRING_FIELD(name);
	COPY_NODE_FIELD(child);
	COPY_SCALAR_FIELD(outerJoin);
	COPY_SCALAR_FIELD(colMin);
	COPY_SCALAR_FIELD(colMax);
	COPY_SCALAR_FIELD(errorOnError);

	return newnode;
}

/*
 * _copyJsonTableSibling
 */
static JsonTableSibling *
_copyJsonTableSibling(const JsonTableSibling *from)
{
	JsonTableSibling *newnode = makeNode(JsonTableSibling);

	COPY_NODE_FIELD(larg);
	COPY_NODE_FIELD(rarg);
	COPY_SCALAR_FIELD(cross);

	return newnode;
}

static CypherTypeCast *
_copyCypherTypeCast(const CypherTypeCast *from)
{
	CypherTypeCast *newnode = makeNode(CypherTypeCast);

	COPY_SCALAR_FIELD(type);
	COPY_SCALAR_FIELD(cform);
	COPY_SCALAR_FIELD(cctx);
	COPY_SCALAR_FIELD(typcategory);
	COPY_NODE_FIELD(arg);
	COPY_LOCATION_FIELD(location);

	return newnode;
}

static CypherMapExpr *
_copyCypherMapExpr(const CypherMapExpr *from)
{
	CypherMapExpr *newnode = makeNode(CypherMapExpr);

	COPY_NODE_FIELD(keyvals);
	COPY_LOCATION_FIELD(location);

	return newnode;
}

static CypherListExpr *
_copyCypherListExpr(const CypherListExpr *from)
{
	CypherListExpr *newnode = makeNode(CypherListExpr);

	COPY_NODE_FIELD(elems);
	COPY_LOCATION_FIELD(location);

	return newnode;
}

static CypherListCompExpr *
_copyCypherListCompExpr(const CypherListCompExpr *from)
{
	CypherListCompExpr *newnode = makeNode(CypherListCompExpr);

	COPY_NODE_FIELD(list);
	COPY_STRING_FIELD(varname);
	COPY_NODE_FIELD(cond);
	COPY_NODE_FIELD(elem);
	COPY_LOCATION_FIELD(location);

	return newnode;
}

static CypherListCompVar *
_copyCypherListCompVar(const CypherListCompVar *from)
{
	CypherListCompVar *newnode = makeNode(CypherListCompVar);

	COPY_STRING_FIELD(varname);
	COPY_LOCATION_FIELD(location);

	return newnode;
}

static CypherAccessExpr *
_copyCypherAccessExpr(const CypherAccessExpr *from)
{
	CypherAccessExpr *newnode = makeNode(CypherAccessExpr);

	COPY_NODE_FIELD(arg);
	COPY_NODE_FIELD(path);

	return newnode;
}

static CypherIndices *
_copyCypherIndices(const CypherIndices *from)
{
	CypherIndices *newnode = makeNode(CypherIndices);

	COPY_SCALAR_FIELD(is_slice);
	COPY_NODE_FIELD(lidx);
	COPY_NODE_FIELD(uidx);

	return newnode;
}

=======
>>>>>>> 2a7ce2e2
/* ****************************************************************
 *						pathnodes.h copy functions
 *
 * We don't support copying RelOptInfo, IndexOptInfo, or Path nodes.
 * There are some subsidiary structs that are useful to copy, though.
 * ****************************************************************
 */

/*
 * _copyPathKey
 */
static PathKey *
_copyPathKey(const PathKey *from)
{
	PathKey    *newnode = makeNode(PathKey);

	/* EquivalenceClasses are never moved, so just shallow-copy the pointer */
	COPY_SCALAR_FIELD(pk_eclass);
	COPY_SCALAR_FIELD(pk_opfamily);
	COPY_SCALAR_FIELD(pk_strategy);
	COPY_SCALAR_FIELD(pk_nulls_first);

	return newnode;
}

/*
 * _copyRestrictInfo
 */
static RestrictInfo *
_copyRestrictInfo(const RestrictInfo *from)
{
	RestrictInfo *newnode = makeNode(RestrictInfo);

	COPY_NODE_FIELD(clause);
	COPY_SCALAR_FIELD(is_pushed_down);
	COPY_SCALAR_FIELD(outerjoin_delayed);
	COPY_SCALAR_FIELD(can_join);
	COPY_SCALAR_FIELD(pseudoconstant);
	COPY_SCALAR_FIELD(leakproof);
	COPY_SCALAR_FIELD(has_volatile);
	COPY_SCALAR_FIELD(security_level);
	COPY_BITMAPSET_FIELD(clause_relids);
	COPY_BITMAPSET_FIELD(required_relids);
	COPY_BITMAPSET_FIELD(outer_relids);
	COPY_BITMAPSET_FIELD(nullable_relids);
	COPY_BITMAPSET_FIELD(left_relids);
	COPY_BITMAPSET_FIELD(right_relids);
	COPY_NODE_FIELD(orclause);
	/* EquivalenceClasses are never copied, so shallow-copy the pointers */
	COPY_SCALAR_FIELD(parent_ec);
	COPY_SCALAR_FIELD(eval_cost);
	COPY_SCALAR_FIELD(norm_selec);
	COPY_SCALAR_FIELD(outer_selec);
	COPY_NODE_FIELD(mergeopfamilies);
	/* EquivalenceClasses are never copied, so shallow-copy the pointers */
	COPY_SCALAR_FIELD(left_ec);
	COPY_SCALAR_FIELD(right_ec);
	COPY_SCALAR_FIELD(left_em);
	COPY_SCALAR_FIELD(right_em);
	/* MergeScanSelCache isn't a Node, so hard to copy; just reset cache */
	newnode->scansel_cache = NIL;
	COPY_SCALAR_FIELD(outer_is_left);
	COPY_SCALAR_FIELD(hashjoinoperator);
	COPY_SCALAR_FIELD(left_bucketsize);
	COPY_SCALAR_FIELD(right_bucketsize);
	COPY_SCALAR_FIELD(left_mcvfreq);
	COPY_SCALAR_FIELD(right_mcvfreq);
	COPY_SCALAR_FIELD(left_hasheqoperator);
	COPY_SCALAR_FIELD(right_hasheqoperator);

	return newnode;
}

/*
 * _copyPlaceHolderVar
 */
static PlaceHolderVar *
_copyPlaceHolderVar(const PlaceHolderVar *from)
{
	PlaceHolderVar *newnode = makeNode(PlaceHolderVar);

	COPY_NODE_FIELD(phexpr);
	COPY_BITMAPSET_FIELD(phrels);
	COPY_SCALAR_FIELD(phid);
	COPY_SCALAR_FIELD(phlevelsup);

	return newnode;
}

/*
 * _copySpecialJoinInfo
 */
static SpecialJoinInfo *
_copySpecialJoinInfo(const SpecialJoinInfo *from)
{
	SpecialJoinInfo *newnode = makeNode(SpecialJoinInfo);

	COPY_BITMAPSET_FIELD(min_lefthand);
	COPY_BITMAPSET_FIELD(min_righthand);
	COPY_BITMAPSET_FIELD(syn_lefthand);
	COPY_BITMAPSET_FIELD(syn_righthand);
	COPY_SCALAR_FIELD(jointype);
	COPY_SCALAR_FIELD(lhs_strict);
	COPY_SCALAR_FIELD(delay_upper_joins);
	COPY_SCALAR_FIELD(semi_can_btree);
	COPY_SCALAR_FIELD(semi_can_hash);
	COPY_NODE_FIELD(semi_operators);
	COPY_NODE_FIELD(semi_rhs_exprs);

	return newnode;
}

/*
 * _copyAppendRelInfo
 */
static AppendRelInfo *
_copyAppendRelInfo(const AppendRelInfo *from)
{
	AppendRelInfo *newnode = makeNode(AppendRelInfo);

	COPY_SCALAR_FIELD(parent_relid);
	COPY_SCALAR_FIELD(child_relid);
	COPY_SCALAR_FIELD(parent_reltype);
	COPY_SCALAR_FIELD(child_reltype);
	COPY_NODE_FIELD(translated_vars);
	COPY_SCALAR_FIELD(num_child_cols);
	COPY_POINTER_FIELD(parent_colnos, from->num_child_cols * sizeof(AttrNumber));
	COPY_SCALAR_FIELD(parent_reloid);

	return newnode;
}

/*
 * _copyPlaceHolderInfo
 */
static PlaceHolderInfo *
_copyPlaceHolderInfo(const PlaceHolderInfo *from)
{
	PlaceHolderInfo *newnode = makeNode(PlaceHolderInfo);

	COPY_SCALAR_FIELD(phid);
	COPY_NODE_FIELD(ph_var);
	COPY_BITMAPSET_FIELD(ph_eval_at);
	COPY_BITMAPSET_FIELD(ph_lateral);
	COPY_BITMAPSET_FIELD(ph_needed);
	COPY_SCALAR_FIELD(ph_width);

	return newnode;
}

/* ****************************************************************
 *					parsenodes.h copy functions
 * ****************************************************************
 */

static RangeTblEntry *
_copyRangeTblEntry(const RangeTblEntry *from)
{
	RangeTblEntry *newnode = makeNode(RangeTblEntry);

	COPY_SCALAR_FIELD(rtekind);
	COPY_SCALAR_FIELD(relid);
	COPY_SCALAR_FIELD(relkind);
	COPY_SCALAR_FIELD(rellockmode);
	COPY_NODE_FIELD(tablesample);
	COPY_NODE_FIELD(subquery);
	COPY_SCALAR_FIELD(security_barrier);
	COPY_SCALAR_FIELD(isVLE);
	COPY_SCALAR_FIELD(jointype);
	COPY_SCALAR_FIELD(joinmergedcols);
	COPY_NODE_FIELD(joinaliasvars);
	COPY_NODE_FIELD(joinleftcols);
	COPY_NODE_FIELD(joinrightcols);
	COPY_NODE_FIELD(join_using_alias);
	COPY_NODE_FIELD(functions);
	COPY_SCALAR_FIELD(funcordinality);
	COPY_NODE_FIELD(tablefunc);
	COPY_NODE_FIELD(values_lists);
	COPY_STRING_FIELD(ctename);
	COPY_SCALAR_FIELD(ctelevelsup);
	COPY_SCALAR_FIELD(self_reference);
	COPY_NODE_FIELD(coltypes);
	COPY_NODE_FIELD(coltypmods);
	COPY_NODE_FIELD(colcollations);
	COPY_STRING_FIELD(enrname);
	COPY_SCALAR_FIELD(enrtuples);
	COPY_NODE_FIELD(alias);
	COPY_NODE_FIELD(eref);
	COPY_SCALAR_FIELD(lateral);
	COPY_SCALAR_FIELD(inh);
	COPY_SCALAR_FIELD(inFromCl);
	COPY_SCALAR_FIELD(requiredPerms);
	COPY_SCALAR_FIELD(checkAsUser);
	COPY_BITMAPSET_FIELD(selectedCols);
	COPY_BITMAPSET_FIELD(insertedCols);
	COPY_BITMAPSET_FIELD(updatedCols);
	COPY_BITMAPSET_FIELD(extraUpdatedCols);
	COPY_NODE_FIELD(securityQuals);

	return newnode;
}

static RangeTblFunction *
_copyRangeTblFunction(const RangeTblFunction *from)
{
	RangeTblFunction *newnode = makeNode(RangeTblFunction);

	COPY_NODE_FIELD(funcexpr);
	COPY_SCALAR_FIELD(funccolcount);
	COPY_NODE_FIELD(funccolnames);
	COPY_NODE_FIELD(funccoltypes);
	COPY_NODE_FIELD(funccoltypmods);
	COPY_NODE_FIELD(funccolcollations);
	COPY_BITMAPSET_FIELD(funcparams);

	return newnode;
}

static TableSampleClause *
_copyTableSampleClause(const TableSampleClause *from)
{
	TableSampleClause *newnode = makeNode(TableSampleClause);

	COPY_SCALAR_FIELD(tsmhandler);
	COPY_NODE_FIELD(args);
	COPY_NODE_FIELD(repeatable);

	return newnode;
}

static WithCheckOption *
_copyWithCheckOption(const WithCheckOption *from)
{
	WithCheckOption *newnode = makeNode(WithCheckOption);

	COPY_SCALAR_FIELD(kind);
	COPY_STRING_FIELD(relname);
	COPY_STRING_FIELD(polname);
	COPY_NODE_FIELD(qual);
	COPY_SCALAR_FIELD(cascaded);

	return newnode;
}

static SortGroupClause *
_copySortGroupClause(const SortGroupClause *from)
{
	SortGroupClause *newnode = makeNode(SortGroupClause);

	COPY_SCALAR_FIELD(tleSortGroupRef);
	COPY_SCALAR_FIELD(eqop);
	COPY_SCALAR_FIELD(sortop);
	COPY_SCALAR_FIELD(nulls_first);
	COPY_SCALAR_FIELD(hashable);

	return newnode;
}

static GroupingSet *
_copyGroupingSet(const GroupingSet *from)
{
	GroupingSet *newnode = makeNode(GroupingSet);

	COPY_SCALAR_FIELD(kind);
	COPY_NODE_FIELD(content);
	COPY_LOCATION_FIELD(location);

	return newnode;
}

static WindowClause *
_copyWindowClause(const WindowClause *from)
{
	WindowClause *newnode = makeNode(WindowClause);

	COPY_STRING_FIELD(name);
	COPY_STRING_FIELD(refname);
	COPY_NODE_FIELD(partitionClause);
	COPY_NODE_FIELD(orderClause);
	COPY_SCALAR_FIELD(frameOptions);
	COPY_NODE_FIELD(startOffset);
	COPY_NODE_FIELD(endOffset);
	COPY_NODE_FIELD(runCondition);
	COPY_SCALAR_FIELD(startInRangeFunc);
	COPY_SCALAR_FIELD(endInRangeFunc);
	COPY_SCALAR_FIELD(inRangeColl);
	COPY_SCALAR_FIELD(inRangeAsc);
	COPY_SCALAR_FIELD(inRangeNullsFirst);
	COPY_SCALAR_FIELD(winref);
	COPY_SCALAR_FIELD(copiedOrder);

	return newnode;
}

static RowMarkClause *
_copyRowMarkClause(const RowMarkClause *from)
{
	RowMarkClause *newnode = makeNode(RowMarkClause);

	COPY_SCALAR_FIELD(rti);
	COPY_SCALAR_FIELD(strength);
	COPY_SCALAR_FIELD(waitPolicy);
	COPY_SCALAR_FIELD(pushedDown);

	return newnode;
}

static WithClause *
_copyWithClause(const WithClause *from)
{
	WithClause *newnode = makeNode(WithClause);

	COPY_NODE_FIELD(ctes);
	COPY_SCALAR_FIELD(recursive);
	COPY_LOCATION_FIELD(location);

	return newnode;
}

static InferClause *
_copyInferClause(const InferClause *from)
{
	InferClause *newnode = makeNode(InferClause);

	COPY_NODE_FIELD(indexElems);
	COPY_NODE_FIELD(whereClause);
	COPY_STRING_FIELD(conname);
	COPY_LOCATION_FIELD(location);

	return newnode;
}

static OnConflictClause *
_copyOnConflictClause(const OnConflictClause *from)
{
	OnConflictClause *newnode = makeNode(OnConflictClause);

	COPY_SCALAR_FIELD(action);
	COPY_NODE_FIELD(infer);
	COPY_NODE_FIELD(targetList);
	COPY_NODE_FIELD(whereClause);
	COPY_LOCATION_FIELD(location);

	return newnode;
}

static CTESearchClause *
_copyCTESearchClause(const CTESearchClause *from)
{
	CTESearchClause *newnode = makeNode(CTESearchClause);

	COPY_NODE_FIELD(search_col_list);
	COPY_SCALAR_FIELD(search_breadth_first);
	COPY_STRING_FIELD(search_seq_column);
	COPY_LOCATION_FIELD(location);

	return newnode;
}

static CTECycleClause *
_copyCTECycleClause(const CTECycleClause *from)
{
	CTECycleClause *newnode = makeNode(CTECycleClause);

	COPY_NODE_FIELD(cycle_col_list);
	COPY_STRING_FIELD(cycle_mark_column);
	COPY_NODE_FIELD(cycle_mark_value);
	COPY_NODE_FIELD(cycle_mark_default);
	COPY_STRING_FIELD(cycle_path_column);
	COPY_LOCATION_FIELD(location);
	COPY_SCALAR_FIELD(cycle_mark_type);
	COPY_SCALAR_FIELD(cycle_mark_typmod);
	COPY_SCALAR_FIELD(cycle_mark_collation);
	COPY_SCALAR_FIELD(cycle_mark_neop);

	return newnode;
}

static CommonTableExpr *
_copyCommonTableExpr(const CommonTableExpr *from)
{
	CommonTableExpr *newnode = makeNode(CommonTableExpr);

	COPY_STRING_FIELD(ctename);
	COPY_NODE_FIELD(aliascolnames);
	COPY_SCALAR_FIELD(ctematerialized);
	COPY_NODE_FIELD(ctequery);
	COPY_NODE_FIELD(search_clause);
	COPY_NODE_FIELD(cycle_clause);
	COPY_LOCATION_FIELD(location);
	COPY_SCALAR_FIELD(cterecursive);
	COPY_SCALAR_FIELD(cterefcount);
	COPY_NODE_FIELD(ctecolnames);
	COPY_NODE_FIELD(ctecoltypes);
	COPY_NODE_FIELD(ctecoltypmods);
	COPY_NODE_FIELD(ctecolcollations);

	return newnode;
}

static MergeWhenClause *
_copyMergeWhenClause(const MergeWhenClause *from)
{
	MergeWhenClause *newnode = makeNode(MergeWhenClause);

	COPY_SCALAR_FIELD(matched);
	COPY_SCALAR_FIELD(commandType);
	COPY_SCALAR_FIELD(override);
	COPY_NODE_FIELD(condition);
	COPY_NODE_FIELD(targetList);
	COPY_NODE_FIELD(values);
	return newnode;
}

static MergeAction *
_copyMergeAction(const MergeAction *from)
{
	MergeAction *newnode = makeNode(MergeAction);

	COPY_SCALAR_FIELD(matched);
	COPY_SCALAR_FIELD(commandType);
	COPY_SCALAR_FIELD(override);
	COPY_NODE_FIELD(qual);
	COPY_NODE_FIELD(targetList);
	COPY_NODE_FIELD(updateColnos);

	return newnode;
}

static A_Expr *
_copyA_Expr(const A_Expr *from)
{
	A_Expr	   *newnode = makeNode(A_Expr);

	COPY_SCALAR_FIELD(kind);
	COPY_NODE_FIELD(name);
	COPY_NODE_FIELD(lexpr);
	COPY_NODE_FIELD(rexpr);
	COPY_LOCATION_FIELD(location);

	return newnode;
}

static ColumnRef *
_copyColumnRef(const ColumnRef *from)
{
	ColumnRef  *newnode = makeNode(ColumnRef);

	COPY_NODE_FIELD(fields);
	COPY_LOCATION_FIELD(location);

	return newnode;
}

static ParamRef *
_copyParamRef(const ParamRef *from)
{
	ParamRef   *newnode = makeNode(ParamRef);

	COPY_SCALAR_FIELD(number);
	COPY_LOCATION_FIELD(location);

	return newnode;
}

static A_Const *
_copyA_Const(const A_Const *from)
{
	A_Const    *newnode = makeNode(A_Const);

	COPY_SCALAR_FIELD(isnull);
	if (!from->isnull)
	{
		/* This part must duplicate other _copy*() functions. */
		COPY_SCALAR_FIELD(val.node.type);
		switch (nodeTag(&from->val))
		{
			case T_Integer:
				COPY_SCALAR_FIELD(val.ival.ival);
				break;
			case T_Float:
				COPY_STRING_FIELD(val.fval.fval);
				break;
			case T_Boolean:
				COPY_SCALAR_FIELD(val.boolval.boolval);
				break;
			case T_String:
				COPY_STRING_FIELD(val.sval.sval);
				break;
			case T_BitString:
				COPY_STRING_FIELD(val.bsval.bsval);
				break;
			default:
				elog(ERROR, "unrecognized node type: %d",
					 (int) nodeTag(&from->val));
				break;
		}
	}

	COPY_LOCATION_FIELD(location);

	return newnode;
}

static FuncCall *
_copyFuncCall(const FuncCall *from)
{
	FuncCall   *newnode = makeNode(FuncCall);

	COPY_NODE_FIELD(funcname);
	COPY_NODE_FIELD(args);
	COPY_NODE_FIELD(agg_order);
	COPY_NODE_FIELD(agg_filter);
	COPY_NODE_FIELD(over);
	COPY_SCALAR_FIELD(agg_within_group);
	COPY_SCALAR_FIELD(agg_star);
	COPY_SCALAR_FIELD(agg_distinct);
	COPY_SCALAR_FIELD(func_variadic);
	COPY_SCALAR_FIELD(funcformat);
	COPY_LOCATION_FIELD(location);

	return newnode;
}

static A_Star *
_copyA_Star(const A_Star *from)
{
	A_Star	   *newnode = makeNode(A_Star);

	return newnode;
}

static A_Indices *
_copyA_Indices(const A_Indices *from)
{
	A_Indices  *newnode = makeNode(A_Indices);

	COPY_SCALAR_FIELD(is_slice);
	COPY_NODE_FIELD(lidx);
	COPY_NODE_FIELD(uidx);

	return newnode;
}

static A_Indirection *
_copyA_Indirection(const A_Indirection *from)
{
	A_Indirection *newnode = makeNode(A_Indirection);

	COPY_NODE_FIELD(arg);
	COPY_NODE_FIELD(indirection);

	return newnode;
}

static A_ArrayExpr *
_copyA_ArrayExpr(const A_ArrayExpr *from)
{
	A_ArrayExpr *newnode = makeNode(A_ArrayExpr);

	COPY_NODE_FIELD(elements);
	COPY_LOCATION_FIELD(location);

	return newnode;
}

static ResTarget *
_copyResTarget(const ResTarget *from)
{
	ResTarget  *newnode = makeNode(ResTarget);

	COPY_STRING_FIELD(name);
	COPY_NODE_FIELD(indirection);
	COPY_NODE_FIELD(val);
	COPY_LOCATION_FIELD(location);

	return newnode;
}

static MultiAssignRef *
_copyMultiAssignRef(const MultiAssignRef *from)
{
	MultiAssignRef *newnode = makeNode(MultiAssignRef);

	COPY_NODE_FIELD(source);
	COPY_SCALAR_FIELD(colno);
	COPY_SCALAR_FIELD(ncolumns);

	return newnode;
}

static TypeName *
_copyTypeName(const TypeName *from)
{
	TypeName   *newnode = makeNode(TypeName);

	COPY_NODE_FIELD(names);
	COPY_SCALAR_FIELD(typeOid);
	COPY_SCALAR_FIELD(setof);
	COPY_SCALAR_FIELD(pct_type);
	COPY_NODE_FIELD(typmods);
	COPY_SCALAR_FIELD(typemod);
	COPY_NODE_FIELD(arrayBounds);
	COPY_LOCATION_FIELD(location);

	return newnode;
}

static SortBy *
_copySortBy(const SortBy *from)
{
	SortBy	   *newnode = makeNode(SortBy);

	COPY_NODE_FIELD(node);
	COPY_SCALAR_FIELD(sortby_dir);
	COPY_SCALAR_FIELD(sortby_nulls);
	COPY_NODE_FIELD(useOp);
	COPY_LOCATION_FIELD(location);

	return newnode;
}

static WindowDef *
_copyWindowDef(const WindowDef *from)
{
	WindowDef  *newnode = makeNode(WindowDef);

	COPY_STRING_FIELD(name);
	COPY_STRING_FIELD(refname);
	COPY_NODE_FIELD(partitionClause);
	COPY_NODE_FIELD(orderClause);
	COPY_SCALAR_FIELD(frameOptions);
	COPY_NODE_FIELD(startOffset);
	COPY_NODE_FIELD(endOffset);
	COPY_LOCATION_FIELD(location);

	return newnode;
}

static RangeSubselect *
_copyRangeSubselect(const RangeSubselect *from)
{
	RangeSubselect *newnode = makeNode(RangeSubselect);

	COPY_SCALAR_FIELD(lateral);
	COPY_NODE_FIELD(subquery);
	COPY_NODE_FIELD(alias);

	return newnode;
}

static RangeFunction *
_copyRangeFunction(const RangeFunction *from)
{
	RangeFunction *newnode = makeNode(RangeFunction);

	COPY_SCALAR_FIELD(lateral);
	COPY_SCALAR_FIELD(ordinality);
	COPY_SCALAR_FIELD(is_rowsfrom);
	COPY_NODE_FIELD(functions);
	COPY_NODE_FIELD(alias);
	COPY_NODE_FIELD(coldeflist);

	return newnode;
}

static RangeTableSample *
_copyRangeTableSample(const RangeTableSample *from)
{
	RangeTableSample *newnode = makeNode(RangeTableSample);

	COPY_NODE_FIELD(relation);
	COPY_NODE_FIELD(method);
	COPY_NODE_FIELD(args);
	COPY_NODE_FIELD(repeatable);
	COPY_LOCATION_FIELD(location);

	return newnode;
}

static RangeTableFunc *
_copyRangeTableFunc(const RangeTableFunc *from)
{
	RangeTableFunc *newnode = makeNode(RangeTableFunc);

	COPY_SCALAR_FIELD(lateral);
	COPY_NODE_FIELD(docexpr);
	COPY_NODE_FIELD(rowexpr);
	COPY_NODE_FIELD(namespaces);
	COPY_NODE_FIELD(columns);
	COPY_NODE_FIELD(alias);
	COPY_LOCATION_FIELD(location);

	return newnode;
}

static RangeTableFuncCol *
_copyRangeTableFuncCol(const RangeTableFuncCol *from)
{
	RangeTableFuncCol *newnode = makeNode(RangeTableFuncCol);

	COPY_STRING_FIELD(colname);
	COPY_NODE_FIELD(typeName);
	COPY_SCALAR_FIELD(for_ordinality);
	COPY_SCALAR_FIELD(is_not_null);
	COPY_NODE_FIELD(colexpr);
	COPY_NODE_FIELD(coldefexpr);
	COPY_LOCATION_FIELD(location);

	return newnode;
}

static TypeCast *
_copyTypeCast(const TypeCast *from)
{
	TypeCast   *newnode = makeNode(TypeCast);

	COPY_NODE_FIELD(arg);
	COPY_NODE_FIELD(typeName);
	COPY_LOCATION_FIELD(location);

	return newnode;
}

static CollateClause *
_copyCollateClause(const CollateClause *from)
{
	CollateClause *newnode = makeNode(CollateClause);

	COPY_NODE_FIELD(arg);
	COPY_NODE_FIELD(collname);
	COPY_LOCATION_FIELD(location);

	return newnode;
}

static IndexElem *
_copyIndexElem(const IndexElem *from)
{
	IndexElem  *newnode = makeNode(IndexElem);

	COPY_STRING_FIELD(name);
	COPY_NODE_FIELD(expr);
	COPY_STRING_FIELD(indexcolname);
	COPY_NODE_FIELD(collation);
	COPY_NODE_FIELD(opclass);
	COPY_NODE_FIELD(opclassopts);
	COPY_SCALAR_FIELD(ordering);
	COPY_SCALAR_FIELD(nulls_ordering);

	return newnode;
}

static StatsElem *
_copyStatsElem(const StatsElem *from)
{
	StatsElem  *newnode = makeNode(StatsElem);

	COPY_STRING_FIELD(name);
	COPY_NODE_FIELD(expr);

	return newnode;
}

static ColumnDef *
_copyColumnDef(const ColumnDef *from)
{
	ColumnDef  *newnode = makeNode(ColumnDef);

	COPY_STRING_FIELD(colname);
	COPY_NODE_FIELD(typeName);
	COPY_STRING_FIELD(compression);
	COPY_SCALAR_FIELD(inhcount);
	COPY_SCALAR_FIELD(is_local);
	COPY_SCALAR_FIELD(is_not_null);
	COPY_SCALAR_FIELD(is_from_type);
	COPY_SCALAR_FIELD(storage);
	COPY_NODE_FIELD(raw_default);
	COPY_NODE_FIELD(cooked_default);
	COPY_SCALAR_FIELD(identity);
	COPY_NODE_FIELD(identitySequence);
	COPY_SCALAR_FIELD(generated);
	COPY_NODE_FIELD(collClause);
	COPY_SCALAR_FIELD(collOid);
	COPY_NODE_FIELD(constraints);
	COPY_NODE_FIELD(fdwoptions);
	COPY_LOCATION_FIELD(location);

	return newnode;
}

static Constraint *
_copyConstraint(const Constraint *from)
{
	Constraint *newnode = makeNode(Constraint);

	COPY_SCALAR_FIELD(contype);
	COPY_STRING_FIELD(conname);
	COPY_SCALAR_FIELD(deferrable);
	COPY_SCALAR_FIELD(initdeferred);
	COPY_LOCATION_FIELD(location);
	COPY_SCALAR_FIELD(is_no_inherit);
	COPY_NODE_FIELD(raw_expr);
	COPY_STRING_FIELD(cooked_expr);
	COPY_SCALAR_FIELD(generated_when);
	COPY_SCALAR_FIELD(nulls_not_distinct);
	COPY_NODE_FIELD(keys);
	COPY_NODE_FIELD(including);
	COPY_NODE_FIELD(exclusions);
	COPY_NODE_FIELD(options);
	COPY_STRING_FIELD(indexname);
	COPY_STRING_FIELD(indexspace);
	COPY_SCALAR_FIELD(reset_default_tblspc);
	COPY_STRING_FIELD(access_method);
	COPY_NODE_FIELD(where_clause);
	COPY_NODE_FIELD(pktable);
	COPY_NODE_FIELD(fk_attrs);
	COPY_NODE_FIELD(pk_attrs);
	COPY_SCALAR_FIELD(fk_matchtype);
	COPY_SCALAR_FIELD(fk_upd_action);
	COPY_SCALAR_FIELD(fk_del_action);
	COPY_NODE_FIELD(fk_del_set_cols);
	COPY_NODE_FIELD(old_conpfeqop);
	COPY_SCALAR_FIELD(old_pktable_oid);
	COPY_SCALAR_FIELD(skip_validation);
	COPY_SCALAR_FIELD(initially_valid);

	return newnode;
}

static DefElem *
_copyDefElem(const DefElem *from)
{
	DefElem    *newnode = makeNode(DefElem);

	COPY_STRING_FIELD(defnamespace);
	COPY_STRING_FIELD(defname);
	COPY_NODE_FIELD(arg);
	COPY_SCALAR_FIELD(defaction);
	COPY_LOCATION_FIELD(location);

	return newnode;
}

static LockingClause *
_copyLockingClause(const LockingClause *from)
{
	LockingClause *newnode = makeNode(LockingClause);

	COPY_NODE_FIELD(lockedRels);
	COPY_SCALAR_FIELD(strength);
	COPY_SCALAR_FIELD(waitPolicy);

	return newnode;
}

static XmlSerialize *
_copyXmlSerialize(const XmlSerialize *from)
{
	XmlSerialize *newnode = makeNode(XmlSerialize);

	COPY_SCALAR_FIELD(xmloption);
	COPY_NODE_FIELD(expr);
	COPY_NODE_FIELD(typeName);
	COPY_LOCATION_FIELD(location);

	return newnode;
}

static RoleSpec *
_copyRoleSpec(const RoleSpec *from)
{
	RoleSpec   *newnode = makeNode(RoleSpec);

	COPY_SCALAR_FIELD(roletype);
	COPY_STRING_FIELD(rolename);
	COPY_LOCATION_FIELD(location);

	return newnode;
}

static TriggerTransition *
_copyTriggerTransition(const TriggerTransition *from)
{
	TriggerTransition *newnode = makeNode(TriggerTransition);

	COPY_STRING_FIELD(name);
	COPY_SCALAR_FIELD(isNew);
	COPY_SCALAR_FIELD(isTable);

	return newnode;
}

static Query *
_copyQuery(const Query *from)
{
	Query	   *newnode = makeNode(Query);

	COPY_SCALAR_FIELD(commandType);
	COPY_SCALAR_FIELD(querySource);
	COPY_SCALAR_FIELD(queryId);
	COPY_SCALAR_FIELD(canSetTag);
	COPY_NODE_FIELD(utilityStmt);
	COPY_SCALAR_FIELD(resultRelation);
	COPY_SCALAR_FIELD(hasAggs);
	COPY_SCALAR_FIELD(hasWindowFuncs);
	COPY_SCALAR_FIELD(hasTargetSRFs);
	COPY_SCALAR_FIELD(hasSubLinks);
	COPY_SCALAR_FIELD(hasDistinctOn);
	COPY_SCALAR_FIELD(hasRecursive);
	COPY_SCALAR_FIELD(hasModifyingCTE);
	COPY_SCALAR_FIELD(hasForUpdate);
	COPY_SCALAR_FIELD(hasRowSecurity);
	COPY_SCALAR_FIELD(isReturn);
	COPY_SCALAR_FIELD(hasGraphwriteClause);
	COPY_NODE_FIELD(cteList);
	COPY_NODE_FIELD(rtable);
	COPY_NODE_FIELD(jointree);
	COPY_NODE_FIELD(targetList);
	COPY_SCALAR_FIELD(override);
	COPY_NODE_FIELD(onConflict);
	COPY_NODE_FIELD(returningList);
	COPY_NODE_FIELD(groupClause);
	COPY_SCALAR_FIELD(groupDistinct);
	COPY_NODE_FIELD(groupingSets);
	COPY_NODE_FIELD(havingQual);
	COPY_NODE_FIELD(windowClause);
	COPY_NODE_FIELD(distinctClause);
	COPY_NODE_FIELD(sortClause);
	COPY_NODE_FIELD(limitOffset);
	COPY_NODE_FIELD(limitCount);
	COPY_SCALAR_FIELD(limitOption);
	COPY_NODE_FIELD(rowMarks);
	COPY_NODE_FIELD(setOperations);
	COPY_NODE_FIELD(constraintDeps);
	COPY_NODE_FIELD(withCheckOptions);
	COPY_NODE_FIELD(mergeActionList);
	COPY_SCALAR_FIELD(mergeUseOuterJoin);
	COPY_LOCATION_FIELD(stmt_location);
	COPY_SCALAR_FIELD(stmt_len);

	COPY_SCALAR_FIELD(dijkstraWeight);
	COPY_SCALAR_FIELD(dijkstraWeightOut);
	COPY_NODE_FIELD(dijkstraEndId);
	COPY_NODE_FIELD(dijkstraEdgeId);
	COPY_NODE_FIELD(dijkstraLimit);
	COPY_NODE_FIELD(shortestpathEndIdLeft);
	COPY_NODE_FIELD(shortestpathEndIdRight);
	COPY_NODE_FIELD(shortestpathTableOidLeft);
	COPY_NODE_FIELD(shortestpathTableOidRight);
	COPY_NODE_FIELD(shortestpathCtidLeft);
	COPY_NODE_FIELD(shortestpathCtidRight);
	COPY_NODE_FIELD(shortestpathSource);
	COPY_NODE_FIELD(shortestpathTarget);
	COPY_SCALAR_FIELD(shortestpathMinhops);
	COPY_SCALAR_FIELD(shortestpathMaxhops);
	COPY_SCALAR_FIELD(shortestpathLimit);

	COPY_SCALAR_FIELD(graph.writeOp);
	COPY_SCALAR_FIELD(graph.last);
	COPY_SCALAR_FIELD(graph.nr_modify);
	COPY_SCALAR_FIELD(graph.detach);
	COPY_SCALAR_FIELD(graph.eager);
	COPY_NODE_FIELD(graph.pattern);
	COPY_NODE_FIELD(graph.exprs);
	COPY_NODE_FIELD(graph.sets);
	COPY_NODE_FIELD(graph.resultRelations);
	COPY_NODE_FIELD(graph.vle_rel);

	return newnode;
}

static RawStmt *
_copyRawStmt(const RawStmt *from)
{
	RawStmt    *newnode = makeNode(RawStmt);

	COPY_NODE_FIELD(stmt);
	COPY_LOCATION_FIELD(stmt_location);
	COPY_SCALAR_FIELD(stmt_len);

	return newnode;
}

static InsertStmt *
_copyInsertStmt(const InsertStmt *from)
{
	InsertStmt *newnode = makeNode(InsertStmt);

	COPY_NODE_FIELD(relation);
	COPY_NODE_FIELD(cols);
	COPY_NODE_FIELD(selectStmt);
	COPY_NODE_FIELD(onConflictClause);
	COPY_NODE_FIELD(returningList);
	COPY_NODE_FIELD(withClause);
	COPY_SCALAR_FIELD(override);

	return newnode;
}

static DeleteStmt *
_copyDeleteStmt(const DeleteStmt *from)
{
	DeleteStmt *newnode = makeNode(DeleteStmt);

	COPY_NODE_FIELD(relation);
	COPY_NODE_FIELD(usingClause);
	COPY_NODE_FIELD(whereClause);
	COPY_NODE_FIELD(returningList);
	COPY_NODE_FIELD(withClause);

	return newnode;
}

static UpdateStmt *
_copyUpdateStmt(const UpdateStmt *from)
{
	UpdateStmt *newnode = makeNode(UpdateStmt);

	COPY_NODE_FIELD(relation);
	COPY_NODE_FIELD(targetList);
	COPY_NODE_FIELD(whereClause);
	COPY_NODE_FIELD(fromClause);
	COPY_NODE_FIELD(returningList);
	COPY_NODE_FIELD(withClause);

	return newnode;
}

static MergeStmt *
_copyMergeStmt(const MergeStmt *from)
{
	MergeStmt  *newnode = makeNode(MergeStmt);

	COPY_NODE_FIELD(relation);
	COPY_NODE_FIELD(sourceRelation);
	COPY_NODE_FIELD(joinCondition);
	COPY_NODE_FIELD(mergeWhenClauses);
	COPY_NODE_FIELD(withClause);

	return newnode;
}

static SelectStmt *
_copySelectStmt(const SelectStmt *from)
{
	SelectStmt *newnode = makeNode(SelectStmt);

	COPY_NODE_FIELD(distinctClause);
	COPY_NODE_FIELD(intoClause);
	COPY_NODE_FIELD(targetList);
	COPY_NODE_FIELD(fromClause);
	COPY_NODE_FIELD(whereClause);
	COPY_NODE_FIELD(groupClause);
	COPY_SCALAR_FIELD(groupDistinct);
	COPY_NODE_FIELD(havingClause);
	COPY_NODE_FIELD(windowClause);
	COPY_NODE_FIELD(valuesLists);
	COPY_NODE_FIELD(sortClause);
	COPY_NODE_FIELD(limitOffset);
	COPY_NODE_FIELD(limitCount);
	COPY_SCALAR_FIELD(limitOption);
	COPY_NODE_FIELD(lockingClause);
	COPY_NODE_FIELD(withClause);
	COPY_SCALAR_FIELD(op);
	COPY_SCALAR_FIELD(all);
	COPY_NODE_FIELD(larg);
	COPY_NODE_FIELD(rarg);

	return newnode;
}

static SetOperationStmt *
_copySetOperationStmt(const SetOperationStmt *from)
{
	SetOperationStmt *newnode = makeNode(SetOperationStmt);

	COPY_SCALAR_FIELD(op);
	COPY_SCALAR_FIELD(all);
	COPY_NODE_FIELD(larg);
	COPY_NODE_FIELD(rarg);
	COPY_NODE_FIELD(colTypes);
	COPY_NODE_FIELD(colTypmods);
	COPY_NODE_FIELD(colCollations);
	COPY_NODE_FIELD(groupClauses);

	return newnode;
}

static ReturnStmt *
_copyReturnStmt(const ReturnStmt *from)
{
	ReturnStmt *newnode = makeNode(ReturnStmt);

	COPY_NODE_FIELD(returnval);

	return newnode;
}

static PLAssignStmt *
_copyPLAssignStmt(const PLAssignStmt *from)
{
	PLAssignStmt *newnode = makeNode(PLAssignStmt);

	COPY_STRING_FIELD(name);
	COPY_NODE_FIELD(indirection);
	COPY_SCALAR_FIELD(nnames);
	COPY_NODE_FIELD(val);
	COPY_LOCATION_FIELD(location);

	return newnode;
}

static AlterTableStmt *
_copyAlterTableStmt(const AlterTableStmt *from)
{
	AlterTableStmt *newnode = makeNode(AlterTableStmt);

	COPY_NODE_FIELD(relation);
	COPY_NODE_FIELD(cmds);
	COPY_SCALAR_FIELD(objtype);
	COPY_SCALAR_FIELD(missing_ok);

	return newnode;
}

static AlterTableCmd *
_copyAlterTableCmd(const AlterTableCmd *from)
{
	AlterTableCmd *newnode = makeNode(AlterTableCmd);

	COPY_SCALAR_FIELD(subtype);
	COPY_STRING_FIELD(name);
	COPY_SCALAR_FIELD(num);
	COPY_NODE_FIELD(newowner);
	COPY_NODE_FIELD(def);
	COPY_SCALAR_FIELD(behavior);
	COPY_SCALAR_FIELD(missing_ok);
	COPY_SCALAR_FIELD(recurse);

	return newnode;
}

static AlterCollationStmt *
_copyAlterCollationStmt(const AlterCollationStmt *from)
{
	AlterCollationStmt *newnode = makeNode(AlterCollationStmt);

	COPY_NODE_FIELD(collname);

	return newnode;
}

static AlterDomainStmt *
_copyAlterDomainStmt(const AlterDomainStmt *from)
{
	AlterDomainStmt *newnode = makeNode(AlterDomainStmt);

	COPY_SCALAR_FIELD(subtype);
	COPY_NODE_FIELD(typeName);
	COPY_STRING_FIELD(name);
	COPY_NODE_FIELD(def);
	COPY_SCALAR_FIELD(behavior);
	COPY_SCALAR_FIELD(missing_ok);

	return newnode;
}

static GrantStmt *
_copyGrantStmt(const GrantStmt *from)
{
	GrantStmt  *newnode = makeNode(GrantStmt);

	COPY_SCALAR_FIELD(is_grant);
	COPY_SCALAR_FIELD(targtype);
	COPY_SCALAR_FIELD(objtype);
	COPY_NODE_FIELD(objects);
	COPY_NODE_FIELD(privileges);
	COPY_NODE_FIELD(grantees);
	COPY_SCALAR_FIELD(grant_option);
	COPY_NODE_FIELD(grantor);
	COPY_SCALAR_FIELD(behavior);

	return newnode;
}

static ObjectWithArgs *
_copyObjectWithArgs(const ObjectWithArgs *from)
{
	ObjectWithArgs *newnode = makeNode(ObjectWithArgs);

	COPY_NODE_FIELD(objname);
	COPY_NODE_FIELD(objargs);
	COPY_NODE_FIELD(objfuncargs);
	COPY_SCALAR_FIELD(args_unspecified);

	return newnode;
}

static AccessPriv *
_copyAccessPriv(const AccessPriv *from)
{
	AccessPriv *newnode = makeNode(AccessPriv);

	COPY_STRING_FIELD(priv_name);
	COPY_NODE_FIELD(cols);

	return newnode;
}

static GrantRoleStmt *
_copyGrantRoleStmt(const GrantRoleStmt *from)
{
	GrantRoleStmt *newnode = makeNode(GrantRoleStmt);

	COPY_NODE_FIELD(granted_roles);
	COPY_NODE_FIELD(grantee_roles);
	COPY_SCALAR_FIELD(is_grant);
	COPY_SCALAR_FIELD(admin_opt);
	COPY_NODE_FIELD(grantor);
	COPY_SCALAR_FIELD(behavior);

	return newnode;
}

static AlterDefaultPrivilegesStmt *
_copyAlterDefaultPrivilegesStmt(const AlterDefaultPrivilegesStmt *from)
{
	AlterDefaultPrivilegesStmt *newnode = makeNode(AlterDefaultPrivilegesStmt);

	COPY_NODE_FIELD(options);
	COPY_NODE_FIELD(action);

	return newnode;
}

static DeclareCursorStmt *
_copyDeclareCursorStmt(const DeclareCursorStmt *from)
{
	DeclareCursorStmt *newnode = makeNode(DeclareCursorStmt);

	COPY_STRING_FIELD(portalname);
	COPY_SCALAR_FIELD(options);
	COPY_NODE_FIELD(query);

	return newnode;
}

static ClosePortalStmt *
_copyClosePortalStmt(const ClosePortalStmt *from)
{
	ClosePortalStmt *newnode = makeNode(ClosePortalStmt);

	COPY_STRING_FIELD(portalname);

	return newnode;
}

static CallStmt *
_copyCallStmt(const CallStmt *from)
{
	CallStmt   *newnode = makeNode(CallStmt);

	COPY_NODE_FIELD(funccall);
	COPY_NODE_FIELD(funcexpr);
	COPY_NODE_FIELD(outargs);

	return newnode;
}

static ClusterStmt *
_copyClusterStmt(const ClusterStmt *from)
{
	ClusterStmt *newnode = makeNode(ClusterStmt);

	COPY_NODE_FIELD(relation);
	COPY_STRING_FIELD(indexname);
	COPY_NODE_FIELD(params);

	return newnode;
}

static CopyStmt *
_copyCopyStmt(const CopyStmt *from)
{
	CopyStmt   *newnode = makeNode(CopyStmt);

	COPY_NODE_FIELD(relation);
	COPY_NODE_FIELD(query);
	COPY_NODE_FIELD(attlist);
	COPY_SCALAR_FIELD(is_from);
	COPY_SCALAR_FIELD(is_program);
	COPY_STRING_FIELD(filename);
	COPY_NODE_FIELD(options);
	COPY_NODE_FIELD(whereClause);

	return newnode;
}

/*
 * CopyCreateStmtFields
 *
 *		This function copies the fields of the CreateStmt node.  It is used by
 *		copy functions for classes which inherit from CreateStmt.
 */
static void
CopyCreateStmtFields(const CreateStmt *from, CreateStmt *newnode)
{
	COPY_NODE_FIELD(relation);
	COPY_NODE_FIELD(tableElts);
	COPY_NODE_FIELD(inhRelations);
	COPY_NODE_FIELD(partspec);
	COPY_NODE_FIELD(partbound);
	COPY_NODE_FIELD(ofTypename);
	COPY_NODE_FIELD(constraints);
	COPY_NODE_FIELD(options);
	COPY_SCALAR_FIELD(oncommit);
	COPY_STRING_FIELD(tablespacename);
	COPY_STRING_FIELD(accessMethod);
	COPY_SCALAR_FIELD(if_not_exists);
}

static CreateStmt *
_copyCreateStmt(const CreateStmt *from)
{
	CreateStmt *newnode = makeNode(CreateStmt);

	CopyCreateStmtFields(from, newnode);

	return newnode;
}

static TableLikeClause *
_copyTableLikeClause(const TableLikeClause *from)
{
	TableLikeClause *newnode = makeNode(TableLikeClause);

	COPY_NODE_FIELD(relation);
	COPY_SCALAR_FIELD(options);
	COPY_SCALAR_FIELD(relationOid);

	return newnode;
}

static DefineStmt *
_copyDefineStmt(const DefineStmt *from)
{
	DefineStmt *newnode = makeNode(DefineStmt);

	COPY_SCALAR_FIELD(kind);
	COPY_SCALAR_FIELD(oldstyle);
	COPY_NODE_FIELD(defnames);
	COPY_NODE_FIELD(args);
	COPY_NODE_FIELD(definition);
	COPY_SCALAR_FIELD(if_not_exists);
	COPY_SCALAR_FIELD(replace);

	return newnode;
}

static DropStmt *
_copyDropStmt(const DropStmt *from)
{
	DropStmt   *newnode = makeNode(DropStmt);

	COPY_NODE_FIELD(objects);
	COPY_SCALAR_FIELD(removeType);
	COPY_SCALAR_FIELD(behavior);
	COPY_SCALAR_FIELD(missing_ok);
	COPY_SCALAR_FIELD(concurrent);

	return newnode;
}

static TruncateStmt *
_copyTruncateStmt(const TruncateStmt *from)
{
	TruncateStmt *newnode = makeNode(TruncateStmt);

	COPY_NODE_FIELD(relations);
	COPY_SCALAR_FIELD(restart_seqs);
	COPY_SCALAR_FIELD(behavior);

	return newnode;
}

static CommentStmt *
_copyCommentStmt(const CommentStmt *from)
{
	CommentStmt *newnode = makeNode(CommentStmt);

	COPY_SCALAR_FIELD(objtype);
	COPY_NODE_FIELD(object);
	COPY_STRING_FIELD(comment);

	return newnode;
}

static SecLabelStmt *
_copySecLabelStmt(const SecLabelStmt *from)
{
	SecLabelStmt *newnode = makeNode(SecLabelStmt);

	COPY_SCALAR_FIELD(objtype);
	COPY_NODE_FIELD(object);
	COPY_STRING_FIELD(provider);
	COPY_STRING_FIELD(label);

	return newnode;
}

static FetchStmt *
_copyFetchStmt(const FetchStmt *from)
{
	FetchStmt  *newnode = makeNode(FetchStmt);

	COPY_SCALAR_FIELD(direction);
	COPY_SCALAR_FIELD(howMany);
	COPY_STRING_FIELD(portalname);
	COPY_SCALAR_FIELD(ismove);

	return newnode;
}

static IndexStmt *
_copyIndexStmt(const IndexStmt *from)
{
	IndexStmt  *newnode = makeNode(IndexStmt);

	COPY_STRING_FIELD(idxname);
	COPY_NODE_FIELD(relation);
	COPY_STRING_FIELD(accessMethod);
	COPY_STRING_FIELD(tableSpace);
	COPY_NODE_FIELD(indexParams);
	COPY_NODE_FIELD(indexIncludingParams);
	COPY_NODE_FIELD(options);
	COPY_NODE_FIELD(whereClause);
	COPY_NODE_FIELD(excludeOpNames);
	COPY_STRING_FIELD(idxcomment);
	COPY_SCALAR_FIELD(indexOid);
	COPY_SCALAR_FIELD(oldNode);
	COPY_SCALAR_FIELD(oldCreateSubid);
	COPY_SCALAR_FIELD(oldFirstRelfilenodeSubid);
	COPY_SCALAR_FIELD(unique);
	COPY_SCALAR_FIELD(nulls_not_distinct);
	COPY_SCALAR_FIELD(primary);
	COPY_SCALAR_FIELD(isconstraint);
	COPY_SCALAR_FIELD(deferrable);
	COPY_SCALAR_FIELD(initdeferred);
	COPY_SCALAR_FIELD(transformed);
	COPY_SCALAR_FIELD(concurrent);
	COPY_SCALAR_FIELD(if_not_exists);
	COPY_SCALAR_FIELD(reset_default_tblspc);

	return newnode;
}

static CreateStatsStmt *
_copyCreateStatsStmt(const CreateStatsStmt *from)
{
	CreateStatsStmt *newnode = makeNode(CreateStatsStmt);

	COPY_NODE_FIELD(defnames);
	COPY_NODE_FIELD(stat_types);
	COPY_NODE_FIELD(exprs);
	COPY_NODE_FIELD(relations);
	COPY_STRING_FIELD(stxcomment);
	COPY_SCALAR_FIELD(transformed);
	COPY_SCALAR_FIELD(if_not_exists);

	return newnode;
}

static AlterStatsStmt *
_copyAlterStatsStmt(const AlterStatsStmt *from)
{
	AlterStatsStmt *newnode = makeNode(AlterStatsStmt);

	COPY_NODE_FIELD(defnames);
	COPY_SCALAR_FIELD(stxstattarget);
	COPY_SCALAR_FIELD(missing_ok);

	return newnode;
}

static CreateFunctionStmt *
_copyCreateFunctionStmt(const CreateFunctionStmt *from)
{
	CreateFunctionStmt *newnode = makeNode(CreateFunctionStmt);

	COPY_SCALAR_FIELD(is_procedure);
	COPY_SCALAR_FIELD(replace);
	COPY_NODE_FIELD(funcname);
	COPY_NODE_FIELD(parameters);
	COPY_NODE_FIELD(returnType);
	COPY_NODE_FIELD(options);
	COPY_NODE_FIELD(sql_body);

	return newnode;
}

static FunctionParameter *
_copyFunctionParameter(const FunctionParameter *from)
{
	FunctionParameter *newnode = makeNode(FunctionParameter);

	COPY_STRING_FIELD(name);
	COPY_NODE_FIELD(argType);
	COPY_SCALAR_FIELD(mode);
	COPY_NODE_FIELD(defexpr);

	return newnode;
}

static AlterFunctionStmt *
_copyAlterFunctionStmt(const AlterFunctionStmt *from)
{
	AlterFunctionStmt *newnode = makeNode(AlterFunctionStmt);

	COPY_SCALAR_FIELD(objtype);
	COPY_NODE_FIELD(func);
	COPY_NODE_FIELD(actions);

	return newnode;
}

static DoStmt *
_copyDoStmt(const DoStmt *from)
{
	DoStmt	   *newnode = makeNode(DoStmt);

	COPY_NODE_FIELD(args);

	return newnode;
}

static RenameStmt *
_copyRenameStmt(const RenameStmt *from)
{
	RenameStmt *newnode = makeNode(RenameStmt);

	COPY_SCALAR_FIELD(renameType);
	COPY_SCALAR_FIELD(relationType);
	COPY_NODE_FIELD(relation);
	COPY_NODE_FIELD(object);
	COPY_STRING_FIELD(subname);
	COPY_STRING_FIELD(newname);
	COPY_SCALAR_FIELD(behavior);
	COPY_SCALAR_FIELD(missing_ok);

	return newnode;
}

static AlterObjectDependsStmt *
_copyAlterObjectDependsStmt(const AlterObjectDependsStmt *from)
{
	AlterObjectDependsStmt *newnode = makeNode(AlterObjectDependsStmt);

	COPY_SCALAR_FIELD(objectType);
	COPY_NODE_FIELD(relation);
	COPY_NODE_FIELD(object);
	COPY_NODE_FIELD(extname);
	COPY_SCALAR_FIELD(remove);

	return newnode;
}

static AlterObjectSchemaStmt *
_copyAlterObjectSchemaStmt(const AlterObjectSchemaStmt *from)
{
	AlterObjectSchemaStmt *newnode = makeNode(AlterObjectSchemaStmt);

	COPY_SCALAR_FIELD(objectType);
	COPY_NODE_FIELD(relation);
	COPY_NODE_FIELD(object);
	COPY_STRING_FIELD(newschema);
	COPY_SCALAR_FIELD(missing_ok);

	return newnode;
}

static AlterOwnerStmt *
_copyAlterOwnerStmt(const AlterOwnerStmt *from)
{
	AlterOwnerStmt *newnode = makeNode(AlterOwnerStmt);

	COPY_SCALAR_FIELD(objectType);
	COPY_NODE_FIELD(relation);
	COPY_NODE_FIELD(object);
	COPY_NODE_FIELD(newowner);

	return newnode;
}

static AlterOperatorStmt *
_copyAlterOperatorStmt(const AlterOperatorStmt *from)
{
	AlterOperatorStmt *newnode = makeNode(AlterOperatorStmt);

	COPY_NODE_FIELD(opername);
	COPY_NODE_FIELD(options);

	return newnode;
}

static AlterTypeStmt *
_copyAlterTypeStmt(const AlterTypeStmt *from)
{
	AlterTypeStmt *newnode = makeNode(AlterTypeStmt);

	COPY_NODE_FIELD(typeName);
	COPY_NODE_FIELD(options);

	return newnode;
}

static RuleStmt *
_copyRuleStmt(const RuleStmt *from)
{
	RuleStmt   *newnode = makeNode(RuleStmt);

	COPY_NODE_FIELD(relation);
	COPY_STRING_FIELD(rulename);
	COPY_NODE_FIELD(whereClause);
	COPY_SCALAR_FIELD(event);
	COPY_SCALAR_FIELD(instead);
	COPY_NODE_FIELD(actions);
	COPY_SCALAR_FIELD(replace);

	return newnode;
}

static NotifyStmt *
_copyNotifyStmt(const NotifyStmt *from)
{
	NotifyStmt *newnode = makeNode(NotifyStmt);

	COPY_STRING_FIELD(conditionname);
	COPY_STRING_FIELD(payload);

	return newnode;
}

static ListenStmt *
_copyListenStmt(const ListenStmt *from)
{
	ListenStmt *newnode = makeNode(ListenStmt);

	COPY_STRING_FIELD(conditionname);

	return newnode;
}

static UnlistenStmt *
_copyUnlistenStmt(const UnlistenStmt *from)
{
	UnlistenStmt *newnode = makeNode(UnlistenStmt);

	COPY_STRING_FIELD(conditionname);

	return newnode;
}

static TransactionStmt *
_copyTransactionStmt(const TransactionStmt *from)
{
	TransactionStmt *newnode = makeNode(TransactionStmt);

	COPY_SCALAR_FIELD(kind);
	COPY_NODE_FIELD(options);
	COPY_STRING_FIELD(savepoint_name);
	COPY_STRING_FIELD(gid);
	COPY_SCALAR_FIELD(chain);

	return newnode;
}

static CompositeTypeStmt *
_copyCompositeTypeStmt(const CompositeTypeStmt *from)
{
	CompositeTypeStmt *newnode = makeNode(CompositeTypeStmt);

	COPY_NODE_FIELD(typevar);
	COPY_NODE_FIELD(coldeflist);

	return newnode;
}

static CreateEnumStmt *
_copyCreateEnumStmt(const CreateEnumStmt *from)
{
	CreateEnumStmt *newnode = makeNode(CreateEnumStmt);

	COPY_NODE_FIELD(typeName);
	COPY_NODE_FIELD(vals);

	return newnode;
}

static CreateRangeStmt *
_copyCreateRangeStmt(const CreateRangeStmt *from)
{
	CreateRangeStmt *newnode = makeNode(CreateRangeStmt);

	COPY_NODE_FIELD(typeName);
	COPY_NODE_FIELD(params);

	return newnode;
}

static AlterEnumStmt *
_copyAlterEnumStmt(const AlterEnumStmt *from)
{
	AlterEnumStmt *newnode = makeNode(AlterEnumStmt);

	COPY_NODE_FIELD(typeName);
	COPY_STRING_FIELD(oldVal);
	COPY_STRING_FIELD(newVal);
	COPY_STRING_FIELD(newValNeighbor);
	COPY_SCALAR_FIELD(newValIsAfter);
	COPY_SCALAR_FIELD(skipIfNewValExists);

	return newnode;
}

static ViewStmt *
_copyViewStmt(const ViewStmt *from)
{
	ViewStmt   *newnode = makeNode(ViewStmt);

	COPY_NODE_FIELD(view);
	COPY_NODE_FIELD(aliases);
	COPY_NODE_FIELD(query);
	COPY_SCALAR_FIELD(replace);
	COPY_NODE_FIELD(options);
	COPY_SCALAR_FIELD(withCheckOption);

	return newnode;
}

static LoadStmt *
_copyLoadStmt(const LoadStmt *from)
{
	LoadStmt   *newnode = makeNode(LoadStmt);

	COPY_STRING_FIELD(filename);

	return newnode;
}

static CreateDomainStmt *
_copyCreateDomainStmt(const CreateDomainStmt *from)
{
	CreateDomainStmt *newnode = makeNode(CreateDomainStmt);

	COPY_NODE_FIELD(domainname);
	COPY_NODE_FIELD(typeName);
	COPY_NODE_FIELD(collClause);
	COPY_NODE_FIELD(constraints);

	return newnode;
}

static CreateOpClassStmt *
_copyCreateOpClassStmt(const CreateOpClassStmt *from)
{
	CreateOpClassStmt *newnode = makeNode(CreateOpClassStmt);

	COPY_NODE_FIELD(opclassname);
	COPY_NODE_FIELD(opfamilyname);
	COPY_STRING_FIELD(amname);
	COPY_NODE_FIELD(datatype);
	COPY_NODE_FIELD(items);
	COPY_SCALAR_FIELD(isDefault);

	return newnode;
}

static CreateOpClassItem *
_copyCreateOpClassItem(const CreateOpClassItem *from)
{
	CreateOpClassItem *newnode = makeNode(CreateOpClassItem);

	COPY_SCALAR_FIELD(itemtype);
	COPY_NODE_FIELD(name);
	COPY_SCALAR_FIELD(number);
	COPY_NODE_FIELD(order_family);
	COPY_NODE_FIELD(class_args);
	COPY_NODE_FIELD(storedtype);

	return newnode;
}

static CreateOpFamilyStmt *
_copyCreateOpFamilyStmt(const CreateOpFamilyStmt *from)
{
	CreateOpFamilyStmt *newnode = makeNode(CreateOpFamilyStmt);

	COPY_NODE_FIELD(opfamilyname);
	COPY_STRING_FIELD(amname);

	return newnode;
}

static AlterOpFamilyStmt *
_copyAlterOpFamilyStmt(const AlterOpFamilyStmt *from)
{
	AlterOpFamilyStmt *newnode = makeNode(AlterOpFamilyStmt);

	COPY_NODE_FIELD(opfamilyname);
	COPY_STRING_FIELD(amname);
	COPY_SCALAR_FIELD(isDrop);
	COPY_NODE_FIELD(items);

	return newnode;
}

static CreatedbStmt *
_copyCreatedbStmt(const CreatedbStmt *from)
{
	CreatedbStmt *newnode = makeNode(CreatedbStmt);

	COPY_STRING_FIELD(dbname);
	COPY_NODE_FIELD(options);

	return newnode;
}

static AlterDatabaseStmt *
_copyAlterDatabaseStmt(const AlterDatabaseStmt *from)
{
	AlterDatabaseStmt *newnode = makeNode(AlterDatabaseStmt);

	COPY_STRING_FIELD(dbname);
	COPY_NODE_FIELD(options);

	return newnode;
}

static AlterDatabaseRefreshCollStmt *
_copyAlterDatabaseRefreshCollStmt(const AlterDatabaseRefreshCollStmt *from)
{
	AlterDatabaseRefreshCollStmt *newnode = makeNode(AlterDatabaseRefreshCollStmt);

	COPY_STRING_FIELD(dbname);

	return newnode;
}

static AlterDatabaseSetStmt *
_copyAlterDatabaseSetStmt(const AlterDatabaseSetStmt *from)
{
	AlterDatabaseSetStmt *newnode = makeNode(AlterDatabaseSetStmt);

	COPY_STRING_FIELD(dbname);
	COPY_NODE_FIELD(setstmt);

	return newnode;
}

static DropdbStmt *
_copyDropdbStmt(const DropdbStmt *from)
{
	DropdbStmt *newnode = makeNode(DropdbStmt);

	COPY_STRING_FIELD(dbname);
	COPY_SCALAR_FIELD(missing_ok);
	COPY_NODE_FIELD(options);

	return newnode;
}

static VacuumStmt *
_copyVacuumStmt(const VacuumStmt *from)
{
	VacuumStmt *newnode = makeNode(VacuumStmt);

	COPY_NODE_FIELD(options);
	COPY_NODE_FIELD(rels);
	COPY_SCALAR_FIELD(is_vacuumcmd);

	return newnode;
}

static VacuumRelation *
_copyVacuumRelation(const VacuumRelation *from)
{
	VacuumRelation *newnode = makeNode(VacuumRelation);

	COPY_NODE_FIELD(relation);
	COPY_SCALAR_FIELD(oid);
	COPY_NODE_FIELD(va_cols);

	return newnode;
}

static ExplainStmt *
_copyExplainStmt(const ExplainStmt *from)
{
	ExplainStmt *newnode = makeNode(ExplainStmt);

	COPY_NODE_FIELD(query);
	COPY_NODE_FIELD(options);

	return newnode;
}

static CreateTableAsStmt *
_copyCreateTableAsStmt(const CreateTableAsStmt *from)
{
	CreateTableAsStmt *newnode = makeNode(CreateTableAsStmt);

	COPY_NODE_FIELD(query);
	COPY_NODE_FIELD(into);
	COPY_SCALAR_FIELD(objtype);
	COPY_SCALAR_FIELD(is_select_into);
	COPY_SCALAR_FIELD(if_not_exists);

	return newnode;
}

static RefreshMatViewStmt *
_copyRefreshMatViewStmt(const RefreshMatViewStmt *from)
{
	RefreshMatViewStmt *newnode = makeNode(RefreshMatViewStmt);

	COPY_SCALAR_FIELD(concurrent);
	COPY_SCALAR_FIELD(skipData);
	COPY_NODE_FIELD(relation);

	return newnode;
}

static ReplicaIdentityStmt *
_copyReplicaIdentityStmt(const ReplicaIdentityStmt *from)
{
	ReplicaIdentityStmt *newnode = makeNode(ReplicaIdentityStmt);

	COPY_SCALAR_FIELD(identity_type);
	COPY_STRING_FIELD(name);

	return newnode;
}

static AlterSystemStmt *
_copyAlterSystemStmt(const AlterSystemStmt *from)
{
	AlterSystemStmt *newnode = makeNode(AlterSystemStmt);

	COPY_NODE_FIELD(setstmt);

	return newnode;
}

static CreateSeqStmt *
_copyCreateSeqStmt(const CreateSeqStmt *from)
{
	CreateSeqStmt *newnode = makeNode(CreateSeqStmt);

	COPY_NODE_FIELD(sequence);
	COPY_NODE_FIELD(options);
	COPY_SCALAR_FIELD(ownerId);
	COPY_SCALAR_FIELD(for_identity);
	COPY_SCALAR_FIELD(if_not_exists);

	return newnode;
}

static AlterSeqStmt *
_copyAlterSeqStmt(const AlterSeqStmt *from)
{
	AlterSeqStmt *newnode = makeNode(AlterSeqStmt);

	COPY_NODE_FIELD(sequence);
	COPY_NODE_FIELD(options);
	COPY_SCALAR_FIELD(for_identity);
	COPY_SCALAR_FIELD(missing_ok);

	return newnode;
}

static VariableSetStmt *
_copyVariableSetStmt(const VariableSetStmt *from)
{
	VariableSetStmt *newnode = makeNode(VariableSetStmt);

	COPY_SCALAR_FIELD(kind);
	COPY_STRING_FIELD(name);
	COPY_NODE_FIELD(args);
	COPY_SCALAR_FIELD(is_local);

	return newnode;
}

static VariableShowStmt *
_copyVariableShowStmt(const VariableShowStmt *from)
{
	VariableShowStmt *newnode = makeNode(VariableShowStmt);

	COPY_STRING_FIELD(name);

	return newnode;
}

static DiscardStmt *
_copyDiscardStmt(const DiscardStmt *from)
{
	DiscardStmt *newnode = makeNode(DiscardStmt);

	COPY_SCALAR_FIELD(target);

	return newnode;
}

static CreateTableSpaceStmt *
_copyCreateTableSpaceStmt(const CreateTableSpaceStmt *from)
{
	CreateTableSpaceStmt *newnode = makeNode(CreateTableSpaceStmt);

	COPY_STRING_FIELD(tablespacename);
	COPY_NODE_FIELD(owner);
	COPY_STRING_FIELD(location);
	COPY_NODE_FIELD(options);

	return newnode;
}

static DropTableSpaceStmt *
_copyDropTableSpaceStmt(const DropTableSpaceStmt *from)
{
	DropTableSpaceStmt *newnode = makeNode(DropTableSpaceStmt);

	COPY_STRING_FIELD(tablespacename);
	COPY_SCALAR_FIELD(missing_ok);

	return newnode;
}

static AlterTableSpaceOptionsStmt *
_copyAlterTableSpaceOptionsStmt(const AlterTableSpaceOptionsStmt *from)
{
	AlterTableSpaceOptionsStmt *newnode = makeNode(AlterTableSpaceOptionsStmt);

	COPY_STRING_FIELD(tablespacename);
	COPY_NODE_FIELD(options);
	COPY_SCALAR_FIELD(isReset);

	return newnode;
}

static AlterTableMoveAllStmt *
_copyAlterTableMoveAllStmt(const AlterTableMoveAllStmt *from)
{
	AlterTableMoveAllStmt *newnode = makeNode(AlterTableMoveAllStmt);

	COPY_STRING_FIELD(orig_tablespacename);
	COPY_SCALAR_FIELD(objtype);
	COPY_NODE_FIELD(roles);
	COPY_STRING_FIELD(new_tablespacename);
	COPY_SCALAR_FIELD(nowait);

	return newnode;
}

static CreateExtensionStmt *
_copyCreateExtensionStmt(const CreateExtensionStmt *from)
{
	CreateExtensionStmt *newnode = makeNode(CreateExtensionStmt);

	COPY_STRING_FIELD(extname);
	COPY_SCALAR_FIELD(if_not_exists);
	COPY_NODE_FIELD(options);

	return newnode;
}

static AlterExtensionStmt *
_copyAlterExtensionStmt(const AlterExtensionStmt *from)
{
	AlterExtensionStmt *newnode = makeNode(AlterExtensionStmt);

	COPY_STRING_FIELD(extname);
	COPY_NODE_FIELD(options);

	return newnode;
}

static AlterExtensionContentsStmt *
_copyAlterExtensionContentsStmt(const AlterExtensionContentsStmt *from)
{
	AlterExtensionContentsStmt *newnode = makeNode(AlterExtensionContentsStmt);

	COPY_STRING_FIELD(extname);
	COPY_SCALAR_FIELD(action);
	COPY_SCALAR_FIELD(objtype);
	COPY_NODE_FIELD(object);

	return newnode;
}

static CreateFdwStmt *
_copyCreateFdwStmt(const CreateFdwStmt *from)
{
	CreateFdwStmt *newnode = makeNode(CreateFdwStmt);

	COPY_STRING_FIELD(fdwname);
	COPY_NODE_FIELD(func_options);
	COPY_NODE_FIELD(options);

	return newnode;
}

static AlterFdwStmt *
_copyAlterFdwStmt(const AlterFdwStmt *from)
{
	AlterFdwStmt *newnode = makeNode(AlterFdwStmt);

	COPY_STRING_FIELD(fdwname);
	COPY_NODE_FIELD(func_options);
	COPY_NODE_FIELD(options);

	return newnode;
}

static CreateForeignServerStmt *
_copyCreateForeignServerStmt(const CreateForeignServerStmt *from)
{
	CreateForeignServerStmt *newnode = makeNode(CreateForeignServerStmt);

	COPY_STRING_FIELD(servername);
	COPY_STRING_FIELD(servertype);
	COPY_STRING_FIELD(version);
	COPY_STRING_FIELD(fdwname);
	COPY_SCALAR_FIELD(if_not_exists);
	COPY_NODE_FIELD(options);

	return newnode;
}

static AlterForeignServerStmt *
_copyAlterForeignServerStmt(const AlterForeignServerStmt *from)
{
	AlterForeignServerStmt *newnode = makeNode(AlterForeignServerStmt);

	COPY_STRING_FIELD(servername);
	COPY_STRING_FIELD(version);
	COPY_NODE_FIELD(options);
	COPY_SCALAR_FIELD(has_version);

	return newnode;
}

static CreateUserMappingStmt *
_copyCreateUserMappingStmt(const CreateUserMappingStmt *from)
{
	CreateUserMappingStmt *newnode = makeNode(CreateUserMappingStmt);

	COPY_NODE_FIELD(user);
	COPY_STRING_FIELD(servername);
	COPY_SCALAR_FIELD(if_not_exists);
	COPY_NODE_FIELD(options);

	return newnode;
}

static AlterUserMappingStmt *
_copyAlterUserMappingStmt(const AlterUserMappingStmt *from)
{
	AlterUserMappingStmt *newnode = makeNode(AlterUserMappingStmt);

	COPY_NODE_FIELD(user);
	COPY_STRING_FIELD(servername);
	COPY_NODE_FIELD(options);

	return newnode;
}

static DropUserMappingStmt *
_copyDropUserMappingStmt(const DropUserMappingStmt *from)
{
	DropUserMappingStmt *newnode = makeNode(DropUserMappingStmt);

	COPY_NODE_FIELD(user);
	COPY_STRING_FIELD(servername);
	COPY_SCALAR_FIELD(missing_ok);

	return newnode;
}

static CreateForeignTableStmt *
_copyCreateForeignTableStmt(const CreateForeignTableStmt *from)
{
	CreateForeignTableStmt *newnode = makeNode(CreateForeignTableStmt);

	CopyCreateStmtFields((const CreateStmt *) from, (CreateStmt *) newnode);

	COPY_STRING_FIELD(servername);
	COPY_NODE_FIELD(options);

	return newnode;
}

static ImportForeignSchemaStmt *
_copyImportForeignSchemaStmt(const ImportForeignSchemaStmt *from)
{
	ImportForeignSchemaStmt *newnode = makeNode(ImportForeignSchemaStmt);

	COPY_STRING_FIELD(server_name);
	COPY_STRING_FIELD(remote_schema);
	COPY_STRING_FIELD(local_schema);
	COPY_SCALAR_FIELD(list_type);
	COPY_NODE_FIELD(table_list);
	COPY_NODE_FIELD(options);

	return newnode;
}

static CreateTransformStmt *
_copyCreateTransformStmt(const CreateTransformStmt *from)
{
	CreateTransformStmt *newnode = makeNode(CreateTransformStmt);

	COPY_SCALAR_FIELD(replace);
	COPY_NODE_FIELD(type_name);
	COPY_STRING_FIELD(lang);
	COPY_NODE_FIELD(fromsql);
	COPY_NODE_FIELD(tosql);

	return newnode;
}

static CreateAmStmt *
_copyCreateAmStmt(const CreateAmStmt *from)
{
	CreateAmStmt *newnode = makeNode(CreateAmStmt);

	COPY_STRING_FIELD(amname);
	COPY_NODE_FIELD(handler_name);
	COPY_SCALAR_FIELD(amtype);

	return newnode;
}

static CreateTrigStmt *
_copyCreateTrigStmt(const CreateTrigStmt *from)
{
	CreateTrigStmt *newnode = makeNode(CreateTrigStmt);

	COPY_SCALAR_FIELD(replace);
	COPY_SCALAR_FIELD(isconstraint);
	COPY_STRING_FIELD(trigname);
	COPY_NODE_FIELD(relation);
	COPY_NODE_FIELD(funcname);
	COPY_NODE_FIELD(args);
	COPY_SCALAR_FIELD(row);
	COPY_SCALAR_FIELD(timing);
	COPY_SCALAR_FIELD(events);
	COPY_NODE_FIELD(columns);
	COPY_NODE_FIELD(whenClause);
	COPY_NODE_FIELD(transitionRels);
	COPY_SCALAR_FIELD(deferrable);
	COPY_SCALAR_FIELD(initdeferred);
	COPY_NODE_FIELD(constrrel);

	return newnode;
}

static CreateEventTrigStmt *
_copyCreateEventTrigStmt(const CreateEventTrigStmt *from)
{
	CreateEventTrigStmt *newnode = makeNode(CreateEventTrigStmt);

	COPY_STRING_FIELD(trigname);
	COPY_STRING_FIELD(eventname);
	COPY_NODE_FIELD(whenclause);
	COPY_NODE_FIELD(funcname);

	return newnode;
}

static AlterEventTrigStmt *
_copyAlterEventTrigStmt(const AlterEventTrigStmt *from)
{
	AlterEventTrigStmt *newnode = makeNode(AlterEventTrigStmt);

	COPY_STRING_FIELD(trigname);
	COPY_SCALAR_FIELD(tgenabled);

	return newnode;
}

static CreatePLangStmt *
_copyCreatePLangStmt(const CreatePLangStmt *from)
{
	CreatePLangStmt *newnode = makeNode(CreatePLangStmt);

	COPY_SCALAR_FIELD(replace);
	COPY_STRING_FIELD(plname);
	COPY_NODE_FIELD(plhandler);
	COPY_NODE_FIELD(plinline);
	COPY_NODE_FIELD(plvalidator);
	COPY_SCALAR_FIELD(pltrusted);

	return newnode;
}

static CreateRoleStmt *
_copyCreateRoleStmt(const CreateRoleStmt *from)
{
	CreateRoleStmt *newnode = makeNode(CreateRoleStmt);

	COPY_SCALAR_FIELD(stmt_type);
	COPY_STRING_FIELD(role);
	COPY_NODE_FIELD(options);

	return newnode;
}

static AlterRoleStmt *
_copyAlterRoleStmt(const AlterRoleStmt *from)
{
	AlterRoleStmt *newnode = makeNode(AlterRoleStmt);

	COPY_NODE_FIELD(role);
	COPY_NODE_FIELD(options);
	COPY_SCALAR_FIELD(action);

	return newnode;
}

static AlterRoleSetStmt *
_copyAlterRoleSetStmt(const AlterRoleSetStmt *from)
{
	AlterRoleSetStmt *newnode = makeNode(AlterRoleSetStmt);

	COPY_NODE_FIELD(role);
	COPY_STRING_FIELD(database);
	COPY_NODE_FIELD(setstmt);

	return newnode;
}

static DropRoleStmt *
_copyDropRoleStmt(const DropRoleStmt *from)
{
	DropRoleStmt *newnode = makeNode(DropRoleStmt);

	COPY_NODE_FIELD(roles);
	COPY_SCALAR_FIELD(missing_ok);

	return newnode;
}

static LockStmt *
_copyLockStmt(const LockStmt *from)
{
	LockStmt   *newnode = makeNode(LockStmt);

	COPY_NODE_FIELD(relations);
	COPY_SCALAR_FIELD(mode);
	COPY_SCALAR_FIELD(nowait);

	return newnode;
}

static ConstraintsSetStmt *
_copyConstraintsSetStmt(const ConstraintsSetStmt *from)
{
	ConstraintsSetStmt *newnode = makeNode(ConstraintsSetStmt);

	COPY_NODE_FIELD(constraints);
	COPY_SCALAR_FIELD(deferred);

	return newnode;
}

static ReindexStmt *
_copyReindexStmt(const ReindexStmt *from)
{
	ReindexStmt *newnode = makeNode(ReindexStmt);

	COPY_SCALAR_FIELD(kind);
	COPY_NODE_FIELD(relation);
	COPY_STRING_FIELD(name);
	COPY_NODE_FIELD(params);

	return newnode;
}

static CreateSchemaStmt *
_copyCreateSchemaStmt(const CreateSchemaStmt *from)
{
	CreateSchemaStmt *newnode = makeNode(CreateSchemaStmt);

	COPY_STRING_FIELD(schemaname);
	COPY_NODE_FIELD(authrole);
	COPY_NODE_FIELD(schemaElts);
	COPY_SCALAR_FIELD(if_not_exists);

	return newnode;
}

static CreateConversionStmt *
_copyCreateConversionStmt(const CreateConversionStmt *from)
{
	CreateConversionStmt *newnode = makeNode(CreateConversionStmt);

	COPY_NODE_FIELD(conversion_name);
	COPY_STRING_FIELD(for_encoding_name);
	COPY_STRING_FIELD(to_encoding_name);
	COPY_NODE_FIELD(func_name);
	COPY_SCALAR_FIELD(def);

	return newnode;
}

static CreateCastStmt *
_copyCreateCastStmt(const CreateCastStmt *from)
{
	CreateCastStmt *newnode = makeNode(CreateCastStmt);

	COPY_NODE_FIELD(sourcetype);
	COPY_NODE_FIELD(targettype);
	COPY_NODE_FIELD(func);
	COPY_SCALAR_FIELD(context);
	COPY_SCALAR_FIELD(inout);

	return newnode;
}

static PrepareStmt *
_copyPrepareStmt(const PrepareStmt *from)
{
	PrepareStmt *newnode = makeNode(PrepareStmt);

	COPY_STRING_FIELD(name);
	COPY_NODE_FIELD(argtypes);
	COPY_NODE_FIELD(query);

	return newnode;
}

static ExecuteStmt *
_copyExecuteStmt(const ExecuteStmt *from)
{
	ExecuteStmt *newnode = makeNode(ExecuteStmt);

	COPY_STRING_FIELD(name);
	COPY_NODE_FIELD(params);

	return newnode;
}

static DeallocateStmt *
_copyDeallocateStmt(const DeallocateStmt *from)
{
	DeallocateStmt *newnode = makeNode(DeallocateStmt);

	COPY_STRING_FIELD(name);

	return newnode;
}

static DropOwnedStmt *
_copyDropOwnedStmt(const DropOwnedStmt *from)
{
	DropOwnedStmt *newnode = makeNode(DropOwnedStmt);

	COPY_NODE_FIELD(roles);
	COPY_SCALAR_FIELD(behavior);

	return newnode;
}

static ReassignOwnedStmt *
_copyReassignOwnedStmt(const ReassignOwnedStmt *from)
{
	ReassignOwnedStmt *newnode = makeNode(ReassignOwnedStmt);

	COPY_NODE_FIELD(roles);
	COPY_NODE_FIELD(newrole);

	return newnode;
}

static AlterTSDictionaryStmt *
_copyAlterTSDictionaryStmt(const AlterTSDictionaryStmt *from)
{
	AlterTSDictionaryStmt *newnode = makeNode(AlterTSDictionaryStmt);

	COPY_NODE_FIELD(dictname);
	COPY_NODE_FIELD(options);

	return newnode;
}

static AlterTSConfigurationStmt *
_copyAlterTSConfigurationStmt(const AlterTSConfigurationStmt *from)
{
	AlterTSConfigurationStmt *newnode = makeNode(AlterTSConfigurationStmt);

	COPY_SCALAR_FIELD(kind);
	COPY_NODE_FIELD(cfgname);
	COPY_NODE_FIELD(tokentype);
	COPY_NODE_FIELD(dicts);
	COPY_SCALAR_FIELD(override);
	COPY_SCALAR_FIELD(replace);
	COPY_SCALAR_FIELD(missing_ok);

	return newnode;
}

static CreatePolicyStmt *
_copyCreatePolicyStmt(const CreatePolicyStmt *from)
{
	CreatePolicyStmt *newnode = makeNode(CreatePolicyStmt);

	COPY_STRING_FIELD(policy_name);
	COPY_NODE_FIELD(table);
	COPY_STRING_FIELD(cmd_name);
	COPY_SCALAR_FIELD(permissive);
	COPY_NODE_FIELD(roles);
	COPY_NODE_FIELD(qual);
	COPY_NODE_FIELD(with_check);

	return newnode;
}

static AlterPolicyStmt *
_copyAlterPolicyStmt(const AlterPolicyStmt *from)
{
	AlterPolicyStmt *newnode = makeNode(AlterPolicyStmt);

	COPY_STRING_FIELD(policy_name);
	COPY_NODE_FIELD(table);
	COPY_NODE_FIELD(roles);
	COPY_NODE_FIELD(qual);
	COPY_NODE_FIELD(with_check);

	return newnode;
}

static PartitionElem *
_copyPartitionElem(const PartitionElem *from)
{
	PartitionElem *newnode = makeNode(PartitionElem);

	COPY_STRING_FIELD(name);
	COPY_NODE_FIELD(expr);
	COPY_NODE_FIELD(collation);
	COPY_NODE_FIELD(opclass);
	COPY_LOCATION_FIELD(location);

	return newnode;
}

static PartitionSpec *
_copyPartitionSpec(const PartitionSpec *from)
{
	PartitionSpec *newnode = makeNode(PartitionSpec);

	COPY_STRING_FIELD(strategy);
	COPY_NODE_FIELD(partParams);
	COPY_LOCATION_FIELD(location);

	return newnode;
}

static PartitionBoundSpec *
_copyPartitionBoundSpec(const PartitionBoundSpec *from)
{
	PartitionBoundSpec *newnode = makeNode(PartitionBoundSpec);

	COPY_SCALAR_FIELD(strategy);
	COPY_SCALAR_FIELD(is_default);
	COPY_SCALAR_FIELD(modulus);
	COPY_SCALAR_FIELD(remainder);
	COPY_NODE_FIELD(listdatums);
	COPY_NODE_FIELD(lowerdatums);
	COPY_NODE_FIELD(upperdatums);
	COPY_LOCATION_FIELD(location);

	return newnode;
}

static PartitionRangeDatum *
_copyPartitionRangeDatum(const PartitionRangeDatum *from)
{
	PartitionRangeDatum *newnode = makeNode(PartitionRangeDatum);

	COPY_SCALAR_FIELD(kind);
	COPY_NODE_FIELD(value);
	COPY_LOCATION_FIELD(location);

	return newnode;
}

static PartitionCmd *
_copyPartitionCmd(const PartitionCmd *from)
{
	PartitionCmd *newnode = makeNode(PartitionCmd);

	COPY_NODE_FIELD(name);
	COPY_NODE_FIELD(bound);
	COPY_SCALAR_FIELD(concurrent);

	return newnode;
}

static PublicationObjSpec *
_copyPublicationObject(const PublicationObjSpec *from)
{
	PublicationObjSpec *newnode = makeNode(PublicationObjSpec);

	COPY_SCALAR_FIELD(pubobjtype);
	COPY_STRING_FIELD(name);
	COPY_NODE_FIELD(pubtable);
	COPY_LOCATION_FIELD(location);

	return newnode;
}

static PublicationTable *
_copyPublicationTable(const PublicationTable *from)
{
	PublicationTable *newnode = makeNode(PublicationTable);

	COPY_NODE_FIELD(relation);
	COPY_NODE_FIELD(whereClause);
	COPY_NODE_FIELD(columns);

	return newnode;
}

static CreatePublicationStmt *
_copyCreatePublicationStmt(const CreatePublicationStmt *from)
{
	CreatePublicationStmt *newnode = makeNode(CreatePublicationStmt);

	COPY_STRING_FIELD(pubname);
	COPY_NODE_FIELD(options);
	COPY_NODE_FIELD(pubobjects);
	COPY_SCALAR_FIELD(for_all_tables);

	return newnode;
}

static AlterPublicationStmt *
_copyAlterPublicationStmt(const AlterPublicationStmt *from)
{
	AlterPublicationStmt *newnode = makeNode(AlterPublicationStmt);

	COPY_STRING_FIELD(pubname);
	COPY_NODE_FIELD(options);
	COPY_NODE_FIELD(pubobjects);
	COPY_SCALAR_FIELD(for_all_tables);
	COPY_SCALAR_FIELD(action);

	return newnode;
}

static CreateSubscriptionStmt *
_copyCreateSubscriptionStmt(const CreateSubscriptionStmt *from)
{
	CreateSubscriptionStmt *newnode = makeNode(CreateSubscriptionStmt);

	COPY_STRING_FIELD(subname);
	COPY_STRING_FIELD(conninfo);
	COPY_NODE_FIELD(publication);
	COPY_NODE_FIELD(options);

	return newnode;
}

static AlterSubscriptionStmt *
_copyAlterSubscriptionStmt(const AlterSubscriptionStmt *from)
{
	AlterSubscriptionStmt *newnode = makeNode(AlterSubscriptionStmt);

	COPY_SCALAR_FIELD(kind);
	COPY_STRING_FIELD(subname);
	COPY_STRING_FIELD(conninfo);
	COPY_NODE_FIELD(publication);
	COPY_NODE_FIELD(options);

	return newnode;
}

static DropSubscriptionStmt *
_copyDropSubscriptionStmt(const DropSubscriptionStmt *from)
{
	DropSubscriptionStmt *newnode = makeNode(DropSubscriptionStmt);

	COPY_STRING_FIELD(subname);
	COPY_SCALAR_FIELD(missing_ok);
	COPY_SCALAR_FIELD(behavior);

	return newnode;
}

static CreateGraphStmt *
_copyCreateGraphStmt(const CreateGraphStmt *from)
{
	CreateGraphStmt *newnode = makeNode(CreateGraphStmt);

	COPY_STRING_FIELD(graphname);
	COPY_NODE_FIELD(authrole);
	COPY_SCALAR_FIELD(if_not_exists);
	COPY_SCALAR_FIELD(kind);

	return newnode;
}

static CreateLabelStmt *
_copyCreateLabelStmt(const CreateLabelStmt *from)
{
	CreateLabelStmt *newnode = makeNode(CreateLabelStmt);

	COPY_NODE_FIELD(relation);
	COPY_NODE_FIELD(inhRelations);
	COPY_SCALAR_FIELD(labelKind);
	COPY_NODE_FIELD(options);
	COPY_STRING_FIELD(tablespacename);
	COPY_SCALAR_FIELD(if_not_exists);
	COPY_SCALAR_FIELD(only_base);
	COPY_SCALAR_FIELD(fixed_id);

	return newnode;
}

static AlterLabelStmt *
_copyAlterLabelStmt(const AlterLabelStmt *from)
{
	AlterLabelStmt *newnode = makeNode(AlterLabelStmt);

	COPY_NODE_FIELD(relation);
	COPY_NODE_FIELD(cmds);
	COPY_SCALAR_FIELD(objtype);
	COPY_SCALAR_FIELD(missing_ok);

	return newnode;
}

static CreateConstraintStmt *
_copyCreateConstraintStmt(const CreateConstraintStmt *from)
{
	CreateConstraintStmt *newnode = makeNode(CreateConstraintStmt);

	COPY_SCALAR_FIELD(contype);
	COPY_NODE_FIELD(graphlabel);
	COPY_STRING_FIELD(conname);
	COPY_NODE_FIELD(expr);

	return newnode;
}

static DropConstraintStmt *
_copyDropConstraintStmt(const DropConstraintStmt *from)
{
	DropConstraintStmt *newnode = makeNode(DropConstraintStmt);

	COPY_NODE_FIELD(graphlabel);
	COPY_STRING_FIELD(conname);

	return newnode;
}

static CreatePropertyIndexStmt *
_copyCreatePropertyIndexStmt(const CreatePropertyIndexStmt *from)
{
	CreatePropertyIndexStmt *newnode = makeNode(CreatePropertyIndexStmt);

	COPY_STRING_FIELD(idxname);
	COPY_NODE_FIELD(relation);
	COPY_STRING_FIELD(accessMethod);
	COPY_STRING_FIELD(tableSpace);
	COPY_NODE_FIELD(indexParams);
	COPY_NODE_FIELD(options);
	COPY_NODE_FIELD(whereClause);
	COPY_NODE_FIELD(excludeOpNames);
	COPY_STRING_FIELD(idxcomment);
	COPY_SCALAR_FIELD(indexOid);
	COPY_SCALAR_FIELD(oldNode);
	COPY_SCALAR_FIELD(unique);
	COPY_SCALAR_FIELD(primary);
	COPY_SCALAR_FIELD(isconstraint);
	COPY_SCALAR_FIELD(deferrable);
	COPY_SCALAR_FIELD(initdeferred);
	COPY_SCALAR_FIELD(transformed);
	COPY_SCALAR_FIELD(concurrent);
	COPY_SCALAR_FIELD(if_not_exists);

	return newnode;
}

static CypherStmt *
_copyCypherStmt(const CypherStmt *from)
{
	CypherStmt *newnode = makeNode(CypherStmt);

	COPY_NODE_FIELD(last);

	return newnode;
}

static CypherListComp *
_copyCypherListComp(const CypherListComp *from)
{
	CypherListComp *newnode = makeNode(CypherListComp);

	COPY_NODE_FIELD(list);
	COPY_STRING_FIELD(varname);
	COPY_NODE_FIELD(cond);
	COPY_NODE_FIELD(elem);
	COPY_LOCATION_FIELD(location);

	return newnode;
}

static CypherGenericExpr *
_copyCypherGenericExpr(const CypherGenericExpr *from)
{
	CypherGenericExpr *newnode = makeNode(CypherGenericExpr);

	COPY_NODE_FIELD(expr);

	return newnode;
}

static CypherSubPattern *
_copyCypherSubPattern(const CypherSubPattern *from)
{
	CypherSubPattern *newnode = makeNode(CypherSubPattern);

	COPY_SCALAR_FIELD(kind);
	COPY_NODE_FIELD(pattern);

	return newnode;
}

static CypherClause *
_copyCypherClause(const CypherClause *from)
{
	CypherClause *newnode = makeNode(CypherClause);

	COPY_NODE_FIELD(detail);
	COPY_NODE_FIELD(prev);

	return newnode;
}

static CypherMatchClause *
_copyCypherMatchClause(const CypherMatchClause *from)
{
	CypherMatchClause *newnode = makeNode(CypherMatchClause);

	COPY_NODE_FIELD(pattern);
	COPY_NODE_FIELD(where);
	COPY_SCALAR_FIELD(optional);

	return newnode;
}

static CypherProjection *
_copyCypherProjection(const CypherProjection *from)
{
	CypherProjection *newnode = makeNode(CypherProjection);

	COPY_SCALAR_FIELD(kind);
	COPY_NODE_FIELD(distinct);
	COPY_NODE_FIELD(items);
	COPY_NODE_FIELD(order);
	COPY_NODE_FIELD(skip);
	COPY_NODE_FIELD(limit);
	COPY_NODE_FIELD(where);

	return newnode;
}

static CypherCreateClause *
_copyCypherCreateClause(const CypherCreateClause *from)
{
	CypherCreateClause *newnode = makeNode(CypherCreateClause);

	COPY_NODE_FIELD(pattern);

	return newnode;
}

static CypherDeleteClause *
_copyCypherDeleteClause(const CypherDeleteClause *from)
{
	CypherDeleteClause *newnode = makeNode(CypherDeleteClause);

	COPY_SCALAR_FIELD(detach);
	COPY_NODE_FIELD(exprs);

	return newnode;
}

static CypherSetClause *
_copyCypherSetClause(const CypherSetClause *from)
{
	CypherSetClause *newnode = makeNode(CypherSetClause);

	COPY_SCALAR_FIELD(is_remove);
	COPY_SCALAR_FIELD(kind);
	COPY_NODE_FIELD(items);

	return newnode;
}

static CypherMergeClause *
_copyCypherMergeClause(const CypherMergeClause *from)
{
	CypherMergeClause *newnode = makeNode(CypherMergeClause);

	COPY_NODE_FIELD(pattern);
	COPY_NODE_FIELD(sets);

	return newnode;
}

static CypherLoadClause *
_copyCypherLoadClause(const CypherLoadClause *from)
{
	CypherLoadClause *newnode = makeNode(CypherLoadClause);

	COPY_NODE_FIELD(relation);

	return newnode;
}

static CypherUnwindClause *
_copyCypherUnwindClause(const CypherUnwindClause *from)
{
	CypherUnwindClause *newnode = makeNode(CypherUnwindClause);

	COPY_NODE_FIELD(target);

	return newnode;
}

static CypherPath *
_copyCypherPath(const CypherPath *from)
{
	CypherPath *newnode = makeNode(CypherPath);

	COPY_SCALAR_FIELD(kind);
	COPY_NODE_FIELD(variable);
	COPY_NODE_FIELD(chain);

	return newnode;
}

static CypherNode *
_copyCypherNode(const CypherNode *from)
{
	CypherNode *newnode = makeNode(CypherNode);

	COPY_NODE_FIELD(variable);
	COPY_NODE_FIELD(label);
	COPY_SCALAR_FIELD(only);
	COPY_NODE_FIELD(prop_map);

	return newnode;
}

static CypherRel *
_copyCypherRel(const CypherRel *from)
{
	CypherRel  *newnode = makeNode(CypherRel);

	COPY_SCALAR_FIELD(direction);
	COPY_NODE_FIELD(variable);
	COPY_NODE_FIELD(types);
	COPY_SCALAR_FIELD(only);
	COPY_NODE_FIELD(varlen);
	COPY_NODE_FIELD(prop_map);

	return newnode;
}

static CypherName *
_copyCypherName(const CypherName *from)
{
	CypherName *newnode = makeNode(CypherName);

	COPY_STRING_FIELD(name);
	COPY_LOCATION_FIELD(location);

	return newnode;
}

static CypherSetProp *
_copyCypherSetProp(const CypherSetProp *from)
{
	CypherSetProp *newnode = makeNode(CypherSetProp);

	COPY_NODE_FIELD(prop);
	COPY_NODE_FIELD(expr);

	return newnode;
}

static GraphPath *
_copyGraphPath(const GraphPath *from)
{
	GraphPath  *newnode = makeNode(GraphPath);

	COPY_STRING_FIELD(variable);
	COPY_NODE_FIELD(chain);

	return newnode;
}

static GraphVertex *
_copyGraphVertex(const GraphVertex *from)
{
	GraphVertex *newnode = makeNode(GraphVertex);

	COPY_SCALAR_FIELD(resno);
	COPY_SCALAR_FIELD(create);
	COPY_SCALAR_FIELD(relid);
	COPY_NODE_FIELD(expr);

	return newnode;
}

static GraphEdge *
_copyGraphEdge(const GraphEdge *from)
{
	GraphEdge  *newnode = makeNode(GraphEdge);

	COPY_SCALAR_FIELD(direction);
	COPY_SCALAR_FIELD(resno);
	COPY_SCALAR_FIELD(relid);
	COPY_NODE_FIELD(expr);

	return newnode;
}

static GraphSetProp *
_copyGraphSetProp(const GraphSetProp *from)
{
	GraphSetProp *newnode = makeNode(GraphSetProp);

	COPY_SCALAR_FIELD(kind);
	COPY_STRING_FIELD(variable);
	COPY_NODE_FIELD(elem);
	COPY_NODE_FIELD(expr);

	return newnode;
}

static GraphDelElem *
_copyGraphDelElem(const GraphDelElem *from)
{
	GraphDelElem *newnode = makeNode(GraphDelElem);

	COPY_STRING_FIELD(variable);
	COPY_NODE_FIELD(elem);

	return newnode;
}

static GraphVLE *
_copyGraphVLE(const GraphVLE *from)
{
	GraphVLE   *newnode = makeNode(GraphVLE);

	CopyPlanFields((const Plan *) from, (Plan *) newnode);

	COPY_NODE_FIELD(subplan);
	COPY_NODE_FIELD(vle_rel);

	return newnode;
}

/* ****************************************************************
 *					extensible.h copy functions
 * ****************************************************************
 */
static ExtensibleNode *
_copyExtensibleNode(const ExtensibleNode *from)
{
	ExtensibleNode *newnode;
	const ExtensibleNodeMethods *methods;

	methods = GetExtensibleNodeMethods(from->extnodename, false);
	newnode = (ExtensibleNode *) newNode(methods->node_size,
										 T_ExtensibleNode);
	COPY_STRING_FIELD(extnodename);

	/* copy the private fields */
	methods->nodeCopy(newnode, from);

	return newnode;
}

/* ****************************************************************
 *					value.h copy functions
 * ****************************************************************
 */
static Integer *
_copyInteger(const Integer *from)
{
	Integer    *newnode = makeNode(Integer);

	COPY_SCALAR_FIELD(ival);

	return newnode;
}

static Float *
_copyFloat(const Float *from)
{
	Float	   *newnode = makeNode(Float);

	COPY_STRING_FIELD(fval);

	return newnode;
}

static Boolean *
_copyBoolean(const Boolean *from)
{
	Boolean    *newnode = makeNode(Boolean);

	COPY_SCALAR_FIELD(boolval);

	return newnode;
}

static String *
_copyString(const String *from)
{
	String	   *newnode = makeNode(String);

	COPY_STRING_FIELD(sval);

	return newnode;
}

static BitString *
_copyBitString(const BitString *from)
{
	BitString  *newnode = makeNode(BitString);

	COPY_STRING_FIELD(bsval);

	return newnode;
}


static ForeignKeyCacheInfo *
_copyForeignKeyCacheInfo(const ForeignKeyCacheInfo *from)
{
	ForeignKeyCacheInfo *newnode = makeNode(ForeignKeyCacheInfo);

	COPY_SCALAR_FIELD(conoid);
	COPY_SCALAR_FIELD(conrelid);
	COPY_SCALAR_FIELD(confrelid);
	COPY_SCALAR_FIELD(nkeys);
	COPY_ARRAY_FIELD(conkey);
	COPY_ARRAY_FIELD(confkey);
	COPY_ARRAY_FIELD(conpfeqop);

	return newnode;
}

/*
 * copyObjectImpl -- implementation of copyObject(); see nodes/nodes.h
 *
 * Create a copy of a Node tree or list.  This is a "deep" copy: all
 * substructure is copied too, recursively.
 */
void *
copyObjectImpl(const void *from)
{
	void	   *retval;

	if (from == NULL)
		return NULL;

	/* Guard against stack overflow due to overly complex expressions */
	check_stack_depth();

	switch (nodeTag(from))
	{
			/*
			 * PLAN NODES
			 */
		case T_PlannedStmt:
			retval = _copyPlannedStmt(from);
			break;
		case T_Plan:
			retval = _copyPlan(from);
			break;
		case T_Result:
			retval = _copyResult(from);
			break;
		case T_ProjectSet:
			retval = _copyProjectSet(from);
			break;
		case T_ModifyTable:
			retval = _copyModifyTable(from);
			break;
		case T_Append:
			retval = _copyAppend(from);
			break;
		case T_MergeAppend:
			retval = _copyMergeAppend(from);
			break;
		case T_RecursiveUnion:
			retval = _copyRecursiveUnion(from);
			break;
		case T_BitmapAnd:
			retval = _copyBitmapAnd(from);
			break;
		case T_BitmapOr:
			retval = _copyBitmapOr(from);
			break;
		case T_Scan:
			retval = _copyScan(from);
			break;
		case T_Gather:
			retval = _copyGather(from);
			break;
		case T_GatherMerge:
			retval = _copyGatherMerge(from);
			break;
		case T_SeqScan:
			retval = _copySeqScan(from);
			break;
		case T_SampleScan:
			retval = _copySampleScan(from);
			break;
		case T_IndexScan:
			retval = _copyIndexScan(from);
			break;
		case T_IndexOnlyScan:
			retval = _copyIndexOnlyScan(from);
			break;
		case T_BitmapIndexScan:
			retval = _copyBitmapIndexScan(from);
			break;
		case T_BitmapHeapScan:
			retval = _copyBitmapHeapScan(from);
			break;
		case T_TidScan:
			retval = _copyTidScan(from);
			break;
		case T_TidRangeScan:
			retval = _copyTidRangeScan(from);
			break;
		case T_SubqueryScan:
			retval = _copySubqueryScan(from);
			break;
		case T_FunctionScan:
			retval = _copyFunctionScan(from);
			break;
		case T_TableFuncScan:
			retval = _copyTableFuncScan(from);
			break;
		case T_ValuesScan:
			retval = _copyValuesScan(from);
			break;
		case T_CteScan:
			retval = _copyCteScan(from);
			break;
		case T_NamedTuplestoreScan:
			retval = _copyNamedTuplestoreScan(from);
			break;
		case T_WorkTableScan:
			retval = _copyWorkTableScan(from);
			break;
		case T_ForeignScan:
			retval = _copyForeignScan(from);
			break;
		case T_CustomScan:
			retval = _copyCustomScan(from);
			break;
		case T_Join:
			retval = _copyJoin(from);
			break;
		case T_NestLoop:
			retval = _copyNestLoop(from);
			break;
		case T_MergeJoin:
			retval = _copyMergeJoin(from);
			break;
		case T_HashJoin:
			retval = _copyHashJoin(from);
			break;
		case T_Material:
			retval = _copyMaterial(from);
			break;
		case T_Memoize:
			retval = _copyMemoize(from);
			break;
		case T_Sort:
			retval = _copySort(from);
			break;
		case T_IncrementalSort:
			retval = _copyIncrementalSort(from);
			break;
		case T_Group:
			retval = _copyGroup(from);
			break;
		case T_Agg:
			retval = _copyAgg(from);
			break;
		case T_WindowAgg:
			retval = _copyWindowAgg(from);
			break;
		case T_Unique:
			retval = _copyUnique(from);
			break;
		case T_Hash:
			retval = _copyHash(from);
			break;
		case T_SetOp:
			retval = _copySetOp(from);
			break;
		case T_LockRows:
			retval = _copyLockRows(from);
			break;
		case T_Limit:
			retval = _copyLimit(from);
			break;
		case T_ModifyGraph:
			retval = _copyModifyGraph(from);
			break;
		case T_NestLoopParam:
			retval = _copyNestLoopParam(from);
			break;
		case T_PlanRowMark:
			retval = _copyPlanRowMark(from);
			break;
		case T_PartitionPruneInfo:
			retval = _copyPartitionPruneInfo(from);
			break;
		case T_PartitionedRelPruneInfo:
			retval = _copyPartitionedRelPruneInfo(from);
			break;
		case T_PartitionPruneStepOp:
			retval = _copyPartitionPruneStepOp(from);
			break;
		case T_PartitionPruneStepCombine:
			retval = _copyPartitionPruneStepCombine(from);
			break;
		case T_PlanInvalItem:
			retval = _copyPlanInvalItem(from);
			break;
		case T_Shortestpath:
			retval = _copyShortestpath(from);
			break;
		case T_Hash2Side:
			retval = _copyHash2Side(from);
			break;
		case T_Dijkstra:
			retval = _copyDijkstra(from);
			break;

			/*
			 * PRIMITIVE NODES
			 */
		case T_Alias:
			retval = _copyAlias(from);
			break;
		case T_RangeVar:
			retval = _copyRangeVar(from);
			break;
		case T_TableFunc:
			retval = _copyTableFunc(from);
			break;
		case T_IntoClause:
			retval = _copyIntoClause(from);
			break;
		case T_Var:
			retval = _copyVar(from);
			break;
		case T_Const:
			retval = _copyConst(from);
			break;
		case T_Param:
			retval = _copyParam(from);
			break;
		case T_Aggref:
			retval = _copyAggref(from);
			break;
		case T_GroupingFunc:
			retval = _copyGroupingFunc(from);
			break;
		case T_WindowFunc:
			retval = _copyWindowFunc(from);
			break;
		case T_SubscriptingRef:
			retval = _copySubscriptingRef(from);
			break;
		case T_FuncExpr:
			retval = _copyFuncExpr(from);
			break;
		case T_NamedArgExpr:
			retval = _copyNamedArgExpr(from);
			break;
		case T_OpExpr:
			retval = _copyOpExpr(from);
			break;
		case T_DistinctExpr:
			retval = _copyDistinctExpr(from);
			break;
		case T_NullIfExpr:
			retval = _copyNullIfExpr(from);
			break;
		case T_ScalarArrayOpExpr:
			retval = _copyScalarArrayOpExpr(from);
			break;
		case T_BoolExpr:
			retval = _copyBoolExpr(from);
			break;
		case T_SubLink:
			retval = _copySubLink(from);
			break;
		case T_SubPlan:
			retval = _copySubPlan(from);
			break;
		case T_AlternativeSubPlan:
			retval = _copyAlternativeSubPlan(from);
			break;
		case T_FieldSelect:
			retval = _copyFieldSelect(from);
			break;
		case T_FieldStore:
			retval = _copyFieldStore(from);
			break;
		case T_RelabelType:
			retval = _copyRelabelType(from);
			break;
		case T_CoerceViaIO:
			retval = _copyCoerceViaIO(from);
			break;
		case T_ArrayCoerceExpr:
			retval = _copyArrayCoerceExpr(from);
			break;
		case T_ConvertRowtypeExpr:
			retval = _copyConvertRowtypeExpr(from);
			break;
		case T_CollateExpr:
			retval = _copyCollateExpr(from);
			break;
		case T_CaseExpr:
			retval = _copyCaseExpr(from);
			break;
		case T_CaseWhen:
			retval = _copyCaseWhen(from);
			break;
		case T_CaseTestExpr:
			retval = _copyCaseTestExpr(from);
			break;
		case T_ArrayExpr:
			retval = _copyArrayExpr(from);
			break;
		case T_RowExpr:
			retval = _copyRowExpr(from);
			break;
		case T_RowCompareExpr:
			retval = _copyRowCompareExpr(from);
			break;
		case T_CoalesceExpr:
			retval = _copyCoalesceExpr(from);
			break;
		case T_MinMaxExpr:
			retval = _copyMinMaxExpr(from);
			break;
		case T_SQLValueFunction:
			retval = _copySQLValueFunction(from);
			break;
		case T_XmlExpr:
			retval = _copyXmlExpr(from);
			break;
		case T_NullTest:
			retval = _copyNullTest(from);
			break;
		case T_BooleanTest:
			retval = _copyBooleanTest(from);
			break;
		case T_CoerceToDomain:
			retval = _copyCoerceToDomain(from);
			break;
		case T_CoerceToDomainValue:
			retval = _copyCoerceToDomainValue(from);
			break;
		case T_SetToDefault:
			retval = _copySetToDefault(from);
			break;
		case T_CurrentOfExpr:
			retval = _copyCurrentOfExpr(from);
			break;
		case T_NextValueExpr:
			retval = _copyNextValueExpr(from);
			break;
		case T_InferenceElem:
			retval = _copyInferenceElem(from);
			break;
		case T_TargetEntry:
			retval = _copyTargetEntry(from);
			break;
		case T_RangeTblRef:
			retval = _copyRangeTblRef(from);
			break;
		case T_JoinExpr:
			retval = _copyJoinExpr(from);
			break;
		case T_FromExpr:
			retval = _copyFromExpr(from);
			break;
		case T_OnConflictExpr:
			retval = _copyOnConflictExpr(from);
			break;
<<<<<<< HEAD
		case T_JsonFormat:
			retval = _copyJsonFormat(from);
			break;
		case T_JsonReturning:
			retval = _copyJsonReturning(from);
			break;
		case T_JsonValueExpr:
			retval = _copyJsonValueExpr(from);
			break;
		case T_JsonParseExpr:
			retval = _copyJsonParseExpr(from);
			break;
		case T_JsonScalarExpr:
			retval = _copyJsonScalarExpr(from);
			break;
		case T_JsonSerializeExpr:
			retval = _copyJsonSerializeExpr(from);
			break;
		case T_JsonKeyValue:
			retval = _copyJsonKeyValue(from);
			break;
		case T_JsonConstructorExpr:
			retval = _copyJsonConstructorExpr(from);
			break;
		case T_JsonObjectConstructor:
			retval = _copyJsonObjectConstructor(from);
			break;
		case T_JsonAggConstructor:
			retval = _copyJsonAggConstructor(from);
			break;
		case T_JsonObjectAgg:
			retval = _copyJsonObjectAgg(from);
			break;
		case T_JsonOutput:
			retval = _copyJsonOutput(from);
			break;
		case T_JsonArrayConstructor:
			retval = _copyJsonArrayConstructor(from);
			break;
		case T_JsonArrayQueryConstructor:
			retval = _copyJsonArrayQueryConstructor(from);
			break;
		case T_JsonArrayAgg:
			retval = _copyJsonArrayAgg(from);
			break;
		case T_JsonIsPredicate:
			retval = _copyJsonIsPredicate(from);
			break;
		case T_JsonFuncExpr:
			retval = _copyJsonFuncExpr(from);
			break;
		case T_JsonExpr:
			retval = _copyJsonExpr(from);
			break;
		case T_JsonCommon:
			retval = _copyJsonCommon(from);
			break;
		case T_JsonBehavior:
			retval = _copyJsonBehavior(from);
			break;
		case T_JsonArgument:
			retval = _copyJsonArgument(from);
			break;
		case T_JsonCoercion:
			retval = _copyJsonCoercion(from);
			break;
		case T_JsonItemCoercions:
			retval = _copyJsonItemCoercions(from);
			break;
		case T_JsonTable:
			retval = _copyJsonTable(from);
			break;
		case T_JsonTableColumn:
			retval = _copyJsonTableColumn(from);
			break;
		case T_JsonTablePlan:
			retval = _copyJsonTablePlan(from);
			break;
		case T_JsonTableParent:
			retval = _copyJsonTableParent(from);
			break;
		case T_JsonTableSibling:
			retval = _copyJsonTableSibling(from);
			break;
		case T_CypherTypeCast:
			retval = _copyCypherTypeCast(from);
			break;
		case T_CypherMapExpr:
			retval = _copyCypherMapExpr(from);
			break;
		case T_CypherListExpr:
			retval = _copyCypherListExpr(from);
			break;
		case T_CypherListCompExpr:
			retval = _copyCypherListCompExpr(from);
			break;
		case T_CypherListCompVar:
			retval = _copyCypherListCompVar(from);
			break;
		case T_CypherAccessExpr:
			retval = _copyCypherAccessExpr(from);
			break;
		case T_CypherIndices:
			retval = _copyCypherIndices(from);
			break;
=======
>>>>>>> 2a7ce2e2

			/*
			 * RELATION NODES
			 */
		case T_PathKey:
			retval = _copyPathKey(from);
			break;
		case T_RestrictInfo:
			retval = _copyRestrictInfo(from);
			break;
		case T_PlaceHolderVar:
			retval = _copyPlaceHolderVar(from);
			break;
		case T_SpecialJoinInfo:
			retval = _copySpecialJoinInfo(from);
			break;
		case T_AppendRelInfo:
			retval = _copyAppendRelInfo(from);
			break;
		case T_PlaceHolderInfo:
			retval = _copyPlaceHolderInfo(from);
			break;

			/*
			 * VALUE NODES
			 */
		case T_Integer:
			retval = _copyInteger(from);
			break;
		case T_Float:
			retval = _copyFloat(from);
			break;
		case T_Boolean:
			retval = _copyBoolean(from);
			break;
		case T_String:
			retval = _copyString(from);
			break;
		case T_BitString:
			retval = _copyBitString(from);
			break;

			/*
			 * LIST NODES
			 */
		case T_List:
			retval = list_copy_deep(from);
			break;

			/*
			 * Lists of integers and OIDs don't need to be deep-copied, so we
			 * perform a shallow copy via list_copy()
			 */
		case T_IntList:
		case T_OidList:
			retval = list_copy(from);
			break;

			/*
			 * EXTENSIBLE NODES
			 */
		case T_ExtensibleNode:
			retval = _copyExtensibleNode(from);
			break;

			/*
			 * PARSE NODES
			 */
		case T_Query:
			retval = _copyQuery(from);
			break;
		case T_RawStmt:
			retval = _copyRawStmt(from);
			break;
		case T_InsertStmt:
			retval = _copyInsertStmt(from);
			break;
		case T_DeleteStmt:
			retval = _copyDeleteStmt(from);
			break;
		case T_UpdateStmt:
			retval = _copyUpdateStmt(from);
			break;
		case T_MergeStmt:
			retval = _copyMergeStmt(from);
			break;
		case T_SelectStmt:
			retval = _copySelectStmt(from);
			break;
		case T_SetOperationStmt:
			retval = _copySetOperationStmt(from);
			break;
		case T_ReturnStmt:
			retval = _copyReturnStmt(from);
			break;
		case T_PLAssignStmt:
			retval = _copyPLAssignStmt(from);
			break;
		case T_AlterTableStmt:
			retval = _copyAlterTableStmt(from);
			break;
		case T_AlterTableCmd:
			retval = _copyAlterTableCmd(from);
			break;
		case T_AlterCollationStmt:
			retval = _copyAlterCollationStmt(from);
			break;
		case T_AlterDomainStmt:
			retval = _copyAlterDomainStmt(from);
			break;
		case T_GrantStmt:
			retval = _copyGrantStmt(from);
			break;
		case T_GrantRoleStmt:
			retval = _copyGrantRoleStmt(from);
			break;
		case T_AlterDefaultPrivilegesStmt:
			retval = _copyAlterDefaultPrivilegesStmt(from);
			break;
		case T_DeclareCursorStmt:
			retval = _copyDeclareCursorStmt(from);
			break;
		case T_ClosePortalStmt:
			retval = _copyClosePortalStmt(from);
			break;
		case T_CallStmt:
			retval = _copyCallStmt(from);
			break;
		case T_ClusterStmt:
			retval = _copyClusterStmt(from);
			break;
		case T_CopyStmt:
			retval = _copyCopyStmt(from);
			break;
		case T_CreateStmt:
			retval = _copyCreateStmt(from);
			break;
		case T_TableLikeClause:
			retval = _copyTableLikeClause(from);
			break;
		case T_DefineStmt:
			retval = _copyDefineStmt(from);
			break;
		case T_DropStmt:
			retval = _copyDropStmt(from);
			break;
		case T_TruncateStmt:
			retval = _copyTruncateStmt(from);
			break;
		case T_CommentStmt:
			retval = _copyCommentStmt(from);
			break;
		case T_SecLabelStmt:
			retval = _copySecLabelStmt(from);
			break;
		case T_FetchStmt:
			retval = _copyFetchStmt(from);
			break;
		case T_IndexStmt:
			retval = _copyIndexStmt(from);
			break;
		case T_CreateStatsStmt:
			retval = _copyCreateStatsStmt(from);
			break;
		case T_AlterStatsStmt:
			retval = _copyAlterStatsStmt(from);
			break;
		case T_CreateFunctionStmt:
			retval = _copyCreateFunctionStmt(from);
			break;
		case T_FunctionParameter:
			retval = _copyFunctionParameter(from);
			break;
		case T_AlterFunctionStmt:
			retval = _copyAlterFunctionStmt(from);
			break;
		case T_DoStmt:
			retval = _copyDoStmt(from);
			break;
		case T_RenameStmt:
			retval = _copyRenameStmt(from);
			break;
		case T_AlterObjectDependsStmt:
			retval = _copyAlterObjectDependsStmt(from);
			break;
		case T_AlterObjectSchemaStmt:
			retval = _copyAlterObjectSchemaStmt(from);
			break;
		case T_AlterOwnerStmt:
			retval = _copyAlterOwnerStmt(from);
			break;
		case T_AlterOperatorStmt:
			retval = _copyAlterOperatorStmt(from);
			break;
		case T_AlterTypeStmt:
			retval = _copyAlterTypeStmt(from);
			break;
		case T_RuleStmt:
			retval = _copyRuleStmt(from);
			break;
		case T_NotifyStmt:
			retval = _copyNotifyStmt(from);
			break;
		case T_ListenStmt:
			retval = _copyListenStmt(from);
			break;
		case T_UnlistenStmt:
			retval = _copyUnlistenStmt(from);
			break;
		case T_TransactionStmt:
			retval = _copyTransactionStmt(from);
			break;
		case T_CompositeTypeStmt:
			retval = _copyCompositeTypeStmt(from);
			break;
		case T_CreateEnumStmt:
			retval = _copyCreateEnumStmt(from);
			break;
		case T_CreateRangeStmt:
			retval = _copyCreateRangeStmt(from);
			break;
		case T_AlterEnumStmt:
			retval = _copyAlterEnumStmt(from);
			break;
		case T_ViewStmt:
			retval = _copyViewStmt(from);
			break;
		case T_LoadStmt:
			retval = _copyLoadStmt(from);
			break;
		case T_CreateDomainStmt:
			retval = _copyCreateDomainStmt(from);
			break;
		case T_CreateOpClassStmt:
			retval = _copyCreateOpClassStmt(from);
			break;
		case T_CreateOpClassItem:
			retval = _copyCreateOpClassItem(from);
			break;
		case T_CreateOpFamilyStmt:
			retval = _copyCreateOpFamilyStmt(from);
			break;
		case T_AlterOpFamilyStmt:
			retval = _copyAlterOpFamilyStmt(from);
			break;
		case T_CreatedbStmt:
			retval = _copyCreatedbStmt(from);
			break;
		case T_AlterDatabaseStmt:
			retval = _copyAlterDatabaseStmt(from);
			break;
		case T_AlterDatabaseRefreshCollStmt:
			retval = _copyAlterDatabaseRefreshCollStmt(from);
			break;
		case T_AlterDatabaseSetStmt:
			retval = _copyAlterDatabaseSetStmt(from);
			break;
		case T_DropdbStmt:
			retval = _copyDropdbStmt(from);
			break;
		case T_VacuumStmt:
			retval = _copyVacuumStmt(from);
			break;
		case T_VacuumRelation:
			retval = _copyVacuumRelation(from);
			break;
		case T_ExplainStmt:
			retval = _copyExplainStmt(from);
			break;
		case T_CreateTableAsStmt:
			retval = _copyCreateTableAsStmt(from);
			break;
		case T_RefreshMatViewStmt:
			retval = _copyRefreshMatViewStmt(from);
			break;
		case T_ReplicaIdentityStmt:
			retval = _copyReplicaIdentityStmt(from);
			break;
		case T_AlterSystemStmt:
			retval = _copyAlterSystemStmt(from);
			break;
		case T_CreateSeqStmt:
			retval = _copyCreateSeqStmt(from);
			break;
		case T_AlterSeqStmt:
			retval = _copyAlterSeqStmt(from);
			break;
		case T_VariableSetStmt:
			retval = _copyVariableSetStmt(from);
			break;
		case T_VariableShowStmt:
			retval = _copyVariableShowStmt(from);
			break;
		case T_DiscardStmt:
			retval = _copyDiscardStmt(from);
			break;
		case T_CreateTableSpaceStmt:
			retval = _copyCreateTableSpaceStmt(from);
			break;
		case T_DropTableSpaceStmt:
			retval = _copyDropTableSpaceStmt(from);
			break;
		case T_AlterTableSpaceOptionsStmt:
			retval = _copyAlterTableSpaceOptionsStmt(from);
			break;
		case T_AlterTableMoveAllStmt:
			retval = _copyAlterTableMoveAllStmt(from);
			break;
		case T_CreateExtensionStmt:
			retval = _copyCreateExtensionStmt(from);
			break;
		case T_AlterExtensionStmt:
			retval = _copyAlterExtensionStmt(from);
			break;
		case T_AlterExtensionContentsStmt:
			retval = _copyAlterExtensionContentsStmt(from);
			break;
		case T_CreateFdwStmt:
			retval = _copyCreateFdwStmt(from);
			break;
		case T_AlterFdwStmt:
			retval = _copyAlterFdwStmt(from);
			break;
		case T_CreateForeignServerStmt:
			retval = _copyCreateForeignServerStmt(from);
			break;
		case T_AlterForeignServerStmt:
			retval = _copyAlterForeignServerStmt(from);
			break;
		case T_CreateUserMappingStmt:
			retval = _copyCreateUserMappingStmt(from);
			break;
		case T_AlterUserMappingStmt:
			retval = _copyAlterUserMappingStmt(from);
			break;
		case T_DropUserMappingStmt:
			retval = _copyDropUserMappingStmt(from);
			break;
		case T_CreateForeignTableStmt:
			retval = _copyCreateForeignTableStmt(from);
			break;
		case T_ImportForeignSchemaStmt:
			retval = _copyImportForeignSchemaStmt(from);
			break;
		case T_CreateTransformStmt:
			retval = _copyCreateTransformStmt(from);
			break;
		case T_CreateAmStmt:
			retval = _copyCreateAmStmt(from);
			break;
		case T_CreateTrigStmt:
			retval = _copyCreateTrigStmt(from);
			break;
		case T_CreateEventTrigStmt:
			retval = _copyCreateEventTrigStmt(from);
			break;
		case T_AlterEventTrigStmt:
			retval = _copyAlterEventTrigStmt(from);
			break;
		case T_CreatePLangStmt:
			retval = _copyCreatePLangStmt(from);
			break;
		case T_CreateRoleStmt:
			retval = _copyCreateRoleStmt(from);
			break;
		case T_AlterRoleStmt:
			retval = _copyAlterRoleStmt(from);
			break;
		case T_AlterRoleSetStmt:
			retval = _copyAlterRoleSetStmt(from);
			break;
		case T_DropRoleStmt:
			retval = _copyDropRoleStmt(from);
			break;
		case T_LockStmt:
			retval = _copyLockStmt(from);
			break;
		case T_ConstraintsSetStmt:
			retval = _copyConstraintsSetStmt(from);
			break;
		case T_ReindexStmt:
			retval = _copyReindexStmt(from);
			break;
		case T_CheckPointStmt:
			retval = (void *) makeNode(CheckPointStmt);
			break;
		case T_CreateSchemaStmt:
			retval = _copyCreateSchemaStmt(from);
			break;
		case T_CreateConversionStmt:
			retval = _copyCreateConversionStmt(from);
			break;
		case T_CreateCastStmt:
			retval = _copyCreateCastStmt(from);
			break;
		case T_PrepareStmt:
			retval = _copyPrepareStmt(from);
			break;
		case T_ExecuteStmt:
			retval = _copyExecuteStmt(from);
			break;
		case T_DeallocateStmt:
			retval = _copyDeallocateStmt(from);
			break;
		case T_DropOwnedStmt:
			retval = _copyDropOwnedStmt(from);
			break;
		case T_ReassignOwnedStmt:
			retval = _copyReassignOwnedStmt(from);
			break;
		case T_AlterTSDictionaryStmt:
			retval = _copyAlterTSDictionaryStmt(from);
			break;
		case T_AlterTSConfigurationStmt:
			retval = _copyAlterTSConfigurationStmt(from);
			break;
		case T_CreatePolicyStmt:
			retval = _copyCreatePolicyStmt(from);
			break;
		case T_AlterPolicyStmt:
			retval = _copyAlterPolicyStmt(from);
			break;
		case T_CreatePublicationStmt:
			retval = _copyCreatePublicationStmt(from);
			break;
		case T_AlterPublicationStmt:
			retval = _copyAlterPublicationStmt(from);
			break;
		case T_CreateSubscriptionStmt:
			retval = _copyCreateSubscriptionStmt(from);
			break;
		case T_AlterSubscriptionStmt:
			retval = _copyAlterSubscriptionStmt(from);
			break;
		case T_DropSubscriptionStmt:
			retval = _copyDropSubscriptionStmt(from);
			break;
		case T_CreateGraphStmt:
			retval = _copyCreateGraphStmt(from);
			break;
		case T_CreateLabelStmt:
			retval = _copyCreateLabelStmt(from);
			break;
		case T_AlterLabelStmt:
			retval = _copyAlterLabelStmt(from);
			break;
		case T_CreateConstraintStmt:
			retval = _copyCreateConstraintStmt(from);
			break;
		case T_DropConstraintStmt:
			retval = _copyDropConstraintStmt(from);
			break;
		case T_CreatePropertyIndexStmt:
			retval = _copyCreatePropertyIndexStmt(from);
			break;
		case T_CypherStmt:
			retval = _copyCypherStmt(from);
			break;
		case T_CypherListComp:
			retval = _copyCypherListComp(from);
			break;
		case T_CypherGenericExpr:
			retval = _copyCypherGenericExpr(from);
			break;
		case T_CypherSubPattern:
			retval = _copyCypherSubPattern(from);
			break;
		case T_A_Expr:
			retval = _copyA_Expr(from);
			break;
		case T_ColumnRef:
			retval = _copyColumnRef(from);
			break;
		case T_ParamRef:
			retval = _copyParamRef(from);
			break;
		case T_A_Const:
			retval = _copyA_Const(from);
			break;
		case T_FuncCall:
			retval = _copyFuncCall(from);
			break;
		case T_A_Star:
			retval = _copyA_Star(from);
			break;
		case T_A_Indices:
			retval = _copyA_Indices(from);
			break;
		case T_A_Indirection:
			retval = _copyA_Indirection(from);
			break;
		case T_A_ArrayExpr:
			retval = _copyA_ArrayExpr(from);
			break;
		case T_ResTarget:
			retval = _copyResTarget(from);
			break;
		case T_MultiAssignRef:
			retval = _copyMultiAssignRef(from);
			break;
		case T_TypeCast:
			retval = _copyTypeCast(from);
			break;
		case T_CollateClause:
			retval = _copyCollateClause(from);
			break;
		case T_SortBy:
			retval = _copySortBy(from);
			break;
		case T_WindowDef:
			retval = _copyWindowDef(from);
			break;
		case T_RangeSubselect:
			retval = _copyRangeSubselect(from);
			break;
		case T_RangeFunction:
			retval = _copyRangeFunction(from);
			break;
		case T_RangeTableSample:
			retval = _copyRangeTableSample(from);
			break;
		case T_RangeTableFunc:
			retval = _copyRangeTableFunc(from);
			break;
		case T_RangeTableFuncCol:
			retval = _copyRangeTableFuncCol(from);
			break;
		case T_TypeName:
			retval = _copyTypeName(from);
			break;
		case T_IndexElem:
			retval = _copyIndexElem(from);
			break;
		case T_StatsElem:
			retval = _copyStatsElem(from);
			break;
		case T_ColumnDef:
			retval = _copyColumnDef(from);
			break;
		case T_Constraint:
			retval = _copyConstraint(from);
			break;
		case T_DefElem:
			retval = _copyDefElem(from);
			break;
		case T_LockingClause:
			retval = _copyLockingClause(from);
			break;
		case T_RangeTblEntry:
			retval = _copyRangeTblEntry(from);
			break;
		case T_RangeTblFunction:
			retval = _copyRangeTblFunction(from);
			break;
		case T_TableSampleClause:
			retval = _copyTableSampleClause(from);
			break;
		case T_WithCheckOption:
			retval = _copyWithCheckOption(from);
			break;
		case T_SortGroupClause:
			retval = _copySortGroupClause(from);
			break;
		case T_GroupingSet:
			retval = _copyGroupingSet(from);
			break;
		case T_WindowClause:
			retval = _copyWindowClause(from);
			break;
		case T_RowMarkClause:
			retval = _copyRowMarkClause(from);
			break;
		case T_WithClause:
			retval = _copyWithClause(from);
			break;
		case T_InferClause:
			retval = _copyInferClause(from);
			break;
		case T_OnConflictClause:
			retval = _copyOnConflictClause(from);
			break;
		case T_CTESearchClause:
			retval = _copyCTESearchClause(from);
			break;
		case T_CTECycleClause:
			retval = _copyCTECycleClause(from);
			break;
		case T_CommonTableExpr:
			retval = _copyCommonTableExpr(from);
			break;
		case T_MergeWhenClause:
			retval = _copyMergeWhenClause(from);
			break;
		case T_MergeAction:
			retval = _copyMergeAction(from);
			break;
		case T_ObjectWithArgs:
			retval = _copyObjectWithArgs(from);
			break;
		case T_AccessPriv:
			retval = _copyAccessPriv(from);
			break;
		case T_XmlSerialize:
			retval = _copyXmlSerialize(from);
			break;
		case T_RoleSpec:
			retval = _copyRoleSpec(from);
			break;
		case T_TriggerTransition:
			retval = _copyTriggerTransition(from);
			break;
		case T_PartitionElem:
			retval = _copyPartitionElem(from);
			break;
		case T_PartitionSpec:
			retval = _copyPartitionSpec(from);
			break;
		case T_PartitionBoundSpec:
			retval = _copyPartitionBoundSpec(from);
			break;
		case T_PartitionRangeDatum:
			retval = _copyPartitionRangeDatum(from);
			break;
		case T_PartitionCmd:
			retval = _copyPartitionCmd(from);
			break;
		case T_PublicationObjSpec:
			retval = _copyPublicationObject(from);
			break;
		case T_PublicationTable:
			retval = _copyPublicationTable(from);
			break;
		case T_CypherClause:
			retval = _copyCypherClause(from);
			break;
		case T_CypherMatchClause:
			retval = _copyCypherMatchClause(from);
			break;
		case T_CypherProjection:
			retval = _copyCypherProjection(from);
			break;
		case T_CypherCreateClause:
			retval = _copyCypherCreateClause(from);
			break;
		case T_CypherDeleteClause:
			retval = _copyCypherDeleteClause(from);
			break;
		case T_CypherSetClause:
			retval = _copyCypherSetClause(from);
			break;
		case T_CypherMergeClause:
			retval = _copyCypherMergeClause(from);
			break;
		case T_CypherLoadClause:
			retval = _copyCypherLoadClause(from);
			break;
		case T_CypherUnwindClause:
			retval = _copyCypherUnwindClause(from);
			break;
		case T_CypherPath:
			retval = _copyCypherPath(from);
			break;
		case T_CypherNode:
			retval = _copyCypherNode(from);
			break;
		case T_CypherRel:
			retval = _copyCypherRel(from);
			break;
		case T_CypherName:
			retval = _copyCypherName(from);
			break;
		case T_CypherSetProp:
			retval = _copyCypherSetProp(from);
			break;

			/*
			 * GRAPH NODES
			 */
		case T_GraphPath:
			retval = _copyGraphPath(from);
			break;
		case T_GraphVertex:
			retval = _copyGraphVertex(from);
			break;
		case T_GraphEdge:
			retval = _copyGraphEdge(from);
			break;
		case T_GraphSetProp:
			retval = _copyGraphSetProp(from);
			break;
		case T_GraphDelElem:
			retval = _copyGraphDelElem(from);
			break;
		case T_GraphVLE:
			retval = _copyGraphVLE(from);
			break;

			/*
			 * MISCELLANEOUS NODES
			 */
		case T_ForeignKeyCacheInfo:
			retval = _copyForeignKeyCacheInfo(from);
			break;

		default:
			elog(ERROR, "unrecognized node type: %d", (int) nodeTag(from));
			retval = 0;			/* keep compiler quiet */
			break;
	}

	return retval;
}<|MERGE_RESOLUTION|>--- conflicted
+++ resolved
@@ -2404,484 +2404,6 @@
 	return newnode;
 }
 
-<<<<<<< HEAD
-/*
- * _copyJsonFormat
- */
-static JsonFormat *
-_copyJsonFormat(const JsonFormat *from)
-{
-	JsonFormat *newnode = makeNode(JsonFormat);
-
-	COPY_SCALAR_FIELD(format_type);
-	COPY_SCALAR_FIELD(encoding);
-	COPY_LOCATION_FIELD(location);
-
-	return newnode;
-}
-
-/*
- * _copyJsonReturning
- */
-static JsonReturning *
-_copyJsonReturning(const JsonReturning *from)
-{
-	JsonReturning *newnode = makeNode(JsonReturning);
-
-	COPY_NODE_FIELD(format);
-	COPY_SCALAR_FIELD(typid);
-	COPY_SCALAR_FIELD(typmod);
-
-	return newnode;
-}
-
-/*
- * _copyJsonValueExpr
- */
-static JsonValueExpr *
-_copyJsonValueExpr(const JsonValueExpr *from)
-{
-	JsonValueExpr *newnode = makeNode(JsonValueExpr);
-
-	COPY_NODE_FIELD(raw_expr);
-	COPY_NODE_FIELD(formatted_expr);
-	COPY_NODE_FIELD(format);
-
-	return newnode;
-}
-
-/*
- * _copyJsonParseExpr
- */
-static JsonParseExpr *
-_copyJsonParseExpr(const JsonParseExpr *from)
-{
-	JsonParseExpr *newnode = makeNode(JsonParseExpr);
-
-	COPY_NODE_FIELD(expr);
-	COPY_NODE_FIELD(output);
-	COPY_SCALAR_FIELD(unique_keys);
-	COPY_LOCATION_FIELD(location);
-
-	return newnode;
-}
-
-/*
- * _copyJsonScalarExpr
- */
-static JsonScalarExpr *
-_copyJsonScalarExpr(const JsonScalarExpr *from)
-{
-	JsonScalarExpr *newnode = makeNode(JsonScalarExpr);
-
-	COPY_NODE_FIELD(expr);
-	COPY_NODE_FIELD(output);
-	COPY_LOCATION_FIELD(location);
-
-	return newnode;
-}
-
-/*
- * _copyJsonSerializeExpr
- */
-static JsonSerializeExpr *
-_copyJsonSerializeExpr(const JsonSerializeExpr *from)
-{
-	JsonSerializeExpr *newnode = makeNode(JsonSerializeExpr);
-
-	COPY_NODE_FIELD(expr);
-	COPY_NODE_FIELD(output);
-	COPY_LOCATION_FIELD(location);
-
-	return newnode;
-}
-
-/*
- * _copyJsonConstructorExpr
- */
-static JsonConstructorExpr *
-_copyJsonConstructorExpr(const JsonConstructorExpr *from)
-{
-	JsonConstructorExpr *newnode = makeNode(JsonConstructorExpr);
-
-	COPY_SCALAR_FIELD(type);
-	COPY_NODE_FIELD(args);
-	COPY_NODE_FIELD(func);
-	COPY_NODE_FIELD(coercion);
-	COPY_NODE_FIELD(returning);
-	COPY_SCALAR_FIELD(absent_on_null);
-	COPY_SCALAR_FIELD(unique);
-	COPY_LOCATION_FIELD(location);
-
-	return newnode;
-}
-
-/*
- * _copyJsonKeyValue
- */
-static JsonKeyValue *
-_copyJsonKeyValue(const JsonKeyValue *from)
-{
-	JsonKeyValue *newnode = makeNode(JsonKeyValue);
-
-	COPY_NODE_FIELD(key);
-	COPY_NODE_FIELD(value);
-
-	return newnode;
-}
-
-/*
- * _copyJsonObjectConstructor
- */
-static JsonObjectConstructor *
-_copyJsonObjectConstructor(const JsonObjectConstructor *from)
-{
-	JsonObjectConstructor *newnode = makeNode(JsonObjectConstructor);
-
-	COPY_NODE_FIELD(exprs);
-	COPY_NODE_FIELD(output);
-	COPY_SCALAR_FIELD(absent_on_null);
-	COPY_SCALAR_FIELD(unique);
-	COPY_LOCATION_FIELD(location);
-
-	return newnode;
-}
-
-/*
- * _copyJsonAggConstructor
- */
-static JsonAggConstructor *
-_copyJsonAggConstructor(const JsonAggConstructor *from)
-{
-	JsonAggConstructor *newnode = makeNode(JsonAggConstructor);
-
-	COPY_NODE_FIELD(output);
-	COPY_NODE_FIELD(agg_filter);
-	COPY_NODE_FIELD(agg_order);
-	COPY_NODE_FIELD(over);
-	COPY_LOCATION_FIELD(location);
-
-	return newnode;
-}
-
-/*
- * _copyJsonObjectAgg
- */
-static JsonObjectAgg *
-_copyJsonObjectAgg(const JsonObjectAgg *from)
-{
-	JsonObjectAgg *newnode = makeNode(JsonObjectAgg);
-
-	COPY_NODE_FIELD(constructor);
-	COPY_NODE_FIELD(arg);
-	COPY_SCALAR_FIELD(absent_on_null);
-	COPY_SCALAR_FIELD(unique);
-
-	return newnode;
-}
-
-/*
- * _copyJsonOutput
- */
-static JsonOutput *
-_copyJsonOutput(const JsonOutput *from)
-{
-	JsonOutput *newnode = makeNode(JsonOutput);
-
-	COPY_NODE_FIELD(typeName);
-	COPY_NODE_FIELD(returning);
-
-	return newnode;
-}
-
-/*
- * _copyJsonArrayConstructor
- */
-static JsonArrayConstructor *
-_copyJsonArrayConstructor(const JsonArrayConstructor *from)
-{
-	JsonArrayConstructor *newnode = makeNode(JsonArrayConstructor);
-
-	COPY_NODE_FIELD(exprs);
-	COPY_NODE_FIELD(output);
-	COPY_SCALAR_FIELD(absent_on_null);
-	COPY_LOCATION_FIELD(location);
-
-	return newnode;
-}
-
-/*
- * _copyJsonArrayAgg
- */
-static JsonArrayAgg *
-_copyJsonArrayAgg(const JsonArrayAgg *from)
-{
-	JsonArrayAgg *newnode = makeNode(JsonArrayAgg);
-
-	COPY_NODE_FIELD(constructor);
-	COPY_NODE_FIELD(arg);
-	COPY_SCALAR_FIELD(absent_on_null);
-
-	return newnode;
-}
-
-/*
- * _copyJsonArrayQueryConstructor
- */
-static JsonArrayQueryConstructor *
-_copyJsonArrayQueryConstructor(const JsonArrayQueryConstructor *from)
-{
-	JsonArrayQueryConstructor *newnode = makeNode(JsonArrayQueryConstructor);
-
-	COPY_NODE_FIELD(query);
-	COPY_NODE_FIELD(output);
-	COPY_NODE_FIELD(format);
-	COPY_SCALAR_FIELD(absent_on_null);
-	COPY_LOCATION_FIELD(location);
-
-	return newnode;
-}
-
-/*
- * _copyJsonExpr
- */
-static JsonExpr *
-_copyJsonExpr(const JsonExpr *from)
-{
-	JsonExpr   *newnode = makeNode(JsonExpr);
-
-	COPY_SCALAR_FIELD(op);
-	COPY_NODE_FIELD(formatted_expr);
-	COPY_NODE_FIELD(result_coercion);
-	COPY_NODE_FIELD(format);
-	COPY_NODE_FIELD(path_spec);
-	COPY_NODE_FIELD(passing_names);
-	COPY_NODE_FIELD(passing_values);
-	COPY_NODE_FIELD(returning);
-	COPY_NODE_FIELD(on_empty);
-	COPY_NODE_FIELD(on_error);
-	COPY_NODE_FIELD(coercions);
-	COPY_SCALAR_FIELD(wrapper);
-	COPY_SCALAR_FIELD(omit_quotes);
-	COPY_LOCATION_FIELD(location);
-
-	return newnode;
-}
-
-/*
- * _copyJsonCoercion
- */
-static JsonCoercion *
-_copyJsonCoercion(const JsonCoercion *from)
-{
-	JsonCoercion *newnode = makeNode(JsonCoercion);
-
-	COPY_NODE_FIELD(expr);
-	COPY_SCALAR_FIELD(via_populate);
-	COPY_SCALAR_FIELD(via_io);
-	COPY_SCALAR_FIELD(collation);
-
-	return newnode;
-}
-
-/*
- * _copyJsonItemCoercions
- */
-static JsonItemCoercions *
-_copyJsonItemCoercions(const JsonItemCoercions *from)
-{
-	JsonItemCoercions *newnode = makeNode(JsonItemCoercions);
-
-	COPY_NODE_FIELD(null);
-	COPY_NODE_FIELD(string);
-	COPY_NODE_FIELD(numeric);
-	COPY_NODE_FIELD(boolean);
-	COPY_NODE_FIELD(date);
-	COPY_NODE_FIELD(time);
-	COPY_NODE_FIELD(timetz);
-	COPY_NODE_FIELD(timestamp);
-	COPY_NODE_FIELD(timestamptz);
-	COPY_NODE_FIELD(composite);
-
-	return newnode;
-}
-
-/*
- * _copyJsonFuncExpr
- */
-static JsonFuncExpr *
-_copyJsonFuncExpr(const JsonFuncExpr *from)
-{
-	JsonFuncExpr *newnode = makeNode(JsonFuncExpr);
-
-	COPY_SCALAR_FIELD(op);
-	COPY_NODE_FIELD(common);
-	COPY_NODE_FIELD(output);
-	COPY_NODE_FIELD(on_empty);
-	COPY_NODE_FIELD(on_error);
-	COPY_SCALAR_FIELD(wrapper);
-	COPY_SCALAR_FIELD(omit_quotes);
-	COPY_LOCATION_FIELD(location);
-
-	return newnode;
-}
-
-/*
- * _copyJsonIsPredicate
- */
-static JsonIsPredicate *
-_copyJsonIsPredicate(const JsonIsPredicate *from)
-{
-	JsonIsPredicate *newnode = makeNode(JsonIsPredicate);
-
-	COPY_NODE_FIELD(expr);
-	COPY_NODE_FIELD(format);
-	COPY_SCALAR_FIELD(item_type);
-	COPY_SCALAR_FIELD(unique_keys);
-	COPY_LOCATION_FIELD(location);
-
-	return newnode;
-}
-
-/*
- * _copyJsonBehavior
- */
-static JsonBehavior *
-_copyJsonBehavior(const JsonBehavior *from)
-{
-	JsonBehavior *newnode = makeNode(JsonBehavior);
-
-	COPY_SCALAR_FIELD(btype);
-	COPY_NODE_FIELD(default_expr);
-
-	return newnode;
-}
-
-/*
- * _copyJsonCommon
- */
-static JsonCommon *
-_copyJsonCommon(const JsonCommon *from)
-{
-	JsonCommon *newnode = makeNode(JsonCommon);
-
-	COPY_NODE_FIELD(expr);
-	COPY_NODE_FIELD(pathspec);
-	COPY_STRING_FIELD(pathname);
-	COPY_NODE_FIELD(passing);
-	COPY_LOCATION_FIELD(location);
-
-	return newnode;
-}
-
-/*
- * _copyJsonArgument
- */
-static JsonArgument *
-_copyJsonArgument(const JsonArgument *from)
-{
-	JsonArgument *newnode = makeNode(JsonArgument);
-
-	COPY_NODE_FIELD(val);
-	COPY_STRING_FIELD(name);
-
-	return newnode;
-}
-
-/*
- * _copyJsonTable
- */
-static JsonTable *
-_copyJsonTable(const JsonTable *from)
-{
-	JsonTable  *newnode = makeNode(JsonTable);
-
-	COPY_NODE_FIELD(common);
-	COPY_NODE_FIELD(columns);
-	COPY_NODE_FIELD(plan);
-	COPY_NODE_FIELD(on_error);
-	COPY_NODE_FIELD(alias);
-	COPY_SCALAR_FIELD(location);
-
-	return newnode;
-}
-
-/*
- * _copyJsonTableColumn
- */
-static JsonTableColumn *
-_copyJsonTableColumn(const JsonTableColumn *from)
-{
-	JsonTableColumn *newnode = makeNode(JsonTableColumn);
-
-	COPY_SCALAR_FIELD(coltype);
-	COPY_STRING_FIELD(name);
-	COPY_NODE_FIELD(typeName);
-	COPY_STRING_FIELD(pathspec);
-	COPY_STRING_FIELD(pathname);
-	COPY_SCALAR_FIELD(format);
-	COPY_SCALAR_FIELD(wrapper);
-	COPY_SCALAR_FIELD(omit_quotes);
-	COPY_NODE_FIELD(columns);
-	COPY_NODE_FIELD(on_empty);
-	COPY_NODE_FIELD(on_error);
-	COPY_SCALAR_FIELD(location);
-
-	return newnode;
-}
-
-/*
- * _copyJsonTablePlan
- */
-static JsonTablePlan *
-_copyJsonTablePlan(const JsonTablePlan *from)
-{
-	JsonTablePlan *newnode = makeNode(JsonTablePlan);
-
-	COPY_SCALAR_FIELD(plan_type);
-	COPY_SCALAR_FIELD(join_type);
-	COPY_STRING_FIELD(pathname);
-	COPY_NODE_FIELD(plan1);
-	COPY_NODE_FIELD(plan2);
-	COPY_SCALAR_FIELD(location);
-
-	return newnode;
-}
-
-/*
- * _copyJsonTableParent
- */
-static JsonTableParent *
-_copyJsonTableParent(const JsonTableParent *from)
-{
-	JsonTableParent *newnode = makeNode(JsonTableParent);
-
-	COPY_NODE_FIELD(path);
-	COPY_STRING_FIELD(name);
-	COPY_NODE_FIELD(child);
-	COPY_SCALAR_FIELD(outerJoin);
-	COPY_SCALAR_FIELD(colMin);
-	COPY_SCALAR_FIELD(colMax);
-	COPY_SCALAR_FIELD(errorOnError);
-
-	return newnode;
-}
-
-/*
- * _copyJsonTableSibling
- */
-static JsonTableSibling *
-_copyJsonTableSibling(const JsonTableSibling *from)
-{
-	JsonTableSibling *newnode = makeNode(JsonTableSibling);
-
-	COPY_NODE_FIELD(larg);
-	COPY_NODE_FIELD(rarg);
-	COPY_SCALAR_FIELD(cross);
-
-	return newnode;
-}
-
 static CypherTypeCast *
 _copyCypherTypeCast(const CypherTypeCast *from)
 {
@@ -2967,8 +2489,6 @@
 	return newnode;
 }
 
-=======
->>>>>>> 2a7ce2e2
 /* ****************************************************************
  *						pathnodes.h copy functions
  *
@@ -6490,91 +6010,6 @@
 		case T_OnConflictExpr:
 			retval = _copyOnConflictExpr(from);
 			break;
-<<<<<<< HEAD
-		case T_JsonFormat:
-			retval = _copyJsonFormat(from);
-			break;
-		case T_JsonReturning:
-			retval = _copyJsonReturning(from);
-			break;
-		case T_JsonValueExpr:
-			retval = _copyJsonValueExpr(from);
-			break;
-		case T_JsonParseExpr:
-			retval = _copyJsonParseExpr(from);
-			break;
-		case T_JsonScalarExpr:
-			retval = _copyJsonScalarExpr(from);
-			break;
-		case T_JsonSerializeExpr:
-			retval = _copyJsonSerializeExpr(from);
-			break;
-		case T_JsonKeyValue:
-			retval = _copyJsonKeyValue(from);
-			break;
-		case T_JsonConstructorExpr:
-			retval = _copyJsonConstructorExpr(from);
-			break;
-		case T_JsonObjectConstructor:
-			retval = _copyJsonObjectConstructor(from);
-			break;
-		case T_JsonAggConstructor:
-			retval = _copyJsonAggConstructor(from);
-			break;
-		case T_JsonObjectAgg:
-			retval = _copyJsonObjectAgg(from);
-			break;
-		case T_JsonOutput:
-			retval = _copyJsonOutput(from);
-			break;
-		case T_JsonArrayConstructor:
-			retval = _copyJsonArrayConstructor(from);
-			break;
-		case T_JsonArrayQueryConstructor:
-			retval = _copyJsonArrayQueryConstructor(from);
-			break;
-		case T_JsonArrayAgg:
-			retval = _copyJsonArrayAgg(from);
-			break;
-		case T_JsonIsPredicate:
-			retval = _copyJsonIsPredicate(from);
-			break;
-		case T_JsonFuncExpr:
-			retval = _copyJsonFuncExpr(from);
-			break;
-		case T_JsonExpr:
-			retval = _copyJsonExpr(from);
-			break;
-		case T_JsonCommon:
-			retval = _copyJsonCommon(from);
-			break;
-		case T_JsonBehavior:
-			retval = _copyJsonBehavior(from);
-			break;
-		case T_JsonArgument:
-			retval = _copyJsonArgument(from);
-			break;
-		case T_JsonCoercion:
-			retval = _copyJsonCoercion(from);
-			break;
-		case T_JsonItemCoercions:
-			retval = _copyJsonItemCoercions(from);
-			break;
-		case T_JsonTable:
-			retval = _copyJsonTable(from);
-			break;
-		case T_JsonTableColumn:
-			retval = _copyJsonTableColumn(from);
-			break;
-		case T_JsonTablePlan:
-			retval = _copyJsonTablePlan(from);
-			break;
-		case T_JsonTableParent:
-			retval = _copyJsonTableParent(from);
-			break;
-		case T_JsonTableSibling:
-			retval = _copyJsonTableSibling(from);
-			break;
 		case T_CypherTypeCast:
 			retval = _copyCypherTypeCast(from);
 			break;
@@ -6596,8 +6031,6 @@
 		case T_CypherIndices:
 			retval = _copyCypherIndices(from);
 			break;
-=======
->>>>>>> 2a7ce2e2
 
 			/*
 			 * RELATION NODES
