--- conflicted
+++ resolved
@@ -1734,6 +1734,7 @@
 	WRITE_NODE_FIELD(quals);
 	WRITE_NODE_FIELD(alias);
 	WRITE_INT_FIELD(rtindex);
+
 	WRITE_INT_FIELD(minHops);
 	WRITE_INT_FIELD(maxHops);
 }
@@ -2276,20 +2277,24 @@
 }
 
 static void
-<<<<<<< HEAD
+_outGatherMergePath(StringInfo str, const GatherMergePath *node)
+{
+	WRITE_NODE_TYPE("GATHERMERGEPATH");
+
+	_outPathInfo(str, (const Path *) node);
+
+	WRITE_NODE_FIELD(subpath);
+	WRITE_INT_FIELD(num_workers);
+}
+
+static void
 _outDijkstraPath(StringInfo str, const DijkstraPath *node)
 {
 	WRITE_NODE_TYPE("DIJKSTRA");
-=======
-_outGatherMergePath(StringInfo str, const GatherMergePath *node)
-{
-	WRITE_NODE_TYPE("GATHERMERGEPATH");
->>>>>>> 5b570d77
 
 	_outPathInfo(str, (const Path *) node);
 
 	WRITE_NODE_FIELD(subpath);
-<<<<<<< HEAD
 	WRITE_BOOL_FIELD(weight_out);
 	WRITE_INT_FIELD(weight);
 	WRITE_NODE_FIELD(end_id);
@@ -2297,9 +2302,6 @@
 	WRITE_NODE_FIELD(source);
 	WRITE_NODE_FIELD(target);
 	WRITE_NODE_FIELD(limit);
-=======
-	WRITE_INT_FIELD(num_workers);
->>>>>>> 5b570d77
 }
 
 static void
@@ -2669,6 +2671,7 @@
 	WRITE_BOOL_FIELD(semi_can_hash);
 	WRITE_NODE_FIELD(semi_operators);
 	WRITE_NODE_FIELD(semi_rhs_exprs);
+
 	WRITE_INT_FIELD(min_hops);
 	WRITE_INT_FIELD(max_hops);
 }
@@ -3213,6 +3216,7 @@
 	WRITE_NODE_FIELD(ctecoltypes);
 	WRITE_NODE_FIELD(ctecoltypmods);
 	WRITE_NODE_FIELD(ctecolcollations);
+
 	WRITE_INT_FIELD(maxdepth);
 	WRITE_INT_FIELD(ctestop);
 }
@@ -3230,6 +3234,7 @@
 	WRITE_NODE_FIELD(colTypmods);
 	WRITE_NODE_FIELD(colCollations);
 	WRITE_NODE_FIELD(groupClauses);
+
 	WRITE_INT_FIELD(maxDepth);
 	WRITE_BOOL_FIELD(shortestpath);
 }
@@ -3254,6 +3259,7 @@
 		case RTE_SUBQUERY:
 			WRITE_NODE_FIELD(subquery);
 			WRITE_BOOL_FIELD(security_barrier);
+
 			WRITE_BOOL_FIELD(isVLE);
 			break;
 		case RTE_JOIN:
@@ -4505,13 +4511,11 @@
 			case T_LimitPath:
 				_outLimitPath(str, obj);
 				break;
-<<<<<<< HEAD
+			case T_GatherMergePath:
+				_outGatherMergePath(str, obj);
+				break;
 			case T_DijkstraPath:
 				_outDijkstraPath(str, obj);
-=======
-			case T_GatherMergePath:
-				_outGatherMergePath(str, obj);
->>>>>>> 5b570d77
 				break;
 			case T_NestPath:
 				_outNestPath(str, obj);
