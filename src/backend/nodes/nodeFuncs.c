--- conflicted
+++ resolved
@@ -251,26 +251,6 @@
 		case T_PlaceHolderVar:
 			type = exprType((Node *) ((const PlaceHolderVar *) expr)->phexpr);
 			break;
-<<<<<<< HEAD
-		case T_JsonValueExpr:
-			{
-				const JsonValueExpr *jve = (const JsonValueExpr *) expr;
-
-				type = exprType((Node *) (jve->formatted_expr ? jve->formatted_expr : jve->raw_expr));
-			}
-			break;
-		case T_JsonConstructorExpr:
-			type = ((const JsonConstructorExpr *) expr)->returning->typid;
-			break;
-		case T_JsonIsPredicate:
-			type = BOOLOID;
-			break;
-		case T_JsonExpr:
-			type = ((const JsonExpr *) expr)->returning->typid;
-			break;
-		case T_JsonCoercion:
-			type = exprType(((const JsonCoercion *) expr)->expr);
-			break;
 		case T_CypherTypeCast:
 			type = ((const CypherTypeCast *) expr)->type;
 			break;
@@ -289,8 +269,6 @@
 		case T_CypherAccessExpr:
 			type = JSONBOID;
 			break;
-=======
->>>>>>> 2a7ce2e2
 		default:
 			elog(ERROR, "unrecognized node type: %d", (int) nodeTag(expr));
 			type = InvalidOid;	/* keep compiler quiet */
@@ -523,15 +501,6 @@
 			return ((const SetToDefault *) expr)->typeMod;
 		case T_PlaceHolderVar:
 			return exprTypmod((Node *) ((const PlaceHolderVar *) expr)->phexpr);
-<<<<<<< HEAD
-		case T_JsonValueExpr:
-			return exprTypmod((Node *) ((const JsonValueExpr *) expr)->formatted_expr);
-		case T_JsonConstructorExpr:
-			return ((const JsonConstructorExpr *) expr)->returning->typmod;
-		case T_JsonExpr:
-			return ((JsonExpr *) expr)->returning->typmod;
-		case T_JsonCoercion:
-			return exprTypmod(((const JsonCoercion *) expr)->expr);
 		case T_CypherTypeCast:
 			return -1;
 		case T_CypherMapExpr:
@@ -544,8 +513,6 @@
 			return -1;
 		case T_CypherAccessExpr:
 			return -1;
-=======
->>>>>>> 2a7ce2e2
 		default:
 			break;
 	}
@@ -1028,38 +995,6 @@
 		case T_PlaceHolderVar:
 			coll = exprCollation((Node *) ((const PlaceHolderVar *) expr)->phexpr);
 			break;
-<<<<<<< HEAD
-		case T_JsonValueExpr:
-			coll = exprCollation((Node *) ((const JsonValueExpr *) expr)->formatted_expr);
-			break;
-		case T_JsonConstructorExpr:
-			{
-				const JsonConstructorExpr *ctor = (const JsonConstructorExpr *) expr;
-
-				if (ctor->coercion)
-					coll = exprCollation((Node *) ctor->coercion);
-				else
-					coll = InvalidOid;
-			}
-			break;
-		case T_JsonIsPredicate:
-			coll = InvalidOid;	/* result is always an boolean type */
-			break;
-		case T_JsonExpr:
-			{
-				JsonExpr   *jexpr = (JsonExpr *) expr;
-				JsonCoercion *coercion = jexpr->result_coercion;
-
-				if (!coercion)
-					coll = InvalidOid;
-				else if (coercion->expr)
-					coll = exprCollation(coercion->expr);
-				else if (coercion->via_io || coercion->via_populate)
-					coll = coercion->collation;
-				else
-					coll = InvalidOid;
-			}
-			break;
 		case T_CypherTypeCast:
 			coll = InvalidOid;
 			break;
@@ -1078,8 +1013,6 @@
 		case T_CypherAccessExpr:
 			coll = InvalidOid;
 			break;
-=======
->>>>>>> 2a7ce2e2
 		default:
 			elog(ERROR, "unrecognized node type: %d", (int) nodeTag(expr));
 			coll = InvalidOid;	/* keep compiler quiet */
@@ -1292,40 +1225,6 @@
 			/* NextValueExpr's result is an integer type ... */
 			Assert(!OidIsValid(collation)); /* ... so never set a collation */
 			break;
-<<<<<<< HEAD
-		case T_JsonValueExpr:
-			exprSetCollation((Node *) ((JsonValueExpr *) expr)->formatted_expr,
-							 collation);
-			break;
-		case T_JsonConstructorExpr:
-			{
-				JsonConstructorExpr *ctor = (JsonConstructorExpr *) expr;
-
-				if (ctor->coercion)
-					exprSetCollation((Node *) ctor->coercion, collation);
-				else
-					Assert(!OidIsValid(collation)); /* result is always a
-													 * json[b] type */
-			}
-			break;
-		case T_JsonIsPredicate:
-			Assert(!OidIsValid(collation)); /* result is always boolean */
-			break;
-		case T_JsonExpr:
-			{
-				JsonExpr   *jexpr = (JsonExpr *) expr;
-				JsonCoercion *coercion = jexpr->result_coercion;
-
-				if (!coercion)
-					Assert(!OidIsValid(collation));
-				else if (coercion->expr)
-					exprSetCollation(coercion->expr, collation);
-				else if (coercion->via_io || coercion->via_populate)
-					coercion->collation = collation;
-				else
-					Assert(!OidIsValid(collation));
-			}
-			break;
 		case T_CypherTypeCast:
 			/* XXX: Don't care for now */
 			break;
@@ -1344,8 +1243,6 @@
 		case T_CypherAccessExpr:
 			Assert(!OidIsValid(collation));
 			break;
-=======
->>>>>>> 2a7ce2e2
 		default:
 			elog(ERROR, "unrecognized node type: %d", (int) nodeTag(expr));
 			break;
@@ -1792,25 +1689,6 @@
 		case T_PartitionRangeDatum:
 			loc = ((const PartitionRangeDatum *) expr)->location;
 			break;
-<<<<<<< HEAD
-		case T_JsonValueExpr:
-			loc = exprLocation((Node *) ((const JsonValueExpr *) expr)->raw_expr);
-			break;
-		case T_JsonConstructorExpr:
-			loc = ((const JsonConstructorExpr *) expr)->location;
-			break;
-		case T_JsonIsPredicate:
-			loc = ((const JsonIsPredicate *) expr)->location;
-			break;
-		case T_JsonExpr:
-			{
-				const JsonExpr *jsexpr = (const JsonExpr *) expr;
-
-				/* consider both function name and leftmost arg */
-				loc = leftmostLoc(jsexpr->location,
-								  exprLocation(jsexpr->formatted_expr));
-			}
-			break;
 		case T_CypherTypeCast:
 			loc = ((const CypherTypeCast *) expr)->location;
 			break;
@@ -1839,8 +1717,6 @@
 		case T_CypherAccessExpr:
 			loc = exprLocation((Node *) ((CypherAccessExpr *) expr)->arg);
 			break;
-=======
->>>>>>> 2a7ce2e2
 		default:
 			/* for any other node type it's just unknown... */
 			loc = -1;
@@ -4484,212 +4360,6 @@
 		case T_CommonTableExpr:
 			/* search_clause and cycle_clause are not interesting here */
 			return walker(((CommonTableExpr *) node)->ctequery, context);
-<<<<<<< HEAD
-		case T_JsonReturning:
-			return walker(((JsonReturning *) node)->format, context);
-		case T_JsonValueExpr:
-			{
-				JsonValueExpr *jve = (JsonValueExpr *) node;
-
-				if (walker(jve->raw_expr, context))
-					return true;
-				if (walker(jve->formatted_expr, context))
-					return true;
-				if (walker(jve->format, context))
-					return true;
-			}
-			break;
-		case T_JsonParseExpr:
-			{
-				JsonParseExpr *jpe = (JsonParseExpr *) node;
-
-				if (walker(jpe->expr, context))
-					return true;
-				if (walker(jpe->output, context))
-					return true;
-			}
-			break;
-		case T_JsonScalarExpr:
-			{
-				JsonScalarExpr *jse = (JsonScalarExpr *) node;
-
-				if (walker(jse->expr, context))
-					return true;
-				if (walker(jse->output, context))
-					return true;
-			}
-			break;
-		case T_JsonSerializeExpr:
-			{
-				JsonSerializeExpr *jse = (JsonSerializeExpr *) node;
-
-				if (walker(jse->expr, context))
-					return true;
-				if (walker(jse->output, context))
-					return true;
-			}
-			break;
-		case T_JsonConstructorExpr:
-			{
-				JsonConstructorExpr *ctor = (JsonConstructorExpr *) node;
-
-				if (walker(ctor->args, context))
-					return true;
-				if (walker(ctor->func, context))
-					return true;
-				if (walker(ctor->coercion, context))
-					return true;
-				if (walker(ctor->returning, context))
-					return true;
-			}
-			break;
-		case T_JsonOutput:
-			{
-				JsonOutput *out = (JsonOutput *) node;
-
-				if (walker(out->typeName, context))
-					return true;
-				if (walker(out->returning, context))
-					return true;
-			}
-			break;
-		case T_JsonKeyValue:
-			{
-				JsonKeyValue *jkv = (JsonKeyValue *) node;
-
-				if (walker(jkv->key, context))
-					return true;
-				if (walker(jkv->value, context))
-					return true;
-			}
-			break;
-		case T_JsonObjectConstructor:
-			{
-				JsonObjectConstructor *joc = (JsonObjectConstructor *) node;
-
-				if (walker(joc->output, context))
-					return true;
-				if (walker(joc->exprs, context))
-					return true;
-			}
-			break;
-		case T_JsonArrayConstructor:
-			{
-				JsonArrayConstructor *jac = (JsonArrayConstructor *) node;
-
-				if (walker(jac->output, context))
-					return true;
-				if (walker(jac->exprs, context))
-					return true;
-			}
-			break;
-		case T_JsonAggConstructor:
-			{
-				JsonAggConstructor *ctor = (JsonAggConstructor *) node;
-
-				if (walker(ctor->output, context))
-					return true;
-				if (walker(ctor->agg_order, context))
-					return true;
-				if (walker(ctor->agg_filter, context))
-					return true;
-				if (walker(ctor->over, context))
-					return true;
-			}
-			break;
-		case T_JsonObjectAgg:
-			{
-				JsonObjectAgg *joa = (JsonObjectAgg *) node;
-
-				if (walker(joa->constructor, context))
-					return true;
-				if (walker(joa->arg, context))
-					return true;
-			}
-			break;
-		case T_JsonArrayAgg:
-			{
-				JsonArrayAgg *jaa = (JsonArrayAgg *) node;
-
-				if (walker(jaa->constructor, context))
-					return true;
-				if (walker(jaa->arg, context))
-					return true;
-			}
-			break;
-		case T_JsonArrayQueryConstructor:
-			{
-				JsonArrayQueryConstructor *jaqc = (JsonArrayQueryConstructor *) node;
-
-				if (walker(jaqc->output, context))
-					return true;
-				if (walker(jaqc->query, context))
-					return true;
-			}
-			break;
-		case T_JsonIsPredicate:
-			return walker(((JsonIsPredicate *) node)->expr, context);
-		case T_JsonArgument:
-			return walker(((JsonArgument *) node)->val, context);
-		case T_JsonCommon:
-			{
-				JsonCommon *jc = (JsonCommon *) node;
-
-				if (walker(jc->expr, context))
-					return true;
-				if (walker(jc->pathspec, context))
-					return true;
-				if (walker(jc->passing, context))
-					return true;
-			}
-			break;
-		case T_JsonBehavior:
-			{
-				JsonBehavior *jb = (JsonBehavior *) node;
-
-				if (jb->btype == JSON_BEHAVIOR_DEFAULT &&
-					walker(jb->default_expr, context))
-					return true;
-			}
-			break;
-		case T_JsonFuncExpr:
-			{
-				JsonFuncExpr *jfe = (JsonFuncExpr *) node;
-
-				if (walker(jfe->common, context))
-					return true;
-				if (jfe->output && walker(jfe->output, context))
-					return true;
-				if (walker(jfe->on_empty, context))
-					return true;
-				if (walker(jfe->on_error, context))
-					return true;
-			}
-			break;
-		case T_JsonTable:
-			{
-				JsonTable  *jt = (JsonTable *) node;
-
-				if (walker(jt->common, context))
-					return true;
-				if (walker(jt->columns, context))
-					return true;
-			}
-			break;
-		case T_JsonTableColumn:
-			{
-				JsonTableColumn *jtc = (JsonTableColumn *) node;
-
-				if (walker(jtc->typeName, context))
-					return true;
-				if (walker(jtc->on_empty, context))
-					return true;
-				if (walker(jtc->on_error, context))
-					return true;
-				if (jtc->coltype == JTC_NESTED && walker(jtc->columns, context))
-					return true;
-			}
-			break;
 		case T_CypherListComp:
 			{
 				CypherListComp *clc = (CypherListComp *) node;
@@ -4734,8 +4404,6 @@
 					return true;
 			}
 			break;
-=======
->>>>>>> 2a7ce2e2
 		default:
 			elog(ERROR, "unrecognized node type: %d",
 				 (int) nodeTag(node));
