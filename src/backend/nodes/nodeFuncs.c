--- conflicted
+++ resolved
@@ -251,7 +251,25 @@
 		case T_PlaceHolderVar:
 			type = exprType((Node *) ((const PlaceHolderVar *) expr)->phexpr);
 			break;
-<<<<<<< HEAD
+		case T_JsonValueExpr:
+			{
+				const JsonValueExpr *jve = (const JsonValueExpr *) expr;
+
+				type = exprType((Node *) (jve->formatted_expr ? jve->formatted_expr : jve->raw_expr));
+			}
+			break;
+		case T_JsonConstructorExpr:
+			type = ((const JsonConstructorExpr *) expr)->returning->typid;
+			break;
+		case T_JsonIsPredicate:
+			type = BOOLOID;
+			break;
+		case T_JsonExpr:
+			type = ((const JsonExpr *) expr)->returning->typid;
+			break;
+		case T_JsonCoercion:
+			type = exprType(((const JsonCoercion *) expr)->expr);
+			break;
 		case T_CypherTypeCast:
 			type = ((const CypherTypeCast *) expr)->type;
 			break;
@@ -269,26 +287,6 @@
 			break;
 		case T_CypherAccessExpr:
 			type = JSONBOID;
-=======
-		case T_JsonValueExpr:
-			{
-				const JsonValueExpr *jve = (const JsonValueExpr *) expr;
-
-				type = exprType((Node *) (jve->formatted_expr ? jve->formatted_expr : jve->raw_expr));
-			}
-			break;
-		case T_JsonConstructorExpr:
-			type = ((const JsonConstructorExpr *) expr)->returning->typid;
-			break;
-		case T_JsonIsPredicate:
-			type = BOOLOID;
-			break;
-		case T_JsonExpr:
-			type = ((const JsonExpr *) expr)->returning->typid;
-			break;
-		case T_JsonCoercion:
-			type = exprType(((const JsonCoercion *) expr)->expr);
->>>>>>> adadae45
 			break;
 		default:
 			elog(ERROR, "unrecognized node type: %d", (int) nodeTag(expr));
@@ -522,7 +520,14 @@
 			return ((const SetToDefault *) expr)->typeMod;
 		case T_PlaceHolderVar:
 			return exprTypmod((Node *) ((const PlaceHolderVar *) expr)->phexpr);
-<<<<<<< HEAD
+		case T_JsonValueExpr:
+			return exprTypmod((Node *) ((const JsonValueExpr *) expr)->formatted_expr);
+		case T_JsonConstructorExpr:
+			return ((const JsonConstructorExpr *) expr)->returning->typmod;
+		case T_JsonExpr:
+			return ((JsonExpr *) expr)->returning->typmod;
+		case T_JsonCoercion:
+			return exprTypmod(((const JsonCoercion *) expr)->expr);
 		case T_CypherTypeCast:
 			return -1;
 		case T_CypherMapExpr:
@@ -535,16 +540,6 @@
 			return -1;
 		case T_CypherAccessExpr:
 			return -1;
-=======
-		case T_JsonValueExpr:
-			return exprTypmod((Node *) ((const JsonValueExpr *) expr)->formatted_expr);
-		case T_JsonConstructorExpr:
-			return ((const JsonConstructorExpr *) expr)->returning->typmod;
-		case T_JsonExpr:
-			return ((JsonExpr *) expr)->returning->typmod;
-		case T_JsonCoercion:
-			return exprTypmod(((const JsonCoercion *) expr)->expr);
->>>>>>> adadae45
 		default:
 			break;
 	}
@@ -1021,25 +1016,6 @@
 		case T_PlaceHolderVar:
 			coll = exprCollation((Node *) ((const PlaceHolderVar *) expr)->phexpr);
 			break;
-<<<<<<< HEAD
-		case T_CypherTypeCast:
-			coll = InvalidOid;
-			break;
-		case T_CypherMapExpr:
-			coll = InvalidOid;
-			break;
-		case T_CypherListExpr:
-			coll = InvalidOid;
-			break;
-		case T_CypherListCompExpr:
-			coll = InvalidOid;
-			break;
-		case T_CypherListCompVar:
-			coll = InvalidOid;
-			break;
-		case T_CypherAccessExpr:
-			coll = InvalidOid;
-=======
 		case T_JsonValueExpr:
 			coll = exprCollation((Node *) ((const JsonValueExpr *) expr)->formatted_expr);
 			break;
@@ -1070,7 +1046,24 @@
 				else
 					coll = InvalidOid;
 			}
->>>>>>> adadae45
+			break;
+		case T_CypherTypeCast:
+			coll = InvalidOid;
+			break;
+		case T_CypherMapExpr:
+			coll = InvalidOid;
+			break;
+		case T_CypherListExpr:
+			coll = InvalidOid;
+			break;
+		case T_CypherListCompExpr:
+			coll = InvalidOid;
+			break;
+		case T_CypherListCompVar:
+			coll = InvalidOid;
+			break;
+		case T_CypherAccessExpr:
+			coll = InvalidOid;
 			break;
 		default:
 			elog(ERROR, "unrecognized node type: %d", (int) nodeTag(expr));
@@ -1284,25 +1277,6 @@
 			/* NextValueExpr's result is an integer type ... */
 			Assert(!OidIsValid(collation)); /* ... so never set a collation */
 			break;
-<<<<<<< HEAD
-		case T_CypherTypeCast:
-			/* XXX: Don't care for now */
-			break;
-		case T_CypherMapExpr:
-			Assert(!OidIsValid(collation));
-			break;
-		case T_CypherListExpr:
-			Assert(!OidIsValid(collation));
-			break;
-		case T_CypherListCompExpr:
-			Assert(!OidIsValid(collation));
-			break;
-		case T_CypherListCompVar:
-			Assert(!OidIsValid(collation));
-			break;
-		case T_CypherAccessExpr:
-			Assert(!OidIsValid(collation));
-=======
 		case T_JsonValueExpr:
 			exprSetCollation((Node *) ((JsonValueExpr *) expr)->formatted_expr,
 							 collation);
@@ -1335,7 +1309,24 @@
 				else
 					Assert(!OidIsValid(collation));
 			}
->>>>>>> adadae45
+			break;
+		case T_CypherTypeCast:
+			/* XXX: Don't care for now */
+			break;
+		case T_CypherMapExpr:
+			Assert(!OidIsValid(collation));
+			break;
+		case T_CypherListExpr:
+			Assert(!OidIsValid(collation));
+			break;
+		case T_CypherListCompExpr:
+			Assert(!OidIsValid(collation));
+			break;
+		case T_CypherListCompVar:
+			Assert(!OidIsValid(collation));
+			break;
+		case T_CypherAccessExpr:
+			Assert(!OidIsValid(collation));
 			break;
 		default:
 			elog(ERROR, "unrecognized node type: %d", (int) nodeTag(expr));
@@ -1783,36 +1774,6 @@
 		case T_PartitionRangeDatum:
 			loc = ((const PartitionRangeDatum *) expr)->location;
 			break;
-<<<<<<< HEAD
-		case T_CypherTypeCast:
-			loc = ((const CypherTypeCast *) expr)->location;
-			break;
-		case T_CypherMapExpr:
-			{
-				const CypherMapExpr *m = (const CypherMapExpr *) expr;
-
-				loc = leftmostLoc(m->location,
-								  exprLocation((Node *) m->keyvals));
-			}
-			break;
-		case T_CypherListExpr:
-			{
-				const CypherListExpr *cl = (const CypherListExpr *) expr;
-
-				loc = leftmostLoc(cl->location,
-								  exprLocation((Node *) cl->elems));
-			}
-			break;
-		case T_CypherListCompExpr:
-			loc = exprLocation((Node *) ((CypherListCompExpr *) expr)->list);
-			break;
-		case T_CypherListCompVar:
-			loc = ((CypherListCompVar *) expr)->location;
-			break;
-		case T_CypherAccessExpr:
-			loc = exprLocation((Node *) ((CypherAccessExpr *) expr)->arg);
-			break;
-=======
 		case T_JsonValueExpr:
 			loc = exprLocation((Node *) ((const JsonValueExpr *) expr)->raw_expr);
 			break;
@@ -1831,7 +1792,34 @@
 								  exprLocation(jsexpr->formatted_expr));
 			}
 			break;
->>>>>>> adadae45
+		case T_CypherTypeCast:
+			loc = ((const CypherTypeCast *) expr)->location;
+			break;
+		case T_CypherMapExpr:
+			{
+				const CypherMapExpr *m = (const CypherMapExpr *) expr;
+
+				loc = leftmostLoc(m->location,
+								  exprLocation((Node *) m->keyvals));
+			}
+			break;
+		case T_CypherListExpr:
+			{
+				const CypherListExpr *cl = (const CypherListExpr *) expr;
+
+				loc = leftmostLoc(cl->location,
+								  exprLocation((Node *) cl->elems));
+			}
+			break;
+		case T_CypherListCompExpr:
+			loc = exprLocation((Node *) ((CypherListCompExpr *) expr)->list);
+			break;
+		case T_CypherListCompVar:
+			loc = ((CypherListCompVar *) expr)->location;
+			break;
+		case T_CypherAccessExpr:
+			loc = exprLocation((Node *) ((CypherAccessExpr *) expr)->arg);
+			break;
 		default:
 			/* for any other node type it's just unknown... */
 			loc = -1;
@@ -4647,49 +4635,6 @@
 		case T_CommonTableExpr:
 			/* search_clause and cycle_clause are not interesting here */
 			return walker(((CommonTableExpr *) node)->ctequery, context);
-<<<<<<< HEAD
-		case T_CypherListComp:
-			{
-				CypherListComp *clc = (CypherListComp *) node;
-
-				if (walker(clc->list, context))
-					return true;
-				if (walker(clc->cond, context))
-					return true;
-				if (walker(clc->elem, context))
-					return true;
-			}
-			break;
-		case T_CypherGenericExpr:
-			{
-				CypherGenericExpr *g = (CypherGenericExpr *) node;
-
-				if (walker(g->expr, context))
-					return true;
-			}
-			break;
-		case T_CypherMapExpr:
-			{
-				CypherMapExpr *m = (CypherMapExpr *) node;
-
-				if (walker(m->keyvals, context))
-					return true;
-			}
-			break;
-		case T_CypherListExpr:
-			{
-				CypherListExpr *cl = (CypherListExpr *) node;
-
-				if (walker(cl->elems, context))
-					return true;
-			}
-			break;
-		case T_GraphDelElem:
-			{
-				GraphDelElem *graphDelElem = (GraphDelElem *) node;
-
-				if (walker(graphDelElem->elem, context))
-=======
 		case T_JsonReturning:
 			return walker(((JsonReturning *) node)->format, context);
 		case T_JsonValueExpr:
@@ -4892,7 +4837,50 @@
 				if (walker(jtc->on_error, context))
 					return true;
 				if (jtc->coltype == JTC_NESTED && walker(jtc->columns, context))
->>>>>>> adadae45
+					return true;
+			}
+			break;
+		case T_CypherListComp:
+			{
+				CypherListComp *clc = (CypherListComp *) node;
+
+				if (walker(clc->list, context))
+					return true;
+				if (walker(clc->cond, context))
+					return true;
+				if (walker(clc->elem, context))
+					return true;
+			}
+			break;
+		case T_CypherGenericExpr:
+			{
+				CypherGenericExpr *g = (CypherGenericExpr *) node;
+
+				if (walker(g->expr, context))
+					return true;
+			}
+			break;
+		case T_CypherMapExpr:
+			{
+				CypherMapExpr *m = (CypherMapExpr *) node;
+
+				if (walker(m->keyvals, context))
+					return true;
+			}
+			break;
+		case T_CypherListExpr:
+			{
+				CypherListExpr *cl = (CypherListExpr *) node;
+
+				if (walker(cl->elems, context))
+					return true;
+			}
+			break;
+		case T_GraphDelElem:
+			{
+				GraphDelElem *graphDelElem = (GraphDelElem *) node;
+
+				if (walker(graphDelElem->elem, context))
 					return true;
 			}
 			break;
@@ -5073,7 +5061,6 @@
 		case T_Float:
 		case T_String:
 		case T_BitString:
-		case T_Null:
 		case T_ParamRef:
 		case T_A_Const:
 		case T_A_Star:
