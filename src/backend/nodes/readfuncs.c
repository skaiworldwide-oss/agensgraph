/*-------------------------------------------------------------------------
 *
 * readfuncs.c
 *	  Reader functions for Postgres tree nodes.
 *
 * Portions Copyright (c) 1996-2017, PostgreSQL Global Development Group
 * Portions Copyright (c) 1994, Regents of the University of California
 *
 *
 * IDENTIFICATION
 *	  src/backend/nodes/readfuncs.c
 *
 * NOTES
 *	  Path nodes do not have any readfuncs support, because we never
 *	  have occasion to read them in.  (There was once code here that
 *	  claimed to read them, but it was broken as well as unused.)  We
 *	  never read executor state trees, either.
 *
 *	  Parse location fields are written out by outfuncs.c, but only for
 *	  possible debugging use.  When reading a location field, we discard
 *	  the stored value and set the location field to -1 (ie, "unknown").
 *	  This is because nodes coming from a stored rule should not be thought
 *	  to have a known location in the current query's text.
 *
 *-------------------------------------------------------------------------
 */
#include "postgres.h"

#include <math.h>

#include "fmgr.h"
#include "nodes/extensible.h"
#include "nodes/graphnodes.h"
#include "nodes/parsenodes.h"
#include "nodes/plannodes.h"
#include "nodes/readfuncs.h"


/*
 * Macros to simplify reading of different kinds of fields.  Use these
 * wherever possible to reduce the chance for silly typos.  Note that these
 * hard-wire conventions about the names of the local variables in a Read
 * routine.
 */

/* Macros for declaring appropriate local variables */

/* A few guys need only local_node */
#define READ_LOCALS_NO_FIELDS(nodeTypeName) \
	nodeTypeName *local_node = makeNode(nodeTypeName)

/* And a few guys need only the pg_strtok support fields */
#define READ_TEMP_LOCALS()	\
	char	   *token;		\
	int			length

/* ... but most need both */
#define READ_LOCALS(nodeTypeName)			\
	READ_LOCALS_NO_FIELDS(nodeTypeName);	\
	READ_TEMP_LOCALS()

/* Read an integer field (anything written as ":fldname %d") */
#define READ_INT_FIELD(fldname) \
	token = pg_strtok(&length);		/* skip :fldname */ \
	token = pg_strtok(&length);		/* get field value */ \
	local_node->fldname = atoi(token)

/* Read an unsigned integer field (anything written as ":fldname %u") */
#define READ_UINT_FIELD(fldname) \
	token = pg_strtok(&length);		/* skip :fldname */ \
	token = pg_strtok(&length);		/* get field value */ \
	local_node->fldname = atoui(token)

/* Read an long integer field (anything written as ":fldname %ld") */
#define READ_LONG_FIELD(fldname) \
	token = pg_strtok(&length);		/* skip :fldname */ \
	token = pg_strtok(&length);		/* get field value */ \
	local_node->fldname = atol(token)

/* Read an OID field (don't hard-wire assumption that OID is same as uint) */
#define READ_OID_FIELD(fldname) \
	token = pg_strtok(&length);		/* skip :fldname */ \
	token = pg_strtok(&length);		/* get field value */ \
	local_node->fldname = atooid(token)

/* Read a char field (ie, one ascii character) */
#define READ_CHAR_FIELD(fldname) \
	token = pg_strtok(&length);		/* skip :fldname */ \
	token = pg_strtok(&length);		/* get field value */ \
	local_node->fldname = token[0]

/* Read an enumerated-type field that was written as an integer code */
#define READ_ENUM_FIELD(fldname, enumtype) \
	token = pg_strtok(&length);		/* skip :fldname */ \
	token = pg_strtok(&length);		/* get field value */ \
	local_node->fldname = (enumtype) atoi(token)

/* Read a float field */
#define READ_FLOAT_FIELD(fldname) \
	token = pg_strtok(&length);		/* skip :fldname */ \
	token = pg_strtok(&length);		/* get field value */ \
	local_node->fldname = atof(token)

/* Read a boolean field */
#define READ_BOOL_FIELD(fldname) \
	token = pg_strtok(&length);		/* skip :fldname */ \
	token = pg_strtok(&length);		/* get field value */ \
	local_node->fldname = strtobool(token)

/* Read a character-string field */
#define READ_STRING_FIELD(fldname) \
	token = pg_strtok(&length);		/* skip :fldname */ \
	token = pg_strtok(&length);		/* get field value */ \
	local_node->fldname = nullable_string(token, length)

/* Read a parse location field (and throw away the value, per notes above) */
#define READ_LOCATION_FIELD(fldname) \
	token = pg_strtok(&length);		/* skip :fldname */ \
	token = pg_strtok(&length);		/* get field value */ \
	(void) token;				/* in case not used elsewhere */ \
	local_node->fldname = -1	/* set field to "unknown" */

/* Read a Node field */
#define READ_NODE_FIELD(fldname) \
	token = pg_strtok(&length);		/* skip :fldname */ \
	(void) token;				/* in case not used elsewhere */ \
	local_node->fldname = nodeRead(NULL, 0)

/* Read a bitmapset field */
#define READ_BITMAPSET_FIELD(fldname) \
	token = pg_strtok(&length);		/* skip :fldname */ \
	(void) token;				/* in case not used elsewhere */ \
	local_node->fldname = _readBitmapset()

/* Read an attribute number array */
#define READ_ATTRNUMBER_ARRAY(fldname, len) \
	token = pg_strtok(&length);		/* skip :fldname */ \
	local_node->fldname = readAttrNumberCols(len);

/* Read an oid array */
#define READ_OID_ARRAY(fldname, len) \
	token = pg_strtok(&length);		/* skip :fldname */ \
	local_node->fldname = readOidCols(len);

/* Read an int array */
#define READ_INT_ARRAY(fldname, len) \
	token = pg_strtok(&length);		/* skip :fldname */ \
	local_node->fldname = readIntCols(len);

/* Read a bool array */
#define READ_BOOL_ARRAY(fldname, len) \
	token = pg_strtok(&length);		/* skip :fldname */ \
	local_node->fldname = readBoolCols(len);

/* Routine exit */
#define READ_DONE() \
	return local_node


/*
 * NOTE: use atoi() to read values written with %d, or atoui() to read
 * values written with %u in outfuncs.c.  An exception is OID values,
 * for which use atooid().  (As of 7.1, outfuncs.c writes OIDs as %u,
 * but this will probably change in the future.)
 */
#define atoui(x)  ((unsigned int) strtoul((x), NULL, 10))

#define atooid(x)  ((Oid) strtoul((x), NULL, 10))

#define strtobool(x)  ((*(x) == 't') ? true : false)

#define nullable_string(token,length)  \
	((length) == 0 ? NULL : debackslash(token, length))


/*
 * _readBitmapset
 */
static Bitmapset *
_readBitmapset(void)
{
	Bitmapset  *result = NULL;

	READ_TEMP_LOCALS();

	token = pg_strtok(&length);
	if (token == NULL)
		elog(ERROR, "incomplete Bitmapset structure");
	if (length != 1 || token[0] != '(')
		elog(ERROR, "unrecognized token: \"%.*s\"", length, token);

	token = pg_strtok(&length);
	if (token == NULL)
		elog(ERROR, "incomplete Bitmapset structure");
	if (length != 1 || token[0] != 'b')
		elog(ERROR, "unrecognized token: \"%.*s\"", length, token);

	for (;;)
	{
		int			val;
		char	   *endptr;

		token = pg_strtok(&length);
		if (token == NULL)
			elog(ERROR, "unterminated Bitmapset structure");
		if (length == 1 && token[0] == ')')
			break;
		val = (int) strtol(token, &endptr, 10);
		if (endptr != token + length)
			elog(ERROR, "unrecognized integer: \"%.*s\"", length, token);
		result = bms_add_member(result, val);
	}

	return result;
}

/*
 * for use by extensions which define extensible nodes
 */
Bitmapset *
readBitmapset(void)
{
	return _readBitmapset();
}

/*
 * _readQuery
 */
static Query *
_readQuery(void)
{
	READ_LOCALS(Query);

	READ_ENUM_FIELD(commandType, CmdType);
	READ_ENUM_FIELD(querySource, QuerySource);
	local_node->queryId = 0;	/* not saved in output format */
	READ_BOOL_FIELD(canSetTag);
	READ_NODE_FIELD(utilityStmt);
	READ_INT_FIELD(resultRelation);
	READ_BOOL_FIELD(hasAggs);
	READ_BOOL_FIELD(hasWindowFuncs);
	READ_BOOL_FIELD(hasTargetSRFs);
	READ_BOOL_FIELD(hasSubLinks);
	READ_BOOL_FIELD(hasDistinctOn);
	READ_BOOL_FIELD(hasRecursive);
	READ_BOOL_FIELD(hasModifyingCTE);
	READ_BOOL_FIELD(hasForUpdate);
	READ_BOOL_FIELD(hasRowSecurity);
	READ_NODE_FIELD(cteList);
	READ_NODE_FIELD(rtable);
	READ_NODE_FIELD(jointree);
	READ_NODE_FIELD(targetList);
	READ_NODE_FIELD(onConflict);
	READ_NODE_FIELD(returningList);
	READ_NODE_FIELD(groupClause);
	READ_NODE_FIELD(groupingSets);
	READ_NODE_FIELD(havingQual);
	READ_NODE_FIELD(windowClause);
	READ_NODE_FIELD(distinctClause);
	READ_NODE_FIELD(sortClause);
	READ_NODE_FIELD(limitOffset);
	READ_NODE_FIELD(limitCount);
	READ_NODE_FIELD(rowMarks);
	READ_NODE_FIELD(setOperations);
	READ_NODE_FIELD(constraintDeps);
	/* withCheckOptions intentionally omitted, see comment in parsenodes.h */
	READ_LOCATION_FIELD(stmt_location);
	READ_LOCATION_FIELD(stmt_len);

	READ_ENUM_FIELD(graph.writeOp, GraphWriteOp);
	READ_BOOL_FIELD(graph.last);
	READ_BOOL_FIELD(graph.detach);
	READ_NODE_FIELD(graph.pattern);
	READ_NODE_FIELD(graph.targets);
	READ_NODE_FIELD(graph.exprs);
	READ_NODE_FIELD(graph.sets);

	READ_DONE();
}

/*
 * _readNotifyStmt
 */
static NotifyStmt *
_readNotifyStmt(void)
{
	READ_LOCALS(NotifyStmt);

	READ_STRING_FIELD(conditionname);
	READ_STRING_FIELD(payload);

	READ_DONE();
}

/*
 * _readDeclareCursorStmt
 */
static DeclareCursorStmt *
_readDeclareCursorStmt(void)
{
	READ_LOCALS(DeclareCursorStmt);

	READ_STRING_FIELD(portalname);
	READ_INT_FIELD(options);
	READ_NODE_FIELD(query);

	READ_DONE();
}

/*
 * _readWithCheckOption
 */
static WithCheckOption *
_readWithCheckOption(void)
{
	READ_LOCALS(WithCheckOption);

	READ_ENUM_FIELD(kind, WCOKind);
	READ_STRING_FIELD(relname);
	READ_STRING_FIELD(polname);
	READ_NODE_FIELD(qual);
	READ_BOOL_FIELD(cascaded);

	READ_DONE();
}

/*
 * _readSortGroupClause
 */
static SortGroupClause *
_readSortGroupClause(void)
{
	READ_LOCALS(SortGroupClause);

	READ_UINT_FIELD(tleSortGroupRef);
	READ_OID_FIELD(eqop);
	READ_OID_FIELD(sortop);
	READ_BOOL_FIELD(nulls_first);
	READ_BOOL_FIELD(hashable);

	READ_DONE();
}

/*
 * _readGroupingSet
 */
static GroupingSet *
_readGroupingSet(void)
{
	READ_LOCALS(GroupingSet);

	READ_ENUM_FIELD(kind, GroupingSetKind);
	READ_NODE_FIELD(content);
	READ_LOCATION_FIELD(location);

	READ_DONE();
}

/*
 * _readWindowClause
 */
static WindowClause *
_readWindowClause(void)
{
	READ_LOCALS(WindowClause);

	READ_STRING_FIELD(name);
	READ_STRING_FIELD(refname);
	READ_NODE_FIELD(partitionClause);
	READ_NODE_FIELD(orderClause);
	READ_INT_FIELD(frameOptions);
	READ_NODE_FIELD(startOffset);
	READ_NODE_FIELD(endOffset);
	READ_UINT_FIELD(winref);
	READ_BOOL_FIELD(copiedOrder);

	READ_DONE();
}

/*
 * _readRowMarkClause
 */
static RowMarkClause *
_readRowMarkClause(void)
{
	READ_LOCALS(RowMarkClause);

	READ_UINT_FIELD(rti);
	READ_ENUM_FIELD(strength, LockClauseStrength);
	READ_ENUM_FIELD(waitPolicy, LockWaitPolicy);
	READ_BOOL_FIELD(pushedDown);

	READ_DONE();
}

/*
 * _readCommonTableExpr
 */
static CommonTableExpr *
_readCommonTableExpr(void)
{
	READ_LOCALS(CommonTableExpr);

	READ_STRING_FIELD(ctename);
	READ_NODE_FIELD(aliascolnames);
	READ_NODE_FIELD(ctequery);
	READ_LOCATION_FIELD(location);
	READ_BOOL_FIELD(cterecursive);
	READ_INT_FIELD(cterefcount);
	READ_NODE_FIELD(ctecolnames);
	READ_NODE_FIELD(ctecoltypes);
	READ_NODE_FIELD(ctecoltypmods);
	READ_NODE_FIELD(ctecolcollations);
	READ_INT_FIELD(maxdepth);
	READ_BOOL_FIELD(ctestop);

	READ_DONE();
}

/*
 * _readSetOperationStmt
 */
static SetOperationStmt *
_readSetOperationStmt(void)
{
	READ_LOCALS(SetOperationStmt);

	READ_ENUM_FIELD(op, SetOperation);
	READ_BOOL_FIELD(all);
	READ_NODE_FIELD(larg);
	READ_NODE_FIELD(rarg);
	READ_NODE_FIELD(colTypes);
	READ_NODE_FIELD(colTypmods);
	READ_NODE_FIELD(colCollations);
	READ_NODE_FIELD(groupClauses);
	READ_INT_FIELD(maxDepth);

	READ_DONE();
}


/*
 *	Stuff from primnodes.h.
 */

static Alias *
_readAlias(void)
{
	READ_LOCALS(Alias);

	READ_STRING_FIELD(aliasname);
	READ_NODE_FIELD(colnames);

	READ_DONE();
}

static RangeVar *
_readRangeVar(void)
{
	READ_LOCALS(RangeVar);

	local_node->catalogname = NULL;		/* not currently saved in output
										 * format */

	READ_STRING_FIELD(schemaname);
	READ_STRING_FIELD(relname);
	READ_BOOL_FIELD(inh);
	READ_CHAR_FIELD(relpersistence);
	READ_NODE_FIELD(alias);
	READ_LOCATION_FIELD(location);

	READ_DONE();
}

static IntoClause *
_readIntoClause(void)
{
	READ_LOCALS(IntoClause);

	READ_NODE_FIELD(rel);
	READ_NODE_FIELD(colNames);
	READ_NODE_FIELD(options);
	READ_ENUM_FIELD(onCommit, OnCommitAction);
	READ_STRING_FIELD(tableSpaceName);
	READ_NODE_FIELD(viewQuery);
	READ_BOOL_FIELD(skipData);

	READ_DONE();
}

/*
 * _readVar
 */
static Var *
_readVar(void)
{
	READ_LOCALS(Var);

	READ_UINT_FIELD(varno);
	READ_INT_FIELD(varattno);
	READ_OID_FIELD(vartype);
	READ_INT_FIELD(vartypmod);
	READ_OID_FIELD(varcollid);
	READ_UINT_FIELD(varlevelsup);
	READ_UINT_FIELD(varnoold);
	READ_INT_FIELD(varoattno);
	READ_LOCATION_FIELD(location);

	READ_DONE();
}

/*
 * _readConst
 */
static Const *
_readConst(void)
{
	READ_LOCALS(Const);

	READ_OID_FIELD(consttype);
	READ_INT_FIELD(consttypmod);
	READ_OID_FIELD(constcollid);
	READ_INT_FIELD(constlen);
	READ_BOOL_FIELD(constbyval);
	READ_BOOL_FIELD(constisnull);
	READ_LOCATION_FIELD(location);

	token = pg_strtok(&length); /* skip :constvalue */
	if (local_node->constisnull)
		token = pg_strtok(&length);		/* skip "<>" */
	else
		local_node->constvalue = readDatum(local_node->constbyval);

	READ_DONE();
}

/*
 * _readParam
 */
static Param *
_readParam(void)
{
	READ_LOCALS(Param);

	READ_ENUM_FIELD(paramkind, ParamKind);
	READ_INT_FIELD(paramid);
	READ_OID_FIELD(paramtype);
	READ_INT_FIELD(paramtypmod);
	READ_OID_FIELD(paramcollid);
	READ_LOCATION_FIELD(location);

	READ_DONE();
}

/*
 * _readAggref
 */
static Aggref *
_readAggref(void)
{
	READ_LOCALS(Aggref);

	READ_OID_FIELD(aggfnoid);
	READ_OID_FIELD(aggtype);
	READ_OID_FIELD(aggcollid);
	READ_OID_FIELD(inputcollid);
	READ_OID_FIELD(aggtranstype);
	READ_NODE_FIELD(aggargtypes);
	READ_NODE_FIELD(aggdirectargs);
	READ_NODE_FIELD(args);
	READ_NODE_FIELD(aggorder);
	READ_NODE_FIELD(aggdistinct);
	READ_NODE_FIELD(aggfilter);
	READ_BOOL_FIELD(aggstar);
	READ_BOOL_FIELD(aggvariadic);
	READ_CHAR_FIELD(aggkind);
	READ_UINT_FIELD(agglevelsup);
	READ_ENUM_FIELD(aggsplit, AggSplit);
	READ_LOCATION_FIELD(location);

	READ_DONE();
}

/*
 * _readGroupingFunc
 */
static GroupingFunc *
_readGroupingFunc(void)
{
	READ_LOCALS(GroupingFunc);

	READ_NODE_FIELD(args);
	READ_NODE_FIELD(refs);
	READ_NODE_FIELD(cols);
	READ_UINT_FIELD(agglevelsup);
	READ_LOCATION_FIELD(location);

	READ_DONE();
}

/*
 * _readWindowFunc
 */
static WindowFunc *
_readWindowFunc(void)
{
	READ_LOCALS(WindowFunc);

	READ_OID_FIELD(winfnoid);
	READ_OID_FIELD(wintype);
	READ_OID_FIELD(wincollid);
	READ_OID_FIELD(inputcollid);
	READ_NODE_FIELD(args);
	READ_NODE_FIELD(aggfilter);
	READ_UINT_FIELD(winref);
	READ_BOOL_FIELD(winstar);
	READ_BOOL_FIELD(winagg);
	READ_LOCATION_FIELD(location);

	READ_DONE();
}

/*
 * _readArrayRef
 */
static ArrayRef *
_readArrayRef(void)
{
	READ_LOCALS(ArrayRef);

	READ_OID_FIELD(refarraytype);
	READ_OID_FIELD(refelemtype);
	READ_INT_FIELD(reftypmod);
	READ_OID_FIELD(refcollid);
	READ_NODE_FIELD(refupperindexpr);
	READ_NODE_FIELD(reflowerindexpr);
	READ_NODE_FIELD(refexpr);
	READ_NODE_FIELD(refassgnexpr);

	READ_DONE();
}

/*
 * _readFuncExpr
 */
static FuncExpr *
_readFuncExpr(void)
{
	READ_LOCALS(FuncExpr);

	READ_OID_FIELD(funcid);
	READ_OID_FIELD(funcresulttype);
	READ_BOOL_FIELD(funcretset);
	READ_BOOL_FIELD(funcvariadic);
	READ_ENUM_FIELD(funcformat, CoercionForm);
	READ_OID_FIELD(funccollid);
	READ_OID_FIELD(inputcollid);
	READ_NODE_FIELD(args);
	READ_LOCATION_FIELD(location);

	READ_DONE();
}

/*
 * _readNamedArgExpr
 */
static NamedArgExpr *
_readNamedArgExpr(void)
{
	READ_LOCALS(NamedArgExpr);

	READ_NODE_FIELD(arg);
	READ_STRING_FIELD(name);
	READ_INT_FIELD(argnumber);
	READ_LOCATION_FIELD(location);

	READ_DONE();
}

/*
 * _readOpExpr
 */
static OpExpr *
_readOpExpr(void)
{
	READ_LOCALS(OpExpr);

	READ_OID_FIELD(opno);
	READ_OID_FIELD(opfuncid);
	READ_OID_FIELD(opresulttype);
	READ_BOOL_FIELD(opretset);
	READ_OID_FIELD(opcollid);
	READ_OID_FIELD(inputcollid);
	READ_NODE_FIELD(args);
	READ_LOCATION_FIELD(location);

	READ_DONE();
}

/*
 * _readDistinctExpr
 */
static DistinctExpr *
_readDistinctExpr(void)
{
	READ_LOCALS(DistinctExpr);

	READ_OID_FIELD(opno);
	READ_OID_FIELD(opfuncid);
	READ_OID_FIELD(opresulttype);
	READ_BOOL_FIELD(opretset);
	READ_OID_FIELD(opcollid);
	READ_OID_FIELD(inputcollid);
	READ_NODE_FIELD(args);
	READ_LOCATION_FIELD(location);

	READ_DONE();
}

/*
 * _readNullIfExpr
 */
static NullIfExpr *
_readNullIfExpr(void)
{
	READ_LOCALS(NullIfExpr);

	READ_OID_FIELD(opno);
	READ_OID_FIELD(opfuncid);
	READ_OID_FIELD(opresulttype);
	READ_BOOL_FIELD(opretset);
	READ_OID_FIELD(opcollid);
	READ_OID_FIELD(inputcollid);
	READ_NODE_FIELD(args);
	READ_LOCATION_FIELD(location);

	READ_DONE();
}

/*
 * _readScalarArrayOpExpr
 */
static ScalarArrayOpExpr *
_readScalarArrayOpExpr(void)
{
	READ_LOCALS(ScalarArrayOpExpr);

	READ_OID_FIELD(opno);
	READ_OID_FIELD(opfuncid);
	READ_BOOL_FIELD(useOr);
	READ_OID_FIELD(inputcollid);
	READ_NODE_FIELD(args);
	READ_LOCATION_FIELD(location);

	READ_DONE();
}

/*
 * _readBoolExpr
 */
static BoolExpr *
_readBoolExpr(void)
{
	READ_LOCALS(BoolExpr);

	/* do-it-yourself enum representation */
	token = pg_strtok(&length); /* skip :boolop */
	token = pg_strtok(&length); /* get field value */
	if (strncmp(token, "and", 3) == 0)
		local_node->boolop = AND_EXPR;
	else if (strncmp(token, "or", 2) == 0)
		local_node->boolop = OR_EXPR;
	else if (strncmp(token, "not", 3) == 0)
		local_node->boolop = NOT_EXPR;
	else
		elog(ERROR, "unrecognized boolop \"%.*s\"", length, token);

	READ_NODE_FIELD(args);
	READ_LOCATION_FIELD(location);

	READ_DONE();
}

/*
 * _readSubLink
 */
static SubLink *
_readSubLink(void)
{
	READ_LOCALS(SubLink);

	READ_ENUM_FIELD(subLinkType, SubLinkType);
	READ_INT_FIELD(subLinkId);
	READ_NODE_FIELD(testexpr);
	READ_NODE_FIELD(operName);
	READ_NODE_FIELD(subselect);
	READ_LOCATION_FIELD(location);

	READ_DONE();
}

/*
 * _readSubPlan is not needed since it doesn't appear in stored rules.
 */

/*
 * _readFieldSelect
 */
static FieldSelect *
_readFieldSelect(void)
{
	READ_LOCALS(FieldSelect);

	READ_NODE_FIELD(arg);
	READ_INT_FIELD(fieldnum);
	READ_OID_FIELD(resulttype);
	READ_INT_FIELD(resulttypmod);
	READ_OID_FIELD(resultcollid);

	READ_DONE();
}

/*
 * _readFieldStore
 */
static FieldStore *
_readFieldStore(void)
{
	READ_LOCALS(FieldStore);

	READ_NODE_FIELD(arg);
	READ_NODE_FIELD(newvals);
	READ_NODE_FIELD(fieldnums);
	READ_OID_FIELD(resulttype);

	READ_DONE();
}

/*
 * _readRelabelType
 */
static RelabelType *
_readRelabelType(void)
{
	READ_LOCALS(RelabelType);

	READ_NODE_FIELD(arg);
	READ_OID_FIELD(resulttype);
	READ_INT_FIELD(resulttypmod);
	READ_OID_FIELD(resultcollid);
	READ_ENUM_FIELD(relabelformat, CoercionForm);
	READ_LOCATION_FIELD(location);

	READ_DONE();
}

/*
 * _readCoerceViaIO
 */
static CoerceViaIO *
_readCoerceViaIO(void)
{
	READ_LOCALS(CoerceViaIO);

	READ_NODE_FIELD(arg);
	READ_OID_FIELD(resulttype);
	READ_OID_FIELD(resultcollid);
	READ_ENUM_FIELD(coerceformat, CoercionForm);
	READ_LOCATION_FIELD(location);

	READ_DONE();
}

/*
 * _readArrayCoerceExpr
 */
static ArrayCoerceExpr *
_readArrayCoerceExpr(void)
{
	READ_LOCALS(ArrayCoerceExpr);

	READ_NODE_FIELD(arg);
	READ_OID_FIELD(elemfuncid);
	READ_OID_FIELD(resulttype);
	READ_INT_FIELD(resulttypmod);
	READ_OID_FIELD(resultcollid);
	READ_BOOL_FIELD(isExplicit);
	READ_ENUM_FIELD(coerceformat, CoercionForm);
	READ_LOCATION_FIELD(location);

	READ_DONE();
}

/*
 * _readConvertRowtypeExpr
 */
static ConvertRowtypeExpr *
_readConvertRowtypeExpr(void)
{
	READ_LOCALS(ConvertRowtypeExpr);

	READ_NODE_FIELD(arg);
	READ_OID_FIELD(resulttype);
	READ_ENUM_FIELD(convertformat, CoercionForm);
	READ_LOCATION_FIELD(location);

	READ_DONE();
}

/*
 * _readCollateExpr
 */
static CollateExpr *
_readCollateExpr(void)
{
	READ_LOCALS(CollateExpr);

	READ_NODE_FIELD(arg);
	READ_OID_FIELD(collOid);
	READ_LOCATION_FIELD(location);

	READ_DONE();
}

/*
 * _readCaseExpr
 */
static CaseExpr *
_readCaseExpr(void)
{
	READ_LOCALS(CaseExpr);

	READ_OID_FIELD(casetype);
	READ_OID_FIELD(casecollid);
	READ_NODE_FIELD(arg);
	READ_NODE_FIELD(args);
	READ_NODE_FIELD(defresult);
	READ_LOCATION_FIELD(location);

	READ_DONE();
}

/*
 * _readCaseWhen
 */
static CaseWhen *
_readCaseWhen(void)
{
	READ_LOCALS(CaseWhen);

	READ_NODE_FIELD(expr);
	READ_NODE_FIELD(result);
	READ_LOCATION_FIELD(location);

	READ_DONE();
}

/*
 * _readCaseTestExpr
 */
static CaseTestExpr *
_readCaseTestExpr(void)
{
	READ_LOCALS(CaseTestExpr);

	READ_OID_FIELD(typeId);
	READ_INT_FIELD(typeMod);
	READ_OID_FIELD(collation);

	READ_DONE();
}

/*
 * _readArrayExpr
 */
static ArrayExpr *
_readArrayExpr(void)
{
	READ_LOCALS(ArrayExpr);

	READ_OID_FIELD(array_typeid);
	READ_OID_FIELD(array_collid);
	READ_OID_FIELD(element_typeid);
	READ_NODE_FIELD(elements);
	READ_BOOL_FIELD(multidims);
	READ_LOCATION_FIELD(location);

	READ_DONE();
}

/*
 * _readRowExpr
 */
static RowExpr *
_readRowExpr(void)
{
	READ_LOCALS(RowExpr);

	READ_NODE_FIELD(args);
	READ_OID_FIELD(row_typeid);
	READ_ENUM_FIELD(row_format, CoercionForm);
	READ_NODE_FIELD(colnames);
	READ_LOCATION_FIELD(location);

	READ_DONE();
}

/*
 * _readRowCompareExpr
 */
static RowCompareExpr *
_readRowCompareExpr(void)
{
	READ_LOCALS(RowCompareExpr);

	READ_ENUM_FIELD(rctype, RowCompareType);
	READ_NODE_FIELD(opnos);
	READ_NODE_FIELD(opfamilies);
	READ_NODE_FIELD(inputcollids);
	READ_NODE_FIELD(largs);
	READ_NODE_FIELD(rargs);

	READ_DONE();
}

/*
 * _readCoalesceExpr
 */
static CoalesceExpr *
_readCoalesceExpr(void)
{
	READ_LOCALS(CoalesceExpr);

	READ_OID_FIELD(coalescetype);
	READ_OID_FIELD(coalescecollid);
	READ_NODE_FIELD(args);
	READ_LOCATION_FIELD(location);

	READ_DONE();
}

/*
 * _readMinMaxExpr
 */
static MinMaxExpr *
_readMinMaxExpr(void)
{
	READ_LOCALS(MinMaxExpr);

	READ_OID_FIELD(minmaxtype);
	READ_OID_FIELD(minmaxcollid);
	READ_OID_FIELD(inputcollid);
	READ_ENUM_FIELD(op, MinMaxOp);
	READ_NODE_FIELD(args);
	READ_LOCATION_FIELD(location);

	READ_DONE();
}

/*
 * _readSQLValueFunction
 */
static SQLValueFunction *
_readSQLValueFunction(void)
{
	READ_LOCALS(SQLValueFunction);

	READ_ENUM_FIELD(op, SQLValueFunctionOp);
	READ_OID_FIELD(type);
	READ_INT_FIELD(typmod);
	READ_LOCATION_FIELD(location);

	READ_DONE();
}

/*
 * _readXmlExpr
 */
static XmlExpr *
_readXmlExpr(void)
{
	READ_LOCALS(XmlExpr);

	READ_ENUM_FIELD(op, XmlExprOp);
	READ_STRING_FIELD(name);
	READ_NODE_FIELD(named_args);
	READ_NODE_FIELD(arg_names);
	READ_NODE_FIELD(args);
	READ_ENUM_FIELD(xmloption, XmlOptionType);
	READ_OID_FIELD(type);
	READ_INT_FIELD(typmod);
	READ_LOCATION_FIELD(location);

	READ_DONE();
}

/*
 * _readNullTest
 */
static NullTest *
_readNullTest(void)
{
	READ_LOCALS(NullTest);

	READ_NODE_FIELD(arg);
	READ_ENUM_FIELD(nulltesttype, NullTestType);
	READ_BOOL_FIELD(argisrow);
	READ_LOCATION_FIELD(location);

	READ_DONE();
}

/*
 * _readBooleanTest
 */
static BooleanTest *
_readBooleanTest(void)
{
	READ_LOCALS(BooleanTest);

	READ_NODE_FIELD(arg);
	READ_ENUM_FIELD(booltesttype, BoolTestType);
	READ_LOCATION_FIELD(location);

	READ_DONE();
}

/*
 * _readCoerceToDomain
 */
static CoerceToDomain *
_readCoerceToDomain(void)
{
	READ_LOCALS(CoerceToDomain);

	READ_NODE_FIELD(arg);
	READ_OID_FIELD(resulttype);
	READ_INT_FIELD(resulttypmod);
	READ_OID_FIELD(resultcollid);
	READ_ENUM_FIELD(coercionformat, CoercionForm);
	READ_LOCATION_FIELD(location);

	READ_DONE();
}

/*
 * _readCoerceToDomainValue
 */
static CoerceToDomainValue *
_readCoerceToDomainValue(void)
{
	READ_LOCALS(CoerceToDomainValue);

	READ_OID_FIELD(typeId);
	READ_INT_FIELD(typeMod);
	READ_OID_FIELD(collation);
	READ_LOCATION_FIELD(location);

	READ_DONE();
}

/*
 * _readSetToDefault
 */
static SetToDefault *
_readSetToDefault(void)
{
	READ_LOCALS(SetToDefault);

	READ_OID_FIELD(typeId);
	READ_INT_FIELD(typeMod);
	READ_OID_FIELD(collation);
	READ_LOCATION_FIELD(location);

	READ_DONE();
}

/*
 * _readCurrentOfExpr
 */
static CurrentOfExpr *
_readCurrentOfExpr(void)
{
	READ_LOCALS(CurrentOfExpr);

	READ_UINT_FIELD(cvarno);
	READ_STRING_FIELD(cursor_name);
	READ_INT_FIELD(cursor_param);

	READ_DONE();
}

/*
 * _readInferenceElem
 */
static InferenceElem *
_readInferenceElem(void)
{
	READ_LOCALS(InferenceElem);

	READ_NODE_FIELD(expr);
	READ_OID_FIELD(infercollid);
	READ_OID_FIELD(inferopclass);

	READ_DONE();
}

/*
 * _readTargetEntry
 */
static TargetEntry *
_readTargetEntry(void)
{
	READ_LOCALS(TargetEntry);

	READ_NODE_FIELD(expr);
	READ_INT_FIELD(resno);
	READ_STRING_FIELD(resname);
	READ_UINT_FIELD(ressortgroupref);
	READ_OID_FIELD(resorigtbl);
	READ_INT_FIELD(resorigcol);
	READ_BOOL_FIELD(resjunk);

	READ_DONE();
}

/*
 * _readRangeTblRef
 */
static RangeTblRef *
_readRangeTblRef(void)
{
	READ_LOCALS(RangeTblRef);

	READ_INT_FIELD(rtindex);

	READ_DONE();
}

/*
 * _readJoinExpr
 */
static JoinExpr *
_readJoinExpr(void)
{
	READ_LOCALS(JoinExpr);

	READ_ENUM_FIELD(jointype, JoinType);
	READ_BOOL_FIELD(isNatural);
	READ_NODE_FIELD(larg);
	READ_NODE_FIELD(rarg);
	READ_NODE_FIELD(usingClause);
	READ_NODE_FIELD(quals);
	READ_NODE_FIELD(alias);
	READ_INT_FIELD(rtindex);

	READ_DONE();
}

/*
 * _readFromExpr
 */
static FromExpr *
_readFromExpr(void)
{
	READ_LOCALS(FromExpr);

	READ_NODE_FIELD(fromlist);
	READ_NODE_FIELD(quals);

	READ_DONE();
}

/*
 * _readOnConflictExpr
 */
static OnConflictExpr *
_readOnConflictExpr(void)
{
	READ_LOCALS(OnConflictExpr);

	READ_ENUM_FIELD(action, OnConflictAction);
	READ_NODE_FIELD(arbiterElems);
	READ_NODE_FIELD(arbiterWhere);
	READ_OID_FIELD(constraint);
	READ_NODE_FIELD(onConflictSet);
	READ_NODE_FIELD(onConflictWhere);
	READ_INT_FIELD(exclRelIndex);
	READ_NODE_FIELD(exclRelTlist);

	READ_DONE();
}

/*
 *	Stuff from parsenodes.h.
 */

/*
 * _readRangeTblEntry
 */
static RangeTblEntry *
_readRangeTblEntry(void)
{
	READ_LOCALS(RangeTblEntry);

	/* put alias + eref first to make dump more legible */
	READ_NODE_FIELD(alias);
	READ_NODE_FIELD(eref);
	READ_ENUM_FIELD(rtekind, RTEKind);

	switch (local_node->rtekind)
	{
		case RTE_RELATION:
			READ_OID_FIELD(relid);
			READ_CHAR_FIELD(relkind);
			READ_NODE_FIELD(tablesample);
			break;
		case RTE_SUBQUERY:
			READ_NODE_FIELD(subquery);
			READ_BOOL_FIELD(security_barrier);
			break;
		case RTE_JOIN:
			READ_ENUM_FIELD(jointype, JoinType);
			READ_NODE_FIELD(joinaliasvars);
			break;
		case RTE_FUNCTION:
			READ_NODE_FIELD(functions);
			READ_BOOL_FIELD(funcordinality);
			break;
		case RTE_VALUES:
			READ_NODE_FIELD(values_lists);
			READ_NODE_FIELD(coltypes);
			READ_NODE_FIELD(coltypmods);
			READ_NODE_FIELD(colcollations);
			break;
		case RTE_CTE:
			READ_STRING_FIELD(ctename);
			READ_UINT_FIELD(ctelevelsup);
			READ_BOOL_FIELD(self_reference);
			READ_NODE_FIELD(coltypes);
			READ_NODE_FIELD(coltypmods);
			READ_NODE_FIELD(colcollations);
			break;
		default:
			elog(ERROR, "unrecognized RTE kind: %d",
				 (int) local_node->rtekind);
			break;
	}

	READ_BOOL_FIELD(lateral);
	READ_BOOL_FIELD(inh);
	READ_BOOL_FIELD(inFromCl);
	READ_UINT_FIELD(requiredPerms);
	READ_OID_FIELD(checkAsUser);
	READ_BITMAPSET_FIELD(selectedCols);
	READ_BITMAPSET_FIELD(insertedCols);
	READ_BITMAPSET_FIELD(updatedCols);
	READ_NODE_FIELD(securityQuals);

	READ_DONE();
}

/*
 * _readRangeTblFunction
 */
static RangeTblFunction *
_readRangeTblFunction(void)
{
	READ_LOCALS(RangeTblFunction);

	READ_NODE_FIELD(funcexpr);
	READ_INT_FIELD(funccolcount);
	READ_NODE_FIELD(funccolnames);
	READ_NODE_FIELD(funccoltypes);
	READ_NODE_FIELD(funccoltypmods);
	READ_NODE_FIELD(funccolcollations);
	READ_BITMAPSET_FIELD(funcparams);

	READ_DONE();
}

/*
 * _readTableSampleClause
 */
static TableSampleClause *
_readTableSampleClause(void)
{
	READ_LOCALS(TableSampleClause);

	READ_OID_FIELD(tsmhandler);
	READ_NODE_FIELD(args);
	READ_NODE_FIELD(repeatable);

	READ_DONE();
}

/*
 * _readDefElem
 */
static DefElem *
_readDefElem(void)
{
	READ_LOCALS(DefElem);

	READ_STRING_FIELD(defnamespace);
	READ_STRING_FIELD(defname);
	READ_NODE_FIELD(arg);
	READ_ENUM_FIELD(defaction, DefElemAction);
	READ_LOCATION_FIELD(location);

	READ_DONE();
}

/*
 * _readPlannedStmt
 */
static PlannedStmt *
_readPlannedStmt(void)
{
	READ_LOCALS(PlannedStmt);

	READ_ENUM_FIELD(commandType, CmdType);
	READ_UINT_FIELD(queryId);
	READ_BOOL_FIELD(hasReturning);
	READ_BOOL_FIELD(hasModifyingCTE);
	READ_BOOL_FIELD(canSetTag);
	READ_BOOL_FIELD(transientPlan);
	READ_BOOL_FIELD(dependsOnRole);
	READ_BOOL_FIELD(parallelModeNeeded);
	READ_NODE_FIELD(planTree);
	READ_NODE_FIELD(rtable);
	READ_NODE_FIELD(resultRelations);
	READ_NODE_FIELD(subplans);
	READ_BITMAPSET_FIELD(rewindPlanIDs);
	READ_NODE_FIELD(rowMarks);
	READ_NODE_FIELD(relationOids);
	READ_NODE_FIELD(invalItems);
	READ_INT_FIELD(nParamExec);
	READ_NODE_FIELD(utilityStmt);
	READ_LOCATION_FIELD(stmt_location);
	READ_LOCATION_FIELD(stmt_len);

	READ_DONE();
}

/*
 * ReadCommonPlan
 *	Assign the basic stuff of all nodes that inherit from Plan
 */
static void
ReadCommonPlan(Plan *local_node)
{
	READ_TEMP_LOCALS();

	READ_FLOAT_FIELD(startup_cost);
	READ_FLOAT_FIELD(total_cost);
	READ_FLOAT_FIELD(plan_rows);
	READ_INT_FIELD(plan_width);
	READ_BOOL_FIELD(parallel_aware);
	READ_INT_FIELD(plan_node_id);
	READ_NODE_FIELD(targetlist);
	READ_NODE_FIELD(qual);
	READ_NODE_FIELD(lefttree);
	READ_NODE_FIELD(righttree);
	READ_NODE_FIELD(initPlan);
	READ_BITMAPSET_FIELD(extParam);
	READ_BITMAPSET_FIELD(allParam);
}

/*
 * _readPlan
 */
static Plan *
_readPlan(void)
{
	READ_LOCALS_NO_FIELDS(Plan);

	ReadCommonPlan(local_node);

	READ_DONE();
}

/*
 * _readResult
 */
static Result *
_readResult(void)
{
	READ_LOCALS(Result);

	ReadCommonPlan(&local_node->plan);

	READ_NODE_FIELD(resconstantqual);

	READ_DONE();
}

/*
 * _readProjectSet
 */
static ProjectSet *
_readProjectSet(void)
{
	READ_LOCALS_NO_FIELDS(ProjectSet);

	ReadCommonPlan(&local_node->plan);

	READ_DONE();
}

/*
 * _readModifyTable
 */
static ModifyTable *
_readModifyTable(void)
{
	READ_LOCALS(ModifyTable);

	ReadCommonPlan(&local_node->plan);

	READ_ENUM_FIELD(operation, CmdType);
	READ_BOOL_FIELD(canSetTag);
	READ_UINT_FIELD(nominalRelation);
	READ_NODE_FIELD(resultRelations);
	READ_INT_FIELD(resultRelIndex);
	READ_NODE_FIELD(plans);
	READ_NODE_FIELD(withCheckOptionLists);
	READ_NODE_FIELD(returningLists);
	READ_NODE_FIELD(fdwPrivLists);
	READ_BITMAPSET_FIELD(fdwDirectModifyPlans);
	READ_NODE_FIELD(rowMarks);
	READ_INT_FIELD(epqParam);
	READ_ENUM_FIELD(onConflictAction, OnConflictAction);
	READ_NODE_FIELD(arbiterIndexes);
	READ_NODE_FIELD(onConflictSet);
	READ_NODE_FIELD(onConflictWhere);
	READ_UINT_FIELD(exclRelRTI);
	READ_NODE_FIELD(exclRelTlist);

	READ_DONE();
}

/*
 * _readAppend
 */
static Append *
_readAppend(void)
{
	READ_LOCALS(Append);

	ReadCommonPlan(&local_node->plan);

	READ_NODE_FIELD(appendplans);

	READ_DONE();
}

/*
 * _readMergeAppend
 */
static MergeAppend *
_readMergeAppend(void)
{
	READ_LOCALS(MergeAppend);

	ReadCommonPlan(&local_node->plan);

	READ_NODE_FIELD(mergeplans);
	READ_INT_FIELD(numCols);
	READ_ATTRNUMBER_ARRAY(sortColIdx, local_node->numCols);
	READ_OID_ARRAY(sortOperators, local_node->numCols);
	READ_OID_ARRAY(collations, local_node->numCols);
	READ_BOOL_ARRAY(nullsFirst, local_node->numCols);

	READ_DONE();
}

/*
 * _readRecursiveUnion
 */
static RecursiveUnion *
_readRecursiveUnion(void)
{
	READ_LOCALS(RecursiveUnion);

	ReadCommonPlan(&local_node->plan);

	READ_INT_FIELD(wtParam);
	READ_INT_FIELD(numCols);
	READ_ATTRNUMBER_ARRAY(dupColIdx, local_node->numCols);
	READ_OID_ARRAY(dupOperators, local_node->numCols);
	READ_LONG_FIELD(numGroups);
	READ_INT_FIELD(maxDepth);

	READ_DONE();
}

/*
 * _readBitmapAnd
 */
static BitmapAnd *
_readBitmapAnd(void)
{
	READ_LOCALS(BitmapAnd);

	ReadCommonPlan(&local_node->plan);

	READ_NODE_FIELD(bitmapplans);

	READ_DONE();
}

/*
 * _readBitmapOr
 */
static BitmapOr *
_readBitmapOr(void)
{
	READ_LOCALS(BitmapOr);

	ReadCommonPlan(&local_node->plan);

	READ_NODE_FIELD(bitmapplans);

	READ_DONE();
}

/*
 * ReadCommonScan
 *	Assign the basic stuff of all nodes that inherit from Scan
 */
static void
ReadCommonScan(Scan *local_node)
{
	READ_TEMP_LOCALS();

	ReadCommonPlan(&local_node->plan);

	READ_UINT_FIELD(scanrelid);
}

/*
 * _readScan
 */
static Scan *
_readScan(void)
{
	READ_LOCALS_NO_FIELDS(Scan);

	ReadCommonScan(local_node);

	READ_DONE();
}

/*
 * _readSeqScan
 */
static SeqScan *
_readSeqScan(void)
{
	READ_LOCALS_NO_FIELDS(SeqScan);

	ReadCommonScan(local_node);

	READ_DONE();
}

/*
 * _readSampleScan
 */
static SampleScan *
_readSampleScan(void)
{
	READ_LOCALS(SampleScan);

	ReadCommonScan(&local_node->scan);

	READ_NODE_FIELD(tablesample);

	READ_DONE();
}

/*
 * _readIndexScan
 */
static IndexScan *
_readIndexScan(void)
{
	READ_LOCALS(IndexScan);

	ReadCommonScan(&local_node->scan);

	READ_OID_FIELD(indexid);
	READ_NODE_FIELD(indexqual);
	READ_NODE_FIELD(indexqualorig);
	READ_NODE_FIELD(indexorderby);
	READ_NODE_FIELD(indexorderbyorig);
	READ_NODE_FIELD(indexorderbyops);
	READ_ENUM_FIELD(indexorderdir, ScanDirection);

	READ_DONE();
}

/*
 * _readIndexOnlyScan
 */
static IndexOnlyScan *
_readIndexOnlyScan(void)
{
	READ_LOCALS(IndexOnlyScan);

	ReadCommonScan(&local_node->scan);

	READ_OID_FIELD(indexid);
	READ_NODE_FIELD(indexqual);
	READ_NODE_FIELD(indexorderby);
	READ_NODE_FIELD(indextlist);
	READ_ENUM_FIELD(indexorderdir, ScanDirection);

	READ_DONE();
}

/*
 * _readBitmapIndexScan
 */
static BitmapIndexScan *
_readBitmapIndexScan(void)
{
	READ_LOCALS(BitmapIndexScan);

	ReadCommonScan(&local_node->scan);

	READ_OID_FIELD(indexid);
	READ_NODE_FIELD(indexqual);
	READ_NODE_FIELD(indexqualorig);

	READ_DONE();
}

/*
 * _readBitmapHeapScan
 */
static BitmapHeapScan *
_readBitmapHeapScan(void)
{
	READ_LOCALS(BitmapHeapScan);

	ReadCommonScan(&local_node->scan);

	READ_NODE_FIELD(bitmapqualorig);

	READ_DONE();
}

/*
 * _readTidScan
 */
static TidScan *
_readTidScan(void)
{
	READ_LOCALS(TidScan);

	ReadCommonScan(&local_node->scan);

	READ_NODE_FIELD(tidquals);

	READ_DONE();
}

/*
 * _readSubqueryScan
 */
static SubqueryScan *
_readSubqueryScan(void)
{
	READ_LOCALS(SubqueryScan);

	ReadCommonScan(&local_node->scan);

	READ_NODE_FIELD(subplan);

	READ_DONE();
}

/*
 * _readFunctionScan
 */
static FunctionScan *
_readFunctionScan(void)
{
	READ_LOCALS(FunctionScan);

	ReadCommonScan(&local_node->scan);

	READ_NODE_FIELD(functions);
	READ_BOOL_FIELD(funcordinality);

	READ_DONE();
}

/*
 * _readValuesScan
 */
static ValuesScan *
_readValuesScan(void)
{
	READ_LOCALS(ValuesScan);

	ReadCommonScan(&local_node->scan);

	READ_NODE_FIELD(values_lists);

	READ_DONE();
}

/*
 * _readCteScan
 */
static CteScan *
_readCteScan(void)
{
	READ_LOCALS(CteScan);

	ReadCommonScan(&local_node->scan);

	READ_INT_FIELD(ctePlanId);
	READ_INT_FIELD(cteParam);
	READ_BOOL_FIELD(cteStop);

	READ_DONE();
}

/*
 * _readWorkTableScan
 */
static WorkTableScan *
_readWorkTableScan(void)
{
	READ_LOCALS(WorkTableScan);

	ReadCommonScan(&local_node->scan);

	READ_INT_FIELD(wtParam);

	READ_DONE();
}

/*
 * _readForeignScan
 */
static ForeignScan *
_readForeignScan(void)
{
	READ_LOCALS(ForeignScan);

	ReadCommonScan(&local_node->scan);

	READ_ENUM_FIELD(operation, CmdType);
	READ_OID_FIELD(fs_server);
	READ_NODE_FIELD(fdw_exprs);
	READ_NODE_FIELD(fdw_private);
	READ_NODE_FIELD(fdw_scan_tlist);
	READ_NODE_FIELD(fdw_recheck_quals);
	READ_BITMAPSET_FIELD(fs_relids);
	READ_BOOL_FIELD(fsSystemCol);

	READ_DONE();
}

/*
 * _readCustomScan
 */
static CustomScan *
_readCustomScan(void)
{
	READ_LOCALS(CustomScan);
	char	   *custom_name;
	const CustomScanMethods *methods;

	ReadCommonScan(&local_node->scan);

	READ_UINT_FIELD(flags);
	READ_NODE_FIELD(custom_plans);
	READ_NODE_FIELD(custom_exprs);
	READ_NODE_FIELD(custom_private);
	READ_NODE_FIELD(custom_scan_tlist);
	READ_BITMAPSET_FIELD(custom_relids);

	/* Lookup CustomScanMethods by CustomName */
	token = pg_strtok(&length); /* skip methods: */
	token = pg_strtok(&length); /* CustomName */
	custom_name = nullable_string(token, length);
	methods = GetCustomScanMethods(custom_name, false);
	local_node->methods = methods;

	READ_DONE();
}

/*
 * ReadCommonJoin
 *	Assign the basic stuff of all nodes that inherit from Join
 */
static void
ReadCommonJoin(Join *local_node)
{
	READ_TEMP_LOCALS();

	ReadCommonPlan(&local_node->plan);

	READ_ENUM_FIELD(jointype, JoinType);
	READ_NODE_FIELD(joinqual);
}

/*
 * _readJoin
 */
static Join *
_readJoin(void)
{
	READ_LOCALS_NO_FIELDS(Join);

	ReadCommonJoin(local_node);

	READ_DONE();
}

/*
 * _readNestLoop
 */
static NestLoop *
_readNestLoop(void)
{
	READ_LOCALS(NestLoop);

	ReadCommonJoin(&local_node->join);

	READ_NODE_FIELD(nestParams);

	READ_DONE();
}

/*
 * _readMergeJoin
 */
static MergeJoin *
_readMergeJoin(void)
{
	int			numCols;

	READ_LOCALS(MergeJoin);

	ReadCommonJoin(&local_node->join);

	READ_NODE_FIELD(mergeclauses);

	numCols = list_length(local_node->mergeclauses);

	READ_OID_ARRAY(mergeFamilies, numCols);
	READ_OID_ARRAY(mergeCollations, numCols);
	READ_INT_ARRAY(mergeStrategies, numCols);
	READ_BOOL_ARRAY(mergeNullsFirst, numCols);

	READ_DONE();
}

/*
 * _readHashJoin
 */
static HashJoin *
_readHashJoin(void)
{
	READ_LOCALS(HashJoin);

	ReadCommonJoin(&local_node->join);

	READ_NODE_FIELD(hashclauses);

	READ_DONE();
}

/*
 * _readMaterial
 */
static Material *
_readMaterial(void)
{
	READ_LOCALS_NO_FIELDS(Material);

	ReadCommonPlan(&local_node->plan);

	READ_DONE();
}

/*
 * _readSort
 */
static Sort *
_readSort(void)
{
	READ_LOCALS(Sort);

	ReadCommonPlan(&local_node->plan);

	READ_INT_FIELD(numCols);
	READ_ATTRNUMBER_ARRAY(sortColIdx, local_node->numCols);
	READ_OID_ARRAY(sortOperators, local_node->numCols);
	READ_OID_ARRAY(collations, local_node->numCols);
	READ_BOOL_ARRAY(nullsFirst, local_node->numCols);

	READ_DONE();
}

/*
 * _readGroup
 */
static Group *
_readGroup(void)
{
	READ_LOCALS(Group);

	ReadCommonPlan(&local_node->plan);

	READ_INT_FIELD(numCols);
	READ_ATTRNUMBER_ARRAY(grpColIdx, local_node->numCols);
	READ_OID_ARRAY(grpOperators, local_node->numCols);

	READ_DONE();
}

/*
 * _readAgg
 */
static Agg *
_readAgg(void)
{
	READ_LOCALS(Agg);

	ReadCommonPlan(&local_node->plan);

	READ_ENUM_FIELD(aggstrategy, AggStrategy);
	READ_ENUM_FIELD(aggsplit, AggSplit);
	READ_INT_FIELD(numCols);
	READ_ATTRNUMBER_ARRAY(grpColIdx, local_node->numCols);
	READ_OID_ARRAY(grpOperators, local_node->numCols);
	READ_LONG_FIELD(numGroups);
	READ_BITMAPSET_FIELD(aggParams);
	READ_NODE_FIELD(groupingSets);
	READ_NODE_FIELD(chain);

	READ_DONE();
}

/*
 * _readWindowAgg
 */
static WindowAgg *
_readWindowAgg(void)
{
	READ_LOCALS(WindowAgg);

	ReadCommonPlan(&local_node->plan);

	READ_UINT_FIELD(winref);
	READ_INT_FIELD(partNumCols);
	READ_ATTRNUMBER_ARRAY(partColIdx, local_node->partNumCols);
	READ_OID_ARRAY(partOperators, local_node->partNumCols);
	READ_INT_FIELD(ordNumCols);
	READ_ATTRNUMBER_ARRAY(ordColIdx, local_node->ordNumCols);
	READ_OID_ARRAY(ordOperators, local_node->ordNumCols);
	READ_INT_FIELD(frameOptions);
	READ_NODE_FIELD(startOffset);
	READ_NODE_FIELD(endOffset);

	READ_DONE();
}

/*
 * _readUnique
 */
static Unique *
_readUnique(void)
{
	READ_LOCALS(Unique);

	ReadCommonPlan(&local_node->plan);

	READ_INT_FIELD(numCols);
	READ_ATTRNUMBER_ARRAY(uniqColIdx, local_node->numCols);
	READ_OID_ARRAY(uniqOperators, local_node->numCols);

	READ_DONE();
}

/*
 * _readGather
 */
static Gather *
_readGather(void)
{
	READ_LOCALS(Gather);

	ReadCommonPlan(&local_node->plan);

	READ_INT_FIELD(num_workers);
	READ_BOOL_FIELD(single_copy);
	READ_BOOL_FIELD(invisible);

	READ_DONE();
}

/*
 * _readHash
 */
static Hash *
_readHash(void)
{
	READ_LOCALS(Hash);

	ReadCommonPlan(&local_node->plan);

	READ_OID_FIELD(skewTable);
	READ_INT_FIELD(skewColumn);
	READ_BOOL_FIELD(skewInherit);
	READ_OID_FIELD(skewColType);
	READ_INT_FIELD(skewColTypmod);

	READ_DONE();
}

/*
 * _readSetOp
 */
static SetOp *
_readSetOp(void)
{
	READ_LOCALS(SetOp);

	ReadCommonPlan(&local_node->plan);

	READ_ENUM_FIELD(cmd, SetOpCmd);
	READ_ENUM_FIELD(strategy, SetOpStrategy);
	READ_INT_FIELD(numCols);
	READ_ATTRNUMBER_ARRAY(dupColIdx, local_node->numCols);
	READ_OID_ARRAY(dupOperators, local_node->numCols);
	READ_INT_FIELD(flagColIdx);
	READ_INT_FIELD(firstFlag);
	READ_LONG_FIELD(numGroups);

	READ_DONE();
}

/*
 * _readLockRows
 */
static LockRows *
_readLockRows(void)
{
	READ_LOCALS(LockRows);

	ReadCommonPlan(&local_node->plan);

	READ_NODE_FIELD(rowMarks);
	READ_INT_FIELD(epqParam);

	READ_DONE();
}

/*
 * _readLimit
 */
static Limit *
_readLimit(void)
{
	READ_LOCALS(Limit);

	ReadCommonPlan(&local_node->plan);

	READ_NODE_FIELD(limitOffset);
	READ_NODE_FIELD(limitCount);

	READ_DONE();
}

/*
 * _readNestLoopParam
 */
static NestLoopParam *
_readNestLoopParam(void)
{
	READ_LOCALS(NestLoopParam);

	READ_INT_FIELD(paramno);
	READ_NODE_FIELD(paramval);

	READ_DONE();
}

/*
 * _readPlanRowMark
 */
static PlanRowMark *
_readPlanRowMark(void)
{
	READ_LOCALS(PlanRowMark);

	READ_UINT_FIELD(rti);
	READ_UINT_FIELD(prti);
	READ_UINT_FIELD(rowmarkId);
	READ_ENUM_FIELD(markType, RowMarkType);
	READ_INT_FIELD(allMarkTypes);
	READ_ENUM_FIELD(strength, LockClauseStrength);
	READ_ENUM_FIELD(waitPolicy, LockWaitPolicy);
	READ_BOOL_FIELD(isParent);

	READ_DONE();
}

/*
 * _readPlanInvalItem
 */
static PlanInvalItem *
_readPlanInvalItem(void)
{
	READ_LOCALS(PlanInvalItem);

	READ_INT_FIELD(cacheId);
	READ_UINT_FIELD(hashValue);

	READ_DONE();
}

/*
 * _readSubPlan
 */
static SubPlan *
_readSubPlan(void)
{
	READ_LOCALS(SubPlan);

	READ_ENUM_FIELD(subLinkType, SubLinkType);
	READ_NODE_FIELD(testexpr);
	READ_NODE_FIELD(paramIds);
	READ_INT_FIELD(plan_id);
	READ_STRING_FIELD(plan_name);
	READ_OID_FIELD(firstColType);
	READ_INT_FIELD(firstColTypmod);
	READ_OID_FIELD(firstColCollation);
	READ_BOOL_FIELD(useHashTable);
	READ_BOOL_FIELD(unknownEqFalse);
	READ_NODE_FIELD(setParam);
	READ_NODE_FIELD(parParam);
	READ_NODE_FIELD(args);
	READ_FLOAT_FIELD(startup_cost);
	READ_FLOAT_FIELD(per_call_cost);

	READ_DONE();
}

/*
 * _readAlternativeSubPlan
 */
static AlternativeSubPlan *
_readAlternativeSubPlan(void)
{
	READ_LOCALS(AlternativeSubPlan);

	READ_NODE_FIELD(subplans);

	READ_DONE();
}

/*
 * _readExtensibleNode
 */
static ExtensibleNode *
_readExtensibleNode(void)
{
	const ExtensibleNodeMethods *methods;
	ExtensibleNode *local_node;
	const char *extnodename;

	READ_TEMP_LOCALS();

	token = pg_strtok(&length); /* skip :extnodename */
	token = pg_strtok(&length); /* get extnodename */

	extnodename = nullable_string(token, length);
	if (!extnodename)
		elog(ERROR, "extnodename has to be supplied");
	methods = GetExtensibleNodeMethods(extnodename, false);

	local_node = (ExtensibleNode *) newNode(methods->node_size,
											T_ExtensibleNode);
	local_node->extnodename = extnodename;

	/* deserialize the private fields */
	methods->nodeRead(local_node);

	READ_DONE();
}
static GraphPath *
_readGraphPath(void)
{
	READ_LOCALS(GraphPath);

	READ_STRING_FIELD(variable);
	READ_NODE_FIELD(chain);

	READ_DONE();
}

static GraphVertex *
_readGraphVertex(void)
{
	READ_LOCALS(GraphVertex);

	READ_STRING_FIELD(variable);
	READ_STRING_FIELD(label);
	READ_NODE_FIELD(prop_map);
	READ_NODE_FIELD(es_prop_map);
	READ_BOOL_FIELD(create);

	READ_DONE();
}

static GraphEdge *
_readGraphEdge(void)
{
	READ_LOCALS(GraphEdge);

	READ_INT_FIELD(direction);
	READ_STRING_FIELD(variable);
	READ_STRING_FIELD(label);
	READ_NODE_FIELD(prop_map);
	READ_NODE_FIELD(es_prop_map);

	READ_DONE();
}


static GraphPath *
_readGraphPath(void)
{
	READ_LOCALS(GraphPath);

	READ_STRING_FIELD(variable);
	READ_NODE_FIELD(chain);

	READ_DONE();
}

static GraphVertex *
_readGraphVertex(void)
{
	READ_LOCALS(GraphVertex);

	READ_STRING_FIELD(variable);
	READ_BOOL_FIELD(create);
	READ_OID_FIELD(relid);

	READ_DONE();
}

static GraphEdge *
_readGraphEdge(void)
{
	READ_LOCALS(GraphEdge);

	READ_INT_FIELD(direction);
	READ_STRING_FIELD(variable);
	READ_OID_FIELD(relid);

	READ_DONE();
}

static GraphSetProp *
_readGraphSetProp(void)
{
	READ_LOCALS(GraphSetProp);

	READ_STRING_FIELD(variable);
	READ_NODE_FIELD(elem);
	READ_NODE_FIELD(expr);

	READ_DONE();
}

/*
 * _readPartitionBoundSpec
 */
static PartitionBoundSpec *
_readPartitionBoundSpec(void)
{
	READ_LOCALS(PartitionBoundSpec);

	READ_CHAR_FIELD(strategy);
	READ_NODE_FIELD(listdatums);
	READ_NODE_FIELD(lowerdatums);
	READ_NODE_FIELD(upperdatums);

	READ_DONE();
}

/*
 * _readPartitionRangeDatum
 */
static PartitionRangeDatum *
_readPartitionRangeDatum(void)
{
	READ_LOCALS(PartitionRangeDatum);

	READ_BOOL_FIELD(infinite);
	READ_NODE_FIELD(value);

	READ_DONE();
}

/*
 * parseNodeString
 *
 * Given a character string representing a node tree, parseNodeString creates
 * the internal node structure.
 *
 * The string to be read must already have been loaded into pg_strtok().
 */
Node *
parseNodeString(void)
{
	void	   *return_value;

	READ_TEMP_LOCALS();

	token = pg_strtok(&length);

#define MATCH(tokname, namelen) \
	(length == namelen && memcmp(token, tokname, namelen) == 0)

	if (MATCH("QUERY", 5))
		return_value = _readQuery();
	else if (MATCH("WITHCHECKOPTION", 15))
		return_value = _readWithCheckOption();
	else if (MATCH("SORTGROUPCLAUSE", 15))
		return_value = _readSortGroupClause();
	else if (MATCH("GROUPINGSET", 11))
		return_value = _readGroupingSet();
	else if (MATCH("WINDOWCLAUSE", 12))
		return_value = _readWindowClause();
	else if (MATCH("ROWMARKCLAUSE", 13))
		return_value = _readRowMarkClause();
	else if (MATCH("COMMONTABLEEXPR", 15))
		return_value = _readCommonTableExpr();
	else if (MATCH("SETOPERATIONSTMT", 16))
		return_value = _readSetOperationStmt();
	else if (MATCH("ALIAS", 5))
		return_value = _readAlias();
	else if (MATCH("RANGEVAR", 8))
		return_value = _readRangeVar();
	else if (MATCH("INTOCLAUSE", 10))
		return_value = _readIntoClause();
	else if (MATCH("VAR", 3))
		return_value = _readVar();
	else if (MATCH("CONST", 5))
		return_value = _readConst();
	else if (MATCH("PARAM", 5))
		return_value = _readParam();
	else if (MATCH("AGGREF", 6))
		return_value = _readAggref();
	else if (MATCH("GROUPINGFUNC", 12))
		return_value = _readGroupingFunc();
	else if (MATCH("WINDOWFUNC", 10))
		return_value = _readWindowFunc();
	else if (MATCH("ARRAYREF", 8))
		return_value = _readArrayRef();
	else if (MATCH("FUNCEXPR", 8))
		return_value = _readFuncExpr();
	else if (MATCH("NAMEDARGEXPR", 12))
		return_value = _readNamedArgExpr();
	else if (MATCH("OPEXPR", 6))
		return_value = _readOpExpr();
	else if (MATCH("DISTINCTEXPR", 12))
		return_value = _readDistinctExpr();
	else if (MATCH("NULLIFEXPR", 10))
		return_value = _readNullIfExpr();
	else if (MATCH("SCALARARRAYOPEXPR", 17))
		return_value = _readScalarArrayOpExpr();
	else if (MATCH("BOOLEXPR", 8))
		return_value = _readBoolExpr();
	else if (MATCH("SUBLINK", 7))
		return_value = _readSubLink();
	else if (MATCH("FIELDSELECT", 11))
		return_value = _readFieldSelect();
	else if (MATCH("FIELDSTORE", 10))
		return_value = _readFieldStore();
	else if (MATCH("RELABELTYPE", 11))
		return_value = _readRelabelType();
	else if (MATCH("COERCEVIAIO", 11))
		return_value = _readCoerceViaIO();
	else if (MATCH("ARRAYCOERCEEXPR", 15))
		return_value = _readArrayCoerceExpr();
	else if (MATCH("CONVERTROWTYPEEXPR", 18))
		return_value = _readConvertRowtypeExpr();
	else if (MATCH("COLLATE", 7))
		return_value = _readCollateExpr();
	else if (MATCH("CASE", 4))
		return_value = _readCaseExpr();
	else if (MATCH("WHEN", 4))
		return_value = _readCaseWhen();
	else if (MATCH("CASETESTEXPR", 12))
		return_value = _readCaseTestExpr();
	else if (MATCH("ARRAY", 5))
		return_value = _readArrayExpr();
	else if (MATCH("ROW", 3))
		return_value = _readRowExpr();
	else if (MATCH("ROWCOMPARE", 10))
		return_value = _readRowCompareExpr();
	else if (MATCH("COALESCE", 8))
		return_value = _readCoalesceExpr();
	else if (MATCH("MINMAX", 6))
		return_value = _readMinMaxExpr();
	else if (MATCH("SQLVALUEFUNCTION", 16))
		return_value = _readSQLValueFunction();
	else if (MATCH("XMLEXPR", 7))
		return_value = _readXmlExpr();
	else if (MATCH("NULLTEST", 8))
		return_value = _readNullTest();
	else if (MATCH("BOOLEANTEST", 11))
		return_value = _readBooleanTest();
	else if (MATCH("COERCETODOMAIN", 14))
		return_value = _readCoerceToDomain();
	else if (MATCH("COERCETODOMAINVALUE", 19))
		return_value = _readCoerceToDomainValue();
	else if (MATCH("SETTODEFAULT", 12))
		return_value = _readSetToDefault();
	else if (MATCH("CURRENTOFEXPR", 13))
		return_value = _readCurrentOfExpr();
	else if (MATCH("INFERENCEELEM", 13))
		return_value = _readInferenceElem();
	else if (MATCH("TARGETENTRY", 11))
		return_value = _readTargetEntry();
	else if (MATCH("RANGETBLREF", 11))
		return_value = _readRangeTblRef();
	else if (MATCH("JOINEXPR", 8))
		return_value = _readJoinExpr();
	else if (MATCH("FROMEXPR", 8))
		return_value = _readFromExpr();
	else if (MATCH("ONCONFLICTEXPR", 14))
		return_value = _readOnConflictExpr();
	else if (MATCH("RTE", 3))
		return_value = _readRangeTblEntry();
	else if (MATCH("RANGETBLFUNCTION", 16))
		return_value = _readRangeTblFunction();
	else if (MATCH("TABLESAMPLECLAUSE", 17))
		return_value = _readTableSampleClause();
	else if (MATCH("NOTIFY", 6))
		return_value = _readNotifyStmt();
	else if (MATCH("DEFELEM", 7))
		return_value = _readDefElem();
	else if (MATCH("DECLARECURSOR", 13))
		return_value = _readDeclareCursorStmt();
	else if (MATCH("PLANNEDSTMT", 11))
		return_value = _readPlannedStmt();
	else if (MATCH("PLAN", 4))
		return_value = _readPlan();
	else if (MATCH("RESULT", 6))
		return_value = _readResult();
	else if (MATCH("PROJECTSET", 10))
		return_value = _readProjectSet();
	else if (MATCH("MODIFYTABLE", 11))
		return_value = _readModifyTable();
	else if (MATCH("APPEND", 6))
		return_value = _readAppend();
	else if (MATCH("MERGEAPPEND", 11))
		return_value = _readMergeAppend();
	else if (MATCH("RECURSIVEUNION", 14))
		return_value = _readRecursiveUnion();
	else if (MATCH("BITMAPAND", 9))
		return_value = _readBitmapAnd();
	else if (MATCH("BITMAPOR", 8))
		return_value = _readBitmapOr();
	else if (MATCH("SCAN", 4))
		return_value = _readScan();
	else if (MATCH("SEQSCAN", 7))
		return_value = _readSeqScan();
	else if (MATCH("SAMPLESCAN", 10))
		return_value = _readSampleScan();
	else if (MATCH("INDEXSCAN", 9))
		return_value = _readIndexScan();
	else if (MATCH("INDEXONLYSCAN", 13))
		return_value = _readIndexOnlyScan();
	else if (MATCH("BITMAPINDEXSCAN", 15))
		return_value = _readBitmapIndexScan();
	else if (MATCH("BITMAPHEAPSCAN", 14))
		return_value = _readBitmapHeapScan();
	else if (MATCH("TIDSCAN", 7))
		return_value = _readTidScan();
	else if (MATCH("SUBQUERYSCAN", 12))
		return_value = _readSubqueryScan();
	else if (MATCH("FUNCTIONSCAN", 12))
		return_value = _readFunctionScan();
	else if (MATCH("VALUESSCAN", 10))
		return_value = _readValuesScan();
	else if (MATCH("CTESCAN", 7))
		return_value = _readCteScan();
	else if (MATCH("WORKTABLESCAN", 13))
		return_value = _readWorkTableScan();
	else if (MATCH("FOREIGNSCAN", 11))
		return_value = _readForeignScan();
	else if (MATCH("CUSTOMSCAN", 10))
		return_value = _readCustomScan();
	else if (MATCH("JOIN", 4))
		return_value = _readJoin();
	else if (MATCH("NESTLOOP", 8))
		return_value = _readNestLoop();
	else if (MATCH("MERGEJOIN", 9))
		return_value = _readMergeJoin();
	else if (MATCH("HASHJOIN", 8))
		return_value = _readHashJoin();
	else if (MATCH("MATERIAL", 8))
		return_value = _readMaterial();
	else if (MATCH("SORT", 4))
		return_value = _readSort();
	else if (MATCH("GROUP", 5))
		return_value = _readGroup();
	else if (MATCH("AGG", 3))
		return_value = _readAgg();
	else if (MATCH("WINDOWAGG", 9))
		return_value = _readWindowAgg();
	else if (MATCH("UNIQUE", 6))
		return_value = _readUnique();
	else if (MATCH("GATHER", 6))
		return_value = _readGather();
	else if (MATCH("HASH", 4))
		return_value = _readHash();
	else if (MATCH("SETOP", 5))
		return_value = _readSetOp();
	else if (MATCH("LOCKROWS", 8))
		return_value = _readLockRows();
	else if (MATCH("LIMIT", 5))
		return_value = _readLimit();
	else if (MATCH("NESTLOOPPARAM", 13))
		return_value = _readNestLoopParam();
	else if (MATCH("PLANROWMARK", 11))
		return_value = _readPlanRowMark();
	else if (MATCH("PLANINVALITEM", 13))
		return_value = _readPlanInvalItem();
	else if (MATCH("SUBPLAN", 7))
		return_value = _readSubPlan();
	else if (MATCH("ALTERNATIVESUBPLAN", 18))
		return_value = _readAlternativeSubPlan();
	else if (MATCH("EXTENSIBLENODE", 14))
		return_value = _readExtensibleNode();
<<<<<<< HEAD
	else if (MATCH("GRAPHPATH", 9))
		return_value = _readGraphPath();
	else if (MATCH("GRAPHVERTEX", 11))
		return_value = _readGraphVertex();
	else if (MATCH("GRAPHEDGE", 9))
		return_value = _readGraphEdge();
	else if (MATCH("GRAPHSETPROP", 12))
		return_value = _readGraphSetProp();
=======
	else if (MATCH("PARTITIONBOUND", 14))
		return_value = _readPartitionBoundSpec();
	else if (MATCH("PARTRANGEDATUM", 14))
		return_value = _readPartitionRangeDatum();
>>>>>>> 2aaec654
	else
	{
		elog(ERROR, "badly formatted node string \"%.32s\"...", token);
		return_value = NULL;	/* keep compiler quiet */
	}

	return (Node *) return_value;
}


/*
 * readDatum
 *
 * Given a string representation of a constant, recreate the appropriate
 * Datum.  The string representation embeds length info, but not byValue,
 * so we must be told that.
 */
Datum
readDatum(bool typbyval)
{
	Size		length,
				i;
	int			tokenLength;
	char	   *token;
	Datum		res;
	char	   *s;

	/*
	 * read the actual length of the value
	 */
	token = pg_strtok(&tokenLength);
	length = atoui(token);

	token = pg_strtok(&tokenLength);	/* read the '[' */
	if (token == NULL || token[0] != '[')
		elog(ERROR, "expected \"[\" to start datum, but got \"%s\"; length = %zu",
			 token ? (const char *) token : "[NULL]", length);

	if (typbyval)
	{
		if (length > (Size) sizeof(Datum))
			elog(ERROR, "byval datum but length = %zu", length);
		res = (Datum) 0;
		s = (char *) (&res);
		for (i = 0; i < (Size) sizeof(Datum); i++)
		{
			token = pg_strtok(&tokenLength);
			s[i] = (char) atoi(token);
		}
	}
	else if (length <= 0)
		res = (Datum) NULL;
	else
	{
		s = (char *) palloc(length);
		for (i = 0; i < length; i++)
		{
			token = pg_strtok(&tokenLength);
			s[i] = (char) atoi(token);
		}
		res = PointerGetDatum(s);
	}

	token = pg_strtok(&tokenLength);	/* read the ']' */
	if (token == NULL || token[0] != ']')
		elog(ERROR, "expected \"]\" to end datum, but got \"%s\"; length = %zu",
			 token ? (const char *) token : "[NULL]", length);

	return res;
}

/*
 * readAttrNumberCols
 */
AttrNumber *
readAttrNumberCols(int numCols)
{
	int			tokenLength,
				i;
	char	   *token;
	AttrNumber *attr_vals;

	if (numCols <= 0)
		return NULL;

	attr_vals = (AttrNumber *) palloc(numCols * sizeof(AttrNumber));
	for (i = 0; i < numCols; i++)
	{
		token = pg_strtok(&tokenLength);
		attr_vals[i] = atoi(token);
	}

	return attr_vals;
}

/*
 * readOidCols
 */
Oid *
readOidCols(int numCols)
{
	int			tokenLength,
				i;
	char	   *token;
	Oid		   *oid_vals;

	if (numCols <= 0)
		return NULL;

	oid_vals = (Oid *) palloc(numCols * sizeof(Oid));
	for (i = 0; i < numCols; i++)
	{
		token = pg_strtok(&tokenLength);
		oid_vals[i] = atooid(token);
	}

	return oid_vals;
}

/*
 * readIntCols
 */
int *
readIntCols(int numCols)
{
	int			tokenLength,
				i;
	char	   *token;
	int		   *int_vals;

	if (numCols <= 0)
		return NULL;

	int_vals = (int *) palloc(numCols * sizeof(int));
	for (i = 0; i < numCols; i++)
	{
		token = pg_strtok(&tokenLength);
		int_vals[i] = atoi(token);
	}

	return int_vals;
}

/*
 * readBoolCols
 */
bool *
readBoolCols(int numCols)
{
	int			tokenLength,
				i;
	char	   *token;
	bool	   *bool_vals;

	if (numCols <= 0)
		return NULL;

	bool_vals = (bool *) palloc(numCols * sizeof(bool));
	for (i = 0; i < numCols; i++)
	{
		token = pg_strtok(&tokenLength);
		bool_vals[i] = strtobool(token);
	}

	return bool_vals;
}<|MERGE_RESOLUTION|>--- conflicted
+++ resolved
@@ -2649,7 +2649,10 @@
 		return_value = _readAlternativeSubPlan();
 	else if (MATCH("EXTENSIBLENODE", 14))
 		return_value = _readExtensibleNode();
-<<<<<<< HEAD
+	else if (MATCH("PARTITIONBOUND", 14))
+		return_value = _readPartitionBoundSpec();
+	else if (MATCH("PARTRANGEDATUM", 14))
+		return_value = _readPartitionRangeDatum();
 	else if (MATCH("GRAPHPATH", 9))
 		return_value = _readGraphPath();
 	else if (MATCH("GRAPHVERTEX", 11))
@@ -2658,12 +2661,6 @@
 		return_value = _readGraphEdge();
 	else if (MATCH("GRAPHSETPROP", 12))
 		return_value = _readGraphSetProp();
-=======
-	else if (MATCH("PARTITIONBOUND", 14))
-		return_value = _readPartitionBoundSpec();
-	else if (MATCH("PARTRANGEDATUM", 14))
-		return_value = _readPartitionRangeDatum();
->>>>>>> 2aaec654
 	else
 	{
 		elog(ERROR, "badly formatted node string \"%.32s\"...", token);
