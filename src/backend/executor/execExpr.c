/*-------------------------------------------------------------------------
 *
 * execExpr.c
 *	  Expression evaluation infrastructure.
 *
 *	During executor startup, we compile each expression tree (which has
 *	previously been processed by the parser and planner) into an ExprState,
 *	using ExecInitExpr() et al.  This converts the tree into a flat array
 *	of ExprEvalSteps, which may be thought of as instructions in a program.
 *	At runtime, we'll execute steps, starting with the first, until we reach
 *	an EEOP_DONE opcode.
 *
 *	This file contains the "compilation" logic.  It is independent of the
 *	specific execution technology we use (switch statement, computed goto,
 *	JIT compilation, etc).
 *
 *	See src/backend/executor/README for some background, specifically the
 *	"Expression Trees and ExprState nodes", "Expression Initialization",
 *	and "Expression Evaluation" sections.
 *
 *
 * Portions Copyright (c) 1996-2022, PostgreSQL Global Development Group
 * Portions Copyright (c) 1994, Regents of the University of California
 *
 *
 * IDENTIFICATION
 *	  src/backend/executor/execExpr.c
 *
 *-------------------------------------------------------------------------
 */
#include "postgres.h"

#include "access/nbtree.h"
#include "catalog/objectaccess.h"
#include "catalog/pg_type.h"
#include "executor/execExpr.h"
#include "executor/nodeSubplan.h"
#include "funcapi.h"
#include "jit/jit.h"
#include "miscadmin.h"
#include "nodes/makefuncs.h"
#include "nodes/nodeFuncs.h"
#include "nodes/subscripting.h"
#include "optimizer/optimizer.h"
#include "pgstat.h"
#include "utils/acl.h"
#include "utils/array.h"
#include "utils/builtins.h"
#include "utils/datum.h"
#include "utils/json.h"
#include "utils/jsonb.h"
#include "utils/jsonpath.h"
#include "utils/lsyscache.h"
#include "utils/typcache.h"
#include "parser/parse_type.h"
#include "utils/fmgroids.h"
#include "utils/syscache.h"


typedef struct LastAttnumInfo
{
	AttrNumber	last_inner;
	AttrNumber	last_outer;
	AttrNumber	last_scan;
} LastAttnumInfo;

static void ExecReadyExpr(ExprState *state);
static void ExecInitExprRec(Expr *node, ExprState *state,
							Datum *resv, bool *resnull);
static void ExecInitFunc(ExprEvalStep *scratch, Expr *node, List *args,
						 Oid funcid, Oid inputcollid,
						 ExprState *state);
static void ExecInitExprSlots(ExprState *state, Node *node);
static void ExecPushExprSlots(ExprState *state, LastAttnumInfo *info);
static bool get_last_attnums_walker(Node *node, LastAttnumInfo *info);
static bool ExecComputeSlotInfo(ExprState *state, ExprEvalStep *op);
static void ExecInitWholeRowVar(ExprEvalStep *scratch, Var *variable,
								ExprState *state);
static void ExecInitSubscriptingRef(ExprEvalStep *scratch,
									SubscriptingRef *sbsref,
									ExprState *state,
									Datum *resv, bool *resnull);
static bool isAssignmentIndirectionExpr(Expr *expr);
static void ExecInitCoerceToDomain(ExprEvalStep *scratch, CoerceToDomain *ctest,
								   ExprState *state,
								   Datum *resv, bool *resnull);
static void ExecBuildAggTransCall(ExprState *state, AggState *aggstate,
								  ExprEvalStep *scratch,
								  FunctionCallInfo fcinfo, AggStatePerTrans pertrans,
								  int transno, int setno, int setoff, bool ishash,
								  bool nullcheck);

static void ExecInitCypherTypeCast(ExprEvalStep *scratch, CypherTypeCast *tc,
								   ExprState *state);
static void ExecInitCypherMap(ExprEvalStep *scratch, CypherMapExpr *mapexpr,
							  ExprState *state);
static void ExecInitCypherList(ExprEvalStep *scratch, CypherListExpr *listexpr,
							   ExprState *state);
static void ExecInitCypherListComp(ExprEvalStep *scratch,
								   CypherListCompExpr *listcompexpr,
								   ExprState *state);
static bool isIdentity(CypherListCompExpr *listcompexpr);
static void initExprSaveIter(Expr *node, ExprEvalStep *next_step,
							 ExprState *state, Datum *resv,
							 bool *resnull);
static void ExecInitCypherAccess(ExprEvalStep *scratch,
								 CypherAccessExpr *accessexpr,
								 ExprState *state);
static void initCypherIndex(Expr *node, ExprState *state, CypherIndexResult *cidxres);


static ExprState *
ExecInitExprInternal(Expr *node, PlanState *parent, ParamListInfo ext_params,
					 Datum *caseval, bool *casenull)
{
	ExprState  *state;
	ExprEvalStep scratch = {0};

	/* Special case: NULL expression produces a NULL ExprState pointer */
	if (node == NULL)
		return NULL;

	/* Initialize ExprState with empty step list */
	state = makeNode(ExprState);
	state->expr = node;
	state->parent = parent;
	state->ext_params = ext_params;
	state->innermost_caseval = caseval;
	state->innermost_casenull = casenull;

	/* Insert EEOP_*_FETCHSOME steps as needed */
	ExecInitExprSlots(state, (Node *) node);

	/* Compile the expression proper */
	ExecInitExprRec(node, state, &state->resvalue, &state->resnull);

	/* Finally, append a DONE step */
	scratch.opcode = EEOP_DONE;
	ExprEvalPushStep(state, &scratch);

	ExecReadyExpr(state);

	return state;
}

/*
 * ExecInitExpr: prepare an expression tree for execution
 *
 * This function builds and returns an ExprState implementing the given
 * Expr node tree.  The return ExprState can then be handed to ExecEvalExpr
 * for execution.  Because the Expr tree itself is read-only as far as
 * ExecInitExpr and ExecEvalExpr are concerned, several different executions
 * of the same plan tree can occur concurrently.  (But note that an ExprState
 * does mutate at runtime, so it can't be re-used concurrently.)
 *
 * This must be called in a memory context that will last as long as repeated
 * executions of the expression are needed.  Typically the context will be
 * the same as the per-query context of the associated ExprContext.
 *
 * Any Aggref, WindowFunc, or SubPlan nodes found in the tree are added to
 * the lists of such nodes held by the parent PlanState.
 *
 * Note: there is no ExecEndExpr function; we assume that any resource
 * cleanup needed will be handled by just releasing the memory context
 * in which the state tree is built.  Functions that require additional
 * cleanup work can register a shutdown callback in the ExprContext.
 *
 *	'node' is the root of the expression tree to compile.
 *	'parent' is the PlanState node that owns the expression.
 *
 * 'parent' may be NULL if we are preparing an expression that is not
 * associated with a plan tree.  (If so, it can't have aggs or subplans.)
 * Such cases should usually come through ExecPrepareExpr, not directly here.
 *
 * Also, if 'node' is NULL, we just return NULL.  This is convenient for some
 * callers that may or may not have an expression that needs to be compiled.
 * Note that a NULL ExprState pointer *cannot* be handed to ExecEvalExpr,
 * although ExecQual and ExecCheck will accept one (and treat it as "true").
 */
ExprState *
ExecInitExpr(Expr *node, PlanState *parent)
{
	return ExecInitExprInternal(node, parent, NULL, NULL, NULL);
}

/*
 * ExecInitExprWithParams: prepare a standalone expression tree for execution
 *
 * This is the same as ExecInitExpr, except that there is no parent PlanState,
 * and instead we may have a ParamListInfo describing PARAM_EXTERN Params.
 */
ExprState *
ExecInitExprWithParams(Expr *node, ParamListInfo ext_params)
{
	return ExecInitExprInternal(node, NULL, ext_params, NULL, NULL);
}

/*
 * ExecInitExprWithCaseValue: prepare an expression tree for execution
 *
 * This is the same as ExecInitExpr, except that a pointer to the value for
 * CasTestExpr is passed here.
 */
ExprState *
ExecInitExprWithCaseValue(Expr *node, PlanState *parent,
						  Datum *caseval, bool *casenull)
{
	return ExecInitExprInternal(node, parent, NULL, caseval, casenull);
}

/*
 * ExecInitQual: prepare a qual for execution by ExecQual
 *
 * Prepares for the evaluation of a conjunctive boolean expression (qual list
 * with implicit AND semantics) that returns true if none of the
 * subexpressions are false.
 *
 * We must return true if the list is empty.  Since that's a very common case,
 * we optimize it a bit further by translating to a NULL ExprState pointer
 * rather than setting up an ExprState that computes constant TRUE.  (Some
 * especially hot-spot callers of ExecQual detect this and avoid calling
 * ExecQual at all.)
 *
 * If any of the subexpressions yield NULL, then the result of the conjunction
 * is false.  This makes ExecQual primarily useful for evaluating WHERE
 * clauses, since SQL specifies that tuples with null WHERE results do not
 * get selected.
 */
ExprState *
ExecInitQual(List *qual, PlanState *parent)
{
	ExprState  *state;
	ExprEvalStep scratch = {0};
	List	   *adjust_jumps = NIL;
	ListCell   *lc;

	/* short-circuit (here and in ExecQual) for empty restriction list */
	if (qual == NIL)
		return NULL;

	Assert(IsA(qual, List));

	state = makeNode(ExprState);
	state->expr = (Expr *) qual;
	state->parent = parent;
	state->ext_params = NULL;

	/* mark expression as to be used with ExecQual() */
	state->flags = EEO_FLAG_IS_QUAL;

	/* Insert EEOP_*_FETCHSOME steps as needed */
	ExecInitExprSlots(state, (Node *) qual);

	/*
	 * ExecQual() needs to return false for an expression returning NULL. That
	 * allows us to short-circuit the evaluation the first time a NULL is
	 * encountered.  As qual evaluation is a hot-path this warrants using a
	 * special opcode for qual evaluation that's simpler than BOOL_AND (which
	 * has more complex NULL handling).
	 */
	scratch.opcode = EEOP_QUAL;

	/*
	 * We can use ExprState's resvalue/resnull as target for each qual expr.
	 */
	scratch.resvalue = &state->resvalue;
	scratch.resnull = &state->resnull;

	foreach(lc, qual)
	{
		Expr	   *node = (Expr *) lfirst(lc);

		/* first evaluate expression */
		ExecInitExprRec(node, state, &state->resvalue, &state->resnull);

		/* then emit EEOP_QUAL to detect if it's false (or null) */
		scratch.d.qualexpr.jumpdone = -1;
		ExprEvalPushStep(state, &scratch);
		adjust_jumps = lappend_int(adjust_jumps,
								   state->steps_len - 1);
	}

	/* adjust jump targets */
	foreach(lc, adjust_jumps)
	{
		ExprEvalStep *as = &state->steps[lfirst_int(lc)];

		Assert(as->opcode == EEOP_QUAL);
		Assert(as->d.qualexpr.jumpdone == -1);
		as->d.qualexpr.jumpdone = state->steps_len;
	}

	/*
	 * At the end, we don't need to do anything more.  The last qual expr must
	 * have yielded TRUE, and since its result is stored in the desired output
	 * location, we're done.
	 */
	scratch.opcode = EEOP_DONE;
	ExprEvalPushStep(state, &scratch);

	ExecReadyExpr(state);

	return state;
}

/*
 * ExecInitCheck: prepare a check constraint for execution by ExecCheck
 *
 * This is much like ExecInitQual/ExecQual, except that a null result from
 * the conjunction is treated as TRUE.  This behavior is appropriate for
 * evaluating CHECK constraints, since SQL specifies that NULL constraint
 * conditions are not failures.
 *
 * Note that like ExecInitQual, this expects input in implicit-AND format.
 * Users of ExecCheck that have expressions in normal explicit-AND format
 * can just apply ExecInitExpr to produce suitable input for ExecCheck.
 */
ExprState *
ExecInitCheck(List *qual, PlanState *parent)
{
	/* short-circuit (here and in ExecCheck) for empty restriction list */
	if (qual == NIL)
		return NULL;

	Assert(IsA(qual, List));

	/*
	 * Just convert the implicit-AND list to an explicit AND (if there's more
	 * than one entry), and compile normally.  Unlike ExecQual, we can't
	 * short-circuit on NULL results, so the regular AND behavior is needed.
	 */
	return ExecInitExpr(make_ands_explicit(qual), parent);
}

/*
 * Call ExecInitExpr() on a list of expressions, return a list of ExprStates.
 */
List *
ExecInitExprList(List *nodes, PlanState *parent)
{
	List	   *result = NIL;
	ListCell   *lc;

	foreach(lc, nodes)
	{
		Expr	   *e = lfirst(lc);

		result = lappend(result, ExecInitExpr(e, parent));
	}

	return result;
}

/*
 *		ExecBuildProjectionInfo
 *
 * Build a ProjectionInfo node for evaluating the given tlist in the given
 * econtext, and storing the result into the tuple slot.  (Caller must have
 * ensured that tuple slot has a descriptor matching the tlist!)
 *
 * inputDesc can be NULL, but if it is not, we check to see whether simple
 * Vars in the tlist match the descriptor.  It is important to provide
 * inputDesc for relation-scan plan nodes, as a cross check that the relation
 * hasn't been changed since the plan was made.  At higher levels of a plan,
 * there is no need to recheck.
 *
 * This is implemented by internally building an ExprState that performs the
 * whole projection in one go.
 *
 * Caution: before PG v10, the targetList was a list of ExprStates; now it
 * should be the planner-created targetlist, since we do the compilation here.
 */
ProjectionInfo *
ExecBuildProjectionInfo(List *targetList,
						ExprContext *econtext,
						TupleTableSlot *slot,
						PlanState *parent,
						TupleDesc inputDesc)
{
	ProjectionInfo *projInfo = makeNode(ProjectionInfo);
	ExprState  *state;
	ExprEvalStep scratch = {0};
	ListCell   *lc;

	projInfo->pi_exprContext = econtext;
	/* We embed ExprState into ProjectionInfo instead of doing extra palloc */
	projInfo->pi_state.type = T_ExprState;
	state = &projInfo->pi_state;
	state->expr = (Expr *) targetList;
	state->parent = parent;
	state->ext_params = NULL;

	state->resultslot = slot;

	/* Insert EEOP_*_FETCHSOME steps as needed */
	ExecInitExprSlots(state, (Node *) targetList);

	/* Now compile each tlist column */
	foreach(lc, targetList)
	{
		TargetEntry *tle = lfirst_node(TargetEntry, lc);
		Var		   *variable = NULL;
		AttrNumber	attnum = 0;
		bool		isSafeVar = false;

		/*
		 * If tlist expression is a safe non-system Var, use the fast-path
		 * ASSIGN_*_VAR opcodes.  "Safe" means that we don't need to apply
		 * CheckVarSlotCompatibility() during plan startup.  If a source slot
		 * was provided, we make the equivalent tests here; if a slot was not
		 * provided, we assume that no check is needed because we're dealing
		 * with a non-relation-scan-level expression.
		 */
		if (tle->expr != NULL &&
			IsA(tle->expr, Var) &&
			((Var *) tle->expr)->varattno > 0)
		{
			/* Non-system Var, but how safe is it? */
			variable = (Var *) tle->expr;
			attnum = variable->varattno;

			if (inputDesc == NULL)
				isSafeVar = true;	/* can't check, just assume OK */
			else if (attnum <= inputDesc->natts)
			{
				Form_pg_attribute attr = TupleDescAttr(inputDesc, attnum - 1);

				/*
				 * If user attribute is dropped or has a type mismatch, don't
				 * use ASSIGN_*_VAR.  Instead let the normal expression
				 * machinery handle it (which'll possibly error out).
				 */
				if (!attr->attisdropped && variable->vartype == attr->atttypid)
				{
					isSafeVar = true;
				}
			}
		}

		if (isSafeVar)
		{
			/* Fast-path: just generate an EEOP_ASSIGN_*_VAR step */
			switch (variable->varno)
			{
				case INNER_VAR:
					/* get the tuple from the inner node */
					scratch.opcode = EEOP_ASSIGN_INNER_VAR;
					break;

				case OUTER_VAR:
					/* get the tuple from the outer node */
					scratch.opcode = EEOP_ASSIGN_OUTER_VAR;
					break;

					/* INDEX_VAR is handled by default case */

				default:
					/* get the tuple from the relation being scanned */
					scratch.opcode = EEOP_ASSIGN_SCAN_VAR;
					break;
			}

			scratch.d.assign_var.attnum = attnum - 1;
			scratch.d.assign_var.resultnum = tle->resno - 1;
			ExprEvalPushStep(state, &scratch);
		}
		else
		{
			/*
			 * Otherwise, compile the column expression normally.
			 *
			 * We can't tell the expression to evaluate directly into the
			 * result slot, as the result slot (and the exprstate for that
			 * matter) can change between executions.  We instead evaluate
			 * into the ExprState's resvalue/resnull and then move.
			 */
			ExecInitExprRec(tle->expr, state,
							&state->resvalue, &state->resnull);

			/*
			 * Column might be referenced multiple times in upper nodes, so
			 * force value to R/O - but only if it could be an expanded datum.
			 */
			if (get_typlen(exprType((Node *) tle->expr)) == -1)
				scratch.opcode = EEOP_ASSIGN_TMP_MAKE_RO;
			else
				scratch.opcode = EEOP_ASSIGN_TMP;
			scratch.d.assign_tmp.resultnum = tle->resno - 1;
			ExprEvalPushStep(state, &scratch);
		}
	}

	scratch.opcode = EEOP_DONE;
	ExprEvalPushStep(state, &scratch);

	ExecReadyExpr(state);

	return projInfo;
}

/*
 *		ExecBuildUpdateProjection
 *
 * Build a ProjectionInfo node for constructing a new tuple during UPDATE.
 * The projection will be executed in the given econtext and the result will
 * be stored into the given tuple slot.  (Caller must have ensured that tuple
 * slot has a descriptor matching the target rel!)
 *
 * When evalTargetList is false, targetList contains the UPDATE ... SET
 * expressions that have already been computed by a subplan node; the values
 * from this tlist are assumed to be available in the "outer" tuple slot.
 * When evalTargetList is true, targetList contains the UPDATE ... SET
 * expressions that must be computed (which could contain references to
 * the outer, inner, or scan tuple slots).
 *
 * In either case, targetColnos contains a list of the target column numbers
 * corresponding to the non-resjunk entries of targetList.  The tlist values
 * are assigned into these columns of the result tuple slot.  Target columns
 * not listed in targetColnos are filled from the UPDATE's old tuple, which
 * is assumed to be available in the "scan" tuple slot.
 *
 * targetList can also contain resjunk columns.  These must be evaluated
 * if evalTargetList is true, but their values are discarded.
 *
 * relDesc must describe the relation we intend to update.
 *
 * This is basically a specialized variant of ExecBuildProjectionInfo.
 * However, it also performs sanity checks equivalent to ExecCheckPlanOutput.
 * Since we never make a normal tlist equivalent to the whole
 * tuple-to-be-assigned, there is no convenient way to apply
 * ExecCheckPlanOutput, so we must do our safety checks here.
 */
ProjectionInfo *
ExecBuildUpdateProjection(List *targetList,
						  bool evalTargetList,
						  List *targetColnos,
						  TupleDesc relDesc,
						  ExprContext *econtext,
						  TupleTableSlot *slot,
						  PlanState *parent)
{
	ProjectionInfo *projInfo = makeNode(ProjectionInfo);
	ExprState  *state;
	int			nAssignableCols;
	bool		sawJunk;
	Bitmapset  *assignedCols;
	LastAttnumInfo deform = {0, 0, 0};
	ExprEvalStep scratch = {0};
	int			outerattnum;
	ListCell   *lc,
			   *lc2;

	projInfo->pi_exprContext = econtext;
	/* We embed ExprState into ProjectionInfo instead of doing extra palloc */
	projInfo->pi_state.type = T_ExprState;
	state = &projInfo->pi_state;
	if (evalTargetList)
		state->expr = (Expr *) targetList;
	else
		state->expr = NULL;		/* not used */
	state->parent = parent;
	state->ext_params = NULL;

	state->resultslot = slot;

	/*
	 * Examine the targetList to see how many non-junk columns there are, and
	 * to verify that the non-junk columns come before the junk ones.
	 */
	nAssignableCols = 0;
	sawJunk = false;
	foreach(lc, targetList)
	{
		TargetEntry *tle = lfirst_node(TargetEntry, lc);

		if (tle->resjunk)
			sawJunk = true;
		else
		{
			if (sawJunk)
				elog(ERROR, "subplan target list is out of order");
			nAssignableCols++;
		}
	}

	/* We should have one targetColnos entry per non-junk column */
	if (nAssignableCols != list_length(targetColnos))
		elog(ERROR, "targetColnos does not match subplan target list");

	/*
	 * Build a bitmapset of the columns in targetColnos.  (We could just use
	 * list_member_int() tests, but that risks O(N^2) behavior with many
	 * columns.)
	 */
	assignedCols = NULL;
	foreach(lc, targetColnos)
	{
		AttrNumber	targetattnum = lfirst_int(lc);

		assignedCols = bms_add_member(assignedCols, targetattnum);
	}

	/*
	 * We need to insert EEOP_*_FETCHSOME steps to ensure the input tuples are
	 * sufficiently deconstructed.  The scan tuple must be deconstructed at
	 * least as far as the last old column we need.
	 */
	for (int attnum = relDesc->natts; attnum > 0; attnum--)
	{
		Form_pg_attribute attr = TupleDescAttr(relDesc, attnum - 1);

		if (attr->attisdropped)
			continue;
		if (bms_is_member(attnum, assignedCols))
			continue;
		deform.last_scan = attnum;
		break;
	}

	/*
	 * If we're actually evaluating the tlist, incorporate its input
	 * requirements too; otherwise, we'll just need to fetch the appropriate
	 * number of columns of the "outer" tuple.
	 */
	if (evalTargetList)
		get_last_attnums_walker((Node *) targetList, &deform);
	else
		deform.last_outer = nAssignableCols;

	ExecPushExprSlots(state, &deform);

	/*
	 * Now generate code to evaluate the tlist's assignable expressions or
	 * fetch them from the outer tuple, incidentally validating that they'll
	 * be of the right data type.  The checks above ensure that the forboth()
	 * will iterate over exactly the non-junk columns.
	 */
	outerattnum = 0;
	forboth(lc, targetList, lc2, targetColnos)
	{
		TargetEntry *tle = lfirst_node(TargetEntry, lc);
		AttrNumber	targetattnum = lfirst_int(lc2);
		Form_pg_attribute attr;

		Assert(!tle->resjunk);

		/*
		 * Apply sanity checks comparable to ExecCheckPlanOutput().
		 */
		if (targetattnum <= 0 || targetattnum > relDesc->natts)
			ereport(ERROR,
					(errcode(ERRCODE_DATATYPE_MISMATCH),
					 errmsg("table row type and query-specified row type do not match"),
					 errdetail("Query has too many columns.")));
		attr = TupleDescAttr(relDesc, targetattnum - 1);

		if (attr->attisdropped)
			ereport(ERROR,
					(errcode(ERRCODE_DATATYPE_MISMATCH),
					 errmsg("table row type and query-specified row type do not match"),
					 errdetail("Query provides a value for a dropped column at ordinal position %d.",
							   targetattnum)));
		if (exprType((Node *) tle->expr) != attr->atttypid)
			ereport(ERROR,
					(errcode(ERRCODE_DATATYPE_MISMATCH),
					 errmsg("table row type and query-specified row type do not match"),
					 errdetail("Table has type %s at ordinal position %d, but query expects %s.",
							   format_type_be(attr->atttypid),
							   targetattnum,
							   format_type_be(exprType((Node *) tle->expr)))));

		/* OK, generate code to perform the assignment. */
		if (evalTargetList)
		{
			/*
			 * We must evaluate the TLE's expression and assign it.  We do not
			 * bother jumping through hoops for "safe" Vars like
			 * ExecBuildProjectionInfo does; this is a relatively less-used
			 * path and it doesn't seem worth expending code for that.
			 */
			ExecInitExprRec(tle->expr, state,
							&state->resvalue, &state->resnull);
			/* Needn't worry about read-only-ness here, either. */
			scratch.opcode = EEOP_ASSIGN_TMP;
			scratch.d.assign_tmp.resultnum = targetattnum - 1;
			ExprEvalPushStep(state, &scratch);
		}
		else
		{
			/* Just assign from the outer tuple. */
			scratch.opcode = EEOP_ASSIGN_OUTER_VAR;
			scratch.d.assign_var.attnum = outerattnum;
			scratch.d.assign_var.resultnum = targetattnum - 1;
			ExprEvalPushStep(state, &scratch);
		}
		outerattnum++;
	}

	/*
	 * If we're evaluating the tlist, must evaluate any resjunk columns too.
	 * (This matters for things like MULTIEXPR_SUBLINK SubPlans.)
	 */
	if (evalTargetList)
	{
		for_each_cell(lc, targetList, lc)
		{
			TargetEntry *tle = lfirst_node(TargetEntry, lc);

			Assert(tle->resjunk);
			ExecInitExprRec(tle->expr, state,
							&state->resvalue, &state->resnull);
		}
	}

	/*
	 * Now generate code to copy over any old columns that were not assigned
	 * to, and to ensure that dropped columns are set to NULL.
	 */
	for (int attnum = 1; attnum <= relDesc->natts; attnum++)
	{
		Form_pg_attribute attr = TupleDescAttr(relDesc, attnum - 1);

		if (attr->attisdropped)
		{
			/* Put a null into the ExprState's resvalue/resnull ... */
			scratch.opcode = EEOP_CONST;
			scratch.resvalue = &state->resvalue;
			scratch.resnull = &state->resnull;
			scratch.d.constval.value = (Datum) 0;
			scratch.d.constval.isnull = true;
			ExprEvalPushStep(state, &scratch);
			/* ... then assign it to the result slot */
			scratch.opcode = EEOP_ASSIGN_TMP;
			scratch.d.assign_tmp.resultnum = attnum - 1;
			ExprEvalPushStep(state, &scratch);
		}
		else if (!bms_is_member(attnum, assignedCols))
		{
			/* Certainly the right type, so needn't check */
			scratch.opcode = EEOP_ASSIGN_SCAN_VAR;
			scratch.d.assign_var.attnum = attnum - 1;
			scratch.d.assign_var.resultnum = attnum - 1;
			ExprEvalPushStep(state, &scratch);
		}
	}

	scratch.opcode = EEOP_DONE;
	ExprEvalPushStep(state, &scratch);

	ExecReadyExpr(state);

	return projInfo;
}

/*
 * ExecPrepareExpr --- initialize for expression execution outside a normal
 * Plan tree context.
 *
 * This differs from ExecInitExpr in that we don't assume the caller is
 * already running in the EState's per-query context.  Also, we run the
 * passed expression tree through expression_planner() to prepare it for
 * execution.  (In ordinary Plan trees the regular planning process will have
 * made the appropriate transformations on expressions, but for standalone
 * expressions this won't have happened.)
 */
ExprState *
ExecPrepareExpr(Expr *node, EState *estate)
{
	ExprState  *result;
	MemoryContext oldcontext;

	oldcontext = MemoryContextSwitchTo(estate->es_query_cxt);

	node = expression_planner(node);

	result = ExecInitExpr(node, NULL);

	MemoryContextSwitchTo(oldcontext);

	return result;
}

/*
 * ExecPrepareQual --- initialize for qual execution outside a normal
 * Plan tree context.
 *
 * This differs from ExecInitQual in that we don't assume the caller is
 * already running in the EState's per-query context.  Also, we run the
 * passed expression tree through expression_planner() to prepare it for
 * execution.  (In ordinary Plan trees the regular planning process will have
 * made the appropriate transformations on expressions, but for standalone
 * expressions this won't have happened.)
 */
ExprState *
ExecPrepareQual(List *qual, EState *estate)
{
	ExprState  *result;
	MemoryContext oldcontext;

	oldcontext = MemoryContextSwitchTo(estate->es_query_cxt);

	qual = (List *) expression_planner((Expr *) qual);

	result = ExecInitQual(qual, NULL);

	MemoryContextSwitchTo(oldcontext);

	return result;
}

/*
 * ExecPrepareCheck -- initialize check constraint for execution outside a
 * normal Plan tree context.
 *
 * See ExecPrepareExpr() and ExecInitCheck() for details.
 */
ExprState *
ExecPrepareCheck(List *qual, EState *estate)
{
	ExprState  *result;
	MemoryContext oldcontext;

	oldcontext = MemoryContextSwitchTo(estate->es_query_cxt);

	qual = (List *) expression_planner((Expr *) qual);

	result = ExecInitCheck(qual, NULL);

	MemoryContextSwitchTo(oldcontext);

	return result;
}

/*
 * Call ExecPrepareExpr() on each member of a list of Exprs, and return
 * a list of ExprStates.
 *
 * See ExecPrepareExpr() for details.
 */
List *
ExecPrepareExprList(List *nodes, EState *estate)
{
	List	   *result = NIL;
	MemoryContext oldcontext;
	ListCell   *lc;

	/* Ensure that the list cell nodes are in the right context too */
	oldcontext = MemoryContextSwitchTo(estate->es_query_cxt);

	foreach(lc, nodes)
	{
		Expr	   *e = (Expr *) lfirst(lc);

		result = lappend(result, ExecPrepareExpr(e, estate));
	}

	MemoryContextSwitchTo(oldcontext);

	return result;
}

/*
 * ExecCheck - evaluate a check constraint
 *
 * For check constraints, a null result is taken as TRUE, ie the constraint
 * passes.
 *
 * The check constraint may have been prepared with ExecInitCheck
 * (possibly via ExecPrepareCheck) if the caller had it in implicit-AND
 * format, but a regular boolean expression prepared with ExecInitExpr or
 * ExecPrepareExpr works too.
 */
bool
ExecCheck(ExprState *state, ExprContext *econtext)
{
	Datum		ret;
	bool		isnull;

	/* short-circuit (here and in ExecInitCheck) for empty restriction list */
	if (state == NULL)
		return true;

	/* verify that expression was not compiled using ExecInitQual */
	Assert(!(state->flags & EEO_FLAG_IS_QUAL));

	ret = ExecEvalExprSwitchContext(state, econtext, &isnull);

	if (isnull)
		return true;

	return DatumGetBool(ret);
}

/*
 * Prepare a compiled expression for execution.  This has to be called for
 * every ExprState before it can be executed.
 *
 * NB: While this currently only calls ExecReadyInterpretedExpr(),
 * this will likely get extended to further expression evaluation methods.
 * Therefore this should be used instead of directly calling
 * ExecReadyInterpretedExpr().
 */
static void
ExecReadyExpr(ExprState *state)
{
	if (jit_compile_expr(state))
		return;

	ExecReadyInterpretedExpr(state);
}

/*
 * Append the steps necessary for the evaluation of node to ExprState->steps,
 * possibly recursing into sub-expressions of node.
 *
 * node - expression to evaluate
 * state - ExprState to whose ->steps to append the necessary operations
 * resv / resnull - where to store the result of the node into
 */
static void
ExecInitExprRec(Expr *node, ExprState *state,
				Datum *resv, bool *resnull)
{
	ExprEvalStep scratch = {0};

	/* Guard against stack overflow due to overly complex expressions */
	check_stack_depth();

	/* Step's output location is always what the caller gave us */
	Assert(resv != NULL && resnull != NULL);
	scratch.resvalue = resv;
	scratch.resnull = resnull;

	/* cases should be ordered as they are in enum NodeTag */
	switch (nodeTag(node))
	{
		case T_Var:
			{
				Var		   *variable = (Var *) node;

				if (variable->varattno == InvalidAttrNumber)
				{
					/* whole-row Var */
					ExecInitWholeRowVar(&scratch, variable, state);
				}
				else if (variable->varattno <= 0)
				{
					/* system column */
					scratch.d.var.attnum = variable->varattno;
					scratch.d.var.vartype = variable->vartype;
					switch (variable->varno)
					{
						case INNER_VAR:
							scratch.opcode = EEOP_INNER_SYSVAR;
							break;
						case OUTER_VAR:
							scratch.opcode = EEOP_OUTER_SYSVAR;
							break;

							/* INDEX_VAR is handled by default case */

						default:
							scratch.opcode = EEOP_SCAN_SYSVAR;
							break;
					}
				}
				else
				{
					/* regular user column */
					scratch.d.var.attnum = variable->varattno - 1;
					scratch.d.var.vartype = variable->vartype;
					switch (variable->varno)
					{
						case INNER_VAR:
							scratch.opcode = EEOP_INNER_VAR;
							break;
						case OUTER_VAR:
							scratch.opcode = EEOP_OUTER_VAR;
							break;

							/* INDEX_VAR is handled by default case */

						default:
							scratch.opcode = EEOP_SCAN_VAR;
							break;
					}
				}

				ExprEvalPushStep(state, &scratch);
				break;
			}

		case T_Const:
			{
				Const	   *con = (Const *) node;

				scratch.opcode = EEOP_CONST;
				scratch.d.constval.value = con->constvalue;
				scratch.d.constval.isnull = con->constisnull;

				ExprEvalPushStep(state, &scratch);
				break;
			}

		case T_Param:
			{
				Param	   *param = (Param *) node;
				ParamListInfo params;

				switch (param->paramkind)
				{
					case PARAM_EXEC:
						scratch.opcode = EEOP_PARAM_EXEC;
						scratch.d.param.paramid = param->paramid;
						scratch.d.param.paramtype = param->paramtype;
						ExprEvalPushStep(state, &scratch);
						break;
					case PARAM_EXTERN:

						/*
						 * If we have a relevant ParamCompileHook, use it;
						 * otherwise compile a standard EEOP_PARAM_EXTERN
						 * step.  ext_params, if supplied, takes precedence
						 * over info from the parent node's EState (if any).
						 */
						if (state->ext_params)
							params = state->ext_params;
						else if (state->parent &&
								 state->parent->state)
							params = state->parent->state->es_param_list_info;
						else
							params = NULL;
						if (params && params->paramCompile)
						{
							params->paramCompile(params, param, state,
												 resv, resnull);
						}
						else
						{
							scratch.opcode = EEOP_PARAM_EXTERN;
							scratch.d.param.paramid = param->paramid;
							scratch.d.param.paramtype = param->paramtype;
							ExprEvalPushStep(state, &scratch);
						}
						break;
					default:
						elog(ERROR, "unrecognized paramkind: %d",
							 (int) param->paramkind);
						break;
				}
				break;
			}

		case T_Aggref:
			{
				Aggref	   *aggref = (Aggref *) node;

				scratch.opcode = EEOP_AGGREF;
				scratch.d.aggref.aggno = aggref->aggno;

				if (state->parent && IsA(state->parent, AggState))
				{
					AggState   *aggstate = (AggState *) state->parent;

					aggstate->aggs = lappend(aggstate->aggs, aggref);
				}
				else
				{
					/* planner messed up */
					elog(ERROR, "Aggref found in non-Agg plan node");
				}

				ExprEvalPushStep(state, &scratch);
				break;
			}

		case T_GroupingFunc:
			{
				GroupingFunc *grp_node = (GroupingFunc *) node;
				Agg		   *agg;

				if (!state->parent || !IsA(state->parent, AggState) ||
					!IsA(state->parent->plan, Agg))
					elog(ERROR, "GroupingFunc found in non-Agg plan node");

				scratch.opcode = EEOP_GROUPING_FUNC;

				agg = (Agg *) (state->parent->plan);

				if (agg->groupingSets)
					scratch.d.grouping_func.clauses = grp_node->cols;
				else
					scratch.d.grouping_func.clauses = NIL;

				ExprEvalPushStep(state, &scratch);
				break;
			}

		case T_WindowFunc:
			{
				WindowFunc *wfunc = (WindowFunc *) node;
				WindowFuncExprState *wfstate = makeNode(WindowFuncExprState);

				wfstate->wfunc = wfunc;

				if (state->parent && IsA(state->parent, WindowAggState))
				{
					WindowAggState *winstate = (WindowAggState *) state->parent;
					int			nfuncs;

					winstate->funcs = lappend(winstate->funcs, wfstate);
					nfuncs = ++winstate->numfuncs;
					if (wfunc->winagg)
						winstate->numaggs++;

					/* for now initialize agg using old style expressions */
					wfstate->args = ExecInitExprList(wfunc->args,
													 state->parent);
					wfstate->aggfilter = ExecInitExpr(wfunc->aggfilter,
													  state->parent);

					/*
					 * Complain if the windowfunc's arguments contain any
					 * windowfuncs; nested window functions are semantically
					 * nonsensical.  (This should have been caught earlier,
					 * but we defend against it here anyway.)
					 */
					if (nfuncs != winstate->numfuncs)
						ereport(ERROR,
								(errcode(ERRCODE_WINDOWING_ERROR),
								 errmsg("window function calls cannot be nested")));
				}
				else
				{
					/* planner messed up */
					elog(ERROR, "WindowFunc found in non-WindowAgg plan node");
				}

				scratch.opcode = EEOP_WINDOW_FUNC;
				scratch.d.window_func.wfstate = wfstate;
				ExprEvalPushStep(state, &scratch);
				break;
			}

		case T_SubscriptingRef:
			{
				SubscriptingRef *sbsref = (SubscriptingRef *) node;

				ExecInitSubscriptingRef(&scratch, sbsref, state, resv, resnull);
				break;
			}

		case T_FuncExpr:
			{
				FuncExpr   *func = (FuncExpr *) node;

				ExecInitFunc(&scratch, node,
							 func->args, func->funcid, func->inputcollid,
							 state);
				ExprEvalPushStep(state, &scratch);
				break;
			}

		case T_OpExpr:
			{
				OpExpr	   *op = (OpExpr *) node;

				ExecInitFunc(&scratch, node,
							 op->args, op->opfuncid, op->inputcollid,
							 state);
				ExprEvalPushStep(state, &scratch);
				break;
			}

		case T_DistinctExpr:
			{
				DistinctExpr *op = (DistinctExpr *) node;

				ExecInitFunc(&scratch, node,
							 op->args, op->opfuncid, op->inputcollid,
							 state);

				/*
				 * Change opcode of call instruction to EEOP_DISTINCT.
				 *
				 * XXX: historically we've not called the function usage
				 * pgstat infrastructure - that seems inconsistent given that
				 * we do so for normal function *and* operator evaluation.  If
				 * we decided to do that here, we'd probably want separate
				 * opcodes for FUSAGE or not.
				 */
				scratch.opcode = EEOP_DISTINCT;
				ExprEvalPushStep(state, &scratch);
				break;
			}

		case T_NullIfExpr:
			{
				NullIfExpr *op = (NullIfExpr *) node;

				ExecInitFunc(&scratch, node,
							 op->args, op->opfuncid, op->inputcollid,
							 state);

				/*
				 * Change opcode of call instruction to EEOP_NULLIF.
				 *
				 * XXX: historically we've not called the function usage
				 * pgstat infrastructure - that seems inconsistent given that
				 * we do so for normal function *and* operator evaluation.  If
				 * we decided to do that here, we'd probably want separate
				 * opcodes for FUSAGE or not.
				 */
				scratch.opcode = EEOP_NULLIF;
				ExprEvalPushStep(state, &scratch);
				break;
			}

		case T_ScalarArrayOpExpr:
			{
				ScalarArrayOpExpr *opexpr = (ScalarArrayOpExpr *) node;
				Expr	   *scalararg;
				Expr	   *arrayarg;
				FmgrInfo   *finfo;
				FunctionCallInfo fcinfo;
				AclResult	aclresult;
				FmgrInfo   *hash_finfo;
				FunctionCallInfo hash_fcinfo;
				Oid			cmpfuncid;

				/*
				 * Select the correct comparison function.  When we do hashed
				 * NOT IN clauses, the opfuncid will be the inequality
				 * comparison function and negfuncid will be set to equality.
				 * We need to use the equality function for hash probes.
				 */
				if (OidIsValid(opexpr->negfuncid))
				{
					Assert(OidIsValid(opexpr->hashfuncid));
					cmpfuncid = opexpr->negfuncid;
				}
				else
					cmpfuncid = opexpr->opfuncid;

				Assert(list_length(opexpr->args) == 2);
				scalararg = (Expr *) linitial(opexpr->args);
				arrayarg = (Expr *) lsecond(opexpr->args);

				/* Check permission to call function */
				aclresult = pg_proc_aclcheck(cmpfuncid,
											 GetUserId(),
											 ACL_EXECUTE);
				if (aclresult != ACLCHECK_OK)
					aclcheck_error(aclresult, OBJECT_FUNCTION,
								   get_func_name(cmpfuncid));
				InvokeFunctionExecuteHook(cmpfuncid);

				if (OidIsValid(opexpr->hashfuncid))
				{
					aclresult = pg_proc_aclcheck(opexpr->hashfuncid,
												 GetUserId(),
												 ACL_EXECUTE);
					if (aclresult != ACLCHECK_OK)
						aclcheck_error(aclresult, OBJECT_FUNCTION,
									   get_func_name(opexpr->hashfuncid));
					InvokeFunctionExecuteHook(opexpr->hashfuncid);
				}

				/* Set up the primary fmgr lookup information */
				finfo = palloc0(sizeof(FmgrInfo));
				fcinfo = palloc0(SizeForFunctionCallInfo(2));
				fmgr_info(cmpfuncid, finfo);
				fmgr_info_set_expr((Node *) node, finfo);
				InitFunctionCallInfoData(*fcinfo, finfo, 2,
										 opexpr->inputcollid, NULL, NULL);

				/*
				 * If hashfuncid is set, we create a EEOP_HASHED_SCALARARRAYOP
				 * step instead of a EEOP_SCALARARRAYOP.  This provides much
				 * faster lookup performance than the normal linear search
				 * when the number of items in the array is anything but very
				 * small.
				 */
				if (OidIsValid(opexpr->hashfuncid))
				{
					hash_finfo = palloc0(sizeof(FmgrInfo));
					hash_fcinfo = palloc0(SizeForFunctionCallInfo(1));
					fmgr_info(opexpr->hashfuncid, hash_finfo);
					fmgr_info_set_expr((Node *) node, hash_finfo);
					InitFunctionCallInfoData(*hash_fcinfo, hash_finfo,
											 1, opexpr->inputcollid, NULL,
											 NULL);

					scratch.d.hashedscalararrayop.hash_finfo = hash_finfo;
					scratch.d.hashedscalararrayop.hash_fcinfo_data = hash_fcinfo;
					scratch.d.hashedscalararrayop.hash_fn_addr = hash_finfo->fn_addr;

					/* Evaluate scalar directly into left function argument */
					ExecInitExprRec(scalararg, state,
									&fcinfo->args[0].value, &fcinfo->args[0].isnull);

					/*
					 * Evaluate array argument into our return value.  There's
					 * no danger in that, because the return value is
					 * guaranteed to be overwritten by
					 * EEOP_HASHED_SCALARARRAYOP, and will not be passed to
					 * any other expression.
					 */
					ExecInitExprRec(arrayarg, state, resv, resnull);

					/* And perform the operation */
					scratch.opcode = EEOP_HASHED_SCALARARRAYOP;
					scratch.d.hashedscalararrayop.inclause = opexpr->useOr;
					scratch.d.hashedscalararrayop.finfo = finfo;
					scratch.d.hashedscalararrayop.fcinfo_data = fcinfo;
					scratch.d.hashedscalararrayop.fn_addr = finfo->fn_addr;

					scratch.d.hashedscalararrayop.hash_finfo = hash_finfo;
					scratch.d.hashedscalararrayop.hash_fcinfo_data = hash_fcinfo;
					scratch.d.hashedscalararrayop.hash_fn_addr = hash_finfo->fn_addr;

					ExprEvalPushStep(state, &scratch);
				}
				else
				{
					/* Evaluate scalar directly into left function argument */
					ExecInitExprRec(scalararg, state,
									&fcinfo->args[0].value,
									&fcinfo->args[0].isnull);

					/*
					 * Evaluate array argument into our return value.  There's
					 * no danger in that, because the return value is
					 * guaranteed to be overwritten by EEOP_SCALARARRAYOP, and
					 * will not be passed to any other expression.
					 */
					ExecInitExprRec(arrayarg, state, resv, resnull);

					/* And perform the operation */
					scratch.opcode = EEOP_SCALARARRAYOP;
					scratch.d.scalararrayop.element_type = InvalidOid;
					scratch.d.scalararrayop.useOr = opexpr->useOr;
					scratch.d.scalararrayop.finfo = finfo;
					scratch.d.scalararrayop.fcinfo_data = fcinfo;
					scratch.d.scalararrayop.fn_addr = finfo->fn_addr;
					ExprEvalPushStep(state, &scratch);
				}
				break;
			}

		case T_BoolExpr:
			{
				BoolExpr   *boolexpr = (BoolExpr *) node;
				int			nargs = list_length(boolexpr->args);
				List	   *adjust_jumps = NIL;
				int			off;
				ListCell   *lc;

				/* allocate scratch memory used by all steps of AND/OR */
				if (boolexpr->boolop != NOT_EXPR)
					scratch.d.boolexpr.anynull = (bool *) palloc(sizeof(bool));

				/*
				 * For each argument evaluate the argument itself, then
				 * perform the bool operation's appropriate handling.
				 *
				 * We can evaluate each argument into our result area, since
				 * the short-circuiting logic means we only need to remember
				 * previous NULL values.
				 *
				 * AND/OR is split into separate STEP_FIRST (one) / STEP (zero
				 * or more) / STEP_LAST (one) steps, as each of those has to
				 * perform different work.  The FIRST/LAST split is valid
				 * because AND/OR have at least two arguments.
				 */
				off = 0;
				foreach(lc, boolexpr->args)
				{
					Expr	   *arg = (Expr *) lfirst(lc);

					/* Evaluate argument into our output variable */
					ExecInitExprRec(arg, state, resv, resnull);

					/* Perform the appropriate step type */
					switch (boolexpr->boolop)
					{
						case AND_EXPR:
							Assert(nargs >= 2);

							if (off == 0)
								scratch.opcode = EEOP_BOOL_AND_STEP_FIRST;
							else if (off + 1 == nargs)
								scratch.opcode = EEOP_BOOL_AND_STEP_LAST;
							else
								scratch.opcode = EEOP_BOOL_AND_STEP;
							break;
						case OR_EXPR:
							Assert(nargs >= 2);

							if (off == 0)
								scratch.opcode = EEOP_BOOL_OR_STEP_FIRST;
							else if (off + 1 == nargs)
								scratch.opcode = EEOP_BOOL_OR_STEP_LAST;
							else
								scratch.opcode = EEOP_BOOL_OR_STEP;
							break;
						case NOT_EXPR:
							Assert(nargs == 1);

							scratch.opcode = EEOP_BOOL_NOT_STEP;
							break;
						default:
							elog(ERROR, "unrecognized boolop: %d",
								 (int) boolexpr->boolop);
							break;
					}

					scratch.d.boolexpr.jumpdone = -1;
					ExprEvalPushStep(state, &scratch);
					adjust_jumps = lappend_int(adjust_jumps,
											   state->steps_len - 1);
					off++;
				}

				/* adjust jump targets */
				foreach(lc, adjust_jumps)
				{
					ExprEvalStep *as = &state->steps[lfirst_int(lc)];

					Assert(as->d.boolexpr.jumpdone == -1);
					as->d.boolexpr.jumpdone = state->steps_len;
				}

				break;
			}

		case T_SubPlan:
			{
				SubPlan    *subplan = (SubPlan *) node;
				SubPlanState *sstate;

				if (!state->parent)
					elog(ERROR, "SubPlan found with no parent plan");

				sstate = ExecInitSubPlan(subplan, state->parent);

				/* add SubPlanState nodes to state->parent->subPlan */
				state->parent->subPlan = lappend(state->parent->subPlan,
												 sstate);

				scratch.opcode = EEOP_SUBPLAN;
				scratch.d.subplan.sstate = sstate;

				ExprEvalPushStep(state, &scratch);
				break;
			}

		case T_FieldSelect:
			{
				FieldSelect *fselect = (FieldSelect *) node;

				/* evaluate row/record argument into result area */
				ExecInitExprRec(fselect->arg, state, resv, resnull);

				/* and extract field */
				scratch.opcode = EEOP_FIELDSELECT;
				scratch.d.fieldselect.fieldnum = fselect->fieldnum;
				scratch.d.fieldselect.resulttype = fselect->resulttype;
				scratch.d.fieldselect.rowcache.cacheptr = NULL;

				ExprEvalPushStep(state, &scratch);
				break;
			}

		case T_FieldStore:
			{
				FieldStore *fstore = (FieldStore *) node;
				TupleDesc	tupDesc;
				ExprEvalRowtypeCache *rowcachep;
				Datum	   *values;
				bool	   *nulls;
				int			ncolumns;
				ListCell   *l1,
						   *l2;

				/* find out the number of columns in the composite type */
				tupDesc = lookup_rowtype_tupdesc(fstore->resulttype, -1);
				ncolumns = tupDesc->natts;
				ReleaseTupleDesc(tupDesc);

				/* create workspace for column values */
				values = (Datum *) palloc(sizeof(Datum) * ncolumns);
				nulls = (bool *) palloc(sizeof(bool) * ncolumns);

				/* create shared composite-type-lookup cache struct */
				rowcachep = palloc(sizeof(ExprEvalRowtypeCache));
				rowcachep->cacheptr = NULL;

				/* emit code to evaluate the composite input value */
				ExecInitExprRec(fstore->arg, state, resv, resnull);

				/* next, deform the input tuple into our workspace */
				scratch.opcode = EEOP_FIELDSTORE_DEFORM;
				scratch.d.fieldstore.fstore = fstore;
				scratch.d.fieldstore.rowcache = rowcachep;
				scratch.d.fieldstore.values = values;
				scratch.d.fieldstore.nulls = nulls;
				scratch.d.fieldstore.ncolumns = ncolumns;
				ExprEvalPushStep(state, &scratch);

				/* evaluate new field values, store in workspace columns */
				forboth(l1, fstore->newvals, l2, fstore->fieldnums)
				{
					Expr	   *e = (Expr *) lfirst(l1);
					AttrNumber	fieldnum = lfirst_int(l2);
					Datum	   *save_innermost_caseval;
					bool	   *save_innermost_casenull;

					if (fieldnum <= 0 || fieldnum > ncolumns)
						elog(ERROR, "field number %d is out of range in FieldStore",
							 fieldnum);

					/*
					 * Use the CaseTestExpr mechanism to pass down the old
					 * value of the field being replaced; this is needed in
					 * case the newval is itself a FieldStore or
					 * SubscriptingRef that has to obtain and modify the old
					 * value.  It's safe to reuse the CASE mechanism because
					 * there cannot be a CASE between here and where the value
					 * would be needed, and a field assignment can't be within
					 * a CASE either.  (So saving and restoring
					 * innermost_caseval is just paranoia, but let's do it
					 * anyway.)
					 *
					 * Another non-obvious point is that it's safe to use the
					 * field's values[]/nulls[] entries as both the caseval
					 * source and the result address for this subexpression.
					 * That's okay only because (1) both FieldStore and
					 * SubscriptingRef evaluate their arg or refexpr inputs
					 * first, and (2) any such CaseTestExpr is directly the
					 * arg or refexpr input.  So any read of the caseval will
					 * occur before there's a chance to overwrite it.  Also,
					 * if multiple entries in the newvals/fieldnums lists
					 * target the same field, they'll effectively be applied
					 * left-to-right which is what we want.
					 */
					save_innermost_caseval = state->innermost_caseval;
					save_innermost_casenull = state->innermost_casenull;
					state->innermost_caseval = &values[fieldnum - 1];
					state->innermost_casenull = &nulls[fieldnum - 1];

					ExecInitExprRec(e, state,
									&values[fieldnum - 1],
									&nulls[fieldnum - 1]);

					state->innermost_caseval = save_innermost_caseval;
					state->innermost_casenull = save_innermost_casenull;
				}

				/* finally, form result tuple */
				scratch.opcode = EEOP_FIELDSTORE_FORM;
				scratch.d.fieldstore.fstore = fstore;
				scratch.d.fieldstore.rowcache = rowcachep;
				scratch.d.fieldstore.values = values;
				scratch.d.fieldstore.nulls = nulls;
				scratch.d.fieldstore.ncolumns = ncolumns;
				ExprEvalPushStep(state, &scratch);
				break;
			}

		case T_RelabelType:
			{
				/* relabel doesn't need to do anything at runtime */
				RelabelType *relabel = (RelabelType *) node;

				ExecInitExprRec(relabel->arg, state, resv, resnull);
				break;
			}

		case T_CoerceViaIO:
			{
				CoerceViaIO *iocoerce = (CoerceViaIO *) node;
				Oid			iofunc;
				bool		typisvarlena;
				Oid			typioparam;
				FunctionCallInfo fcinfo_in;

				/* evaluate argument into step's result area */
				ExecInitExprRec(iocoerce->arg, state, resv, resnull);

				/*
				 * Prepare both output and input function calls, to be
				 * evaluated inside a single evaluation step for speed - this
				 * can be a very common operation.
				 *
				 * We don't check permissions here as a type's input/output
				 * function are assumed to be executable by everyone.
				 */
				scratch.opcode = EEOP_IOCOERCE;

				/* lookup the source type's output function */
				scratch.d.iocoerce.finfo_out = palloc0(sizeof(FmgrInfo));
				scratch.d.iocoerce.fcinfo_data_out = palloc0(SizeForFunctionCallInfo(1));

				getTypeOutputInfo(exprType((Node *) iocoerce->arg),
								  &iofunc, &typisvarlena);
				fmgr_info(iofunc, scratch.d.iocoerce.finfo_out);
				fmgr_info_set_expr((Node *) node, scratch.d.iocoerce.finfo_out);
				InitFunctionCallInfoData(*scratch.d.iocoerce.fcinfo_data_out,
										 scratch.d.iocoerce.finfo_out,
										 1, InvalidOid, NULL, NULL);

				/* lookup the result type's input function */
				scratch.d.iocoerce.finfo_in = palloc0(sizeof(FmgrInfo));
				scratch.d.iocoerce.fcinfo_data_in = palloc0(SizeForFunctionCallInfo(3));

				getTypeInputInfo(iocoerce->resulttype,
								 &iofunc, &typioparam);
				fmgr_info(iofunc, scratch.d.iocoerce.finfo_in);
				fmgr_info_set_expr((Node *) node, scratch.d.iocoerce.finfo_in);
				InitFunctionCallInfoData(*scratch.d.iocoerce.fcinfo_data_in,
										 scratch.d.iocoerce.finfo_in,
										 3, InvalidOid, NULL, NULL);

				/*
				 * We can preload the second and third arguments for the input
				 * function, since they're constants.
				 */
				fcinfo_in = scratch.d.iocoerce.fcinfo_data_in;
				fcinfo_in->args[1].value = ObjectIdGetDatum(typioparam);
				fcinfo_in->args[1].isnull = false;
				fcinfo_in->args[2].value = Int32GetDatum(-1);
				fcinfo_in->args[2].isnull = false;

				ExprEvalPushStep(state, &scratch);
				break;
			}

		case T_ArrayCoerceExpr:
			{
				ArrayCoerceExpr *acoerce = (ArrayCoerceExpr *) node;
				Oid			resultelemtype;
				ExprState  *elemstate;

				/* evaluate argument into step's result area */
				ExecInitExprRec(acoerce->arg, state, resv, resnull);

				resultelemtype = get_element_type(acoerce->resulttype);
				if (!OidIsValid(resultelemtype))
					ereport(ERROR,
							(errcode(ERRCODE_INVALID_PARAMETER_VALUE),
							 errmsg("target type is not an array")));

				/*
				 * Construct a sub-expression for the per-element expression;
				 * but don't ready it until after we check it for triviality.
				 * We assume it hasn't any Var references, but does have a
				 * CaseTestExpr representing the source array element values.
				 */
				elemstate = makeNode(ExprState);
				elemstate->expr = acoerce->elemexpr;
				elemstate->parent = state->parent;
				elemstate->ext_params = state->ext_params;

				elemstate->innermost_caseval = (Datum *) palloc(sizeof(Datum));
				elemstate->innermost_casenull = (bool *) palloc(sizeof(bool));

				ExecInitExprRec(acoerce->elemexpr, elemstate,
								&elemstate->resvalue, &elemstate->resnull);

				if (elemstate->steps_len == 1 &&
					elemstate->steps[0].opcode == EEOP_CASE_TESTVAL)
				{
					/* Trivial, so we need no per-element work at runtime */
					elemstate = NULL;
				}
				else
				{
					/* Not trivial, so append a DONE step */
					scratch.opcode = EEOP_DONE;
					ExprEvalPushStep(elemstate, &scratch);
					/* and ready the subexpression */
					ExecReadyExpr(elemstate);
				}

				scratch.opcode = EEOP_ARRAYCOERCE;
				scratch.d.arraycoerce.elemexprstate = elemstate;
				scratch.d.arraycoerce.resultelemtype = resultelemtype;

				if (elemstate)
				{
					/* Set up workspace for array_map */
					scratch.d.arraycoerce.amstate =
						(ArrayMapState *) palloc0(sizeof(ArrayMapState));
				}
				else
				{
					/* Don't need workspace if there's no subexpression */
					scratch.d.arraycoerce.amstate = NULL;
				}

				ExprEvalPushStep(state, &scratch);
				break;
			}

		case T_ConvertRowtypeExpr:
			{
				ConvertRowtypeExpr *convert = (ConvertRowtypeExpr *) node;
				ExprEvalRowtypeCache *rowcachep;

				/* cache structs must be out-of-line for space reasons */
				rowcachep = palloc(2 * sizeof(ExprEvalRowtypeCache));
				rowcachep[0].cacheptr = NULL;
				rowcachep[1].cacheptr = NULL;

				/* evaluate argument into step's result area */
				ExecInitExprRec(convert->arg, state, resv, resnull);

				/* and push conversion step */
				scratch.opcode = EEOP_CONVERT_ROWTYPE;
				scratch.d.convert_rowtype.inputtype =
					exprType((Node *) convert->arg);
				scratch.d.convert_rowtype.outputtype = convert->resulttype;
				scratch.d.convert_rowtype.incache = &rowcachep[0];
				scratch.d.convert_rowtype.outcache = &rowcachep[1];
				scratch.d.convert_rowtype.map = NULL;

				ExprEvalPushStep(state, &scratch);
				break;
			}

			/* note that CaseWhen expressions are handled within this block */
		case T_CaseExpr:
			{
				CaseExpr   *caseExpr = (CaseExpr *) node;
				List	   *adjust_jumps = NIL;
				Datum	   *caseval = NULL;
				bool	   *casenull = NULL;
				ListCell   *lc;

				/*
				 * If there's a test expression, we have to evaluate it and
				 * save the value where the CaseTestExpr placeholders can find
				 * it.
				 */
				if (caseExpr->arg != NULL)
				{
					/* Evaluate testexpr into caseval/casenull workspace */
					caseval = palloc(sizeof(Datum));
					casenull = palloc(sizeof(bool));

					ExecInitExprRec(caseExpr->arg, state,
									caseval, casenull);

					/*
					 * Since value might be read multiple times, force to R/O
					 * - but only if it could be an expanded datum.
					 */
					if (get_typlen(exprType((Node *) caseExpr->arg)) == -1)
					{
						/* change caseval in-place */
						scratch.opcode = EEOP_MAKE_READONLY;
						scratch.resvalue = caseval;
						scratch.resnull = casenull;
						scratch.d.make_readonly.value = caseval;
						scratch.d.make_readonly.isnull = casenull;
						ExprEvalPushStep(state, &scratch);
						/* restore normal settings of scratch fields */
						scratch.resvalue = resv;
						scratch.resnull = resnull;
					}
				}

				/*
				 * Prepare to evaluate each of the WHEN clauses in turn; as
				 * soon as one is true we return the value of the
				 * corresponding THEN clause.  If none are true then we return
				 * the value of the ELSE clause, or NULL if there is none.
				 */
				foreach(lc, caseExpr->args)
				{
					CaseWhen   *when = (CaseWhen *) lfirst(lc);
					Datum	   *save_innermost_caseval;
					bool	   *save_innermost_casenull;
					int			whenstep;

					/*
					 * Make testexpr result available to CaseTestExpr nodes
					 * within the condition.  We must save and restore prior
					 * setting of innermost_caseval fields, in case this node
					 * is itself within a larger CASE.
					 *
					 * If there's no test expression, we don't actually need
					 * to save and restore these fields; but it's less code to
					 * just do so unconditionally.
					 */
					save_innermost_caseval = state->innermost_caseval;
					save_innermost_casenull = state->innermost_casenull;
					state->innermost_caseval = caseval;
					state->innermost_casenull = casenull;

					/* evaluate condition into CASE's result variables */
					ExecInitExprRec(when->expr, state, resv, resnull);

					state->innermost_caseval = save_innermost_caseval;
					state->innermost_casenull = save_innermost_casenull;

					/* If WHEN result isn't true, jump to next CASE arm */
					scratch.opcode = EEOP_JUMP_IF_NOT_TRUE;
					scratch.d.jump.jumpdone = -1;	/* computed later */
					ExprEvalPushStep(state, &scratch);
					whenstep = state->steps_len - 1;

					/*
					 * If WHEN result is true, evaluate THEN result, storing
					 * it into the CASE's result variables.
					 */
					ExecInitExprRec(when->result, state, resv, resnull);

					/* Emit JUMP step to jump to end of CASE's code */
					scratch.opcode = EEOP_JUMP;
					scratch.d.jump.jumpdone = -1;	/* computed later */
					ExprEvalPushStep(state, &scratch);

					/*
					 * Don't know address for that jump yet, compute once the
					 * whole CASE expression is built.
					 */
					adjust_jumps = lappend_int(adjust_jumps,
											   state->steps_len - 1);

					/*
					 * But we can set WHEN test's jump target now, to make it
					 * jump to the next WHEN subexpression or the ELSE.
					 */
					state->steps[whenstep].d.jump.jumpdone = state->steps_len;
				}

				/* transformCaseExpr always adds a default */
				Assert(caseExpr->defresult);

				/* evaluate ELSE expr into CASE's result variables */
				ExecInitExprRec(caseExpr->defresult, state,
								resv, resnull);

				/* adjust jump targets */
				foreach(lc, adjust_jumps)
				{
					ExprEvalStep *as = &state->steps[lfirst_int(lc)];

					Assert(as->opcode == EEOP_JUMP);
					Assert(as->d.jump.jumpdone == -1);
					as->d.jump.jumpdone = state->steps_len;
				}

				break;
			}

		case T_CaseTestExpr:
			{
				/*
				 * Read from location identified by innermost_caseval.  Note
				 * that innermost_caseval could be NULL, if this node isn't
				 * actually within a CaseExpr, ArrayCoerceExpr, etc structure.
				 * That can happen because some parts of the system abuse
				 * CaseTestExpr to cause a read of a value externally supplied
				 * in econtext->caseValue_datum.  We'll take care of that
				 * scenario at runtime.
				 */
				scratch.opcode = EEOP_CASE_TESTVAL;
				scratch.d.casetest.value = state->innermost_caseval;
				scratch.d.casetest.isnull = state->innermost_casenull;

				ExprEvalPushStep(state, &scratch);
				break;
			}

		case T_ArrayExpr:
			{
				ArrayExpr  *arrayexpr = (ArrayExpr *) node;
				int			nelems = list_length(arrayexpr->elements);
				ListCell   *lc;
				int			elemoff;

				/*
				 * Evaluate by computing each element, and then forming the
				 * array.  Elements are computed into scratch arrays
				 * associated with the ARRAYEXPR step.
				 */
				scratch.opcode = EEOP_ARRAYEXPR;
				scratch.d.arrayexpr.elemvalues =
					(Datum *) palloc(sizeof(Datum) * nelems);
				scratch.d.arrayexpr.elemnulls =
					(bool *) palloc(sizeof(bool) * nelems);
				scratch.d.arrayexpr.nelems = nelems;

				/* fill remaining fields of step */
				scratch.d.arrayexpr.multidims = arrayexpr->multidims;
				scratch.d.arrayexpr.elemtype = arrayexpr->element_typeid;

				/* do one-time catalog lookup for type info */
				get_typlenbyvalalign(arrayexpr->element_typeid,
									 &scratch.d.arrayexpr.elemlength,
									 &scratch.d.arrayexpr.elembyval,
									 &scratch.d.arrayexpr.elemalign);

				/* prepare to evaluate all arguments */
				elemoff = 0;
				foreach(lc, arrayexpr->elements)
				{
					Expr	   *e = (Expr *) lfirst(lc);

					ExecInitExprRec(e, state,
									&scratch.d.arrayexpr.elemvalues[elemoff],
									&scratch.d.arrayexpr.elemnulls[elemoff]);
					elemoff++;
				}

				/* and then collect all into an array */
				ExprEvalPushStep(state, &scratch);
				break;
			}

		case T_RowExpr:
			{
				RowExpr    *rowexpr = (RowExpr *) node;
				int			nelems = list_length(rowexpr->args);
				TupleDesc	tupdesc;
				int			i;
				ListCell   *l;

				/* Build tupdesc to describe result tuples */
				if (rowexpr->row_typeid == RECORDOID)
				{
					/* generic record, use types of given expressions */
					tupdesc = ExecTypeFromExprList(rowexpr->args);
					/* ... but adopt RowExpr's column aliases */
					ExecTypeSetColNames(tupdesc, rowexpr->colnames);
					/* Bless the tupdesc so it can be looked up later */
					BlessTupleDesc(tupdesc);
				}
				else
				{
					/* it's been cast to a named type, use that */
					tupdesc = lookup_rowtype_tupdesc_copy(rowexpr->row_typeid, -1);
				}

				/*
				 * In the named-type case, the tupdesc could have more columns
				 * than are in the args list, since the type might have had
				 * columns added since the ROW() was parsed.  We want those
				 * extra columns to go to nulls, so we make sure that the
				 * workspace arrays are large enough and then initialize any
				 * extra columns to read as NULLs.
				 */
				Assert(nelems <= tupdesc->natts);
				nelems = Max(nelems, tupdesc->natts);

				/*
				 * Evaluate by first building datums for each field, and then
				 * a final step forming the composite datum.
				 */
				scratch.opcode = EEOP_ROW;
				scratch.d.row.tupdesc = tupdesc;

				/* space for the individual field datums */
				scratch.d.row.elemvalues =
					(Datum *) palloc(sizeof(Datum) * nelems);
				scratch.d.row.elemnulls =
					(bool *) palloc(sizeof(bool) * nelems);
				/* as explained above, make sure any extra columns are null */
				memset(scratch.d.row.elemnulls, true, sizeof(bool) * nelems);

				/* Set up evaluation, skipping any deleted columns */
				i = 0;
				foreach(l, rowexpr->args)
				{
					Form_pg_attribute att = TupleDescAttr(tupdesc, i);
					Expr	   *e = (Expr *) lfirst(l);

					if (!att->attisdropped)
					{
						/*
						 * Guard against ALTER COLUMN TYPE on rowtype since
						 * the RowExpr was created.  XXX should we check
						 * typmod too?	Not sure we can be sure it'll be the
						 * same.
						 */
						if (exprType((Node *) e) != att->atttypid)
							ereport(ERROR,
									(errcode(ERRCODE_DATATYPE_MISMATCH),
									 errmsg("ROW() column has type %s instead of type %s",
											format_type_be(exprType((Node *) e)),
											format_type_be(att->atttypid))));
					}
					else
					{
						/*
						 * Ignore original expression and insert a NULL. We
						 * don't really care what type of NULL it is, so
						 * always make an int4 NULL.
						 */
						e = (Expr *) makeNullConst(INT4OID, -1, InvalidOid);
					}

					/* Evaluate column expr into appropriate workspace slot */
					ExecInitExprRec(e, state,
									&scratch.d.row.elemvalues[i],
									&scratch.d.row.elemnulls[i]);
					i++;
				}

				/* And finally build the row value */
				ExprEvalPushStep(state, &scratch);
				break;
			}

		case T_RowCompareExpr:
			{
				RowCompareExpr *rcexpr = (RowCompareExpr *) node;
				int			nopers = list_length(rcexpr->opnos);
				List	   *adjust_jumps = NIL;
				ListCell   *l_left_expr,
						   *l_right_expr,
						   *l_opno,
						   *l_opfamily,
						   *l_inputcollid;
				ListCell   *lc;

				/*
				 * Iterate over each field, prepare comparisons.  To handle
				 * NULL results, prepare jumps to after the expression.  If a
				 * comparison yields a != 0 result, jump to the final step.
				 */
				Assert(list_length(rcexpr->largs) == nopers);
				Assert(list_length(rcexpr->rargs) == nopers);
				Assert(list_length(rcexpr->opfamilies) == nopers);
				Assert(list_length(rcexpr->inputcollids) == nopers);

				forfive(l_left_expr, rcexpr->largs,
						l_right_expr, rcexpr->rargs,
						l_opno, rcexpr->opnos,
						l_opfamily, rcexpr->opfamilies,
						l_inputcollid, rcexpr->inputcollids)
				{
					Expr	   *left_expr = (Expr *) lfirst(l_left_expr);
					Expr	   *right_expr = (Expr *) lfirst(l_right_expr);
					Oid			opno = lfirst_oid(l_opno);
					Oid			opfamily = lfirst_oid(l_opfamily);
					Oid			inputcollid = lfirst_oid(l_inputcollid);
					int			strategy;
					Oid			lefttype;
					Oid			righttype;
					Oid			proc;
					FmgrInfo   *finfo;
					FunctionCallInfo fcinfo;

					get_op_opfamily_properties(opno, opfamily, false,
											   &strategy,
											   &lefttype,
											   &righttype);
					proc = get_opfamily_proc(opfamily,
											 lefttype,
											 righttype,
											 BTORDER_PROC);
					if (!OidIsValid(proc))
						elog(ERROR, "missing support function %d(%u,%u) in opfamily %u",
							 BTORDER_PROC, lefttype, righttype, opfamily);

					/* Set up the primary fmgr lookup information */
					finfo = palloc0(sizeof(FmgrInfo));
					fcinfo = palloc0(SizeForFunctionCallInfo(2));
					fmgr_info(proc, finfo);
					fmgr_info_set_expr((Node *) node, finfo);
					InitFunctionCallInfoData(*fcinfo, finfo, 2,
											 inputcollid, NULL, NULL);

					/*
					 * If we enforced permissions checks on index support
					 * functions, we'd need to make a check here.  But the
					 * index support machinery doesn't do that, and thus
					 * neither does this code.
					 */

					/* evaluate left and right args directly into fcinfo */
					ExecInitExprRec(left_expr, state,
									&fcinfo->args[0].value, &fcinfo->args[0].isnull);
					ExecInitExprRec(right_expr, state,
									&fcinfo->args[1].value, &fcinfo->args[1].isnull);

					scratch.opcode = EEOP_ROWCOMPARE_STEP;
					scratch.d.rowcompare_step.finfo = finfo;
					scratch.d.rowcompare_step.fcinfo_data = fcinfo;
					scratch.d.rowcompare_step.fn_addr = finfo->fn_addr;
					/* jump targets filled below */
					scratch.d.rowcompare_step.jumpnull = -1;
					scratch.d.rowcompare_step.jumpdone = -1;

					ExprEvalPushStep(state, &scratch);
					adjust_jumps = lappend_int(adjust_jumps,
											   state->steps_len - 1);
				}

				/*
				 * We could have a zero-column rowtype, in which case the rows
				 * necessarily compare equal.
				 */
				if (nopers == 0)
				{
					scratch.opcode = EEOP_CONST;
					scratch.d.constval.value = Int32GetDatum(0);
					scratch.d.constval.isnull = false;
					ExprEvalPushStep(state, &scratch);
				}

				/* Finally, examine the last comparison result */
				scratch.opcode = EEOP_ROWCOMPARE_FINAL;
				scratch.d.rowcompare_final.rctype = rcexpr->rctype;
				ExprEvalPushStep(state, &scratch);

				/* adjust jump targets */
				foreach(lc, adjust_jumps)
				{
					ExprEvalStep *as = &state->steps[lfirst_int(lc)];

					Assert(as->opcode == EEOP_ROWCOMPARE_STEP);
					Assert(as->d.rowcompare_step.jumpdone == -1);
					Assert(as->d.rowcompare_step.jumpnull == -1);

					/* jump to comparison evaluation */
					as->d.rowcompare_step.jumpdone = state->steps_len - 1;
					/* jump to the following expression */
					as->d.rowcompare_step.jumpnull = state->steps_len;
				}

				break;
			}

		case T_CoalesceExpr:
			{
				CoalesceExpr *coalesce = (CoalesceExpr *) node;
				List	   *adjust_jumps = NIL;
				ListCell   *lc;

				/* We assume there's at least one arg */
				Assert(coalesce->args != NIL);

				/*
				 * Prepare evaluation of all coalesced arguments, after each
				 * one push a step that short-circuits if not null.
				 */
				foreach(lc, coalesce->args)
				{
					Expr	   *e = (Expr *) lfirst(lc);

					/* evaluate argument, directly into result datum */
					ExecInitExprRec(e, state, resv, resnull);

					/* if it's not null, skip to end of COALESCE expr */
					scratch.opcode = EEOP_JUMP_IF_NOT_NULL;
					scratch.d.jump.jumpdone = -1;	/* adjust later */
					ExprEvalPushStep(state, &scratch);

					adjust_jumps = lappend_int(adjust_jumps,
											   state->steps_len - 1);
				}

				/*
				 * No need to add a constant NULL return - we only can get to
				 * the end of the expression if a NULL already is being
				 * returned.
				 */

				/* adjust jump targets */
				foreach(lc, adjust_jumps)
				{
					ExprEvalStep *as = &state->steps[lfirst_int(lc)];

					Assert(as->opcode == EEOP_JUMP_IF_NOT_NULL);
					Assert(as->d.jump.jumpdone == -1);
					as->d.jump.jumpdone = state->steps_len;
				}

				break;
			}

		case T_MinMaxExpr:
			{
				MinMaxExpr *minmaxexpr = (MinMaxExpr *) node;
				int			nelems = list_length(minmaxexpr->args);
				TypeCacheEntry *typentry;
				FmgrInfo   *finfo;
				FunctionCallInfo fcinfo;
				ListCell   *lc;
				int			off;

				/* Look up the btree comparison function for the datatype */
				typentry = lookup_type_cache(minmaxexpr->minmaxtype,
											 TYPECACHE_CMP_PROC);
				if (!OidIsValid(typentry->cmp_proc))
					ereport(ERROR,
							(errcode(ERRCODE_UNDEFINED_FUNCTION),
							 errmsg("could not identify a comparison function for type %s",
									format_type_be(minmaxexpr->minmaxtype))));

				/*
				 * If we enforced permissions checks on index support
				 * functions, we'd need to make a check here.  But the index
				 * support machinery doesn't do that, and thus neither does
				 * this code.
				 */

				/* Perform function lookup */
				finfo = palloc0(sizeof(FmgrInfo));
				fcinfo = palloc0(SizeForFunctionCallInfo(2));
				fmgr_info(typentry->cmp_proc, finfo);
				fmgr_info_set_expr((Node *) node, finfo);
				InitFunctionCallInfoData(*fcinfo, finfo, 2,
										 minmaxexpr->inputcollid, NULL, NULL);

				scratch.opcode = EEOP_MINMAX;
				/* allocate space to store arguments */
				scratch.d.minmax.values =
					(Datum *) palloc(sizeof(Datum) * nelems);
				scratch.d.minmax.nulls =
					(bool *) palloc(sizeof(bool) * nelems);
				scratch.d.minmax.nelems = nelems;

				scratch.d.minmax.op = minmaxexpr->op;
				scratch.d.minmax.finfo = finfo;
				scratch.d.minmax.fcinfo_data = fcinfo;

				/* evaluate expressions into minmax->values/nulls */
				off = 0;
				foreach(lc, minmaxexpr->args)
				{
					Expr	   *e = (Expr *) lfirst(lc);

					ExecInitExprRec(e, state,
									&scratch.d.minmax.values[off],
									&scratch.d.minmax.nulls[off]);
					off++;
				}

				/* and push the final comparison */
				ExprEvalPushStep(state, &scratch);
				break;
			}

		case T_SQLValueFunction:
			{
				SQLValueFunction *svf = (SQLValueFunction *) node;

				scratch.opcode = EEOP_SQLVALUEFUNCTION;
				scratch.d.sqlvaluefunction.svf = svf;

				ExprEvalPushStep(state, &scratch);
				break;
			}

		case T_XmlExpr:
			{
				XmlExpr    *xexpr = (XmlExpr *) node;
				int			nnamed = list_length(xexpr->named_args);
				int			nargs = list_length(xexpr->args);
				int			off;
				ListCell   *arg;

				scratch.opcode = EEOP_XMLEXPR;
				scratch.d.xmlexpr.xexpr = xexpr;

				/* allocate space for storing all the arguments */
				if (nnamed)
				{
					scratch.d.xmlexpr.named_argvalue =
						(Datum *) palloc(sizeof(Datum) * nnamed);
					scratch.d.xmlexpr.named_argnull =
						(bool *) palloc(sizeof(bool) * nnamed);
				}
				else
				{
					scratch.d.xmlexpr.named_argvalue = NULL;
					scratch.d.xmlexpr.named_argnull = NULL;
				}

				if (nargs)
				{
					scratch.d.xmlexpr.argvalue =
						(Datum *) palloc(sizeof(Datum) * nargs);
					scratch.d.xmlexpr.argnull =
						(bool *) palloc(sizeof(bool) * nargs);
				}
				else
				{
					scratch.d.xmlexpr.argvalue = NULL;
					scratch.d.xmlexpr.argnull = NULL;
				}

				/* prepare argument execution */
				off = 0;
				foreach(arg, xexpr->named_args)
				{
					Expr	   *e = (Expr *) lfirst(arg);

					ExecInitExprRec(e, state,
									&scratch.d.xmlexpr.named_argvalue[off],
									&scratch.d.xmlexpr.named_argnull[off]);
					off++;
				}

				off = 0;
				foreach(arg, xexpr->args)
				{
					Expr	   *e = (Expr *) lfirst(arg);

					ExecInitExprRec(e, state,
									&scratch.d.xmlexpr.argvalue[off],
									&scratch.d.xmlexpr.argnull[off]);
					off++;
				}

				/* and evaluate the actual XML expression */
				ExprEvalPushStep(state, &scratch);
				break;
			}

		case T_NullTest:
			{
				NullTest   *ntest = (NullTest *) node;

				if (ntest->nulltesttype == IS_NULL)
				{
					if (ntest->argisrow)
						scratch.opcode = EEOP_NULLTEST_ROWISNULL;
					else
						scratch.opcode = EEOP_NULLTEST_ISNULL;
				}
				else if (ntest->nulltesttype == IS_NOT_NULL)
				{
					if (ntest->argisrow)
						scratch.opcode = EEOP_NULLTEST_ROWISNOTNULL;
					else
						scratch.opcode = EEOP_NULLTEST_ISNOTNULL;
				}
				else
				{
					elog(ERROR, "unrecognized nulltesttype: %d",
						 (int) ntest->nulltesttype);
				}
				/* initialize cache in case it's a row test */
				scratch.d.nulltest_row.rowcache.cacheptr = NULL;

				/* first evaluate argument into result variable */
				ExecInitExprRec(ntest->arg, state,
								resv, resnull);

				/* then push the test of that argument */
				ExprEvalPushStep(state, &scratch);
				break;
			}

		case T_BooleanTest:
			{
				BooleanTest *btest = (BooleanTest *) node;

				/*
				 * Evaluate argument, directly into result datum.  That's ok,
				 * because resv/resnull is definitely not used anywhere else,
				 * and will get overwritten by the below EEOP_BOOLTEST_IS_*
				 * step.
				 */
				ExecInitExprRec(btest->arg, state, resv, resnull);

				switch (btest->booltesttype)
				{
					case IS_TRUE:
						scratch.opcode = EEOP_BOOLTEST_IS_TRUE;
						break;
					case IS_NOT_TRUE:
						scratch.opcode = EEOP_BOOLTEST_IS_NOT_TRUE;
						break;
					case IS_FALSE:
						scratch.opcode = EEOP_BOOLTEST_IS_FALSE;
						break;
					case IS_NOT_FALSE:
						scratch.opcode = EEOP_BOOLTEST_IS_NOT_FALSE;
						break;
					case IS_UNKNOWN:
						/* Same as scalar IS NULL test */
						scratch.opcode = EEOP_NULLTEST_ISNULL;
						break;
					case IS_NOT_UNKNOWN:
						/* Same as scalar IS NOT NULL test */
						scratch.opcode = EEOP_NULLTEST_ISNOTNULL;
						break;
					default:
						elog(ERROR, "unrecognized booltesttype: %d",
							 (int) btest->booltesttype);
				}

				ExprEvalPushStep(state, &scratch);
				break;
			}

		case T_CoerceToDomain:
			{
				CoerceToDomain *ctest = (CoerceToDomain *) node;

				ExecInitCoerceToDomain(&scratch, ctest, state,
									   resv, resnull);
				break;
			}

		case T_CoerceToDomainValue:
			{
				/*
				 * Read from location identified by innermost_domainval.  Note
				 * that innermost_domainval could be NULL, if we're compiling
				 * a standalone domain check rather than one embedded in a
				 * larger expression.  In that case we must read from
				 * econtext->domainValue_datum.  We'll take care of that
				 * scenario at runtime.
				 */
				scratch.opcode = EEOP_DOMAIN_TESTVAL;
				/* we share instruction union variant with case testval */
				scratch.d.casetest.value = state->innermost_domainval;
				scratch.d.casetest.isnull = state->innermost_domainnull;

				ExprEvalPushStep(state, &scratch);
				break;
			}

		case T_CurrentOfExpr:
			{
				scratch.opcode = EEOP_CURRENTOFEXPR;
				ExprEvalPushStep(state, &scratch);
				break;
			}

		case T_NextValueExpr:
			{
				NextValueExpr *nve = (NextValueExpr *) node;

				scratch.opcode = EEOP_NEXTVALUEEXPR;
				scratch.d.nextvalueexpr.seqid = nve->seqid;
				scratch.d.nextvalueexpr.seqtypid = nve->typeId;

				ExprEvalPushStep(state, &scratch);
				break;
			}

<<<<<<< HEAD
		case T_CypherTypeCast:
			{
				CypherTypeCast *tc = (CypherTypeCast *) node;

				ExecInitCypherTypeCast(&scratch, tc, state);
				break;
			}

		case T_CypherMapExpr:
			{
				CypherMapExpr *mapexpr = (CypherMapExpr *) node;

				ExecInitCypherMap(&scratch, mapexpr, state);
				break;
			}

		case T_CypherListExpr:
			{
				CypherListExpr *listexpr = (CypherListExpr *) node;

				ExecInitCypherList(&scratch, listexpr, state);
				break;
			}

		case T_CypherListCompExpr:
			{
				CypherListCompExpr *listcompexpr = (CypherListCompExpr *) node;

				ExecInitCypherListComp(&scratch, listcompexpr, state);
				break;
			}

		case T_CypherListCompVar:
			{
				scratch.opcode = EEOP_CYPHERLISTCOMP_VAR;
				scratch.d.cypherlistcomp_var.elemvalue =
					state->innermost_cypherlistcomp_iterval;
				scratch.d.cypherlistcomp_var.elemnull =
					state->innermost_cypherlistcomp_iternull;
=======
		case T_JsonValueExpr:
			{
				JsonValueExpr *jve = (JsonValueExpr *) node;

				ExecInitExprRec(jve->raw_expr, state, resv, resnull);

				if (jve->formatted_expr)
				{
					Datum	   *innermost_caseval = state->innermost_caseval;
					bool	   *innermost_isnull = state->innermost_casenull;

					state->innermost_caseval = resv;
					state->innermost_casenull = resnull;

					ExecInitExprRec(jve->formatted_expr, state, resv, resnull);

					state->innermost_caseval = innermost_caseval;
					state->innermost_casenull = innermost_isnull;
				}
				break;
			}

		case T_JsonConstructorExpr:
			{
				JsonConstructorExpr *ctor = (JsonConstructorExpr *) node;
				List	   *args = ctor->args;
				ListCell   *lc;
				int			nargs = list_length(args);
				int			argno = 0;

				if (ctor->func)
				{
					ExecInitExprRec(ctor->func, state, resv, resnull);
				}
				else if ((ctor->type == JSCTOR_JSON_PARSE && !ctor->unique) ||
						 ctor->type == JSCTOR_JSON_SERIALIZE)
				{
					/* Use the value of the first argument as a result */
					ExecInitExprRec(linitial(args), state, resv, resnull);
				}
				else
				{
					scratch.opcode = EEOP_JSON_CONSTRUCTOR;
					scratch.d.json_constructor.constructor = ctor;
					scratch.d.json_constructor.arg_values = palloc(sizeof(Datum) * nargs);
					scratch.d.json_constructor.arg_nulls = palloc(sizeof(bool) * nargs);
					scratch.d.json_constructor.arg_types = palloc(sizeof(Oid) * nargs);
					scratch.d.json_constructor.nargs = nargs;

					foreach(lc, args)
					{
						Expr	   *arg = (Expr *) lfirst(lc);

						scratch.d.json_constructor.arg_types[argno] = exprType((Node *) arg);

						if (IsA(arg, Const))
						{
							/* Don't evaluate const arguments every round */
							Const	   *con = (Const *) arg;

							scratch.d.json_constructor.arg_values[argno] = con->constvalue;
							scratch.d.json_constructor.arg_nulls[argno] = con->constisnull;
						}
						else
						{
							ExecInitExprRec(arg, state,
											&scratch.d.json_constructor.arg_values[argno],
											&scratch.d.json_constructor.arg_nulls[argno]);
						}
						argno++;
					}

					/* prepare type cache for datum_to_json[b]() */
					if (ctor->type == JSCTOR_JSON_SCALAR)
					{
						bool		is_jsonb =
						ctor->returning->format->format_type == JS_FORMAT_JSONB;

						scratch.d.json_constructor.arg_type_cache =
							palloc(sizeof(*scratch.d.json_constructor.arg_type_cache) * nargs);

						for (int i = 0; i < nargs; i++)
						{
							int			category;
							Oid			outfuncid;
							Oid			typid = scratch.d.json_constructor.arg_types[i];

							if (is_jsonb)
							{
								JsonbTypeCategory jbcat;

								jsonb_categorize_type(typid, &jbcat, &outfuncid);

								category = (int) jbcat;
							}
							else
							{
								JsonTypeCategory jscat;

								json_categorize_type(typid, &jscat, &outfuncid);

								category = (int) jscat;
							}

							scratch.d.json_constructor.arg_type_cache[i].outfuncid = outfuncid;
							scratch.d.json_constructor.arg_type_cache[i].category = category;
						}
					}

					ExprEvalPushStep(state, &scratch);
				}

				if (ctor->coercion)
				{
					Datum	   *innermost_caseval = state->innermost_caseval;
					bool	   *innermost_isnull = state->innermost_casenull;

					state->innermost_caseval = resv;
					state->innermost_casenull = resnull;

					ExecInitExprRec(ctor->coercion, state, resv, resnull);

					state->innermost_caseval = innermost_caseval;
					state->innermost_casenull = innermost_isnull;
				}
			}
			break;

		case T_JsonIsPredicate:
			{
				JsonIsPredicate *pred = (JsonIsPredicate *) node;

				ExecInitExprRec((Expr *) pred->expr, state, resv, resnull);

				scratch.opcode = EEOP_IS_JSON;
				scratch.d.is_json.pred = pred;

>>>>>>> adadae45
				ExprEvalPushStep(state, &scratch);
				break;
			}

<<<<<<< HEAD
		case T_CypherAccessExpr:
			{
				CypherAccessExpr *accessexpr = (CypherAccessExpr *) node;

				ExecInitCypherAccess(&scratch, accessexpr, state);
=======
		case T_JsonExpr:
			{
				JsonExpr   *jexpr = castNode(JsonExpr, node);
				ListCell   *argexprlc;
				ListCell   *argnamelc;

				scratch.opcode = EEOP_JSONEXPR;
				scratch.d.jsonexpr.jsexpr = jexpr;

				scratch.d.jsonexpr.formatted_expr =
					palloc(sizeof(*scratch.d.jsonexpr.formatted_expr));

				ExecInitExprRec((Expr *) jexpr->formatted_expr, state,
								&scratch.d.jsonexpr.formatted_expr->value,
								&scratch.d.jsonexpr.formatted_expr->isnull);

				scratch.d.jsonexpr.pathspec =
					palloc(sizeof(*scratch.d.jsonexpr.pathspec));

				ExecInitExprRec((Expr *) jexpr->path_spec, state,
								&scratch.d.jsonexpr.pathspec->value,
								&scratch.d.jsonexpr.pathspec->isnull);

				scratch.d.jsonexpr.res_expr =
					palloc(sizeof(*scratch.d.jsonexpr.res_expr));

				scratch.d.jsonexpr.result_expr = jexpr->result_coercion
					? ExecInitExprWithCaseValue((Expr *) jexpr->result_coercion->expr,
												state->parent,
												&scratch.d.jsonexpr.res_expr->value,
												&scratch.d.jsonexpr.res_expr->isnull)
					: NULL;

				scratch.d.jsonexpr.default_on_empty = !jexpr->on_empty ? NULL :
					ExecInitExpr((Expr *) jexpr->on_empty->default_expr,
								 state->parent);

				scratch.d.jsonexpr.default_on_error =
					ExecInitExpr((Expr *) jexpr->on_error->default_expr,
								 state->parent);

				if (jexpr->omit_quotes ||
					(jexpr->result_coercion && jexpr->result_coercion->via_io))
				{
					Oid			typinput;

					/* lookup the result type's input function */
					getTypeInputInfo(jexpr->returning->typid, &typinput,
									 &scratch.d.jsonexpr.input.typioparam);
					fmgr_info(typinput, &scratch.d.jsonexpr.input.func);
				}

				scratch.d.jsonexpr.args = NIL;

				forboth(argexprlc, jexpr->passing_values,
						argnamelc, jexpr->passing_names)
				{
					Expr	   *argexpr = (Expr *) lfirst(argexprlc);
					String	   *argname = lfirst_node(String, argnamelc);
					JsonPathVariableEvalContext *var = palloc(sizeof(*var));

					var->name = pstrdup(argname->sval);
					var->typid = exprType((Node *) argexpr);
					var->typmod = exprTypmod((Node *) argexpr);
					var->estate = ExecInitExpr(argexpr, state->parent);
					var->econtext = NULL;
					var->mcxt = NULL;
					var->evaluated = false;
					var->value = (Datum) 0;
					var->isnull = true;

					scratch.d.jsonexpr.args =
						lappend(scratch.d.jsonexpr.args, var);
				}

				scratch.d.jsonexpr.cache = NULL;

				if (jexpr->coercions)
				{
					JsonCoercion **coercion;
					struct JsonCoercionState *cstate;
					Datum	   *caseval;
					bool	   *casenull;

					scratch.d.jsonexpr.coercion_expr =
						palloc(sizeof(*scratch.d.jsonexpr.coercion_expr));

					caseval = &scratch.d.jsonexpr.coercion_expr->value;
					casenull = &scratch.d.jsonexpr.coercion_expr->isnull;

					for (cstate = &scratch.d.jsonexpr.coercions.null,
						 coercion = &jexpr->coercions->null;
						 coercion <= &jexpr->coercions->composite;
						 coercion++, cstate++)
					{
						cstate->coercion = *coercion;
						cstate->estate = *coercion ?
							ExecInitExprWithCaseValue((Expr *) (*coercion)->expr,
													  state->parent,
													  caseval, casenull) : NULL;
					}
				}

				ExprEvalPushStep(state, &scratch);
>>>>>>> adadae45
				break;
			}

		default:
			elog(ERROR, "unrecognized node type: %d",
				 (int) nodeTag(node));
			break;
	}
}

/*
 * Add another expression evaluation step to ExprState->steps.
 *
 * Note that this potentially re-allocates es->steps, therefore no pointer
 * into that array may be used while the expression is still being built.
 */
void
ExprEvalPushStep(ExprState *es, const ExprEvalStep *s)
{
	if (es->steps_alloc == 0)
	{
		es->steps_alloc = 16;
		es->steps = palloc(sizeof(ExprEvalStep) * es->steps_alloc);
	}
	else if (es->steps_alloc == es->steps_len)
	{
		es->steps_alloc *= 2;
		es->steps = repalloc(es->steps,
							 sizeof(ExprEvalStep) * es->steps_alloc);
	}

	memcpy(&es->steps[es->steps_len++], s, sizeof(ExprEvalStep));
}

/*
 * Perform setup necessary for the evaluation of a function-like expression,
 * appending argument evaluation steps to the steps list in *state, and
 * setting up *scratch so it is ready to be pushed.
 *
 * *scratch is not pushed here, so that callers may override the opcode,
 * which is useful for function-like cases like DISTINCT.
 */
static void
ExecInitFunc(ExprEvalStep *scratch, Expr *node, List *args, Oid funcid,
			 Oid inputcollid, ExprState *state)
{
	int			nargs = list_length(args);
	AclResult	aclresult;
	FmgrInfo   *flinfo;
	FunctionCallInfo fcinfo;
	int			argno;
	ListCell   *lc;

	/* Check permission to call function */
	aclresult = pg_proc_aclcheck(funcid, GetUserId(), ACL_EXECUTE);
	if (aclresult != ACLCHECK_OK)
		aclcheck_error(aclresult, OBJECT_FUNCTION, get_func_name(funcid));
	InvokeFunctionExecuteHook(funcid);

	/*
	 * Safety check on nargs.  Under normal circumstances this should never
	 * fail, as parser should check sooner.  But possibly it might fail if
	 * server has been compiled with FUNC_MAX_ARGS smaller than some functions
	 * declared in pg_proc?
	 */
	if (nargs > FUNC_MAX_ARGS)
		ereport(ERROR,
				(errcode(ERRCODE_TOO_MANY_ARGUMENTS),
				 errmsg_plural("cannot pass more than %d argument to a function",
							   "cannot pass more than %d arguments to a function",
							   FUNC_MAX_ARGS,
							   FUNC_MAX_ARGS)));

	/* Allocate function lookup data and parameter workspace for this call */
	scratch->d.func.finfo = palloc0(sizeof(FmgrInfo));
	scratch->d.func.fcinfo_data = palloc0(SizeForFunctionCallInfo(nargs));
	flinfo = scratch->d.func.finfo;
	fcinfo = scratch->d.func.fcinfo_data;

	/* Set up the primary fmgr lookup information */
	fmgr_info(funcid, flinfo);
	fmgr_info_set_expr((Node *) node, flinfo);

	/* Initialize function call parameter structure too */
	InitFunctionCallInfoData(*fcinfo, flinfo,
							 nargs, inputcollid, NULL, NULL);

	/* Keep extra copies of this info to save an indirection at runtime */
	scratch->d.func.fn_addr = flinfo->fn_addr;
	scratch->d.func.nargs = nargs;

	/* We only support non-set functions here */
	if (flinfo->fn_retset)
		ereport(ERROR,
				(errcode(ERRCODE_FEATURE_NOT_SUPPORTED),
				 errmsg("set-valued function called in context that cannot accept a set"),
				 state->parent ?
				 executor_errposition(state->parent->state,
									  exprLocation((Node *) node)) : 0));

	/* Build code to evaluate arguments directly into the fcinfo struct */
	argno = 0;
	foreach(lc, args)
	{
		Expr	   *arg = (Expr *) lfirst(lc);

		if (IsA(arg, Const))
		{
			/*
			 * Don't evaluate const arguments every round; especially
			 * interesting for constants in comparisons.
			 */
			Const	   *con = (Const *) arg;

			fcinfo->args[argno].value = con->constvalue;
			fcinfo->args[argno].isnull = con->constisnull;
		}
		else
		{
			ExecInitExprRec(arg, state,
							&fcinfo->args[argno].value,
							&fcinfo->args[argno].isnull);
		}
		argno++;
	}

	/* Insert appropriate opcode depending on strictness and stats level */
	if (pgstat_track_functions <= flinfo->fn_stats)
	{
		if (flinfo->fn_strict && nargs > 0)
			scratch->opcode = EEOP_FUNCEXPR_STRICT;
		else
			scratch->opcode = EEOP_FUNCEXPR;
	}
	else
	{
		if (flinfo->fn_strict && nargs > 0)
			scratch->opcode = EEOP_FUNCEXPR_STRICT_FUSAGE;
		else
			scratch->opcode = EEOP_FUNCEXPR_FUSAGE;
	}
}

/*
 * Add expression steps deforming the ExprState's inner/outer/scan slots
 * as much as required by the expression.
 */
static void
ExecInitExprSlots(ExprState *state, Node *node)
{
	LastAttnumInfo info = {0, 0, 0};

	/*
	 * Figure out which attributes we're going to need.
	 */
	get_last_attnums_walker(node, &info);

	ExecPushExprSlots(state, &info);
}

/*
 * Add steps deforming the ExprState's inner/out/scan slots as much as
 * indicated by info. This is useful when building an ExprState covering more
 * than one expression.
 */
static void
ExecPushExprSlots(ExprState *state, LastAttnumInfo *info)
{
	ExprEvalStep scratch = {0};

	scratch.resvalue = NULL;
	scratch.resnull = NULL;

	/* Emit steps as needed */
	if (info->last_inner > 0)
	{
		scratch.opcode = EEOP_INNER_FETCHSOME;
		scratch.d.fetch.last_var = info->last_inner;
		scratch.d.fetch.fixed = false;
		scratch.d.fetch.kind = NULL;
		scratch.d.fetch.known_desc = NULL;
		if (ExecComputeSlotInfo(state, &scratch))
			ExprEvalPushStep(state, &scratch);
	}
	if (info->last_outer > 0)
	{
		scratch.opcode = EEOP_OUTER_FETCHSOME;
		scratch.d.fetch.last_var = info->last_outer;
		scratch.d.fetch.fixed = false;
		scratch.d.fetch.kind = NULL;
		scratch.d.fetch.known_desc = NULL;
		if (ExecComputeSlotInfo(state, &scratch))
			ExprEvalPushStep(state, &scratch);
	}
	if (info->last_scan > 0)
	{
		scratch.opcode = EEOP_SCAN_FETCHSOME;
		scratch.d.fetch.last_var = info->last_scan;
		scratch.d.fetch.fixed = false;
		scratch.d.fetch.kind = NULL;
		scratch.d.fetch.known_desc = NULL;
		if (ExecComputeSlotInfo(state, &scratch))
			ExprEvalPushStep(state, &scratch);
	}
}

/*
 * get_last_attnums_walker: expression walker for ExecInitExprSlots
 */
static bool
get_last_attnums_walker(Node *node, LastAttnumInfo *info)
{
	if (node == NULL)
		return false;
	if (IsA(node, Var))
	{
		Var		   *variable = (Var *) node;
		AttrNumber	attnum = variable->varattno;

		switch (variable->varno)
		{
			case INNER_VAR:
				info->last_inner = Max(info->last_inner, attnum);
				break;

			case OUTER_VAR:
				info->last_outer = Max(info->last_outer, attnum);
				break;

				/* INDEX_VAR is handled by default case */

			default:
				info->last_scan = Max(info->last_scan, attnum);
				break;
		}
		return false;
	}

	/*
	 * Don't examine the arguments or filters of Aggrefs or WindowFuncs,
	 * because those do not represent expressions to be evaluated within the
	 * calling expression's econtext.  GroupingFunc arguments are never
	 * evaluated at all.
	 */
	if (IsA(node, Aggref))
		return false;
	if (IsA(node, WindowFunc))
		return false;
	if (IsA(node, GroupingFunc))
		return false;
	return expression_tree_walker(node, get_last_attnums_walker,
								  (void *) info);
}

/*
 * Compute additional information for EEOP_*_FETCHSOME ops.
 *
 * The goal is to determine whether a slot is 'fixed', that is, every
 * evaluation of the expression will have the same type of slot, with an
 * equivalent descriptor.
 *
 * Returns true if the deforming step is required, false otherwise.
 */
static bool
ExecComputeSlotInfo(ExprState *state, ExprEvalStep *op)
{
	PlanState  *parent = state->parent;
	TupleDesc	desc = NULL;
	const TupleTableSlotOps *tts_ops = NULL;
	bool		isfixed = false;
	ExprEvalOp	opcode = op->opcode;

	Assert(opcode == EEOP_INNER_FETCHSOME ||
		   opcode == EEOP_OUTER_FETCHSOME ||
		   opcode == EEOP_SCAN_FETCHSOME);

	if (op->d.fetch.known_desc != NULL)
	{
		desc = op->d.fetch.known_desc;
		tts_ops = op->d.fetch.kind;
		isfixed = op->d.fetch.kind != NULL;
	}
	else if (!parent)
	{
		isfixed = false;
	}
	else if (opcode == EEOP_INNER_FETCHSOME)
	{
		PlanState  *is = innerPlanState(parent);

		if (parent->inneropsset && !parent->inneropsfixed)
		{
			isfixed = false;
		}
		else if (parent->inneropsset && parent->innerops)
		{
			isfixed = true;
			tts_ops = parent->innerops;
			desc = ExecGetResultType(is);
		}
		else if (is)
		{
			tts_ops = ExecGetResultSlotOps(is, &isfixed);
			desc = ExecGetResultType(is);
		}
	}
	else if (opcode == EEOP_OUTER_FETCHSOME)
	{
		PlanState  *os = outerPlanState(parent);

		if (parent->outeropsset && !parent->outeropsfixed)
		{
			isfixed = false;
		}
		else if (parent->outeropsset && parent->outerops)
		{
			isfixed = true;
			tts_ops = parent->outerops;
			desc = ExecGetResultType(os);
		}
		else if (os)
		{
			tts_ops = ExecGetResultSlotOps(os, &isfixed);
			desc = ExecGetResultType(os);
		}
	}
	else if (opcode == EEOP_SCAN_FETCHSOME)
	{
		desc = parent->scandesc;

		if (parent->scanops)
			tts_ops = parent->scanops;

		if (parent->scanopsset)
			isfixed = parent->scanopsfixed;
	}

	if (isfixed && desc != NULL && tts_ops != NULL)
	{
		op->d.fetch.fixed = true;
		op->d.fetch.kind = tts_ops;
		op->d.fetch.known_desc = desc;
	}
	else
	{
		op->d.fetch.fixed = false;
		op->d.fetch.kind = NULL;
		op->d.fetch.known_desc = NULL;
	}

	/* if the slot is known to always virtual we never need to deform */
	if (op->d.fetch.fixed && op->d.fetch.kind == &TTSOpsVirtual)
		return false;

	return true;
}

/*
 * Prepare step for the evaluation of a whole-row variable.
 * The caller still has to push the step.
 */
static void
ExecInitWholeRowVar(ExprEvalStep *scratch, Var *variable, ExprState *state)
{
	PlanState  *parent = state->parent;

	/* fill in all but the target */
	scratch->opcode = EEOP_WHOLEROW;
	scratch->d.wholerow.var = variable;
	scratch->d.wholerow.first = true;
	scratch->d.wholerow.slow = false;
	scratch->d.wholerow.tupdesc = NULL; /* filled at runtime */
	scratch->d.wholerow.junkFilter = NULL;

	/*
	 * If the input tuple came from a subquery, it might contain "resjunk"
	 * columns (such as GROUP BY or ORDER BY columns), which we don't want to
	 * keep in the whole-row result.  We can get rid of such columns by
	 * passing the tuple through a JunkFilter --- but to make one, we have to
	 * lay our hands on the subquery's targetlist.  Fortunately, there are not
	 * very many cases where this can happen, and we can identify all of them
	 * by examining our parent PlanState.  We assume this is not an issue in
	 * standalone expressions that don't have parent plans.  (Whole-row Vars
	 * can occur in such expressions, but they will always be referencing
	 * table rows.)
	 */
	if (parent)
	{
		PlanState  *subplan = NULL;

		switch (nodeTag(parent))
		{
			case T_SubqueryScanState:
				subplan = ((SubqueryScanState *) parent)->subplan;
				break;
			case T_CteScanState:
				subplan = ((CteScanState *) parent)->cteplanstate;
				break;
			default:
				break;
		}

		if (subplan)
		{
			bool		junk_filter_needed = false;
			ListCell   *tlist;

			/* Detect whether subplan tlist actually has any junk columns */
			foreach(tlist, subplan->plan->targetlist)
			{
				TargetEntry *tle = (TargetEntry *) lfirst(tlist);

				if (tle->resjunk)
				{
					junk_filter_needed = true;
					break;
				}
			}

			/* If so, build the junkfilter now */
			if (junk_filter_needed)
			{
				scratch->d.wholerow.junkFilter =
					ExecInitJunkFilter(subplan->plan->targetlist,
									   ExecInitExtraTupleSlot(parent->state, NULL,
															  &TTSOpsVirtual));
			}
		}
	}
}

/*
 * Prepare evaluation of a SubscriptingRef expression.
 */
static void
ExecInitSubscriptingRef(ExprEvalStep *scratch, SubscriptingRef *sbsref,
						ExprState *state, Datum *resv, bool *resnull)
{
	bool		isAssignment = (sbsref->refassgnexpr != NULL);
	int			nupper = list_length(sbsref->refupperindexpr);
	int			nlower = list_length(sbsref->reflowerindexpr);
	const SubscriptRoutines *sbsroutines;
	SubscriptingRefState *sbsrefstate;
	SubscriptExecSteps methods;
	char	   *ptr;
	List	   *adjust_jumps = NIL;
	ListCell   *lc;
	int			i;

	/* Look up the subscripting support methods */
	sbsroutines = getSubscriptingRoutines(sbsref->refcontainertype, NULL);
	if (!sbsroutines)
		ereport(ERROR,
				(errcode(ERRCODE_DATATYPE_MISMATCH),
				 errmsg("cannot subscript type %s because it does not support subscripting",
						format_type_be(sbsref->refcontainertype)),
				 state->parent ?
				 executor_errposition(state->parent->state,
									  exprLocation((Node *) sbsref)) : 0));

	/* Allocate sbsrefstate, with enough space for per-subscript arrays too */
	sbsrefstate = palloc0(MAXALIGN(sizeof(SubscriptingRefState)) +
						  (nupper + nlower) * (sizeof(Datum) +
											   2 * sizeof(bool)));

	/* Fill constant fields of SubscriptingRefState */
	sbsrefstate->isassignment = isAssignment;
	sbsrefstate->numupper = nupper;
	sbsrefstate->numlower = nlower;
	/* Set up per-subscript arrays */
	ptr = ((char *) sbsrefstate) + MAXALIGN(sizeof(SubscriptingRefState));
	sbsrefstate->upperindex = (Datum *) ptr;
	ptr += nupper * sizeof(Datum);
	sbsrefstate->lowerindex = (Datum *) ptr;
	ptr += nlower * sizeof(Datum);
	sbsrefstate->upperprovided = (bool *) ptr;
	ptr += nupper * sizeof(bool);
	sbsrefstate->lowerprovided = (bool *) ptr;
	ptr += nlower * sizeof(bool);
	sbsrefstate->upperindexnull = (bool *) ptr;
	ptr += nupper * sizeof(bool);
	sbsrefstate->lowerindexnull = (bool *) ptr;
	/* ptr += nlower * sizeof(bool); */

	/*
	 * Let the container-type-specific code have a chance.  It must fill the
	 * "methods" struct with function pointers for us to possibly use in
	 * execution steps below; and it can optionally set up some data pointed
	 * to by the workspace field.
	 */
	memset(&methods, 0, sizeof(methods));
	sbsroutines->exec_setup(sbsref, sbsrefstate, &methods);

	/*
	 * Evaluate array input.  It's safe to do so into resv/resnull, because we
	 * won't use that as target for any of the other subexpressions, and it'll
	 * be overwritten by the final EEOP_SBSREF_FETCH/ASSIGN step, which is
	 * pushed last.
	 */
	ExecInitExprRec(sbsref->refexpr, state, resv, resnull);

	/*
	 * If refexpr yields NULL, and the operation should be strict, then result
	 * is NULL.  We can implement this with just JUMP_IF_NULL, since we
	 * evaluated the array into the desired target location.
	 */
	if (!isAssignment && sbsroutines->fetch_strict)
	{
		scratch->opcode = EEOP_JUMP_IF_NULL;
		scratch->d.jump.jumpdone = -1;	/* adjust later */
		ExprEvalPushStep(state, scratch);
		adjust_jumps = lappend_int(adjust_jumps,
								   state->steps_len - 1);
	}

	/* Evaluate upper subscripts */
	i = 0;
	foreach(lc, sbsref->refupperindexpr)
	{
		Expr	   *e = (Expr *) lfirst(lc);

		/* When slicing, individual subscript bounds can be omitted */
		if (!e)
		{
			sbsrefstate->upperprovided[i] = false;
			sbsrefstate->upperindexnull[i] = true;
		}
		else
		{
			sbsrefstate->upperprovided[i] = true;
			/* Each subscript is evaluated into appropriate array entry */
			ExecInitExprRec(e, state,
							&sbsrefstate->upperindex[i],
							&sbsrefstate->upperindexnull[i]);
		}
		i++;
	}

	/* Evaluate lower subscripts similarly */
	i = 0;
	foreach(lc, sbsref->reflowerindexpr)
	{
		Expr	   *e = (Expr *) lfirst(lc);

		/* When slicing, individual subscript bounds can be omitted */
		if (!e)
		{
			sbsrefstate->lowerprovided[i] = false;
			sbsrefstate->lowerindexnull[i] = true;
		}
		else
		{
			sbsrefstate->lowerprovided[i] = true;
			/* Each subscript is evaluated into appropriate array entry */
			ExecInitExprRec(e, state,
							&sbsrefstate->lowerindex[i],
							&sbsrefstate->lowerindexnull[i]);
		}
		i++;
	}

	/* SBSREF_SUBSCRIPTS checks and converts all the subscripts at once */
	if (methods.sbs_check_subscripts)
	{
		scratch->opcode = EEOP_SBSREF_SUBSCRIPTS;
		scratch->d.sbsref_subscript.subscriptfunc = methods.sbs_check_subscripts;
		scratch->d.sbsref_subscript.state = sbsrefstate;
		scratch->d.sbsref_subscript.jumpdone = -1;	/* adjust later */
		ExprEvalPushStep(state, scratch);
		adjust_jumps = lappend_int(adjust_jumps,
								   state->steps_len - 1);
	}

	if (isAssignment)
	{
		Datum	   *save_innermost_caseval;
		bool	   *save_innermost_casenull;

		/* Check for unimplemented methods */
		if (!methods.sbs_assign)
			ereport(ERROR,
					(errcode(ERRCODE_FEATURE_NOT_SUPPORTED),
					 errmsg("type %s does not support subscripted assignment",
							format_type_be(sbsref->refcontainertype))));

		/*
		 * We might have a nested-assignment situation, in which the
		 * refassgnexpr is itself a FieldStore or SubscriptingRef that needs
		 * to obtain and modify the previous value of the array element or
		 * slice being replaced.  If so, we have to extract that value from
		 * the array and pass it down via the CaseTestExpr mechanism.  It's
		 * safe to reuse the CASE mechanism because there cannot be a CASE
		 * between here and where the value would be needed, and an array
		 * assignment can't be within a CASE either.  (So saving and restoring
		 * innermost_caseval is just paranoia, but let's do it anyway.)
		 *
		 * Since fetching the old element might be a nontrivial expense, do it
		 * only if the argument actually needs it.
		 */
		if (isAssignmentIndirectionExpr(sbsref->refassgnexpr))
		{
			if (!methods.sbs_fetch_old)
				ereport(ERROR,
						(errcode(ERRCODE_FEATURE_NOT_SUPPORTED),
						 errmsg("type %s does not support subscripted assignment",
								format_type_be(sbsref->refcontainertype))));
			scratch->opcode = EEOP_SBSREF_OLD;
			scratch->d.sbsref.subscriptfunc = methods.sbs_fetch_old;
			scratch->d.sbsref.state = sbsrefstate;
			ExprEvalPushStep(state, scratch);
		}

		/* SBSREF_OLD puts extracted value into prevvalue/prevnull */
		save_innermost_caseval = state->innermost_caseval;
		save_innermost_casenull = state->innermost_casenull;
		state->innermost_caseval = &sbsrefstate->prevvalue;
		state->innermost_casenull = &sbsrefstate->prevnull;

		/* evaluate replacement value into replacevalue/replacenull */
		ExecInitExprRec(sbsref->refassgnexpr, state,
						&sbsrefstate->replacevalue, &sbsrefstate->replacenull);

		state->innermost_caseval = save_innermost_caseval;
		state->innermost_casenull = save_innermost_casenull;

		/* and perform the assignment */
		scratch->opcode = EEOP_SBSREF_ASSIGN;
		scratch->d.sbsref.subscriptfunc = methods.sbs_assign;
		scratch->d.sbsref.state = sbsrefstate;
		ExprEvalPushStep(state, scratch);
	}
	else
	{
		/* array fetch is much simpler */
		scratch->opcode = EEOP_SBSREF_FETCH;
		scratch->d.sbsref.subscriptfunc = methods.sbs_fetch;
		scratch->d.sbsref.state = sbsrefstate;
		ExprEvalPushStep(state, scratch);
	}

	/* adjust jump targets */
	foreach(lc, adjust_jumps)
	{
		ExprEvalStep *as = &state->steps[lfirst_int(lc)];

		if (as->opcode == EEOP_SBSREF_SUBSCRIPTS)
		{
			Assert(as->d.sbsref_subscript.jumpdone == -1);
			as->d.sbsref_subscript.jumpdone = state->steps_len;
		}
		else
		{
			Assert(as->opcode == EEOP_JUMP_IF_NULL);
			Assert(as->d.jump.jumpdone == -1);
			as->d.jump.jumpdone = state->steps_len;
		}
	}
}

/*
 * Helper for preparing SubscriptingRef expressions for evaluation: is expr
 * a nested FieldStore or SubscriptingRef that needs the old element value
 * passed down?
 *
 * (We could use this in FieldStore too, but in that case passing the old
 * value is so cheap there's no need.)
 *
 * Note: it might seem that this needs to recurse, but in most cases it does
 * not; the CaseTestExpr, if any, will be directly the arg or refexpr of the
 * top-level node.  Nested-assignment situations give rise to expression
 * trees in which each level of assignment has its own CaseTestExpr, and the
 * recursive structure appears within the newvals or refassgnexpr field.
 * There is an exception, though: if the array is an array-of-domain, we will
 * have a CoerceToDomain as the refassgnexpr, and we need to be able to look
 * through that.
 */
static bool
isAssignmentIndirectionExpr(Expr *expr)
{
	if (expr == NULL)
		return false;			/* just paranoia */
	if (IsA(expr, FieldStore))
	{
		FieldStore *fstore = (FieldStore *) expr;

		if (fstore->arg && IsA(fstore->arg, CaseTestExpr))
			return true;
	}
	else if (IsA(expr, SubscriptingRef))
	{
		SubscriptingRef *sbsRef = (SubscriptingRef *) expr;

		if (sbsRef->refexpr && IsA(sbsRef->refexpr, CaseTestExpr))
			return true;
	}
	else if (IsA(expr, CoerceToDomain))
	{
		CoerceToDomain *cd = (CoerceToDomain *) expr;

		return isAssignmentIndirectionExpr(cd->arg);
	}
	return false;
}

/*
 * Prepare evaluation of a CoerceToDomain expression.
 */
static void
ExecInitCoerceToDomain(ExprEvalStep *scratch, CoerceToDomain *ctest,
					   ExprState *state, Datum *resv, bool *resnull)
{
	DomainConstraintRef *constraint_ref;
	Datum	   *domainval = NULL;
	bool	   *domainnull = NULL;
	ListCell   *l;

	scratch->d.domaincheck.resulttype = ctest->resulttype;
	/* we'll allocate workspace only if needed */
	scratch->d.domaincheck.checkvalue = NULL;
	scratch->d.domaincheck.checknull = NULL;

	/*
	 * Evaluate argument - it's fine to directly store it into resv/resnull,
	 * if there's constraint failures there'll be errors, otherwise it's what
	 * needs to be returned.
	 */
	ExecInitExprRec(ctest->arg, state, resv, resnull);

	/*
	 * Note: if the argument is of varlena type, it could be a R/W expanded
	 * object.  We want to return the R/W pointer as the final result, but we
	 * have to pass a R/O pointer as the value to be tested by any functions
	 * in check expressions.  We don't bother to emit a MAKE_READONLY step
	 * unless there's actually at least one check expression, though.  Until
	 * we've tested that, domainval/domainnull are NULL.
	 */

	/*
	 * Collect the constraints associated with the domain.
	 *
	 * Note: before PG v10 we'd recheck the set of constraints during each
	 * evaluation of the expression.  Now we bake them into the ExprState
	 * during executor initialization.  That means we don't need typcache.c to
	 * provide compiled exprs.
	 */
	constraint_ref = (DomainConstraintRef *)
		palloc(sizeof(DomainConstraintRef));
	InitDomainConstraintRef(ctest->resulttype,
							constraint_ref,
							CurrentMemoryContext,
							false);

	/*
	 * Compile code to check each domain constraint.  NOTNULL constraints can
	 * just be applied on the resv/resnull value, but for CHECK constraints we
	 * need more pushups.
	 */
	foreach(l, constraint_ref->constraints)
	{
		DomainConstraintState *con = (DomainConstraintState *) lfirst(l);
		Datum	   *save_innermost_domainval;
		bool	   *save_innermost_domainnull;

		scratch->d.domaincheck.constraintname = con->name;

		switch (con->constrainttype)
		{
			case DOM_CONSTRAINT_NOTNULL:
				scratch->opcode = EEOP_DOMAIN_NOTNULL;
				ExprEvalPushStep(state, scratch);
				break;
			case DOM_CONSTRAINT_CHECK:
				/* Allocate workspace for CHECK output if we didn't yet */
				if (scratch->d.domaincheck.checkvalue == NULL)
				{
					scratch->d.domaincheck.checkvalue =
						(Datum *) palloc(sizeof(Datum));
					scratch->d.domaincheck.checknull =
						(bool *) palloc(sizeof(bool));
				}

				/*
				 * If first time through, determine where CoerceToDomainValue
				 * nodes should read from.
				 */
				if (domainval == NULL)
				{
					/*
					 * Since value might be read multiple times, force to R/O
					 * - but only if it could be an expanded datum.
					 */
					if (get_typlen(ctest->resulttype) == -1)
					{
						ExprEvalStep scratch2 = {0};

						/* Yes, so make output workspace for MAKE_READONLY */
						domainval = (Datum *) palloc(sizeof(Datum));
						domainnull = (bool *) palloc(sizeof(bool));

						/* Emit MAKE_READONLY */
						scratch2.opcode = EEOP_MAKE_READONLY;
						scratch2.resvalue = domainval;
						scratch2.resnull = domainnull;
						scratch2.d.make_readonly.value = resv;
						scratch2.d.make_readonly.isnull = resnull;
						ExprEvalPushStep(state, &scratch2);
					}
					else
					{
						/* No, so it's fine to read from resv/resnull */
						domainval = resv;
						domainnull = resnull;
					}
				}

				/*
				 * Set up value to be returned by CoerceToDomainValue nodes.
				 * We must save and restore innermost_domainval/null fields,
				 * in case this node is itself within a check expression for
				 * another domain.
				 */
				save_innermost_domainval = state->innermost_domainval;
				save_innermost_domainnull = state->innermost_domainnull;
				state->innermost_domainval = domainval;
				state->innermost_domainnull = domainnull;

				/* evaluate check expression value */
				ExecInitExprRec(con->check_expr, state,
								scratch->d.domaincheck.checkvalue,
								scratch->d.domaincheck.checknull);

				state->innermost_domainval = save_innermost_domainval;
				state->innermost_domainnull = save_innermost_domainnull;

				/* now test result */
				scratch->opcode = EEOP_DOMAIN_CHECK;
				ExprEvalPushStep(state, scratch);

				break;
			default:
				elog(ERROR, "unrecognized constraint type: %d",
					 (int) con->constrainttype);
				break;
		}
	}
}

/*
 * Build transition/combine function invocations for all aggregate transition
 * / combination function invocations in a grouping sets phase. This has to
 * invoke all sort based transitions in a phase (if doSort is true), all hash
 * based transitions (if doHash is true), or both (both true).
 *
 * The resulting expression will, for each set of transition values, first
 * check for filters, evaluate aggregate input, check that that input is not
 * NULL for a strict transition function, and then finally invoke the
 * transition for each of the concurrently computed grouping sets.
 *
 * If nullcheck is true, the generated code will check for a NULL pointer to
 * the array of AggStatePerGroup, and skip evaluation if so.
 */
ExprState *
ExecBuildAggTrans(AggState *aggstate, AggStatePerPhase phase,
				  bool doSort, bool doHash, bool nullcheck)
{
	ExprState  *state = makeNode(ExprState);
	PlanState  *parent = &aggstate->ss.ps;
	ExprEvalStep scratch = {0};
	bool		isCombine = DO_AGGSPLIT_COMBINE(aggstate->aggsplit);
	LastAttnumInfo deform = {0, 0, 0};

	state->expr = (Expr *) aggstate;
	state->parent = parent;

	scratch.resvalue = &state->resvalue;
	scratch.resnull = &state->resnull;

	/*
	 * First figure out which slots, and how many columns from each, we're
	 * going to need.
	 */
	for (int transno = 0; transno < aggstate->numtrans; transno++)
	{
		AggStatePerTrans pertrans = &aggstate->pertrans[transno];

		get_last_attnums_walker((Node *) pertrans->aggref->aggdirectargs,
								&deform);
		get_last_attnums_walker((Node *) pertrans->aggref->args,
								&deform);
		get_last_attnums_walker((Node *) pertrans->aggref->aggorder,
								&deform);
		get_last_attnums_walker((Node *) pertrans->aggref->aggdistinct,
								&deform);
		get_last_attnums_walker((Node *) pertrans->aggref->aggfilter,
								&deform);
	}
	ExecPushExprSlots(state, &deform);

	/*
	 * Emit instructions for each transition value / grouping set combination.
	 */
	for (int transno = 0; transno < aggstate->numtrans; transno++)
	{
		AggStatePerTrans pertrans = &aggstate->pertrans[transno];
		FunctionCallInfo trans_fcinfo = pertrans->transfn_fcinfo;
		List	   *adjust_bailout = NIL;
		NullableDatum *strictargs = NULL;
		bool	   *strictnulls = NULL;
		int			argno;
		ListCell   *bail;

		/*
		 * If filter present, emit. Do so before evaluating the input, to
		 * avoid potentially unneeded computations, or even worse, unintended
		 * side-effects.  When combining, all the necessary filtering has
		 * already been done.
		 */
		if (pertrans->aggref->aggfilter && !isCombine)
		{
			/* evaluate filter expression */
			ExecInitExprRec(pertrans->aggref->aggfilter, state,
							&state->resvalue, &state->resnull);
			/* and jump out if false */
			scratch.opcode = EEOP_JUMP_IF_NOT_TRUE;
			scratch.d.jump.jumpdone = -1;	/* adjust later */
			ExprEvalPushStep(state, &scratch);
			adjust_bailout = lappend_int(adjust_bailout,
										 state->steps_len - 1);
		}

		/*
		 * Evaluate arguments to aggregate/combine function.
		 */
		argno = 0;
		if (isCombine)
		{
			/*
			 * Combining two aggregate transition values. Instead of directly
			 * coming from a tuple the input is a, potentially deserialized,
			 * transition value.
			 */
			TargetEntry *source_tle;

			Assert(pertrans->numSortCols == 0);
			Assert(list_length(pertrans->aggref->args) == 1);

			strictargs = trans_fcinfo->args + 1;
			source_tle = (TargetEntry *) linitial(pertrans->aggref->args);

			/*
			 * deserialfn_oid will be set if we must deserialize the input
			 * state before calling the combine function.
			 */
			if (!OidIsValid(pertrans->deserialfn_oid))
			{
				/*
				 * Start from 1, since the 0th arg will be the transition
				 * value
				 */
				ExecInitExprRec(source_tle->expr, state,
								&trans_fcinfo->args[argno + 1].value,
								&trans_fcinfo->args[argno + 1].isnull);
			}
			else
			{
				FunctionCallInfo ds_fcinfo = pertrans->deserialfn_fcinfo;

				/* evaluate argument */
				ExecInitExprRec(source_tle->expr, state,
								&ds_fcinfo->args[0].value,
								&ds_fcinfo->args[0].isnull);

				/* Dummy second argument for type-safety reasons */
				ds_fcinfo->args[1].value = PointerGetDatum(NULL);
				ds_fcinfo->args[1].isnull = false;

				/*
				 * Don't call a strict deserialization function with NULL
				 * input
				 */
				if (pertrans->deserialfn.fn_strict)
					scratch.opcode = EEOP_AGG_STRICT_DESERIALIZE;
				else
					scratch.opcode = EEOP_AGG_DESERIALIZE;

				scratch.d.agg_deserialize.fcinfo_data = ds_fcinfo;
				scratch.d.agg_deserialize.jumpnull = -1;	/* adjust later */
				scratch.resvalue = &trans_fcinfo->args[argno + 1].value;
				scratch.resnull = &trans_fcinfo->args[argno + 1].isnull;

				ExprEvalPushStep(state, &scratch);
				/* don't add an adjustment unless the function is strict */
				if (pertrans->deserialfn.fn_strict)
					adjust_bailout = lappend_int(adjust_bailout,
												 state->steps_len - 1);

				/* restore normal settings of scratch fields */
				scratch.resvalue = &state->resvalue;
				scratch.resnull = &state->resnull;
			}
			argno++;
		}
		else if (pertrans->numSortCols == 0)
		{
			ListCell   *arg;

			/*
			 * Normal transition function without ORDER BY / DISTINCT.
			 */
			strictargs = trans_fcinfo->args + 1;

			foreach(arg, pertrans->aggref->args)
			{
				TargetEntry *source_tle = (TargetEntry *) lfirst(arg);

				/*
				 * Start from 1, since the 0th arg will be the transition
				 * value
				 */
				ExecInitExprRec(source_tle->expr, state,
								&trans_fcinfo->args[argno + 1].value,
								&trans_fcinfo->args[argno + 1].isnull);
				argno++;
			}
		}
		else if (pertrans->numInputs == 1)
		{
			/*
			 * DISTINCT and/or ORDER BY case, with a single column sorted on.
			 */
			TargetEntry *source_tle =
			(TargetEntry *) linitial(pertrans->aggref->args);

			Assert(list_length(pertrans->aggref->args) == 1);

			ExecInitExprRec(source_tle->expr, state,
							&state->resvalue,
							&state->resnull);
			strictnulls = &state->resnull;
			argno++;
		}
		else
		{
			/*
			 * DISTINCT and/or ORDER BY case, with multiple columns sorted on.
			 */
			Datum	   *values = pertrans->sortslot->tts_values;
			bool	   *nulls = pertrans->sortslot->tts_isnull;
			ListCell   *arg;

			strictnulls = nulls;

			foreach(arg, pertrans->aggref->args)
			{
				TargetEntry *source_tle = (TargetEntry *) lfirst(arg);

				ExecInitExprRec(source_tle->expr, state,
								&values[argno], &nulls[argno]);
				argno++;
			}
		}
		Assert(pertrans->numInputs == argno);

		/*
		 * For a strict transfn, nothing happens when there's a NULL input; we
		 * just keep the prior transValue. This is true for both plain and
		 * sorted/distinct aggregates.
		 */
		if (trans_fcinfo->flinfo->fn_strict && pertrans->numTransInputs > 0)
		{
			if (strictnulls)
				scratch.opcode = EEOP_AGG_STRICT_INPUT_CHECK_NULLS;
			else
				scratch.opcode = EEOP_AGG_STRICT_INPUT_CHECK_ARGS;
			scratch.d.agg_strict_input_check.nulls = strictnulls;
			scratch.d.agg_strict_input_check.args = strictargs;
			scratch.d.agg_strict_input_check.jumpnull = -1; /* adjust later */
			scratch.d.agg_strict_input_check.nargs = pertrans->numTransInputs;
			ExprEvalPushStep(state, &scratch);
			adjust_bailout = lappend_int(adjust_bailout,
										 state->steps_len - 1);
		}

		/*
		 * Call transition function (once for each concurrently evaluated
		 * grouping set). Do so for both sort and hash based computations, as
		 * applicable.
		 */
		if (doSort)
		{
			int			processGroupingSets = Max(phase->numsets, 1);
			int			setoff = 0;

			for (int setno = 0; setno < processGroupingSets; setno++)
			{
				ExecBuildAggTransCall(state, aggstate, &scratch, trans_fcinfo,
									  pertrans, transno, setno, setoff, false,
									  nullcheck);
				setoff++;
			}
		}

		if (doHash)
		{
			int			numHashes = aggstate->num_hashes;
			int			setoff;

			/* in MIXED mode, there'll be preceding transition values */
			if (aggstate->aggstrategy != AGG_HASHED)
				setoff = aggstate->maxsets;
			else
				setoff = 0;

			for (int setno = 0; setno < numHashes; setno++)
			{
				ExecBuildAggTransCall(state, aggstate, &scratch, trans_fcinfo,
									  pertrans, transno, setno, setoff, true,
									  nullcheck);
				setoff++;
			}
		}

		/* adjust early bail out jump target(s) */
		foreach(bail, adjust_bailout)
		{
			ExprEvalStep *as = &state->steps[lfirst_int(bail)];

			if (as->opcode == EEOP_JUMP_IF_NOT_TRUE)
			{
				Assert(as->d.jump.jumpdone == -1);
				as->d.jump.jumpdone = state->steps_len;
			}
			else if (as->opcode == EEOP_AGG_STRICT_INPUT_CHECK_ARGS ||
					 as->opcode == EEOP_AGG_STRICT_INPUT_CHECK_NULLS)
			{
				Assert(as->d.agg_strict_input_check.jumpnull == -1);
				as->d.agg_strict_input_check.jumpnull = state->steps_len;
			}
			else if (as->opcode == EEOP_AGG_STRICT_DESERIALIZE)
			{
				Assert(as->d.agg_deserialize.jumpnull == -1);
				as->d.agg_deserialize.jumpnull = state->steps_len;
			}
			else
				Assert(false);
		}
	}

	scratch.resvalue = NULL;
	scratch.resnull = NULL;
	scratch.opcode = EEOP_DONE;
	ExprEvalPushStep(state, &scratch);

	ExecReadyExpr(state);

	return state;
}

/*
 * Build transition/combine function invocation for a single transition
 * value. This is separated from ExecBuildAggTrans() because there are
 * multiple callsites (hash and sort in some grouping set cases).
 */
static void
ExecBuildAggTransCall(ExprState *state, AggState *aggstate,
					  ExprEvalStep *scratch,
					  FunctionCallInfo fcinfo, AggStatePerTrans pertrans,
					  int transno, int setno, int setoff, bool ishash,
					  bool nullcheck)
{
	ExprContext *aggcontext;
	int			adjust_jumpnull = -1;

	if (ishash)
		aggcontext = aggstate->hashcontext;
	else
		aggcontext = aggstate->aggcontexts[setno];

	/* add check for NULL pointer? */
	if (nullcheck)
	{
		scratch->opcode = EEOP_AGG_PLAIN_PERGROUP_NULLCHECK;
		scratch->d.agg_plain_pergroup_nullcheck.setoff = setoff;
		/* adjust later */
		scratch->d.agg_plain_pergroup_nullcheck.jumpnull = -1;
		ExprEvalPushStep(state, scratch);
		adjust_jumpnull = state->steps_len - 1;
	}

	/*
	 * Determine appropriate transition implementation.
	 *
	 * For non-ordered aggregates:
	 *
	 * If the initial value for the transition state doesn't exist in the
	 * pg_aggregate table then we will let the first non-NULL value returned
	 * from the outer procNode become the initial value. (This is useful for
	 * aggregates like max() and min().) The noTransValue flag signals that we
	 * need to do so. If true, generate a
	 * EEOP_AGG_INIT_STRICT_PLAIN_TRANS{,_BYVAL} step. This step also needs to
	 * do the work described next:
	 *
	 * If the function is strict, but does have an initial value, choose
	 * EEOP_AGG_STRICT_PLAIN_TRANS{,_BYVAL}, which skips the transition
	 * function if the transition value has become NULL (because a previous
	 * transition function returned NULL). This step also needs to do the work
	 * described next:
	 *
	 * Otherwise we call EEOP_AGG_PLAIN_TRANS{,_BYVAL}, which does not have to
	 * perform either of the above checks.
	 *
	 * Having steps with overlapping responsibilities is not nice, but
	 * aggregations are very performance sensitive, making this worthwhile.
	 *
	 * For ordered aggregates:
	 *
	 * Only need to choose between the faster path for a single ordered
	 * column, and the one between multiple columns. Checking strictness etc
	 * is done when finalizing the aggregate. See
	 * process_ordered_aggregate_{single, multi} and
	 * advance_transition_function.
	 */
	if (pertrans->numSortCols == 0)
	{
		if (pertrans->transtypeByVal)
		{
			if (fcinfo->flinfo->fn_strict &&
				pertrans->initValueIsNull)
				scratch->opcode = EEOP_AGG_PLAIN_TRANS_INIT_STRICT_BYVAL;
			else if (fcinfo->flinfo->fn_strict)
				scratch->opcode = EEOP_AGG_PLAIN_TRANS_STRICT_BYVAL;
			else
				scratch->opcode = EEOP_AGG_PLAIN_TRANS_BYVAL;
		}
		else
		{
			if (fcinfo->flinfo->fn_strict &&
				pertrans->initValueIsNull)
				scratch->opcode = EEOP_AGG_PLAIN_TRANS_INIT_STRICT_BYREF;
			else if (fcinfo->flinfo->fn_strict)
				scratch->opcode = EEOP_AGG_PLAIN_TRANS_STRICT_BYREF;
			else
				scratch->opcode = EEOP_AGG_PLAIN_TRANS_BYREF;
		}
	}
	else if (pertrans->numInputs == 1)
		scratch->opcode = EEOP_AGG_ORDERED_TRANS_DATUM;
	else
		scratch->opcode = EEOP_AGG_ORDERED_TRANS_TUPLE;

	scratch->d.agg_trans.pertrans = pertrans;
	scratch->d.agg_trans.setno = setno;
	scratch->d.agg_trans.setoff = setoff;
	scratch->d.agg_trans.transno = transno;
	scratch->d.agg_trans.aggcontext = aggcontext;
	ExprEvalPushStep(state, scratch);

	/* fix up jumpnull */
	if (adjust_jumpnull != -1)
	{
		ExprEvalStep *as = &state->steps[adjust_jumpnull];

		Assert(as->opcode == EEOP_AGG_PLAIN_PERGROUP_NULLCHECK);
		Assert(as->d.agg_plain_pergroup_nullcheck.jumpnull == -1);
		as->d.agg_plain_pergroup_nullcheck.jumpnull = state->steps_len;
	}
}

/*
 * Build equality expression that can be evaluated using ExecQual(), returning
 * true if the expression context's inner/outer tuple are NOT DISTINCT. I.e
 * two nulls match, a null and a not-null don't match.
 *
 * desc: tuple descriptor of the to-be-compared tuples
 * numCols: the number of attributes to be examined
 * keyColIdx: array of attribute column numbers
 * eqFunctions: array of function oids of the equality functions to use
 * parent: parent executor node
 */
ExprState *
ExecBuildGroupingEqual(TupleDesc ldesc, TupleDesc rdesc,
					   const TupleTableSlotOps *lops, const TupleTableSlotOps *rops,
					   int numCols,
					   const AttrNumber *keyColIdx,
					   const Oid *eqfunctions,
					   const Oid *collations,
					   PlanState *parent)
{
	ExprState  *state = makeNode(ExprState);
	ExprEvalStep scratch = {0};
	int			maxatt = -1;
	List	   *adjust_jumps = NIL;
	ListCell   *lc;

	/*
	 * When no columns are actually compared, the result's always true. See
	 * special case in ExecQual().
	 */
	if (numCols == 0)
		return NULL;

	state->expr = NULL;
	state->flags = EEO_FLAG_IS_QUAL;
	state->parent = parent;

	scratch.resvalue = &state->resvalue;
	scratch.resnull = &state->resnull;

	/* compute max needed attribute */
	for (int natt = 0; natt < numCols; natt++)
	{
		int			attno = keyColIdx[natt];

		if (attno > maxatt)
			maxatt = attno;
	}
	Assert(maxatt >= 0);

	/* push deform steps */
	scratch.opcode = EEOP_INNER_FETCHSOME;
	scratch.d.fetch.last_var = maxatt;
	scratch.d.fetch.fixed = false;
	scratch.d.fetch.known_desc = ldesc;
	scratch.d.fetch.kind = lops;
	if (ExecComputeSlotInfo(state, &scratch))
		ExprEvalPushStep(state, &scratch);

	scratch.opcode = EEOP_OUTER_FETCHSOME;
	scratch.d.fetch.last_var = maxatt;
	scratch.d.fetch.fixed = false;
	scratch.d.fetch.known_desc = rdesc;
	scratch.d.fetch.kind = rops;
	if (ExecComputeSlotInfo(state, &scratch))
		ExprEvalPushStep(state, &scratch);

	/*
	 * Start comparing at the last field (least significant sort key). That's
	 * the most likely to be different if we are dealing with sorted input.
	 */
	for (int natt = numCols; --natt >= 0;)
	{
		int			attno = keyColIdx[natt];
		Form_pg_attribute latt = TupleDescAttr(ldesc, attno - 1);
		Form_pg_attribute ratt = TupleDescAttr(rdesc, attno - 1);
		Oid			foid = eqfunctions[natt];
		Oid			collid = collations[natt];
		FmgrInfo   *finfo;
		FunctionCallInfo fcinfo;
		AclResult	aclresult;

		/* Check permission to call function */
		aclresult = pg_proc_aclcheck(foid, GetUserId(), ACL_EXECUTE);
		if (aclresult != ACLCHECK_OK)
			aclcheck_error(aclresult, OBJECT_FUNCTION, get_func_name(foid));

		InvokeFunctionExecuteHook(foid);

		/* Set up the primary fmgr lookup information */
		finfo = palloc0(sizeof(FmgrInfo));
		fcinfo = palloc0(SizeForFunctionCallInfo(2));
		fmgr_info(foid, finfo);
		fmgr_info_set_expr(NULL, finfo);
		InitFunctionCallInfoData(*fcinfo, finfo, 2,
								 collid, NULL, NULL);

		/* left arg */
		scratch.opcode = EEOP_INNER_VAR;
		scratch.d.var.attnum = attno - 1;
		scratch.d.var.vartype = latt->atttypid;
		scratch.resvalue = &fcinfo->args[0].value;
		scratch.resnull = &fcinfo->args[0].isnull;
		ExprEvalPushStep(state, &scratch);

		/* right arg */
		scratch.opcode = EEOP_OUTER_VAR;
		scratch.d.var.attnum = attno - 1;
		scratch.d.var.vartype = ratt->atttypid;
		scratch.resvalue = &fcinfo->args[1].value;
		scratch.resnull = &fcinfo->args[1].isnull;
		ExprEvalPushStep(state, &scratch);

		/* evaluate distinctness */
		scratch.opcode = EEOP_NOT_DISTINCT;
		scratch.d.func.finfo = finfo;
		scratch.d.func.fcinfo_data = fcinfo;
		scratch.d.func.fn_addr = finfo->fn_addr;
		scratch.d.func.nargs = 2;
		scratch.resvalue = &state->resvalue;
		scratch.resnull = &state->resnull;
		ExprEvalPushStep(state, &scratch);

		/* then emit EEOP_QUAL to detect if result is false (or null) */
		scratch.opcode = EEOP_QUAL;
		scratch.d.qualexpr.jumpdone = -1;
		scratch.resvalue = &state->resvalue;
		scratch.resnull = &state->resnull;
		ExprEvalPushStep(state, &scratch);
		adjust_jumps = lappend_int(adjust_jumps,
								   state->steps_len - 1);
	}

	/* adjust jump targets */
	foreach(lc, adjust_jumps)
	{
		ExprEvalStep *as = &state->steps[lfirst_int(lc)];

		Assert(as->opcode == EEOP_QUAL);
		Assert(as->d.qualexpr.jumpdone == -1);
		as->d.qualexpr.jumpdone = state->steps_len;
	}

	scratch.resvalue = NULL;
	scratch.resnull = NULL;
	scratch.opcode = EEOP_DONE;
	ExprEvalPushStep(state, &scratch);

	ExecReadyExpr(state);

	return state;
}

/*
 * Build equality expression that can be evaluated using ExecQual(), returning
 * true if the expression context's inner/outer tuples are equal.  Datums in
 * the inner/outer slots are assumed to be in the same order and quantity as
 * the 'eqfunctions' parameter.  NULLs are treated as equal.
 *
 * desc: tuple descriptor of the to-be-compared tuples
 * lops: the slot ops for the inner tuple slots
 * rops: the slot ops for the outer tuple slots
 * eqFunctions: array of function oids of the equality functions to use
 * this must be the same length as the 'param_exprs' list.
 * collations: collation Oids to use for equality comparison. Must be the
 * same length as the 'param_exprs' list.
 * parent: parent executor node
 */
ExprState *
ExecBuildParamSetEqual(TupleDesc desc,
					   const TupleTableSlotOps *lops,
					   const TupleTableSlotOps *rops,
					   const Oid *eqfunctions,
					   const Oid *collations,
					   const List *param_exprs,
					   PlanState *parent)
{
	ExprState  *state = makeNode(ExprState);
	ExprEvalStep scratch = {0};
	int			maxatt = list_length(param_exprs);
	List	   *adjust_jumps = NIL;
	ListCell   *lc;

	state->expr = NULL;
	state->flags = EEO_FLAG_IS_QUAL;
	state->parent = parent;

	scratch.resvalue = &state->resvalue;
	scratch.resnull = &state->resnull;

	/* push deform steps */
	scratch.opcode = EEOP_INNER_FETCHSOME;
	scratch.d.fetch.last_var = maxatt;
	scratch.d.fetch.fixed = false;
	scratch.d.fetch.known_desc = desc;
	scratch.d.fetch.kind = lops;
	if (ExecComputeSlotInfo(state, &scratch))
		ExprEvalPushStep(state, &scratch);

	scratch.opcode = EEOP_OUTER_FETCHSOME;
	scratch.d.fetch.last_var = maxatt;
	scratch.d.fetch.fixed = false;
	scratch.d.fetch.known_desc = desc;
	scratch.d.fetch.kind = rops;
	if (ExecComputeSlotInfo(state, &scratch))
		ExprEvalPushStep(state, &scratch);

	for (int attno = 0; attno < maxatt; attno++)
	{
		Form_pg_attribute att = TupleDescAttr(desc, attno);
		Oid			foid = eqfunctions[attno];
		Oid			collid = collations[attno];
		FmgrInfo   *finfo;
		FunctionCallInfo fcinfo;
		AclResult	aclresult;

		/* Check permission to call function */
		aclresult = pg_proc_aclcheck(foid, GetUserId(), ACL_EXECUTE);
		if (aclresult != ACLCHECK_OK)
			aclcheck_error(aclresult, OBJECT_FUNCTION, get_func_name(foid));

		InvokeFunctionExecuteHook(foid);

		/* Set up the primary fmgr lookup information */
		finfo = palloc0(sizeof(FmgrInfo));
		fcinfo = palloc0(SizeForFunctionCallInfo(2));
		fmgr_info(foid, finfo);
		fmgr_info_set_expr(NULL, finfo);
		InitFunctionCallInfoData(*fcinfo, finfo, 2,
								 collid, NULL, NULL);

		/* left arg */
		scratch.opcode = EEOP_INNER_VAR;
		scratch.d.var.attnum = attno;
		scratch.d.var.vartype = att->atttypid;
		scratch.resvalue = &fcinfo->args[0].value;
		scratch.resnull = &fcinfo->args[0].isnull;
		ExprEvalPushStep(state, &scratch);

		/* right arg */
		scratch.opcode = EEOP_OUTER_VAR;
		scratch.d.var.attnum = attno;
		scratch.d.var.vartype = att->atttypid;
		scratch.resvalue = &fcinfo->args[1].value;
		scratch.resnull = &fcinfo->args[1].isnull;
		ExprEvalPushStep(state, &scratch);

		/* evaluate distinctness */
		scratch.opcode = EEOP_NOT_DISTINCT;
		scratch.d.func.finfo = finfo;
		scratch.d.func.fcinfo_data = fcinfo;
		scratch.d.func.fn_addr = finfo->fn_addr;
		scratch.d.func.nargs = 2;
		scratch.resvalue = &state->resvalue;
		scratch.resnull = &state->resnull;
		ExprEvalPushStep(state, &scratch);

		/* then emit EEOP_QUAL to detect if result is false (or null) */
		scratch.opcode = EEOP_QUAL;
		scratch.d.qualexpr.jumpdone = -1;
		scratch.resvalue = &state->resvalue;
		scratch.resnull = &state->resnull;
		ExprEvalPushStep(state, &scratch);
		adjust_jumps = lappend_int(adjust_jumps,
								   state->steps_len - 1);
	}

	/* adjust jump targets */
	foreach(lc, adjust_jumps)
	{
		ExprEvalStep *as = &state->steps[lfirst_int(lc)];

		Assert(as->opcode == EEOP_QUAL);
		Assert(as->d.qualexpr.jumpdone == -1);
		as->d.qualexpr.jumpdone = state->steps_len;
	}

	scratch.resvalue = NULL;
	scratch.resnull = NULL;
	scratch.opcode = EEOP_DONE;
	ExprEvalPushStep(state, &scratch);

	ExecReadyExpr(state);

	return state;
}

static void
ExecInitCypherTypeCast(ExprEvalStep *scratch, CypherTypeCast *tc,
					   ExprState *state)
{
	FmgrInfo   *finfo_in;
	FunctionCallInfo fcinfo_data_in;
	Oid			infunc;
	Oid			typinparam;

	Assert(exprType((Node *) tc->arg) == JSONBOID);

	ExecInitExprRec(tc->arg, state,
					scratch->resvalue, scratch->resnull);

	finfo_in = palloc0(sizeof(FmgrInfo));
	fcinfo_data_in = palloc0(SizeForFunctionCallInfo(3));

	getTypeInputInfo(tc->type, &infunc, &typinparam);

	fmgr_info(infunc, finfo_in);
	fmgr_info_set_expr((Node *) tc, finfo_in);

	InitFunctionCallInfoData(*fcinfo_data_in, finfo_in, 3, InvalidOid,
							 NULL, NULL);

	/*
	 * The datum for the first argument will be filled every time when this
	 * expression is executed by calling ExecEvalCypherTypeCast().
	 */
	fcinfo_data_in->args[1].value = ObjectIdGetDatum(typinparam);
	fcinfo_data_in->args[1].isnull = false;
	fcinfo_data_in->args[2].value = Int32GetDatum(-1);
	fcinfo_data_in->args[2].isnull = false;

	scratch->opcode = EEOP_CYPHERTYPECAST;
	scratch->d.cyphertypecast.fcinfo_data_in = fcinfo_data_in;
	ExprEvalPushStep(state, scratch);
}

static void
ExecInitCypherMap(ExprEvalStep *scratch, CypherMapExpr *mapexpr,
				  ExprState *state)
{
	int			npairs = list_length(mapexpr->keyvals) / 2;
	char	  **key_cstrings;
	Datum	   *val_values;
	bool	   *val_nulls;
	int			i;
	ListCell   *le;

	key_cstrings = (char **) palloc(sizeof(char *) * npairs);
	val_values = (Datum *) palloc(sizeof(Datum) * npairs);
	val_nulls = (bool *) palloc(sizeof(bool) * npairs);

	i = 0;
	le = list_head(mapexpr->keyvals);
	while (le != NULL)
	{
		Const	   *key;
		Expr	   *val;

		key = lfirst_node(Const, le);
		le = lnext(mapexpr->keyvals, le);

		Assert(le != NULL);

		val = (Expr *) lfirst(le);
		le = lnext(mapexpr->keyvals, le);

		/*
		 * Since all keys of jsonb objects are C strings, convert the given
		 * key constant which is text to a corresponding C string to avoid the
		 * same conversion for every evaluation of the CypherMapExpr.
		 */
		Assert(key->consttype == TEXTOID && !key->constisnull);
		key_cstrings[i] = TextDatumGetCString(key->constvalue);

		Assert(exprType((Node *) val) == JSONBOID);
		ExecInitExprRec(val, state, &val_values[i], &val_nulls[i]);

		i++;
	}

	scratch->opcode = EEOP_CYPHERMAPEXPR;
	scratch->d.cyphermapexpr.key_cstrings = key_cstrings;
	scratch->d.cyphermapexpr.val_values = val_values;
	scratch->d.cyphermapexpr.val_nulls = val_nulls;
	scratch->d.cyphermapexpr.npairs = npairs;
	ExprEvalPushStep(state, scratch);
}

static void
ExecInitCypherList(ExprEvalStep *scratch, CypherListExpr *listexpr,
				   ExprState *state)
{
	int			nelems = list_length(listexpr->elems);
	Datum	   *elemvalues;
	bool	   *elemnulls;
	int			i;
	ListCell   *le;

	elemvalues = (Datum *) palloc(sizeof(Datum) * nelems);
	elemnulls = (bool *) palloc(sizeof(bool) * nelems);

	i = 0;
	foreach(le, listexpr->elems)
	{
		Expr	   *e = (Expr *) lfirst(le);

		ExecInitExprRec(e, state, &elemvalues[i],
						&elemnulls[i]);

		i++;
	}

	scratch->opcode = EEOP_CYPHERLISTEXPR;
	scratch->d.cypherlistexpr.elemvalues = elemvalues;
	scratch->d.cypherlistexpr.elemnulls = elemnulls;
	scratch->d.cypherlistexpr.nelems = nelems;
	ExprEvalPushStep(state, scratch);
}

static void
ExecInitCypherListComp(ExprEvalStep *scratch, CypherListCompExpr *listcompexpr,
					   ExprState *state)
{
	ExprEvalStep null_step;
	int			null_stepno;
	ExprEvalStep begin_step;
	ExprEvalStep init_step;
	Datum	   *elem_resvalue;
	bool	   *elem_resnull;
	ExprEvalStep next_step;
	int			next_stepno;
	ExprEvalStep hasnext_step;
	int			hasnext_stepno;
	ExprEvalStep elem_step;
	ExprEvalStep loop_step;
	int			end_stepno;
	bool		is_array_type;

	Type		targetType;
	Form_pg_type typeForm;

	targetType = typeidType(exprType((const Node *) listcompexpr->list));
	typeForm = (Form_pg_type) GETSTRUCT(targetType);

	is_array_type = IsTrueArrayType(typeForm);
	ReleaseSysCache(targetType);

	ExecInitExprRec(listcompexpr->list, state, scratch->resvalue,
					scratch->resnull);
	if (isIdentity(listcompexpr))
		return;

	null_step.opcode = EEOP_JUMP_IF_NULL;
	null_step.resvalue = scratch->resvalue;
	null_step.resnull = scratch->resnull;
	null_step.d.jump.jumpdone = -1;
	ExprEvalPushStep(state, &null_step);
	null_stepno = state->steps_len - 1;

	begin_step.opcode = EEOP_CYPHERLISTCOMP_BEGIN;
	begin_step.d.cypherlistcomp.liststate =
		(JsonbParseState **) palloc(sizeof(JsonbParseState *));
	ExprEvalPushStep(state, &begin_step);

	init_step.opcode = EEOP_CYPHERLISTCOMP_ITER_INIT;
	init_step.d.cypherlistcomp_iter.listvalue = scratch->resvalue;
	init_step.d.cypherlistcomp_iter.listnull = scratch->resnull;

	init_step.d.cypherlistcomp_iter.is_null_list_or_array =
		(bool *) palloc(sizeof(bool));
	*init_step.d.cypherlistcomp_iter.is_null_list_or_array = false;

	if (is_array_type)
	{
		init_step.d.cypherlistcomp_iter.jsonb_list_iterator = NULL;
		init_step.d.cypherlistcomp_iter.array_iterator =
			(CypherListCompArrayIterator *) palloc(sizeof(CypherListCompArrayIterator));
	}
	else
	{
		init_step.d.cypherlistcomp_iter.jsonb_list_iterator =
			(JsonbIterator **) palloc(sizeof(JsonbIterator *));
		init_step.d.cypherlistcomp_iter.array_iterator = NULL;
	}

	ExprEvalPushStep(state, &init_step);

	elem_resvalue = (Datum *) palloc(sizeof(Datum));
	elem_resnull = (bool *) palloc(sizeof(bool));

	next_step.opcode = EEOP_CYPHERLISTCOMP_ITER_NEXT;
	next_step.resvalue = elem_resvalue;
	next_step.resnull = elem_resnull;
	next_step.d.cypherlistcomp_iter.is_null_list_or_array =
		init_step.d.cypherlistcomp_iter.is_null_list_or_array;
	next_step.d.cypherlistcomp_iter.jsonb_list_iterator =
		init_step.d.cypherlistcomp_iter.jsonb_list_iterator;
	next_step.d.cypherlistcomp_iter.array_iterator =
		init_step.d.cypherlistcomp_iter.array_iterator;

	ExprEvalPushStep(state, &next_step);
	next_stepno = state->steps_len - 1;

	hasnext_step.opcode = EEOP_JUMP_IF_NULL;
	hasnext_step.resvalue = next_step.resvalue;
	hasnext_step.resnull = next_step.resnull;
	hasnext_step.d.jump.jumpdone = -1;
	ExprEvalPushStep(state, &hasnext_step);
	hasnext_stepno = state->steps_len - 1;

	if (listcompexpr->cond != NULL)
	{
		Datum	   *cond_resvalue;
		bool	   *cond_resnull;
		ExprEvalStep cond_step;

		cond_resvalue = (Datum *) palloc(sizeof(Datum));
		cond_resnull = (bool *) palloc(sizeof(bool));

		initExprSaveIter(listcompexpr->cond, &next_step, state,
						 cond_resvalue, cond_resnull);

		cond_step.opcode = EEOP_JUMP_IF_NOT_TRUE;
		cond_step.resvalue = cond_resvalue;
		cond_step.resnull = cond_resnull;
		cond_step.d.jump.jumpdone = next_stepno;
		ExprEvalPushStep(state, &cond_step);
	}

	if (listcompexpr->elem != NULL)
		initExprSaveIter(listcompexpr->elem, &next_step, state,
						 elem_resvalue, elem_resnull);

	elem_step.opcode = EEOP_CYPHERLISTCOMP_ELEM;
	elem_step.d.cypherlistcomp.elemvalue = elem_resvalue;
	elem_step.d.cypherlistcomp.elemnull = elem_resnull;
	elem_step.d.cypherlistcomp.liststate =
		begin_step.d.cypherlistcomp.liststate;
	ExprEvalPushStep(state, &elem_step);

	loop_step.opcode = EEOP_JUMP;
	loop_step.d.jump.jumpdone = next_stepno;
	ExprEvalPushStep(state, &loop_step);

	scratch->opcode = EEOP_CYPHERLISTCOMP_END;
	scratch->d.cypherlistcomp.liststate =
		begin_step.d.cypherlistcomp.liststate;
	ExprEvalPushStep(state, scratch);
	end_stepno = state->steps_len - 1;

	state->steps[hasnext_stepno].d.jump.jumpdone = end_stepno;
	state->steps[null_stepno].d.jump.jumpdone = state->steps_len;
}

static bool
isIdentity(CypherListCompExpr *listcompexpr)
{
	if (listcompexpr->cond != NULL)
		return false;

	if (listcompexpr->elem == NULL)
		return true;

	if (IsA(listcompexpr->elem, CypherListCompVar))
	{
		Assert(strcmp(((CypherListCompVar *) listcompexpr->elem)->varname,
					  listcompexpr->varname) == 0);
		return true;
	}

	return false;
}

static void
initExprSaveIter(Expr *node, ExprEvalStep *next_step,
				 ExprState *state, Datum *resv, bool *resnull)
{
	Datum	   *save_iterval;
	bool	   *save_iternull;

	save_iterval = state->innermost_cypherlistcomp_iterval;
	save_iternull = state->innermost_cypherlistcomp_iternull;
	state->innermost_cypherlistcomp_iterval = next_step->resvalue;
	state->innermost_cypherlistcomp_iternull = next_step->resnull;

	ExecInitExprRec(node, state, resv, resnull);

	state->innermost_cypherlistcomp_iterval = save_iterval;
	state->innermost_cypherlistcomp_iternull = save_iternull;
}

static void
ExecInitCypherAccess(ExprEvalStep *scratch, CypherAccessExpr *accessexpr,
					 ExprState *state)
{
	Datum	   *argvalue;
	bool	   *argnull;
	int			pathlen;
	CypherAccessPathElem *path;
	int			i;
	ListCell   *le;

	Assert(exprType((Node *) accessexpr->arg) == JSONBOID);

	argvalue = (Datum *) palloc(sizeof(Datum));
	argnull = (bool *) palloc(sizeof(bool));
	ExecInitExprRec(accessexpr->arg, state, argvalue, argnull);

	pathlen = list_length(accessexpr->path);
	path = (CypherAccessPathElem *)
		palloc(sizeof(CypherAccessPathElem) * pathlen);

	i = 0;
	foreach(le, accessexpr->path)
	{
		Node	   *node = lfirst(le);

		if (IsA(node, CypherIndices))
		{
			CypherIndices *cind = (CypherIndices *) node;

			path[i].is_slice = cind->is_slice;
			initCypherIndex(cind->lidx, state, &path[i].lidx);
			initCypherIndex(cind->uidx, state, &path[i].uidx);
		}
		else
		{
			path[i].is_slice = false;
			MarkCypherIndexResultInvalid(&path[i].lidx);
			initCypherIndex((Expr *) node, state, &path[i].uidx);
		}

		i++;
	}

	scratch->opcode = EEOP_CYPHERACCESSEXPR;
	scratch->d.cypheraccessexpr.argvalue = argvalue;
	scratch->d.cypheraccessexpr.argnull = argnull;
	scratch->d.cypheraccessexpr.path = path;
	scratch->d.cypheraccessexpr.pathlen = pathlen;
	ExprEvalPushStep(state, scratch);
}

static void
initCypherIndex(Expr *node, ExprState *state,
				CypherIndexResult *cidxres)
{
	if (node == NULL)
	{
		MarkCypherIndexResultInvalid(cidxres);
	}
	else
	{
		cidxres->type = exprType((Node *) node);
		ExecInitExprRec(node, state, &cidxres->value, &cidxres->isnull);
	}
}<|MERGE_RESOLUTION|>--- conflicted
+++ resolved
@@ -2449,47 +2449,6 @@
 				break;
 			}
 
-<<<<<<< HEAD
-		case T_CypherTypeCast:
-			{
-				CypherTypeCast *tc = (CypherTypeCast *) node;
-
-				ExecInitCypherTypeCast(&scratch, tc, state);
-				break;
-			}
-
-		case T_CypherMapExpr:
-			{
-				CypherMapExpr *mapexpr = (CypherMapExpr *) node;
-
-				ExecInitCypherMap(&scratch, mapexpr, state);
-				break;
-			}
-
-		case T_CypherListExpr:
-			{
-				CypherListExpr *listexpr = (CypherListExpr *) node;
-
-				ExecInitCypherList(&scratch, listexpr, state);
-				break;
-			}
-
-		case T_CypherListCompExpr:
-			{
-				CypherListCompExpr *listcompexpr = (CypherListCompExpr *) node;
-
-				ExecInitCypherListComp(&scratch, listcompexpr, state);
-				break;
-			}
-
-		case T_CypherListCompVar:
-			{
-				scratch.opcode = EEOP_CYPHERLISTCOMP_VAR;
-				scratch.d.cypherlistcomp_var.elemvalue =
-					state->innermost_cypherlistcomp_iterval;
-				scratch.d.cypherlistcomp_var.elemnull =
-					state->innermost_cypherlistcomp_iternull;
-=======
 		case T_JsonValueExpr:
 			{
 				JsonValueExpr *jve = (JsonValueExpr *) node;
@@ -2627,18 +2586,10 @@
 				scratch.opcode = EEOP_IS_JSON;
 				scratch.d.is_json.pred = pred;
 
->>>>>>> adadae45
 				ExprEvalPushStep(state, &scratch);
 				break;
 			}
 
-<<<<<<< HEAD
-		case T_CypherAccessExpr:
-			{
-				CypherAccessExpr *accessexpr = (CypherAccessExpr *) node;
-
-				ExecInitCypherAccess(&scratch, accessexpr, state);
-=======
 		case T_JsonExpr:
 			{
 				JsonExpr   *jexpr = castNode(JsonExpr, node);
@@ -2743,7 +2694,57 @@
 				}
 
 				ExprEvalPushStep(state, &scratch);
->>>>>>> adadae45
+				break;
+			}
+
+		case T_CypherTypeCast:
+			{
+				CypherTypeCast *tc = (CypherTypeCast *) node;
+
+				ExecInitCypherTypeCast(&scratch, tc, state);
+				break;
+			}
+
+		case T_CypherMapExpr:
+			{
+				CypherMapExpr *mapexpr = (CypherMapExpr *) node;
+
+				ExecInitCypherMap(&scratch, mapexpr, state);
+				break;
+			}
+
+		case T_CypherListExpr:
+			{
+				CypherListExpr *listexpr = (CypherListExpr *) node;
+
+				ExecInitCypherList(&scratch, listexpr, state);
+				break;
+			}
+
+		case T_CypherListCompExpr:
+			{
+				CypherListCompExpr *listcompexpr = (CypherListCompExpr *) node;
+
+				ExecInitCypherListComp(&scratch, listcompexpr, state);
+				break;
+			}
+
+		case T_CypherListCompVar:
+			{
+				scratch.opcode = EEOP_CYPHERLISTCOMP_VAR;
+				scratch.d.cypherlistcomp_var.elemvalue =
+					state->innermost_cypherlistcomp_iterval;
+				scratch.d.cypherlistcomp_var.elemnull =
+					state->innermost_cypherlistcomp_iternull;
+				ExprEvalPushStep(state, &scratch);
+				break;
+			}
+
+		case T_CypherAccessExpr:
+			{
+				CypherAccessExpr *accessexpr = (CypherAccessExpr *) node;
+
+				ExecInitCypherAccess(&scratch, accessexpr, state);
 				break;
 			}
 
