/*-------------------------------------------------------------------------
 *
 * execExpr.c
 *	  Expression evaluation infrastructure.
 *
 *	During executor startup, we compile each expression tree (which has
 *	previously been processed by the parser and planner) into an ExprState,
 *	using ExecInitExpr() et al.  This converts the tree into a flat array
 *	of ExprEvalSteps, which may be thought of as instructions in a program.
 *	At runtime, we'll execute steps, starting with the first, until we reach
 *	an EEOP_DONE opcode.
 *
 *	This file contains the "compilation" logic.  It is independent of the
 *	specific execution technology we use (switch statement, computed goto,
 *	JIT compilation, etc).
 *
 *	See src/backend/executor/README for some background, specifically the
 *	"Expression Trees and ExprState nodes", "Expression Initialization",
 *	and "Expression Evaluation" sections.
 *
 *
 * Portions Copyright (c) 1996-2022, PostgreSQL Global Development Group
 * Portions Copyright (c) 1994, Regents of the University of California
 *
 *
 * IDENTIFICATION
 *	  src/backend/executor/execExpr.c
 *
 *-------------------------------------------------------------------------
 */
#include "postgres.h"

#include "access/nbtree.h"
#include "catalog/objectaccess.h"
#include "catalog/pg_type.h"
#include "executor/execExpr.h"
#include "executor/nodeSubplan.h"
#include "funcapi.h"
#include "jit/jit.h"
#include "miscadmin.h"
#include "nodes/makefuncs.h"
#include "nodes/nodeFuncs.h"
#include "nodes/subscripting.h"
#include "optimizer/optimizer.h"
#include "pgstat.h"
#include "utils/acl.h"
#include "utils/array.h"
#include "utils/builtins.h"
#include "utils/datum.h"
#include "utils/lsyscache.h"
#include "utils/typcache.h"
#include "parser/parse_type.h"
#include "utils/fmgroids.h"
#include "utils/syscache.h"


typedef struct LastAttnumInfo
{
	AttrNumber	last_inner;
	AttrNumber	last_outer;
	AttrNumber	last_scan;
} LastAttnumInfo;

static void ExecReadyExpr(ExprState *state);
static void ExecInitExprRec(Expr *node, ExprState *state,
							Datum *resv, bool *resnull);
static void ExecInitFunc(ExprEvalStep *scratch, Expr *node, List *args,
						 Oid funcid, Oid inputcollid,
						 ExprState *state);
static void ExecInitExprSlots(ExprState *state, Node *node);
static void ExecPushExprSlots(ExprState *state, LastAttnumInfo *info);
static bool get_last_attnums_walker(Node *node, LastAttnumInfo *info);
static bool ExecComputeSlotInfo(ExprState *state, ExprEvalStep *op);
static void ExecInitWholeRowVar(ExprEvalStep *scratch, Var *variable,
								ExprState *state);
static void ExecInitSubscriptingRef(ExprEvalStep *scratch,
									SubscriptingRef *sbsref,
									ExprState *state,
									Datum *resv, bool *resnull);
static bool isAssignmentIndirectionExpr(Expr *expr);
static void ExecInitCoerceToDomain(ExprEvalStep *scratch, CoerceToDomain *ctest,
								   ExprState *state,
								   Datum *resv, bool *resnull);
static void ExecBuildAggTransCall(ExprState *state, AggState *aggstate,
								  ExprEvalStep *scratch,
								  FunctionCallInfo fcinfo, AggStatePerTrans pertrans,
								  int transno, int setno, int setoff, bool ishash,
								  bool nullcheck);

static void ExecInitCypherTypeCast(ExprEvalStep *scratch, CypherTypeCast *tc,
								   ExprState *state);
static void ExecInitCypherMap(ExprEvalStep *scratch, CypherMapExpr *mapexpr,
							  ExprState *state);
static void ExecInitCypherList(ExprEvalStep *scratch, CypherListExpr *listexpr,
							   ExprState *state);
static void ExecInitCypherListComp(ExprEvalStep *scratch,
								   CypherListCompExpr *listcompexpr,
								   ExprState *state);
static bool isIdentity(CypherListCompExpr *listcompexpr);
static void initExprSaveIter(Expr *node, ExprEvalStep *next_step,
							 ExprState *state, Datum *resv,
							 bool *resnull);
static void ExecInitCypherAccess(ExprEvalStep *scratch,
								 CypherAccessExpr *accessexpr,
								 ExprState *state);
static void initCypherIndex(Expr *node, ExprState *state, CypherIndexResult *cidxres);


/*
 * ExecInitExpr: prepare an expression tree for execution
 *
 * This function builds and returns an ExprState implementing the given
 * Expr node tree.  The return ExprState can then be handed to ExecEvalExpr
 * for execution.  Because the Expr tree itself is read-only as far as
 * ExecInitExpr and ExecEvalExpr are concerned, several different executions
 * of the same plan tree can occur concurrently.  (But note that an ExprState
 * does mutate at runtime, so it can't be re-used concurrently.)
 *
 * This must be called in a memory context that will last as long as repeated
 * executions of the expression are needed.  Typically the context will be
 * the same as the per-query context of the associated ExprContext.
 *
 * Any Aggref, WindowFunc, or SubPlan nodes found in the tree are added to
 * the lists of such nodes held by the parent PlanState.
 *
 * Note: there is no ExecEndExpr function; we assume that any resource
 * cleanup needed will be handled by just releasing the memory context
 * in which the state tree is built.  Functions that require additional
 * cleanup work can register a shutdown callback in the ExprContext.
 *
 *	'node' is the root of the expression tree to compile.
 *	'parent' is the PlanState node that owns the expression.
 *
 * 'parent' may be NULL if we are preparing an expression that is not
 * associated with a plan tree.  (If so, it can't have aggs or subplans.)
 * Such cases should usually come through ExecPrepareExpr, not directly here.
 *
 * Also, if 'node' is NULL, we just return NULL.  This is convenient for some
 * callers that may or may not have an expression that needs to be compiled.
 * Note that a NULL ExprState pointer *cannot* be handed to ExecEvalExpr,
 * although ExecQual and ExecCheck will accept one (and treat it as "true").
 */
ExprState *
ExecInitExpr(Expr *node, PlanState *parent)
{
	ExprState  *state;
	ExprEvalStep scratch = {0};

	/* Special case: NULL expression produces a NULL ExprState pointer */
	if (node == NULL)
		return NULL;

	/* Initialize ExprState with empty step list */
	state = makeNode(ExprState);
	state->expr = node;
	state->parent = parent;
	state->ext_params = NULL;

	/* Insert EEOP_*_FETCHSOME steps as needed */
	ExecInitExprSlots(state, (Node *) node);

	/* Compile the expression proper */
	ExecInitExprRec(node, state, &state->resvalue, &state->resnull);

	/* Finally, append a DONE step */
	scratch.opcode = EEOP_DONE;
	ExprEvalPushStep(state, &scratch);

	ExecReadyExpr(state);

	return state;
}

/*
 * ExecInitExprWithParams: prepare a standalone expression tree for execution
 *
 * This is the same as ExecInitExpr, except that there is no parent PlanState,
 * and instead we may have a ParamListInfo describing PARAM_EXTERN Params.
 */
ExprState *
ExecInitExprWithParams(Expr *node, ParamListInfo ext_params)
{
	ExprState  *state;
	ExprEvalStep scratch = {0};

	/* Special case: NULL expression produces a NULL ExprState pointer */
	if (node == NULL)
		return NULL;

	/* Initialize ExprState with empty step list */
	state = makeNode(ExprState);
	state->expr = node;
	state->parent = NULL;
	state->ext_params = ext_params;

	/* Insert EEOP_*_FETCHSOME steps as needed */
	ExecInitExprSlots(state, (Node *) node);

	/* Compile the expression proper */
	ExecInitExprRec(node, state, &state->resvalue, &state->resnull);

	/* Finally, append a DONE step */
	scratch.opcode = EEOP_DONE;
	ExprEvalPushStep(state, &scratch);

	ExecReadyExpr(state);

	return state;
}

/*
 * ExecInitQual: prepare a qual for execution by ExecQual
 *
 * Prepares for the evaluation of a conjunctive boolean expression (qual list
 * with implicit AND semantics) that returns true if none of the
 * subexpressions are false.
 *
 * We must return true if the list is empty.  Since that's a very common case,
 * we optimize it a bit further by translating to a NULL ExprState pointer
 * rather than setting up an ExprState that computes constant TRUE.  (Some
 * especially hot-spot callers of ExecQual detect this and avoid calling
 * ExecQual at all.)
 *
 * If any of the subexpressions yield NULL, then the result of the conjunction
 * is false.  This makes ExecQual primarily useful for evaluating WHERE
 * clauses, since SQL specifies that tuples with null WHERE results do not
 * get selected.
 */
ExprState *
ExecInitQual(List *qual, PlanState *parent)
{
	ExprState  *state;
	ExprEvalStep scratch = {0};
	List	   *adjust_jumps = NIL;
	ListCell   *lc;

	/* short-circuit (here and in ExecQual) for empty restriction list */
	if (qual == NIL)
		return NULL;

	Assert(IsA(qual, List));

	state = makeNode(ExprState);
	state->expr = (Expr *) qual;
	state->parent = parent;
	state->ext_params = NULL;

	/* mark expression as to be used with ExecQual() */
	state->flags = EEO_FLAG_IS_QUAL;

	/* Insert EEOP_*_FETCHSOME steps as needed */
	ExecInitExprSlots(state, (Node *) qual);

	/*
	 * ExecQual() needs to return false for an expression returning NULL. That
	 * allows us to short-circuit the evaluation the first time a NULL is
	 * encountered.  As qual evaluation is a hot-path this warrants using a
	 * special opcode for qual evaluation that's simpler than BOOL_AND (which
	 * has more complex NULL handling).
	 */
	scratch.opcode = EEOP_QUAL;

	/*
	 * We can use ExprState's resvalue/resnull as target for each qual expr.
	 */
	scratch.resvalue = &state->resvalue;
	scratch.resnull = &state->resnull;

	foreach(lc, qual)
	{
		Expr	   *node = (Expr *) lfirst(lc);

		/* first evaluate expression */
		ExecInitExprRec(node, state, &state->resvalue, &state->resnull);

		/* then emit EEOP_QUAL to detect if it's false (or null) */
		scratch.d.qualexpr.jumpdone = -1;
		ExprEvalPushStep(state, &scratch);
		adjust_jumps = lappend_int(adjust_jumps,
								   state->steps_len - 1);
	}

	/* adjust jump targets */
	foreach(lc, adjust_jumps)
	{
		ExprEvalStep *as = &state->steps[lfirst_int(lc)];

		Assert(as->opcode == EEOP_QUAL);
		Assert(as->d.qualexpr.jumpdone == -1);
		as->d.qualexpr.jumpdone = state->steps_len;
	}

	/*
	 * At the end, we don't need to do anything more.  The last qual expr must
	 * have yielded TRUE, and since its result is stored in the desired output
	 * location, we're done.
	 */
	scratch.opcode = EEOP_DONE;
	ExprEvalPushStep(state, &scratch);

	ExecReadyExpr(state);

	return state;
}

/*
 * ExecInitCheck: prepare a check constraint for execution by ExecCheck
 *
 * This is much like ExecInitQual/ExecQual, except that a null result from
 * the conjunction is treated as TRUE.  This behavior is appropriate for
 * evaluating CHECK constraints, since SQL specifies that NULL constraint
 * conditions are not failures.
 *
 * Note that like ExecInitQual, this expects input in implicit-AND format.
 * Users of ExecCheck that have expressions in normal explicit-AND format
 * can just apply ExecInitExpr to produce suitable input for ExecCheck.
 */
ExprState *
ExecInitCheck(List *qual, PlanState *parent)
{
	/* short-circuit (here and in ExecCheck) for empty restriction list */
	if (qual == NIL)
		return NULL;

	Assert(IsA(qual, List));

	/*
	 * Just convert the implicit-AND list to an explicit AND (if there's more
	 * than one entry), and compile normally.  Unlike ExecQual, we can't
	 * short-circuit on NULL results, so the regular AND behavior is needed.
	 */
	return ExecInitExpr(make_ands_explicit(qual), parent);
}

/*
 * Call ExecInitExpr() on a list of expressions, return a list of ExprStates.
 */
List *
ExecInitExprList(List *nodes, PlanState *parent)
{
	List	   *result = NIL;
	ListCell   *lc;

	foreach(lc, nodes)
	{
		Expr	   *e = lfirst(lc);

		result = lappend(result, ExecInitExpr(e, parent));
	}

	return result;
}

/*
 *		ExecBuildProjectionInfo
 *
 * Build a ProjectionInfo node for evaluating the given tlist in the given
 * econtext, and storing the result into the tuple slot.  (Caller must have
 * ensured that tuple slot has a descriptor matching the tlist!)
 *
 * inputDesc can be NULL, but if it is not, we check to see whether simple
 * Vars in the tlist match the descriptor.  It is important to provide
 * inputDesc for relation-scan plan nodes, as a cross check that the relation
 * hasn't been changed since the plan was made.  At higher levels of a plan,
 * there is no need to recheck.
 *
 * This is implemented by internally building an ExprState that performs the
 * whole projection in one go.
 *
 * Caution: before PG v10, the targetList was a list of ExprStates; now it
 * should be the planner-created targetlist, since we do the compilation here.
 */
ProjectionInfo *
ExecBuildProjectionInfo(List *targetList,
						ExprContext *econtext,
						TupleTableSlot *slot,
						PlanState *parent,
						TupleDesc inputDesc)
{
	ProjectionInfo *projInfo = makeNode(ProjectionInfo);
	ExprState  *state;
	ExprEvalStep scratch = {0};
	ListCell   *lc;

	projInfo->pi_exprContext = econtext;
	/* We embed ExprState into ProjectionInfo instead of doing extra palloc */
	projInfo->pi_state.type = T_ExprState;
	state = &projInfo->pi_state;
	state->expr = (Expr *) targetList;
	state->parent = parent;
	state->ext_params = NULL;

	state->resultslot = slot;

	/* Insert EEOP_*_FETCHSOME steps as needed */
	ExecInitExprSlots(state, (Node *) targetList);

	/* Now compile each tlist column */
	foreach(lc, targetList)
	{
		TargetEntry *tle = lfirst_node(TargetEntry, lc);
		Var		   *variable = NULL;
		AttrNumber	attnum = 0;
		bool		isSafeVar = false;

		/*
		 * If tlist expression is a safe non-system Var, use the fast-path
		 * ASSIGN_*_VAR opcodes.  "Safe" means that we don't need to apply
		 * CheckVarSlotCompatibility() during plan startup.  If a source slot
		 * was provided, we make the equivalent tests here; if a slot was not
		 * provided, we assume that no check is needed because we're dealing
		 * with a non-relation-scan-level expression.
		 */
		if (tle->expr != NULL &&
			IsA(tle->expr, Var) &&
			((Var *) tle->expr)->varattno > 0)
		{
			/* Non-system Var, but how safe is it? */
			variable = (Var *) tle->expr;
			attnum = variable->varattno;

			if (inputDesc == NULL)
				isSafeVar = true;	/* can't check, just assume OK */
			else if (attnum <= inputDesc->natts)
			{
				Form_pg_attribute attr = TupleDescAttr(inputDesc, attnum - 1);

				/*
				 * If user attribute is dropped or has a type mismatch, don't
				 * use ASSIGN_*_VAR.  Instead let the normal expression
				 * machinery handle it (which'll possibly error out).
				 */
				if (!attr->attisdropped && variable->vartype == attr->atttypid)
				{
					isSafeVar = true;
				}
			}
		}

		if (isSafeVar)
		{
			/* Fast-path: just generate an EEOP_ASSIGN_*_VAR step */
			switch (variable->varno)
			{
				case INNER_VAR:
					/* get the tuple from the inner node */
					scratch.opcode = EEOP_ASSIGN_INNER_VAR;
					break;

				case OUTER_VAR:
					/* get the tuple from the outer node */
					scratch.opcode = EEOP_ASSIGN_OUTER_VAR;
					break;

					/* INDEX_VAR is handled by default case */

				default:
					/* get the tuple from the relation being scanned */
					scratch.opcode = EEOP_ASSIGN_SCAN_VAR;
					break;
			}

			scratch.d.assign_var.attnum = attnum - 1;
			scratch.d.assign_var.resultnum = tle->resno - 1;
			ExprEvalPushStep(state, &scratch);
		}
		else
		{
			/*
			 * Otherwise, compile the column expression normally.
			 *
			 * We can't tell the expression to evaluate directly into the
			 * result slot, as the result slot (and the exprstate for that
			 * matter) can change between executions.  We instead evaluate
			 * into the ExprState's resvalue/resnull and then move.
			 */
			ExecInitExprRec(tle->expr, state,
							&state->resvalue, &state->resnull);

			/*
			 * Column might be referenced multiple times in upper nodes, so
			 * force value to R/O - but only if it could be an expanded datum.
			 */
			if (get_typlen(exprType((Node *) tle->expr)) == -1)
				scratch.opcode = EEOP_ASSIGN_TMP_MAKE_RO;
			else
				scratch.opcode = EEOP_ASSIGN_TMP;
			scratch.d.assign_tmp.resultnum = tle->resno - 1;
			ExprEvalPushStep(state, &scratch);
		}
	}

	scratch.opcode = EEOP_DONE;
	ExprEvalPushStep(state, &scratch);

	ExecReadyExpr(state);

	return projInfo;
}

/*
 *		ExecBuildUpdateProjection
 *
 * Build a ProjectionInfo node for constructing a new tuple during UPDATE.
 * The projection will be executed in the given econtext and the result will
 * be stored into the given tuple slot.  (Caller must have ensured that tuple
 * slot has a descriptor matching the target rel!)
 *
 * When evalTargetList is false, targetList contains the UPDATE ... SET
 * expressions that have already been computed by a subplan node; the values
 * from this tlist are assumed to be available in the "outer" tuple slot.
 * When evalTargetList is true, targetList contains the UPDATE ... SET
 * expressions that must be computed (which could contain references to
 * the outer, inner, or scan tuple slots).
 *
 * In either case, targetColnos contains a list of the target column numbers
 * corresponding to the non-resjunk entries of targetList.  The tlist values
 * are assigned into these columns of the result tuple slot.  Target columns
 * not listed in targetColnos are filled from the UPDATE's old tuple, which
 * is assumed to be available in the "scan" tuple slot.
 *
 * targetList can also contain resjunk columns.  These must be evaluated
 * if evalTargetList is true, but their values are discarded.
 *
 * relDesc must describe the relation we intend to update.
 *
 * This is basically a specialized variant of ExecBuildProjectionInfo.
 * However, it also performs sanity checks equivalent to ExecCheckPlanOutput.
 * Since we never make a normal tlist equivalent to the whole
 * tuple-to-be-assigned, there is no convenient way to apply
 * ExecCheckPlanOutput, so we must do our safety checks here.
 */
ProjectionInfo *
ExecBuildUpdateProjection(List *targetList,
						  bool evalTargetList,
						  List *targetColnos,
						  TupleDesc relDesc,
						  ExprContext *econtext,
						  TupleTableSlot *slot,
						  PlanState *parent)
{
	ProjectionInfo *projInfo = makeNode(ProjectionInfo);
	ExprState  *state;
	int			nAssignableCols;
	bool		sawJunk;
	Bitmapset  *assignedCols;
	LastAttnumInfo deform = {0, 0, 0};
	ExprEvalStep scratch = {0};
	int			outerattnum;
	ListCell   *lc,
			   *lc2;

	projInfo->pi_exprContext = econtext;
	/* We embed ExprState into ProjectionInfo instead of doing extra palloc */
	projInfo->pi_state.type = T_ExprState;
	state = &projInfo->pi_state;
	if (evalTargetList)
		state->expr = (Expr *) targetList;
	else
		state->expr = NULL;		/* not used */
	state->parent = parent;
	state->ext_params = NULL;

	state->resultslot = slot;

	/*
	 * Examine the targetList to see how many non-junk columns there are, and
	 * to verify that the non-junk columns come before the junk ones.
	 */
	nAssignableCols = 0;
	sawJunk = false;
	foreach(lc, targetList)
	{
		TargetEntry *tle = lfirst_node(TargetEntry, lc);

		if (tle->resjunk)
			sawJunk = true;
		else
		{
			if (sawJunk)
				elog(ERROR, "subplan target list is out of order");
			nAssignableCols++;
		}
	}

	/* We should have one targetColnos entry per non-junk column */
	if (nAssignableCols != list_length(targetColnos))
		elog(ERROR, "targetColnos does not match subplan target list");

	/*
	 * Build a bitmapset of the columns in targetColnos.  (We could just use
	 * list_member_int() tests, but that risks O(N^2) behavior with many
	 * columns.)
	 */
	assignedCols = NULL;
	foreach(lc, targetColnos)
	{
		AttrNumber	targetattnum = lfirst_int(lc);

		assignedCols = bms_add_member(assignedCols, targetattnum);
	}

	/*
	 * We need to insert EEOP_*_FETCHSOME steps to ensure the input tuples are
	 * sufficiently deconstructed.  The scan tuple must be deconstructed at
	 * least as far as the last old column we need.
	 */
	for (int attnum = relDesc->natts; attnum > 0; attnum--)
	{
		Form_pg_attribute attr = TupleDescAttr(relDesc, attnum - 1);

		if (attr->attisdropped)
			continue;
		if (bms_is_member(attnum, assignedCols))
			continue;
		deform.last_scan = attnum;
		break;
	}

	/*
	 * If we're actually evaluating the tlist, incorporate its input
	 * requirements too; otherwise, we'll just need to fetch the appropriate
	 * number of columns of the "outer" tuple.
	 */
	if (evalTargetList)
		get_last_attnums_walker((Node *) targetList, &deform);
	else
		deform.last_outer = nAssignableCols;

	ExecPushExprSlots(state, &deform);

	/*
	 * Now generate code to evaluate the tlist's assignable expressions or
	 * fetch them from the outer tuple, incidentally validating that they'll
	 * be of the right data type.  The checks above ensure that the forboth()
	 * will iterate over exactly the non-junk columns.
	 */
	outerattnum = 0;
	forboth(lc, targetList, lc2, targetColnos)
	{
		TargetEntry *tle = lfirst_node(TargetEntry, lc);
		AttrNumber	targetattnum = lfirst_int(lc2);
		Form_pg_attribute attr;

		Assert(!tle->resjunk);

		/*
		 * Apply sanity checks comparable to ExecCheckPlanOutput().
		 */
		if (targetattnum <= 0 || targetattnum > relDesc->natts)
			ereport(ERROR,
					(errcode(ERRCODE_DATATYPE_MISMATCH),
					 errmsg("table row type and query-specified row type do not match"),
					 errdetail("Query has too many columns.")));
		attr = TupleDescAttr(relDesc, targetattnum - 1);

		if (attr->attisdropped)
			ereport(ERROR,
					(errcode(ERRCODE_DATATYPE_MISMATCH),
					 errmsg("table row type and query-specified row type do not match"),
					 errdetail("Query provides a value for a dropped column at ordinal position %d.",
							   targetattnum)));
		if (exprType((Node *) tle->expr) != attr->atttypid)
			ereport(ERROR,
					(errcode(ERRCODE_DATATYPE_MISMATCH),
					 errmsg("table row type and query-specified row type do not match"),
					 errdetail("Table has type %s at ordinal position %d, but query expects %s.",
							   format_type_be(attr->atttypid),
							   targetattnum,
							   format_type_be(exprType((Node *) tle->expr)))));

		/* OK, generate code to perform the assignment. */
		if (evalTargetList)
		{
			/*
			 * We must evaluate the TLE's expression and assign it.  We do not
			 * bother jumping through hoops for "safe" Vars like
			 * ExecBuildProjectionInfo does; this is a relatively less-used
			 * path and it doesn't seem worth expending code for that.
			 */
			ExecInitExprRec(tle->expr, state,
							&state->resvalue, &state->resnull);
			/* Needn't worry about read-only-ness here, either. */
			scratch.opcode = EEOP_ASSIGN_TMP;
			scratch.d.assign_tmp.resultnum = targetattnum - 1;
			ExprEvalPushStep(state, &scratch);
		}
		else
		{
			/* Just assign from the outer tuple. */
			scratch.opcode = EEOP_ASSIGN_OUTER_VAR;
			scratch.d.assign_var.attnum = outerattnum;
			scratch.d.assign_var.resultnum = targetattnum - 1;
			ExprEvalPushStep(state, &scratch);
		}
		outerattnum++;
	}

	/*
	 * If we're evaluating the tlist, must evaluate any resjunk columns too.
	 * (This matters for things like MULTIEXPR_SUBLINK SubPlans.)
	 */
	if (evalTargetList)
	{
		for_each_cell(lc, targetList, lc)
		{
			TargetEntry *tle = lfirst_node(TargetEntry, lc);

			Assert(tle->resjunk);
			ExecInitExprRec(tle->expr, state,
							&state->resvalue, &state->resnull);
		}
	}

	/*
	 * Now generate code to copy over any old columns that were not assigned
	 * to, and to ensure that dropped columns are set to NULL.
	 */
	for (int attnum = 1; attnum <= relDesc->natts; attnum++)
	{
		Form_pg_attribute attr = TupleDescAttr(relDesc, attnum - 1);

		if (attr->attisdropped)
		{
			/* Put a null into the ExprState's resvalue/resnull ... */
			scratch.opcode = EEOP_CONST;
			scratch.resvalue = &state->resvalue;
			scratch.resnull = &state->resnull;
			scratch.d.constval.value = (Datum) 0;
			scratch.d.constval.isnull = true;
			ExprEvalPushStep(state, &scratch);
			/* ... then assign it to the result slot */
			scratch.opcode = EEOP_ASSIGN_TMP;
			scratch.d.assign_tmp.resultnum = attnum - 1;
			ExprEvalPushStep(state, &scratch);
		}
		else if (!bms_is_member(attnum, assignedCols))
		{
			/* Certainly the right type, so needn't check */
			scratch.opcode = EEOP_ASSIGN_SCAN_VAR;
			scratch.d.assign_var.attnum = attnum - 1;
			scratch.d.assign_var.resultnum = attnum - 1;
			ExprEvalPushStep(state, &scratch);
		}
	}

	scratch.opcode = EEOP_DONE;
	ExprEvalPushStep(state, &scratch);

	ExecReadyExpr(state);

	return projInfo;
}

/*
 * ExecPrepareExpr --- initialize for expression execution outside a normal
 * Plan tree context.
 *
 * This differs from ExecInitExpr in that we don't assume the caller is
 * already running in the EState's per-query context.  Also, we run the
 * passed expression tree through expression_planner() to prepare it for
 * execution.  (In ordinary Plan trees the regular planning process will have
 * made the appropriate transformations on expressions, but for standalone
 * expressions this won't have happened.)
 */
ExprState *
ExecPrepareExpr(Expr *node, EState *estate)
{
	ExprState  *result;
	MemoryContext oldcontext;

	oldcontext = MemoryContextSwitchTo(estate->es_query_cxt);

	node = expression_planner(node);

	result = ExecInitExpr(node, NULL);

	MemoryContextSwitchTo(oldcontext);

	return result;
}

/*
 * ExecPrepareQual --- initialize for qual execution outside a normal
 * Plan tree context.
 *
 * This differs from ExecInitQual in that we don't assume the caller is
 * already running in the EState's per-query context.  Also, we run the
 * passed expression tree through expression_planner() to prepare it for
 * execution.  (In ordinary Plan trees the regular planning process will have
 * made the appropriate transformations on expressions, but for standalone
 * expressions this won't have happened.)
 */
ExprState *
ExecPrepareQual(List *qual, EState *estate)
{
	ExprState  *result;
	MemoryContext oldcontext;

	oldcontext = MemoryContextSwitchTo(estate->es_query_cxt);

	qual = (List *) expression_planner((Expr *) qual);

	result = ExecInitQual(qual, NULL);

	MemoryContextSwitchTo(oldcontext);

	return result;
}

/*
 * ExecPrepareCheck -- initialize check constraint for execution outside a
 * normal Plan tree context.
 *
 * See ExecPrepareExpr() and ExecInitCheck() for details.
 */
ExprState *
ExecPrepareCheck(List *qual, EState *estate)
{
	ExprState  *result;
	MemoryContext oldcontext;

	oldcontext = MemoryContextSwitchTo(estate->es_query_cxt);

	qual = (List *) expression_planner((Expr *) qual);

	result = ExecInitCheck(qual, NULL);

	MemoryContextSwitchTo(oldcontext);

	return result;
}

/*
 * Call ExecPrepareExpr() on each member of a list of Exprs, and return
 * a list of ExprStates.
 *
 * See ExecPrepareExpr() for details.
 */
List *
ExecPrepareExprList(List *nodes, EState *estate)
{
	List	   *result = NIL;
	MemoryContext oldcontext;
	ListCell   *lc;

	/* Ensure that the list cell nodes are in the right context too */
	oldcontext = MemoryContextSwitchTo(estate->es_query_cxt);

	foreach(lc, nodes)
	{
		Expr	   *e = (Expr *) lfirst(lc);

		result = lappend(result, ExecPrepareExpr(e, estate));
	}

	MemoryContextSwitchTo(oldcontext);

	return result;
}

/*
 * ExecCheck - evaluate a check constraint
 *
 * For check constraints, a null result is taken as TRUE, ie the constraint
 * passes.
 *
 * The check constraint may have been prepared with ExecInitCheck
 * (possibly via ExecPrepareCheck) if the caller had it in implicit-AND
 * format, but a regular boolean expression prepared with ExecInitExpr or
 * ExecPrepareExpr works too.
 */
bool
ExecCheck(ExprState *state, ExprContext *econtext)
{
	Datum		ret;
	bool		isnull;

	/* short-circuit (here and in ExecInitCheck) for empty restriction list */
	if (state == NULL)
		return true;

	/* verify that expression was not compiled using ExecInitQual */
	Assert(!(state->flags & EEO_FLAG_IS_QUAL));

	ret = ExecEvalExprSwitchContext(state, econtext, &isnull);

	if (isnull)
		return true;

	return DatumGetBool(ret);
}

/*
 * Prepare a compiled expression for execution.  This has to be called for
 * every ExprState before it can be executed.
 *
 * NB: While this currently only calls ExecReadyInterpretedExpr(),
 * this will likely get extended to further expression evaluation methods.
 * Therefore this should be used instead of directly calling
 * ExecReadyInterpretedExpr().
 */
static void
ExecReadyExpr(ExprState *state)
{
	if (jit_compile_expr(state))
		return;

	ExecReadyInterpretedExpr(state);
}

/*
 * Append the steps necessary for the evaluation of node to ExprState->steps,
 * possibly recursing into sub-expressions of node.
 *
 * node - expression to evaluate
 * state - ExprState to whose ->steps to append the necessary operations
 * resv / resnull - where to store the result of the node into
 */
static void
ExecInitExprRec(Expr *node, ExprState *state,
				Datum *resv, bool *resnull)
{
	ExprEvalStep scratch = {0};

	/* Guard against stack overflow due to overly complex expressions */
	check_stack_depth();

	/* Step's output location is always what the caller gave us */
	Assert(resv != NULL && resnull != NULL);
	scratch.resvalue = resv;
	scratch.resnull = resnull;

	/* cases should be ordered as they are in enum NodeTag */
	switch (nodeTag(node))
	{
		case T_Var:
			{
				Var		   *variable = (Var *) node;

				if (variable->varattno == InvalidAttrNumber)
				{
					/* whole-row Var */
					ExecInitWholeRowVar(&scratch, variable, state);
				}
				else if (variable->varattno <= 0)
				{
					/* system column */
					scratch.d.var.attnum = variable->varattno;
					scratch.d.var.vartype = variable->vartype;
					switch (variable->varno)
					{
						case INNER_VAR:
							scratch.opcode = EEOP_INNER_SYSVAR;
							break;
						case OUTER_VAR:
							scratch.opcode = EEOP_OUTER_SYSVAR;
							break;

							/* INDEX_VAR is handled by default case */

						default:
							scratch.opcode = EEOP_SCAN_SYSVAR;
							break;
					}
				}
				else
				{
					/* regular user column */
					scratch.d.var.attnum = variable->varattno - 1;
					scratch.d.var.vartype = variable->vartype;
					switch (variable->varno)
					{
						case INNER_VAR:
							scratch.opcode = EEOP_INNER_VAR;
							break;
						case OUTER_VAR:
							scratch.opcode = EEOP_OUTER_VAR;
							break;

							/* INDEX_VAR is handled by default case */

						default:
							scratch.opcode = EEOP_SCAN_VAR;
							break;
					}
				}

				ExprEvalPushStep(state, &scratch);
				break;
			}

		case T_Const:
			{
				Const	   *con = (Const *) node;

				scratch.opcode = EEOP_CONST;
				scratch.d.constval.value = con->constvalue;
				scratch.d.constval.isnull = con->constisnull;

				ExprEvalPushStep(state, &scratch);
				break;
			}

		case T_Param:
			{
				Param	   *param = (Param *) node;
				ParamListInfo params;

				switch (param->paramkind)
				{
					case PARAM_EXEC:
						scratch.opcode = EEOP_PARAM_EXEC;
						scratch.d.param.paramid = param->paramid;
						scratch.d.param.paramtype = param->paramtype;
						ExprEvalPushStep(state, &scratch);
						break;
					case PARAM_EXTERN:

						/*
						 * If we have a relevant ParamCompileHook, use it;
						 * otherwise compile a standard EEOP_PARAM_EXTERN
						 * step.  ext_params, if supplied, takes precedence
						 * over info from the parent node's EState (if any).
						 */
						if (state->ext_params)
							params = state->ext_params;
						else if (state->parent &&
								 state->parent->state)
							params = state->parent->state->es_param_list_info;
						else
							params = NULL;
						if (params && params->paramCompile)
						{
							params->paramCompile(params, param, state,
												 resv, resnull);
						}
						else
						{
							scratch.opcode = EEOP_PARAM_EXTERN;
							scratch.d.param.paramid = param->paramid;
							scratch.d.param.paramtype = param->paramtype;
							ExprEvalPushStep(state, &scratch);
						}
						break;
					default:
						elog(ERROR, "unrecognized paramkind: %d",
							 (int) param->paramkind);
						break;
				}
				break;
			}

		case T_Aggref:
			{
				Aggref	   *aggref = (Aggref *) node;

				scratch.opcode = EEOP_AGGREF;
				scratch.d.aggref.aggno = aggref->aggno;

				if (state->parent && IsA(state->parent, AggState))
				{
					AggState   *aggstate = (AggState *) state->parent;

					aggstate->aggs = lappend(aggstate->aggs, aggref);
				}
				else
				{
					/* planner messed up */
					elog(ERROR, "Aggref found in non-Agg plan node");
				}

				ExprEvalPushStep(state, &scratch);
				break;
			}

		case T_GroupingFunc:
			{
				GroupingFunc *grp_node = (GroupingFunc *) node;
				Agg		   *agg;

				if (!state->parent || !IsA(state->parent, AggState) ||
					!IsA(state->parent->plan, Agg))
					elog(ERROR, "GroupingFunc found in non-Agg plan node");

				scratch.opcode = EEOP_GROUPING_FUNC;

				agg = (Agg *) (state->parent->plan);

				if (agg->groupingSets)
					scratch.d.grouping_func.clauses = grp_node->cols;
				else
					scratch.d.grouping_func.clauses = NIL;

				ExprEvalPushStep(state, &scratch);
				break;
			}

		case T_WindowFunc:
			{
				WindowFunc *wfunc = (WindowFunc *) node;
				WindowFuncExprState *wfstate = makeNode(WindowFuncExprState);

				wfstate->wfunc = wfunc;

				if (state->parent && IsA(state->parent, WindowAggState))
				{
					WindowAggState *winstate = (WindowAggState *) state->parent;
					int			nfuncs;

					winstate->funcs = lappend(winstate->funcs, wfstate);
					nfuncs = ++winstate->numfuncs;
					if (wfunc->winagg)
						winstate->numaggs++;

					/* for now initialize agg using old style expressions */
					wfstate->args = ExecInitExprList(wfunc->args,
													 state->parent);
					wfstate->aggfilter = ExecInitExpr(wfunc->aggfilter,
													  state->parent);

					/*
					 * Complain if the windowfunc's arguments contain any
					 * windowfuncs; nested window functions are semantically
					 * nonsensical.  (This should have been caught earlier,
					 * but we defend against it here anyway.)
					 */
					if (nfuncs != winstate->numfuncs)
						ereport(ERROR,
								(errcode(ERRCODE_WINDOWING_ERROR),
								 errmsg("window function calls cannot be nested")));
				}
				else
				{
					/* planner messed up */
					elog(ERROR, "WindowFunc found in non-WindowAgg plan node");
				}

				scratch.opcode = EEOP_WINDOW_FUNC;
				scratch.d.window_func.wfstate = wfstate;
				ExprEvalPushStep(state, &scratch);
				break;
			}

		case T_SubscriptingRef:
			{
				SubscriptingRef *sbsref = (SubscriptingRef *) node;

				ExecInitSubscriptingRef(&scratch, sbsref, state, resv, resnull);
				break;
			}

		case T_FuncExpr:
			{
				FuncExpr   *func = (FuncExpr *) node;

				ExecInitFunc(&scratch, node,
							 func->args, func->funcid, func->inputcollid,
							 state);
				ExprEvalPushStep(state, &scratch);
				break;
			}

		case T_OpExpr:
			{
				OpExpr	   *op = (OpExpr *) node;

				ExecInitFunc(&scratch, node,
							 op->args, op->opfuncid, op->inputcollid,
							 state);
				ExprEvalPushStep(state, &scratch);
				break;
			}

		case T_DistinctExpr:
			{
				DistinctExpr *op = (DistinctExpr *) node;

				ExecInitFunc(&scratch, node,
							 op->args, op->opfuncid, op->inputcollid,
							 state);

				/*
				 * Change opcode of call instruction to EEOP_DISTINCT.
				 *
				 * XXX: historically we've not called the function usage
				 * pgstat infrastructure - that seems inconsistent given that
				 * we do so for normal function *and* operator evaluation.  If
				 * we decided to do that here, we'd probably want separate
				 * opcodes for FUSAGE or not.
				 */
				scratch.opcode = EEOP_DISTINCT;
				ExprEvalPushStep(state, &scratch);
				break;
			}

		case T_NullIfExpr:
			{
				NullIfExpr *op = (NullIfExpr *) node;

				ExecInitFunc(&scratch, node,
							 op->args, op->opfuncid, op->inputcollid,
							 state);

				/*
				 * Change opcode of call instruction to EEOP_NULLIF.
				 *
				 * XXX: historically we've not called the function usage
				 * pgstat infrastructure - that seems inconsistent given that
				 * we do so for normal function *and* operator evaluation.  If
				 * we decided to do that here, we'd probably want separate
				 * opcodes for FUSAGE or not.
				 */
				scratch.opcode = EEOP_NULLIF;
				ExprEvalPushStep(state, &scratch);
				break;
			}

		case T_ScalarArrayOpExpr:
			{
				ScalarArrayOpExpr *opexpr = (ScalarArrayOpExpr *) node;
				Expr	   *scalararg;
				Expr	   *arrayarg;
				FmgrInfo   *finfo;
				FunctionCallInfo fcinfo;
				AclResult	aclresult;
				Oid			cmpfuncid;

				/*
				 * Select the correct comparison function.  When we do hashed
				 * NOT IN clauses, the opfuncid will be the inequality
				 * comparison function and negfuncid will be set to equality.
				 * We need to use the equality function for hash probes.
				 */
				if (OidIsValid(opexpr->negfuncid))
				{
					Assert(OidIsValid(opexpr->hashfuncid));
					cmpfuncid = opexpr->negfuncid;
				}
				else
					cmpfuncid = opexpr->opfuncid;

				Assert(list_length(opexpr->args) == 2);
				scalararg = (Expr *) linitial(opexpr->args);
				arrayarg = (Expr *) lsecond(opexpr->args);

				/* Check permission to call function */
				aclresult = pg_proc_aclcheck(cmpfuncid,
											 GetUserId(),
											 ACL_EXECUTE);
				if (aclresult != ACLCHECK_OK)
					aclcheck_error(aclresult, OBJECT_FUNCTION,
								   get_func_name(cmpfuncid));
				InvokeFunctionExecuteHook(cmpfuncid);

				if (OidIsValid(opexpr->hashfuncid))
				{
					aclresult = pg_proc_aclcheck(opexpr->hashfuncid,
												 GetUserId(),
												 ACL_EXECUTE);
					if (aclresult != ACLCHECK_OK)
						aclcheck_error(aclresult, OBJECT_FUNCTION,
									   get_func_name(opexpr->hashfuncid));
					InvokeFunctionExecuteHook(opexpr->hashfuncid);
				}

				/* Set up the primary fmgr lookup information */
				finfo = palloc0(sizeof(FmgrInfo));
				fcinfo = palloc0(SizeForFunctionCallInfo(2));
				fmgr_info(cmpfuncid, finfo);
				fmgr_info_set_expr((Node *) node, finfo);
				InitFunctionCallInfoData(*fcinfo, finfo, 2,
										 opexpr->inputcollid, NULL, NULL);

				/*
				 * If hashfuncid is set, we create a EEOP_HASHED_SCALARARRAYOP
				 * step instead of a EEOP_SCALARARRAYOP.  This provides much
				 * faster lookup performance than the normal linear search
				 * when the number of items in the array is anything but very
				 * small.
				 */
				if (OidIsValid(opexpr->hashfuncid))
				{
					/* Evaluate scalar directly into left function argument */
					ExecInitExprRec(scalararg, state,
									&fcinfo->args[0].value, &fcinfo->args[0].isnull);

					/*
					 * Evaluate array argument into our return value.  There's
					 * no danger in that, because the return value is
					 * guaranteed to be overwritten by
					 * EEOP_HASHED_SCALARARRAYOP, and will not be passed to
					 * any other expression.
					 */
					ExecInitExprRec(arrayarg, state, resv, resnull);

					/* And perform the operation */
					scratch.opcode = EEOP_HASHED_SCALARARRAYOP;
					scratch.d.hashedscalararrayop.inclause = opexpr->useOr;
					scratch.d.hashedscalararrayop.finfo = finfo;
					scratch.d.hashedscalararrayop.fcinfo_data = fcinfo;
					scratch.d.hashedscalararrayop.saop = opexpr;


					ExprEvalPushStep(state, &scratch);
				}
				else
				{
					/* Evaluate scalar directly into left function argument */
					ExecInitExprRec(scalararg, state,
									&fcinfo->args[0].value,
									&fcinfo->args[0].isnull);

					/*
					 * Evaluate array argument into our return value.  There's
					 * no danger in that, because the return value is
					 * guaranteed to be overwritten by EEOP_SCALARARRAYOP, and
					 * will not be passed to any other expression.
					 */
					ExecInitExprRec(arrayarg, state, resv, resnull);

					/* And perform the operation */
					scratch.opcode = EEOP_SCALARARRAYOP;
					scratch.d.scalararrayop.element_type = InvalidOid;
					scratch.d.scalararrayop.useOr = opexpr->useOr;
					scratch.d.scalararrayop.finfo = finfo;
					scratch.d.scalararrayop.fcinfo_data = fcinfo;
					scratch.d.scalararrayop.fn_addr = finfo->fn_addr;
					ExprEvalPushStep(state, &scratch);
				}
				break;
			}

		case T_BoolExpr:
			{
				BoolExpr   *boolexpr = (BoolExpr *) node;
				int			nargs = list_length(boolexpr->args);
				List	   *adjust_jumps = NIL;
				int			off;
				ListCell   *lc;

				/* allocate scratch memory used by all steps of AND/OR */
				if (boolexpr->boolop != NOT_EXPR)
					scratch.d.boolexpr.anynull = (bool *) palloc(sizeof(bool));

				/*
				 * For each argument evaluate the argument itself, then
				 * perform the bool operation's appropriate handling.
				 *
				 * We can evaluate each argument into our result area, since
				 * the short-circuiting logic means we only need to remember
				 * previous NULL values.
				 *
				 * AND/OR is split into separate STEP_FIRST (one) / STEP (zero
				 * or more) / STEP_LAST (one) steps, as each of those has to
				 * perform different work.  The FIRST/LAST split is valid
				 * because AND/OR have at least two arguments.
				 */
				off = 0;
				foreach(lc, boolexpr->args)
				{
					Expr	   *arg = (Expr *) lfirst(lc);

					/* Evaluate argument into our output variable */
					ExecInitExprRec(arg, state, resv, resnull);

					/* Perform the appropriate step type */
					switch (boolexpr->boolop)
					{
						case AND_EXPR:
							Assert(nargs >= 2);

							if (off == 0)
								scratch.opcode = EEOP_BOOL_AND_STEP_FIRST;
							else if (off + 1 == nargs)
								scratch.opcode = EEOP_BOOL_AND_STEP_LAST;
							else
								scratch.opcode = EEOP_BOOL_AND_STEP;
							break;
						case OR_EXPR:
							Assert(nargs >= 2);

							if (off == 0)
								scratch.opcode = EEOP_BOOL_OR_STEP_FIRST;
							else if (off + 1 == nargs)
								scratch.opcode = EEOP_BOOL_OR_STEP_LAST;
							else
								scratch.opcode = EEOP_BOOL_OR_STEP;
							break;
						case NOT_EXPR:
							Assert(nargs == 1);

							scratch.opcode = EEOP_BOOL_NOT_STEP;
							break;
						default:
							elog(ERROR, "unrecognized boolop: %d",
								 (int) boolexpr->boolop);
							break;
					}

					scratch.d.boolexpr.jumpdone = -1;
					ExprEvalPushStep(state, &scratch);
					adjust_jumps = lappend_int(adjust_jumps,
											   state->steps_len - 1);
					off++;
				}

				/* adjust jump targets */
				foreach(lc, adjust_jumps)
				{
					ExprEvalStep *as = &state->steps[lfirst_int(lc)];

					Assert(as->d.boolexpr.jumpdone == -1);
					as->d.boolexpr.jumpdone = state->steps_len;
				}

				break;
			}

		case T_SubPlan:
			{
				SubPlan    *subplan = (SubPlan *) node;
				SubPlanState *sstate;

				if (!state->parent)
					elog(ERROR, "SubPlan found with no parent plan");

				sstate = ExecInitSubPlan(subplan, state->parent);

				/* add SubPlanState nodes to state->parent->subPlan */
				state->parent->subPlan = lappend(state->parent->subPlan,
												 sstate);

				scratch.opcode = EEOP_SUBPLAN;
				scratch.d.subplan.sstate = sstate;

				ExprEvalPushStep(state, &scratch);
				break;
			}

		case T_FieldSelect:
			{
				FieldSelect *fselect = (FieldSelect *) node;

				/* evaluate row/record argument into result area */
				ExecInitExprRec(fselect->arg, state, resv, resnull);

				/* and extract field */
				scratch.opcode = EEOP_FIELDSELECT;
				scratch.d.fieldselect.fieldnum = fselect->fieldnum;
				scratch.d.fieldselect.resulttype = fselect->resulttype;
				scratch.d.fieldselect.rowcache.cacheptr = NULL;

				ExprEvalPushStep(state, &scratch);
				break;
			}

		case T_FieldStore:
			{
				FieldStore *fstore = (FieldStore *) node;
				TupleDesc	tupDesc;
				ExprEvalRowtypeCache *rowcachep;
				Datum	   *values;
				bool	   *nulls;
				int			ncolumns;
				ListCell   *l1,
						   *l2;

				/* find out the number of columns in the composite type */
				tupDesc = lookup_rowtype_tupdesc(fstore->resulttype, -1);
				ncolumns = tupDesc->natts;
				ReleaseTupleDesc(tupDesc);

				/* create workspace for column values */
				values = (Datum *) palloc(sizeof(Datum) * ncolumns);
				nulls = (bool *) palloc(sizeof(bool) * ncolumns);

				/* create shared composite-type-lookup cache struct */
				rowcachep = palloc(sizeof(ExprEvalRowtypeCache));
				rowcachep->cacheptr = NULL;

				/* emit code to evaluate the composite input value */
				ExecInitExprRec(fstore->arg, state, resv, resnull);

				/* next, deform the input tuple into our workspace */
				scratch.opcode = EEOP_FIELDSTORE_DEFORM;
				scratch.d.fieldstore.fstore = fstore;
				scratch.d.fieldstore.rowcache = rowcachep;
				scratch.d.fieldstore.values = values;
				scratch.d.fieldstore.nulls = nulls;
				scratch.d.fieldstore.ncolumns = ncolumns;
				ExprEvalPushStep(state, &scratch);

				/* evaluate new field values, store in workspace columns */
				forboth(l1, fstore->newvals, l2, fstore->fieldnums)
				{
					Expr	   *e = (Expr *) lfirst(l1);
					AttrNumber	fieldnum = lfirst_int(l2);
					Datum	   *save_innermost_caseval;
					bool	   *save_innermost_casenull;

					if (fieldnum <= 0 || fieldnum > ncolumns)
						elog(ERROR, "field number %d is out of range in FieldStore",
							 fieldnum);

					/*
					 * Use the CaseTestExpr mechanism to pass down the old
					 * value of the field being replaced; this is needed in
					 * case the newval is itself a FieldStore or
					 * SubscriptingRef that has to obtain and modify the old
					 * value.  It's safe to reuse the CASE mechanism because
					 * there cannot be a CASE between here and where the value
					 * would be needed, and a field assignment can't be within
					 * a CASE either.  (So saving and restoring
					 * innermost_caseval is just paranoia, but let's do it
					 * anyway.)
					 *
					 * Another non-obvious point is that it's safe to use the
					 * field's values[]/nulls[] entries as both the caseval
					 * source and the result address for this subexpression.
					 * That's okay only because (1) both FieldStore and
					 * SubscriptingRef evaluate their arg or refexpr inputs
					 * first, and (2) any such CaseTestExpr is directly the
					 * arg or refexpr input.  So any read of the caseval will
					 * occur before there's a chance to overwrite it.  Also,
					 * if multiple entries in the newvals/fieldnums lists
					 * target the same field, they'll effectively be applied
					 * left-to-right which is what we want.
					 */
					save_innermost_caseval = state->innermost_caseval;
					save_innermost_casenull = state->innermost_casenull;
					state->innermost_caseval = &values[fieldnum - 1];
					state->innermost_casenull = &nulls[fieldnum - 1];

					ExecInitExprRec(e, state,
									&values[fieldnum - 1],
									&nulls[fieldnum - 1]);

					state->innermost_caseval = save_innermost_caseval;
					state->innermost_casenull = save_innermost_casenull;
				}

				/* finally, form result tuple */
				scratch.opcode = EEOP_FIELDSTORE_FORM;
				scratch.d.fieldstore.fstore = fstore;
				scratch.d.fieldstore.rowcache = rowcachep;
				scratch.d.fieldstore.values = values;
				scratch.d.fieldstore.nulls = nulls;
				scratch.d.fieldstore.ncolumns = ncolumns;
				ExprEvalPushStep(state, &scratch);
				break;
			}

		case T_RelabelType:
			{
				/* relabel doesn't need to do anything at runtime */
				RelabelType *relabel = (RelabelType *) node;

				ExecInitExprRec(relabel->arg, state, resv, resnull);
				break;
			}

		case T_CoerceViaIO:
			{
				CoerceViaIO *iocoerce = (CoerceViaIO *) node;
				Oid			iofunc;
				bool		typisvarlena;
				Oid			typioparam;
				FunctionCallInfo fcinfo_in;

				/* evaluate argument into step's result area */
				ExecInitExprRec(iocoerce->arg, state, resv, resnull);

				/*
				 * Prepare both output and input function calls, to be
				 * evaluated inside a single evaluation step for speed - this
				 * can be a very common operation.
				 *
				 * We don't check permissions here as a type's input/output
				 * function are assumed to be executable by everyone.
				 */
				scratch.opcode = EEOP_IOCOERCE;

				/* lookup the source type's output function */
				scratch.d.iocoerce.finfo_out = palloc0(sizeof(FmgrInfo));
				scratch.d.iocoerce.fcinfo_data_out = palloc0(SizeForFunctionCallInfo(1));

				getTypeOutputInfo(exprType((Node *) iocoerce->arg),
								  &iofunc, &typisvarlena);
				fmgr_info(iofunc, scratch.d.iocoerce.finfo_out);
				fmgr_info_set_expr((Node *) node, scratch.d.iocoerce.finfo_out);
				InitFunctionCallInfoData(*scratch.d.iocoerce.fcinfo_data_out,
										 scratch.d.iocoerce.finfo_out,
										 1, InvalidOid, NULL, NULL);

				/* lookup the result type's input function */
				scratch.d.iocoerce.finfo_in = palloc0(sizeof(FmgrInfo));
				scratch.d.iocoerce.fcinfo_data_in = palloc0(SizeForFunctionCallInfo(3));

				getTypeInputInfo(iocoerce->resulttype,
								 &iofunc, &typioparam);
				fmgr_info(iofunc, scratch.d.iocoerce.finfo_in);
				fmgr_info_set_expr((Node *) node, scratch.d.iocoerce.finfo_in);
				InitFunctionCallInfoData(*scratch.d.iocoerce.fcinfo_data_in,
										 scratch.d.iocoerce.finfo_in,
										 3, InvalidOid, NULL, NULL);

				/*
				 * We can preload the second and third arguments for the input
				 * function, since they're constants.
				 */
				fcinfo_in = scratch.d.iocoerce.fcinfo_data_in;
				fcinfo_in->args[1].value = ObjectIdGetDatum(typioparam);
				fcinfo_in->args[1].isnull = false;
				fcinfo_in->args[2].value = Int32GetDatum(-1);
				fcinfo_in->args[2].isnull = false;

				ExprEvalPushStep(state, &scratch);
				break;
			}

		case T_ArrayCoerceExpr:
			{
				ArrayCoerceExpr *acoerce = (ArrayCoerceExpr *) node;
				Oid			resultelemtype;
				ExprState  *elemstate;

				/* evaluate argument into step's result area */
				ExecInitExprRec(acoerce->arg, state, resv, resnull);

				resultelemtype = get_element_type(acoerce->resulttype);
				if (!OidIsValid(resultelemtype))
					ereport(ERROR,
							(errcode(ERRCODE_INVALID_PARAMETER_VALUE),
							 errmsg("target type is not an array")));

				/*
				 * Construct a sub-expression for the per-element expression;
				 * but don't ready it until after we check it for triviality.
				 * We assume it hasn't any Var references, but does have a
				 * CaseTestExpr representing the source array element values.
				 */
				elemstate = makeNode(ExprState);
				elemstate->expr = acoerce->elemexpr;
				elemstate->parent = state->parent;
				elemstate->ext_params = state->ext_params;

				elemstate->innermost_caseval = (Datum *) palloc(sizeof(Datum));
				elemstate->innermost_casenull = (bool *) palloc(sizeof(bool));

				ExecInitExprRec(acoerce->elemexpr, elemstate,
								&elemstate->resvalue, &elemstate->resnull);

				if (elemstate->steps_len == 1 &&
					elemstate->steps[0].opcode == EEOP_CASE_TESTVAL)
				{
					/* Trivial, so we need no per-element work at runtime */
					elemstate = NULL;
				}
				else
				{
					/* Not trivial, so append a DONE step */
					scratch.opcode = EEOP_DONE;
					ExprEvalPushStep(elemstate, &scratch);
					/* and ready the subexpression */
					ExecReadyExpr(elemstate);
				}

				scratch.opcode = EEOP_ARRAYCOERCE;
				scratch.d.arraycoerce.elemexprstate = elemstate;
				scratch.d.arraycoerce.resultelemtype = resultelemtype;

				if (elemstate)
				{
					/* Set up workspace for array_map */
					scratch.d.arraycoerce.amstate =
						(ArrayMapState *) palloc0(sizeof(ArrayMapState));
				}
				else
				{
					/* Don't need workspace if there's no subexpression */
					scratch.d.arraycoerce.amstate = NULL;
				}

				ExprEvalPushStep(state, &scratch);
				break;
			}

		case T_ConvertRowtypeExpr:
			{
				ConvertRowtypeExpr *convert = (ConvertRowtypeExpr *) node;
				ExprEvalRowtypeCache *rowcachep;

				/* cache structs must be out-of-line for space reasons */
				rowcachep = palloc(2 * sizeof(ExprEvalRowtypeCache));
				rowcachep[0].cacheptr = NULL;
				rowcachep[1].cacheptr = NULL;

				/* evaluate argument into step's result area */
				ExecInitExprRec(convert->arg, state, resv, resnull);

				/* and push conversion step */
				scratch.opcode = EEOP_CONVERT_ROWTYPE;
				scratch.d.convert_rowtype.inputtype =
					exprType((Node *) convert->arg);
				scratch.d.convert_rowtype.outputtype = convert->resulttype;
				scratch.d.convert_rowtype.incache = &rowcachep[0];
				scratch.d.convert_rowtype.outcache = &rowcachep[1];
				scratch.d.convert_rowtype.map = NULL;

				ExprEvalPushStep(state, &scratch);
				break;
			}

			/* note that CaseWhen expressions are handled within this block */
		case T_CaseExpr:
			{
				CaseExpr   *caseExpr = (CaseExpr *) node;
				List	   *adjust_jumps = NIL;
				Datum	   *caseval = NULL;
				bool	   *casenull = NULL;
				ListCell   *lc;

				/*
				 * If there's a test expression, we have to evaluate it and
				 * save the value where the CaseTestExpr placeholders can find
				 * it.
				 */
				if (caseExpr->arg != NULL)
				{
					/* Evaluate testexpr into caseval/casenull workspace */
					caseval = palloc(sizeof(Datum));
					casenull = palloc(sizeof(bool));

					ExecInitExprRec(caseExpr->arg, state,
									caseval, casenull);

					/*
					 * Since value might be read multiple times, force to R/O
					 * - but only if it could be an expanded datum.
					 */
					if (get_typlen(exprType((Node *) caseExpr->arg)) == -1)
					{
						/* change caseval in-place */
						scratch.opcode = EEOP_MAKE_READONLY;
						scratch.resvalue = caseval;
						scratch.resnull = casenull;
						scratch.d.make_readonly.value = caseval;
						scratch.d.make_readonly.isnull = casenull;
						ExprEvalPushStep(state, &scratch);
						/* restore normal settings of scratch fields */
						scratch.resvalue = resv;
						scratch.resnull = resnull;
					}
				}

				/*
				 * Prepare to evaluate each of the WHEN clauses in turn; as
				 * soon as one is true we return the value of the
				 * corresponding THEN clause.  If none are true then we return
				 * the value of the ELSE clause, or NULL if there is none.
				 */
				foreach(lc, caseExpr->args)
				{
					CaseWhen   *when = (CaseWhen *) lfirst(lc);
					Datum	   *save_innermost_caseval;
					bool	   *save_innermost_casenull;
					int			whenstep;

					/*
					 * Make testexpr result available to CaseTestExpr nodes
					 * within the condition.  We must save and restore prior
					 * setting of innermost_caseval fields, in case this node
					 * is itself within a larger CASE.
					 *
					 * If there's no test expression, we don't actually need
					 * to save and restore these fields; but it's less code to
					 * just do so unconditionally.
					 */
					save_innermost_caseval = state->innermost_caseval;
					save_innermost_casenull = state->innermost_casenull;
					state->innermost_caseval = caseval;
					state->innermost_casenull = casenull;

					/* evaluate condition into CASE's result variables */
					ExecInitExprRec(when->expr, state, resv, resnull);

					state->innermost_caseval = save_innermost_caseval;
					state->innermost_casenull = save_innermost_casenull;

					/* If WHEN result isn't true, jump to next CASE arm */
					scratch.opcode = EEOP_JUMP_IF_NOT_TRUE;
					scratch.d.jump.jumpdone = -1;	/* computed later */
					ExprEvalPushStep(state, &scratch);
					whenstep = state->steps_len - 1;

					/*
					 * If WHEN result is true, evaluate THEN result, storing
					 * it into the CASE's result variables.
					 */
					ExecInitExprRec(when->result, state, resv, resnull);

					/* Emit JUMP step to jump to end of CASE's code */
					scratch.opcode = EEOP_JUMP;
					scratch.d.jump.jumpdone = -1;	/* computed later */
					ExprEvalPushStep(state, &scratch);

					/*
					 * Don't know address for that jump yet, compute once the
					 * whole CASE expression is built.
					 */
					adjust_jumps = lappend_int(adjust_jumps,
											   state->steps_len - 1);

					/*
					 * But we can set WHEN test's jump target now, to make it
					 * jump to the next WHEN subexpression or the ELSE.
					 */
					state->steps[whenstep].d.jump.jumpdone = state->steps_len;
				}

				/* transformCaseExpr always adds a default */
				Assert(caseExpr->defresult);

				/* evaluate ELSE expr into CASE's result variables */
				ExecInitExprRec(caseExpr->defresult, state,
								resv, resnull);

				/* adjust jump targets */
				foreach(lc, adjust_jumps)
				{
					ExprEvalStep *as = &state->steps[lfirst_int(lc)];

					Assert(as->opcode == EEOP_JUMP);
					Assert(as->d.jump.jumpdone == -1);
					as->d.jump.jumpdone = state->steps_len;
				}

				break;
			}

		case T_CaseTestExpr:
			{
				/*
				 * Read from location identified by innermost_caseval.  Note
				 * that innermost_caseval could be NULL, if this node isn't
				 * actually within a CaseExpr, ArrayCoerceExpr, etc structure.
				 * That can happen because some parts of the system abuse
				 * CaseTestExpr to cause a read of a value externally supplied
				 * in econtext->caseValue_datum.  We'll take care of that
				 * scenario at runtime.
				 */
				scratch.opcode = EEOP_CASE_TESTVAL;
				scratch.d.casetest.value = state->innermost_caseval;
				scratch.d.casetest.isnull = state->innermost_casenull;

				ExprEvalPushStep(state, &scratch);
				break;
			}

		case T_ArrayExpr:
			{
				ArrayExpr  *arrayexpr = (ArrayExpr *) node;
				int			nelems = list_length(arrayexpr->elements);
				ListCell   *lc;
				int			elemoff;

				/*
				 * Evaluate by computing each element, and then forming the
				 * array.  Elements are computed into scratch arrays
				 * associated with the ARRAYEXPR step.
				 */
				scratch.opcode = EEOP_ARRAYEXPR;
				scratch.d.arrayexpr.elemvalues =
					(Datum *) palloc(sizeof(Datum) * nelems);
				scratch.d.arrayexpr.elemnulls =
					(bool *) palloc(sizeof(bool) * nelems);
				scratch.d.arrayexpr.nelems = nelems;

				/* fill remaining fields of step */
				scratch.d.arrayexpr.multidims = arrayexpr->multidims;
				scratch.d.arrayexpr.elemtype = arrayexpr->element_typeid;

				/* do one-time catalog lookup for type info */
				get_typlenbyvalalign(arrayexpr->element_typeid,
									 &scratch.d.arrayexpr.elemlength,
									 &scratch.d.arrayexpr.elembyval,
									 &scratch.d.arrayexpr.elemalign);

				/* prepare to evaluate all arguments */
				elemoff = 0;
				foreach(lc, arrayexpr->elements)
				{
					Expr	   *e = (Expr *) lfirst(lc);

					ExecInitExprRec(e, state,
									&scratch.d.arrayexpr.elemvalues[elemoff],
									&scratch.d.arrayexpr.elemnulls[elemoff]);
					elemoff++;
				}

				/* and then collect all into an array */
				ExprEvalPushStep(state, &scratch);
				break;
			}

		case T_RowExpr:
			{
				RowExpr    *rowexpr = (RowExpr *) node;
				int			nelems = list_length(rowexpr->args);
				TupleDesc	tupdesc;
				int			i;
				ListCell   *l;

				/* Build tupdesc to describe result tuples */
				if (rowexpr->row_typeid == RECORDOID)
				{
					/* generic record, use types of given expressions */
					tupdesc = ExecTypeFromExprList(rowexpr->args);
					/* ... but adopt RowExpr's column aliases */
					ExecTypeSetColNames(tupdesc, rowexpr->colnames);
					/* Bless the tupdesc so it can be looked up later */
					BlessTupleDesc(tupdesc);
				}
				else
				{
					/* it's been cast to a named type, use that */
					tupdesc = lookup_rowtype_tupdesc_copy(rowexpr->row_typeid, -1);
				}

				/*
				 * In the named-type case, the tupdesc could have more columns
				 * than are in the args list, since the type might have had
				 * columns added since the ROW() was parsed.  We want those
				 * extra columns to go to nulls, so we make sure that the
				 * workspace arrays are large enough and then initialize any
				 * extra columns to read as NULLs.
				 */
				Assert(nelems <= tupdesc->natts);
				nelems = Max(nelems, tupdesc->natts);

				/*
				 * Evaluate by first building datums for each field, and then
				 * a final step forming the composite datum.
				 */
				scratch.opcode = EEOP_ROW;
				scratch.d.row.tupdesc = tupdesc;

				/* space for the individual field datums */
				scratch.d.row.elemvalues =
					(Datum *) palloc(sizeof(Datum) * nelems);
				scratch.d.row.elemnulls =
					(bool *) palloc(sizeof(bool) * nelems);
				/* as explained above, make sure any extra columns are null */
				memset(scratch.d.row.elemnulls, true, sizeof(bool) * nelems);

				/* Set up evaluation, skipping any deleted columns */
				i = 0;
				foreach(l, rowexpr->args)
				{
					Form_pg_attribute att = TupleDescAttr(tupdesc, i);
					Expr	   *e = (Expr *) lfirst(l);

					if (!att->attisdropped)
					{
						/*
						 * Guard against ALTER COLUMN TYPE on rowtype since
						 * the RowExpr was created.  XXX should we check
						 * typmod too?	Not sure we can be sure it'll be the
						 * same.
						 */
						if (exprType((Node *) e) != att->atttypid)
							ereport(ERROR,
									(errcode(ERRCODE_DATATYPE_MISMATCH),
									 errmsg("ROW() column has type %s instead of type %s",
											format_type_be(exprType((Node *) e)),
											format_type_be(att->atttypid))));
					}
					else
					{
						/*
						 * Ignore original expression and insert a NULL. We
						 * don't really care what type of NULL it is, so
						 * always make an int4 NULL.
						 */
						e = (Expr *) makeNullConst(INT4OID, -1, InvalidOid);
					}

					/* Evaluate column expr into appropriate workspace slot */
					ExecInitExprRec(e, state,
									&scratch.d.row.elemvalues[i],
									&scratch.d.row.elemnulls[i]);
					i++;
				}

				/* And finally build the row value */
				ExprEvalPushStep(state, &scratch);
				break;
			}

		case T_RowCompareExpr:
			{
				RowCompareExpr *rcexpr = (RowCompareExpr *) node;
				int			nopers = list_length(rcexpr->opnos);
				List	   *adjust_jumps = NIL;
				ListCell   *l_left_expr,
						   *l_right_expr,
						   *l_opno,
						   *l_opfamily,
						   *l_inputcollid;
				ListCell   *lc;

				/*
				 * Iterate over each field, prepare comparisons.  To handle
				 * NULL results, prepare jumps to after the expression.  If a
				 * comparison yields a != 0 result, jump to the final step.
				 */
				Assert(list_length(rcexpr->largs) == nopers);
				Assert(list_length(rcexpr->rargs) == nopers);
				Assert(list_length(rcexpr->opfamilies) == nopers);
				Assert(list_length(rcexpr->inputcollids) == nopers);

				forfive(l_left_expr, rcexpr->largs,
						l_right_expr, rcexpr->rargs,
						l_opno, rcexpr->opnos,
						l_opfamily, rcexpr->opfamilies,
						l_inputcollid, rcexpr->inputcollids)
				{
					Expr	   *left_expr = (Expr *) lfirst(l_left_expr);
					Expr	   *right_expr = (Expr *) lfirst(l_right_expr);
					Oid			opno = lfirst_oid(l_opno);
					Oid			opfamily = lfirst_oid(l_opfamily);
					Oid			inputcollid = lfirst_oid(l_inputcollid);
					int			strategy;
					Oid			lefttype;
					Oid			righttype;
					Oid			proc;
					FmgrInfo   *finfo;
					FunctionCallInfo fcinfo;

					get_op_opfamily_properties(opno, opfamily, false,
											   &strategy,
											   &lefttype,
											   &righttype);
					proc = get_opfamily_proc(opfamily,
											 lefttype,
											 righttype,
											 BTORDER_PROC);
					if (!OidIsValid(proc))
						elog(ERROR, "missing support function %d(%u,%u) in opfamily %u",
							 BTORDER_PROC, lefttype, righttype, opfamily);

					/* Set up the primary fmgr lookup information */
					finfo = palloc0(sizeof(FmgrInfo));
					fcinfo = palloc0(SizeForFunctionCallInfo(2));
					fmgr_info(proc, finfo);
					fmgr_info_set_expr((Node *) node, finfo);
					InitFunctionCallInfoData(*fcinfo, finfo, 2,
											 inputcollid, NULL, NULL);

					/*
					 * If we enforced permissions checks on index support
					 * functions, we'd need to make a check here.  But the
					 * index support machinery doesn't do that, and thus
					 * neither does this code.
					 */

					/* evaluate left and right args directly into fcinfo */
					ExecInitExprRec(left_expr, state,
									&fcinfo->args[0].value, &fcinfo->args[0].isnull);
					ExecInitExprRec(right_expr, state,
									&fcinfo->args[1].value, &fcinfo->args[1].isnull);

					scratch.opcode = EEOP_ROWCOMPARE_STEP;
					scratch.d.rowcompare_step.finfo = finfo;
					scratch.d.rowcompare_step.fcinfo_data = fcinfo;
					scratch.d.rowcompare_step.fn_addr = finfo->fn_addr;
					/* jump targets filled below */
					scratch.d.rowcompare_step.jumpnull = -1;
					scratch.d.rowcompare_step.jumpdone = -1;

					ExprEvalPushStep(state, &scratch);
					adjust_jumps = lappend_int(adjust_jumps,
											   state->steps_len - 1);
				}

				/*
				 * We could have a zero-column rowtype, in which case the rows
				 * necessarily compare equal.
				 */
				if (nopers == 0)
				{
					scratch.opcode = EEOP_CONST;
					scratch.d.constval.value = Int32GetDatum(0);
					scratch.d.constval.isnull = false;
					ExprEvalPushStep(state, &scratch);
				}

				/* Finally, examine the last comparison result */
				scratch.opcode = EEOP_ROWCOMPARE_FINAL;
				scratch.d.rowcompare_final.rctype = rcexpr->rctype;
				ExprEvalPushStep(state, &scratch);

				/* adjust jump targets */
				foreach(lc, adjust_jumps)
				{
					ExprEvalStep *as = &state->steps[lfirst_int(lc)];

					Assert(as->opcode == EEOP_ROWCOMPARE_STEP);
					Assert(as->d.rowcompare_step.jumpdone == -1);
					Assert(as->d.rowcompare_step.jumpnull == -1);

					/* jump to comparison evaluation */
					as->d.rowcompare_step.jumpdone = state->steps_len - 1;
					/* jump to the following expression */
					as->d.rowcompare_step.jumpnull = state->steps_len;
				}

				break;
			}

		case T_CoalesceExpr:
			{
				CoalesceExpr *coalesce = (CoalesceExpr *) node;
				List	   *adjust_jumps = NIL;
				ListCell   *lc;

				/* We assume there's at least one arg */
				Assert(coalesce->args != NIL);

				/*
				 * Prepare evaluation of all coalesced arguments, after each
				 * one push a step that short-circuits if not null.
				 */
				foreach(lc, coalesce->args)
				{
					Expr	   *e = (Expr *) lfirst(lc);

					/* evaluate argument, directly into result datum */
					ExecInitExprRec(e, state, resv, resnull);

					/* if it's not null, skip to end of COALESCE expr */
					scratch.opcode = EEOP_JUMP_IF_NOT_NULL;
					scratch.d.jump.jumpdone = -1;	/* adjust later */
					ExprEvalPushStep(state, &scratch);

					adjust_jumps = lappend_int(adjust_jumps,
											   state->steps_len - 1);
				}

				/*
				 * No need to add a constant NULL return - we only can get to
				 * the end of the expression if a NULL already is being
				 * returned.
				 */

				/* adjust jump targets */
				foreach(lc, adjust_jumps)
				{
					ExprEvalStep *as = &state->steps[lfirst_int(lc)];

					Assert(as->opcode == EEOP_JUMP_IF_NOT_NULL);
					Assert(as->d.jump.jumpdone == -1);
					as->d.jump.jumpdone = state->steps_len;
				}

				break;
			}

		case T_MinMaxExpr:
			{
				MinMaxExpr *minmaxexpr = (MinMaxExpr *) node;
				int			nelems = list_length(minmaxexpr->args);
				TypeCacheEntry *typentry;
				FmgrInfo   *finfo;
				FunctionCallInfo fcinfo;
				ListCell   *lc;
				int			off;

				/* Look up the btree comparison function for the datatype */
				typentry = lookup_type_cache(minmaxexpr->minmaxtype,
											 TYPECACHE_CMP_PROC);
				if (!OidIsValid(typentry->cmp_proc))
					ereport(ERROR,
							(errcode(ERRCODE_UNDEFINED_FUNCTION),
							 errmsg("could not identify a comparison function for type %s",
									format_type_be(minmaxexpr->minmaxtype))));

				/*
				 * If we enforced permissions checks on index support
				 * functions, we'd need to make a check here.  But the index
				 * support machinery doesn't do that, and thus neither does
				 * this code.
				 */

				/* Perform function lookup */
				finfo = palloc0(sizeof(FmgrInfo));
				fcinfo = palloc0(SizeForFunctionCallInfo(2));
				fmgr_info(typentry->cmp_proc, finfo);
				fmgr_info_set_expr((Node *) node, finfo);
				InitFunctionCallInfoData(*fcinfo, finfo, 2,
										 minmaxexpr->inputcollid, NULL, NULL);

				scratch.opcode = EEOP_MINMAX;
				/* allocate space to store arguments */
				scratch.d.minmax.values =
					(Datum *) palloc(sizeof(Datum) * nelems);
				scratch.d.minmax.nulls =
					(bool *) palloc(sizeof(bool) * nelems);
				scratch.d.minmax.nelems = nelems;

				scratch.d.minmax.op = minmaxexpr->op;
				scratch.d.minmax.finfo = finfo;
				scratch.d.minmax.fcinfo_data = fcinfo;

				/* evaluate expressions into minmax->values/nulls */
				off = 0;
				foreach(lc, minmaxexpr->args)
				{
					Expr	   *e = (Expr *) lfirst(lc);

					ExecInitExprRec(e, state,
									&scratch.d.minmax.values[off],
									&scratch.d.minmax.nulls[off]);
					off++;
				}

				/* and push the final comparison */
				ExprEvalPushStep(state, &scratch);
				break;
			}

		case T_SQLValueFunction:
			{
				SQLValueFunction *svf = (SQLValueFunction *) node;

				scratch.opcode = EEOP_SQLVALUEFUNCTION;
				scratch.d.sqlvaluefunction.svf = svf;

				ExprEvalPushStep(state, &scratch);
				break;
			}

		case T_XmlExpr:
			{
				XmlExpr    *xexpr = (XmlExpr *) node;
				int			nnamed = list_length(xexpr->named_args);
				int			nargs = list_length(xexpr->args);
				int			off;
				ListCell   *arg;

				scratch.opcode = EEOP_XMLEXPR;
				scratch.d.xmlexpr.xexpr = xexpr;

				/* allocate space for storing all the arguments */
				if (nnamed)
				{
					scratch.d.xmlexpr.named_argvalue =
						(Datum *) palloc(sizeof(Datum) * nnamed);
					scratch.d.xmlexpr.named_argnull =
						(bool *) palloc(sizeof(bool) * nnamed);
				}
				else
				{
					scratch.d.xmlexpr.named_argvalue = NULL;
					scratch.d.xmlexpr.named_argnull = NULL;
				}

				if (nargs)
				{
					scratch.d.xmlexpr.argvalue =
						(Datum *) palloc(sizeof(Datum) * nargs);
					scratch.d.xmlexpr.argnull =
						(bool *) palloc(sizeof(bool) * nargs);
				}
				else
				{
					scratch.d.xmlexpr.argvalue = NULL;
					scratch.d.xmlexpr.argnull = NULL;
				}

				/* prepare argument execution */
				off = 0;
				foreach(arg, xexpr->named_args)
				{
					Expr	   *e = (Expr *) lfirst(arg);

					ExecInitExprRec(e, state,
									&scratch.d.xmlexpr.named_argvalue[off],
									&scratch.d.xmlexpr.named_argnull[off]);
					off++;
				}

				off = 0;
				foreach(arg, xexpr->args)
				{
					Expr	   *e = (Expr *) lfirst(arg);

					ExecInitExprRec(e, state,
									&scratch.d.xmlexpr.argvalue[off],
									&scratch.d.xmlexpr.argnull[off]);
					off++;
				}

				/* and evaluate the actual XML expression */
				ExprEvalPushStep(state, &scratch);
				break;
			}

		case T_NullTest:
			{
				NullTest   *ntest = (NullTest *) node;

				if (ntest->nulltesttype == IS_NULL)
				{
					if (ntest->argisrow)
						scratch.opcode = EEOP_NULLTEST_ROWISNULL;
					else
						scratch.opcode = EEOP_NULLTEST_ISNULL;
				}
				else if (ntest->nulltesttype == IS_NOT_NULL)
				{
					if (ntest->argisrow)
						scratch.opcode = EEOP_NULLTEST_ROWISNOTNULL;
					else
						scratch.opcode = EEOP_NULLTEST_ISNOTNULL;
				}
				else
				{
					elog(ERROR, "unrecognized nulltesttype: %d",
						 (int) ntest->nulltesttype);
				}
				/* initialize cache in case it's a row test */
				scratch.d.nulltest_row.rowcache.cacheptr = NULL;

				/* first evaluate argument into result variable */
				ExecInitExprRec(ntest->arg, state,
								resv, resnull);

				/* then push the test of that argument */
				ExprEvalPushStep(state, &scratch);
				break;
			}

		case T_BooleanTest:
			{
				BooleanTest *btest = (BooleanTest *) node;

				/*
				 * Evaluate argument, directly into result datum.  That's ok,
				 * because resv/resnull is definitely not used anywhere else,
				 * and will get overwritten by the below EEOP_BOOLTEST_IS_*
				 * step.
				 */
				ExecInitExprRec(btest->arg, state, resv, resnull);

				switch (btest->booltesttype)
				{
					case IS_TRUE:
						scratch.opcode = EEOP_BOOLTEST_IS_TRUE;
						break;
					case IS_NOT_TRUE:
						scratch.opcode = EEOP_BOOLTEST_IS_NOT_TRUE;
						break;
					case IS_FALSE:
						scratch.opcode = EEOP_BOOLTEST_IS_FALSE;
						break;
					case IS_NOT_FALSE:
						scratch.opcode = EEOP_BOOLTEST_IS_NOT_FALSE;
						break;
					case IS_UNKNOWN:
						/* Same as scalar IS NULL test */
						scratch.opcode = EEOP_NULLTEST_ISNULL;
						break;
					case IS_NOT_UNKNOWN:
						/* Same as scalar IS NOT NULL test */
						scratch.opcode = EEOP_NULLTEST_ISNOTNULL;
						break;
					default:
						elog(ERROR, "unrecognized booltesttype: %d",
							 (int) btest->booltesttype);
				}

				ExprEvalPushStep(state, &scratch);
				break;
			}

		case T_CoerceToDomain:
			{
				CoerceToDomain *ctest = (CoerceToDomain *) node;

				ExecInitCoerceToDomain(&scratch, ctest, state,
									   resv, resnull);
				break;
			}

		case T_CoerceToDomainValue:
			{
				/*
				 * Read from location identified by innermost_domainval.  Note
				 * that innermost_domainval could be NULL, if we're compiling
				 * a standalone domain check rather than one embedded in a
				 * larger expression.  In that case we must read from
				 * econtext->domainValue_datum.  We'll take care of that
				 * scenario at runtime.
				 */
				scratch.opcode = EEOP_DOMAIN_TESTVAL;
				/* we share instruction union variant with case testval */
				scratch.d.casetest.value = state->innermost_domainval;
				scratch.d.casetest.isnull = state->innermost_domainnull;

				ExprEvalPushStep(state, &scratch);
				break;
			}

		case T_CurrentOfExpr:
			{
				scratch.opcode = EEOP_CURRENTOFEXPR;
				ExprEvalPushStep(state, &scratch);
				break;
			}

		case T_NextValueExpr:
			{
				NextValueExpr *nve = (NextValueExpr *) node;

				scratch.opcode = EEOP_NEXTVALUEEXPR;
				scratch.d.nextvalueexpr.seqid = nve->seqid;
				scratch.d.nextvalueexpr.seqtypid = nve->typeId;

				ExprEvalPushStep(state, &scratch);
				break;
			}

<<<<<<< HEAD
		case T_JsonValueExpr:
			{
				JsonValueExpr *jve = (JsonValueExpr *) node;

				ExecInitExprRec(jve->raw_expr, state, resv, resnull);

				if (jve->formatted_expr)
				{
					Datum	   *innermost_caseval = state->innermost_caseval;
					bool	   *innermost_isnull = state->innermost_casenull;

					state->innermost_caseval = resv;
					state->innermost_casenull = resnull;

					ExecInitExprRec(jve->formatted_expr, state, resv, resnull);

					state->innermost_caseval = innermost_caseval;
					state->innermost_casenull = innermost_isnull;
				}
				break;
			}

		case T_JsonConstructorExpr:
			{
				JsonConstructorExpr *ctor = (JsonConstructorExpr *) node;
				List	   *args = ctor->args;
				ListCell   *lc;
				int			nargs = list_length(args);
				int			argno = 0;

				if (ctor->func)
				{
					ExecInitExprRec(ctor->func, state, resv, resnull);
				}
				else if ((ctor->type == JSCTOR_JSON_PARSE && !ctor->unique) ||
						 ctor->type == JSCTOR_JSON_SERIALIZE)
				{
					/* Use the value of the first argument as a result */
					ExecInitExprRec(linitial(args), state, resv, resnull);
				}
				else
				{
					scratch.opcode = EEOP_JSON_CONSTRUCTOR;
					scratch.d.json_constructor.constructor = ctor;
					scratch.d.json_constructor.arg_values = palloc(sizeof(Datum) * nargs);
					scratch.d.json_constructor.arg_nulls = palloc(sizeof(bool) * nargs);
					scratch.d.json_constructor.arg_types = palloc(sizeof(Oid) * nargs);
					scratch.d.json_constructor.nargs = nargs;

					foreach(lc, args)
					{
						Expr	   *arg = (Expr *) lfirst(lc);

						scratch.d.json_constructor.arg_types[argno] = exprType((Node *) arg);

						if (IsA(arg, Const))
						{
							/* Don't evaluate const arguments every round */
							Const	   *con = (Const *) arg;

							scratch.d.json_constructor.arg_values[argno] = con->constvalue;
							scratch.d.json_constructor.arg_nulls[argno] = con->constisnull;
						}
						else
						{
							ExecInitExprRec(arg, state,
											&scratch.d.json_constructor.arg_values[argno],
											&scratch.d.json_constructor.arg_nulls[argno]);
						}
						argno++;
					}

					/* prepare type cache for datum_to_json[b]() */
					if (ctor->type == JSCTOR_JSON_SCALAR)
					{
						bool		is_jsonb =
						ctor->returning->format->format_type == JS_FORMAT_JSONB;

						scratch.d.json_constructor.arg_type_cache =
							palloc(sizeof(*scratch.d.json_constructor.arg_type_cache) * nargs);

						for (int i = 0; i < nargs; i++)
						{
							int			category;
							Oid			outfuncid;
							Oid			typid = scratch.d.json_constructor.arg_types[i];

							if (is_jsonb)
							{
								JsonbTypeCategory jbcat;

								jsonb_categorize_type(typid, &jbcat, &outfuncid);

								category = (int) jbcat;
							}
							else
							{
								JsonTypeCategory jscat;

								json_categorize_type(typid, &jscat, &outfuncid);

								category = (int) jscat;
							}

							scratch.d.json_constructor.arg_type_cache[i].outfuncid = outfuncid;
							scratch.d.json_constructor.arg_type_cache[i].category = category;
						}
					}

					ExprEvalPushStep(state, &scratch);
				}

				if (ctor->coercion)
				{
					Datum	   *innermost_caseval = state->innermost_caseval;
					bool	   *innermost_isnull = state->innermost_casenull;

					state->innermost_caseval = resv;
					state->innermost_casenull = resnull;

					ExecInitExprRec(ctor->coercion, state, resv, resnull);

					state->innermost_caseval = innermost_caseval;
					state->innermost_casenull = innermost_isnull;
				}
			}
			break;

		case T_JsonIsPredicate:
			{
				JsonIsPredicate *pred = (JsonIsPredicate *) node;

				ExecInitExprRec((Expr *) pred->expr, state, resv, resnull);

				scratch.opcode = EEOP_IS_JSON;
				scratch.d.is_json.pred = pred;

				ExprEvalPushStep(state, &scratch);
				break;
			}

		case T_JsonExpr:
			{
				JsonExpr   *jexpr = castNode(JsonExpr, node);
				ListCell   *argexprlc;
				ListCell   *argnamelc;

				scratch.opcode = EEOP_JSONEXPR;
				scratch.d.jsonexpr.jsexpr = jexpr;

				scratch.d.jsonexpr.formatted_expr =
					palloc(sizeof(*scratch.d.jsonexpr.formatted_expr));

				ExecInitExprRec((Expr *) jexpr->formatted_expr, state,
								&scratch.d.jsonexpr.formatted_expr->value,
								&scratch.d.jsonexpr.formatted_expr->isnull);

				scratch.d.jsonexpr.pathspec =
					palloc(sizeof(*scratch.d.jsonexpr.pathspec));

				ExecInitExprRec((Expr *) jexpr->path_spec, state,
								&scratch.d.jsonexpr.pathspec->value,
								&scratch.d.jsonexpr.pathspec->isnull);

				scratch.d.jsonexpr.res_expr =
					palloc(sizeof(*scratch.d.jsonexpr.res_expr));

				scratch.d.jsonexpr.result_expr = jexpr->result_coercion
					? ExecInitExprWithCaseValue((Expr *) jexpr->result_coercion->expr,
												state->parent,
												&scratch.d.jsonexpr.res_expr->value,
												&scratch.d.jsonexpr.res_expr->isnull)
					: NULL;

				scratch.d.jsonexpr.default_on_empty = !jexpr->on_empty ? NULL :
					ExecInitExpr((Expr *) jexpr->on_empty->default_expr,
								 state->parent);

				scratch.d.jsonexpr.default_on_error =
					ExecInitExpr((Expr *) jexpr->on_error->default_expr,
								 state->parent);

				if (jexpr->omit_quotes ||
					(jexpr->result_coercion && jexpr->result_coercion->via_io))
				{
					Oid			typinput;

					/* lookup the result type's input function */
					getTypeInputInfo(jexpr->returning->typid, &typinput,
									 &scratch.d.jsonexpr.input.typioparam);
					fmgr_info(typinput, &scratch.d.jsonexpr.input.func);
				}

				scratch.d.jsonexpr.args = NIL;

				forboth(argexprlc, jexpr->passing_values,
						argnamelc, jexpr->passing_names)
				{
					Expr	   *argexpr = (Expr *) lfirst(argexprlc);
					String	   *argname = lfirst_node(String, argnamelc);
					JsonPathVariableEvalContext *var = palloc(sizeof(*var));

					var->name = pstrdup(argname->sval);
					var->typid = exprType((Node *) argexpr);
					var->typmod = exprTypmod((Node *) argexpr);
					var->estate = ExecInitExpr(argexpr, state->parent);
					var->econtext = NULL;
					var->mcxt = NULL;
					var->evaluated = false;
					var->value = (Datum) 0;
					var->isnull = true;

					scratch.d.jsonexpr.args =
						lappend(scratch.d.jsonexpr.args, var);
				}

				scratch.d.jsonexpr.cache = NULL;

				if (jexpr->coercions)
				{
					JsonCoercion **coercion;
					struct JsonCoercionState *cstate;
					Datum	   *caseval;
					bool	   *casenull;

					scratch.d.jsonexpr.coercion_expr =
						palloc(sizeof(*scratch.d.jsonexpr.coercion_expr));

					caseval = &scratch.d.jsonexpr.coercion_expr->value;
					casenull = &scratch.d.jsonexpr.coercion_expr->isnull;

					for (cstate = &scratch.d.jsonexpr.coercions.null,
						 coercion = &jexpr->coercions->null;
						 coercion <= &jexpr->coercions->composite;
						 coercion++, cstate++)
					{
						cstate->coercion = *coercion;
						cstate->estate = *coercion ?
							ExecInitExprWithCaseValue((Expr *) (*coercion)->expr,
													  state->parent,
													  caseval, casenull) : NULL;
					}
				}

				ExprEvalPushStep(state, &scratch);
				break;
			}

		case T_CypherTypeCast:
			{
				CypherTypeCast *tc = (CypherTypeCast *) node;

				ExecInitCypherTypeCast(&scratch, tc, state);
				break;
			}

		case T_CypherMapExpr:
			{
				CypherMapExpr *mapexpr = (CypherMapExpr *) node;

				ExecInitCypherMap(&scratch, mapexpr, state);
				break;
			}

		case T_CypherListExpr:
			{
				CypherListExpr *listexpr = (CypherListExpr *) node;

				ExecInitCypherList(&scratch, listexpr, state);
				break;
			}

		case T_CypherListCompExpr:
			{
				CypherListCompExpr *listcompexpr = (CypherListCompExpr *) node;

				ExecInitCypherListComp(&scratch, listcompexpr, state);
				break;
			}

		case T_CypherListCompVar:
			{
				scratch.opcode = EEOP_CYPHERLISTCOMP_VAR;
				scratch.d.cypherlistcomp_var.elemvalue =
					state->innermost_cypherlistcomp_iterval;
				scratch.d.cypherlistcomp_var.elemnull =
					state->innermost_cypherlistcomp_iternull;
				ExprEvalPushStep(state, &scratch);
				break;
			}

		case T_CypherAccessExpr:
			{
				CypherAccessExpr *accessexpr = (CypherAccessExpr *) node;

				ExecInitCypherAccess(&scratch, accessexpr, state);
				break;
			}

=======
>>>>>>> 2a7ce2e2
		default:
			elog(ERROR, "unrecognized node type: %d",
				 (int) nodeTag(node));
			break;
	}
}

/*
 * Add another expression evaluation step to ExprState->steps.
 *
 * Note that this potentially re-allocates es->steps, therefore no pointer
 * into that array may be used while the expression is still being built.
 */
void
ExprEvalPushStep(ExprState *es, const ExprEvalStep *s)
{
	if (es->steps_alloc == 0)
	{
		es->steps_alloc = 16;
		es->steps = palloc(sizeof(ExprEvalStep) * es->steps_alloc);
	}
	else if (es->steps_alloc == es->steps_len)
	{
		es->steps_alloc *= 2;
		es->steps = repalloc(es->steps,
							 sizeof(ExprEvalStep) * es->steps_alloc);
	}

	memcpy(&es->steps[es->steps_len++], s, sizeof(ExprEvalStep));
}

/*
 * Perform setup necessary for the evaluation of a function-like expression,
 * appending argument evaluation steps to the steps list in *state, and
 * setting up *scratch so it is ready to be pushed.
 *
 * *scratch is not pushed here, so that callers may override the opcode,
 * which is useful for function-like cases like DISTINCT.
 */
static void
ExecInitFunc(ExprEvalStep *scratch, Expr *node, List *args, Oid funcid,
			 Oid inputcollid, ExprState *state)
{
	int			nargs = list_length(args);
	AclResult	aclresult;
	FmgrInfo   *flinfo;
	FunctionCallInfo fcinfo;
	int			argno;
	ListCell   *lc;

	/* Check permission to call function */
	aclresult = pg_proc_aclcheck(funcid, GetUserId(), ACL_EXECUTE);
	if (aclresult != ACLCHECK_OK)
		aclcheck_error(aclresult, OBJECT_FUNCTION, get_func_name(funcid));
	InvokeFunctionExecuteHook(funcid);

	/*
	 * Safety check on nargs.  Under normal circumstances this should never
	 * fail, as parser should check sooner.  But possibly it might fail if
	 * server has been compiled with FUNC_MAX_ARGS smaller than some functions
	 * declared in pg_proc?
	 */
	if (nargs > FUNC_MAX_ARGS)
		ereport(ERROR,
				(errcode(ERRCODE_TOO_MANY_ARGUMENTS),
				 errmsg_plural("cannot pass more than %d argument to a function",
							   "cannot pass more than %d arguments to a function",
							   FUNC_MAX_ARGS,
							   FUNC_MAX_ARGS)));

	/* Allocate function lookup data and parameter workspace for this call */
	scratch->d.func.finfo = palloc0(sizeof(FmgrInfo));
	scratch->d.func.fcinfo_data = palloc0(SizeForFunctionCallInfo(nargs));
	flinfo = scratch->d.func.finfo;
	fcinfo = scratch->d.func.fcinfo_data;

	/* Set up the primary fmgr lookup information */
	fmgr_info(funcid, flinfo);
	fmgr_info_set_expr((Node *) node, flinfo);

	/* Initialize function call parameter structure too */
	InitFunctionCallInfoData(*fcinfo, flinfo,
							 nargs, inputcollid, NULL, NULL);

	/* Keep extra copies of this info to save an indirection at runtime */
	scratch->d.func.fn_addr = flinfo->fn_addr;
	scratch->d.func.nargs = nargs;

	/* We only support non-set functions here */
	if (flinfo->fn_retset)
		ereport(ERROR,
				(errcode(ERRCODE_FEATURE_NOT_SUPPORTED),
				 errmsg("set-valued function called in context that cannot accept a set"),
				 state->parent ?
				 executor_errposition(state->parent->state,
									  exprLocation((Node *) node)) : 0));

	/* Build code to evaluate arguments directly into the fcinfo struct */
	argno = 0;
	foreach(lc, args)
	{
		Expr	   *arg = (Expr *) lfirst(lc);

		if (IsA(arg, Const))
		{
			/*
			 * Don't evaluate const arguments every round; especially
			 * interesting for constants in comparisons.
			 */
			Const	   *con = (Const *) arg;

			fcinfo->args[argno].value = con->constvalue;
			fcinfo->args[argno].isnull = con->constisnull;
		}
		else
		{
			ExecInitExprRec(arg, state,
							&fcinfo->args[argno].value,
							&fcinfo->args[argno].isnull);
		}
		argno++;
	}

	/* Insert appropriate opcode depending on strictness and stats level */
	if (pgstat_track_functions <= flinfo->fn_stats)
	{
		if (flinfo->fn_strict && nargs > 0)
			scratch->opcode = EEOP_FUNCEXPR_STRICT;
		else
			scratch->opcode = EEOP_FUNCEXPR;
	}
	else
	{
		if (flinfo->fn_strict && nargs > 0)
			scratch->opcode = EEOP_FUNCEXPR_STRICT_FUSAGE;
		else
			scratch->opcode = EEOP_FUNCEXPR_FUSAGE;
	}
}

/*
 * Add expression steps deforming the ExprState's inner/outer/scan slots
 * as much as required by the expression.
 */
static void
ExecInitExprSlots(ExprState *state, Node *node)
{
	LastAttnumInfo info = {0, 0, 0};

	/*
	 * Figure out which attributes we're going to need.
	 */
	get_last_attnums_walker(node, &info);

	ExecPushExprSlots(state, &info);
}

/*
 * Add steps deforming the ExprState's inner/out/scan slots as much as
 * indicated by info. This is useful when building an ExprState covering more
 * than one expression.
 */
static void
ExecPushExprSlots(ExprState *state, LastAttnumInfo *info)
{
	ExprEvalStep scratch = {0};

	scratch.resvalue = NULL;
	scratch.resnull = NULL;

	/* Emit steps as needed */
	if (info->last_inner > 0)
	{
		scratch.opcode = EEOP_INNER_FETCHSOME;
		scratch.d.fetch.last_var = info->last_inner;
		scratch.d.fetch.fixed = false;
		scratch.d.fetch.kind = NULL;
		scratch.d.fetch.known_desc = NULL;
		if (ExecComputeSlotInfo(state, &scratch))
			ExprEvalPushStep(state, &scratch);
	}
	if (info->last_outer > 0)
	{
		scratch.opcode = EEOP_OUTER_FETCHSOME;
		scratch.d.fetch.last_var = info->last_outer;
		scratch.d.fetch.fixed = false;
		scratch.d.fetch.kind = NULL;
		scratch.d.fetch.known_desc = NULL;
		if (ExecComputeSlotInfo(state, &scratch))
			ExprEvalPushStep(state, &scratch);
	}
	if (info->last_scan > 0)
	{
		scratch.opcode = EEOP_SCAN_FETCHSOME;
		scratch.d.fetch.last_var = info->last_scan;
		scratch.d.fetch.fixed = false;
		scratch.d.fetch.kind = NULL;
		scratch.d.fetch.known_desc = NULL;
		if (ExecComputeSlotInfo(state, &scratch))
			ExprEvalPushStep(state, &scratch);
	}
}

/*
 * get_last_attnums_walker: expression walker for ExecInitExprSlots
 */
static bool
get_last_attnums_walker(Node *node, LastAttnumInfo *info)
{
	if (node == NULL)
		return false;
	if (IsA(node, Var))
	{
		Var		   *variable = (Var *) node;
		AttrNumber	attnum = variable->varattno;

		switch (variable->varno)
		{
			case INNER_VAR:
				info->last_inner = Max(info->last_inner, attnum);
				break;

			case OUTER_VAR:
				info->last_outer = Max(info->last_outer, attnum);
				break;

				/* INDEX_VAR is handled by default case */

			default:
				info->last_scan = Max(info->last_scan, attnum);
				break;
		}
		return false;
	}

	/*
	 * Don't examine the arguments or filters of Aggrefs or WindowFuncs,
	 * because those do not represent expressions to be evaluated within the
	 * calling expression's econtext.  GroupingFunc arguments are never
	 * evaluated at all.
	 */
	if (IsA(node, Aggref))
		return false;
	if (IsA(node, WindowFunc))
		return false;
	if (IsA(node, GroupingFunc))
		return false;
	return expression_tree_walker(node, get_last_attnums_walker,
								  (void *) info);
}

/*
 * Compute additional information for EEOP_*_FETCHSOME ops.
 *
 * The goal is to determine whether a slot is 'fixed', that is, every
 * evaluation of the expression will have the same type of slot, with an
 * equivalent descriptor.
 *
 * Returns true if the deforming step is required, false otherwise.
 */
static bool
ExecComputeSlotInfo(ExprState *state, ExprEvalStep *op)
{
	PlanState  *parent = state->parent;
	TupleDesc	desc = NULL;
	const TupleTableSlotOps *tts_ops = NULL;
	bool		isfixed = false;
	ExprEvalOp	opcode = op->opcode;

	Assert(opcode == EEOP_INNER_FETCHSOME ||
		   opcode == EEOP_OUTER_FETCHSOME ||
		   opcode == EEOP_SCAN_FETCHSOME);

	if (op->d.fetch.known_desc != NULL)
	{
		desc = op->d.fetch.known_desc;
		tts_ops = op->d.fetch.kind;
		isfixed = op->d.fetch.kind != NULL;
	}
	else if (!parent)
	{
		isfixed = false;
	}
	else if (opcode == EEOP_INNER_FETCHSOME)
	{
		PlanState  *is = innerPlanState(parent);

		if (parent->inneropsset && !parent->inneropsfixed)
		{
			isfixed = false;
		}
		else if (parent->inneropsset && parent->innerops)
		{
			isfixed = true;
			tts_ops = parent->innerops;
			desc = ExecGetResultType(is);
		}
		else if (is)
		{
			tts_ops = ExecGetResultSlotOps(is, &isfixed);
			desc = ExecGetResultType(is);
		}
	}
	else if (opcode == EEOP_OUTER_FETCHSOME)
	{
		PlanState  *os = outerPlanState(parent);

		if (parent->outeropsset && !parent->outeropsfixed)
		{
			isfixed = false;
		}
		else if (parent->outeropsset && parent->outerops)
		{
			isfixed = true;
			tts_ops = parent->outerops;
			desc = ExecGetResultType(os);
		}
		else if (os)
		{
			tts_ops = ExecGetResultSlotOps(os, &isfixed);
			desc = ExecGetResultType(os);
		}
	}
	else if (opcode == EEOP_SCAN_FETCHSOME)
	{
		desc = parent->scandesc;

		if (parent->scanops)
			tts_ops = parent->scanops;

		if (parent->scanopsset)
			isfixed = parent->scanopsfixed;
	}

	if (isfixed && desc != NULL && tts_ops != NULL)
	{
		op->d.fetch.fixed = true;
		op->d.fetch.kind = tts_ops;
		op->d.fetch.known_desc = desc;
	}
	else
	{
		op->d.fetch.fixed = false;
		op->d.fetch.kind = NULL;
		op->d.fetch.known_desc = NULL;
	}

	/* if the slot is known to always virtual we never need to deform */
	if (op->d.fetch.fixed && op->d.fetch.kind == &TTSOpsVirtual)
		return false;

	return true;
}

/*
 * Prepare step for the evaluation of a whole-row variable.
 * The caller still has to push the step.
 */
static void
ExecInitWholeRowVar(ExprEvalStep *scratch, Var *variable, ExprState *state)
{
	PlanState  *parent = state->parent;

	/* fill in all but the target */
	scratch->opcode = EEOP_WHOLEROW;
	scratch->d.wholerow.var = variable;
	scratch->d.wholerow.first = true;
	scratch->d.wholerow.slow = false;
	scratch->d.wholerow.tupdesc = NULL; /* filled at runtime */
	scratch->d.wholerow.junkFilter = NULL;

	/*
	 * If the input tuple came from a subquery, it might contain "resjunk"
	 * columns (such as GROUP BY or ORDER BY columns), which we don't want to
	 * keep in the whole-row result.  We can get rid of such columns by
	 * passing the tuple through a JunkFilter --- but to make one, we have to
	 * lay our hands on the subquery's targetlist.  Fortunately, there are not
	 * very many cases where this can happen, and we can identify all of them
	 * by examining our parent PlanState.  We assume this is not an issue in
	 * standalone expressions that don't have parent plans.  (Whole-row Vars
	 * can occur in such expressions, but they will always be referencing
	 * table rows.)
	 */
	if (parent)
	{
		PlanState  *subplan = NULL;

		switch (nodeTag(parent))
		{
			case T_SubqueryScanState:
				subplan = ((SubqueryScanState *) parent)->subplan;
				break;
			case T_CteScanState:
				subplan = ((CteScanState *) parent)->cteplanstate;
				break;
			default:
				break;
		}

		if (subplan)
		{
			bool		junk_filter_needed = false;
			ListCell   *tlist;

			/* Detect whether subplan tlist actually has any junk columns */
			foreach(tlist, subplan->plan->targetlist)
			{
				TargetEntry *tle = (TargetEntry *) lfirst(tlist);

				if (tle->resjunk)
				{
					junk_filter_needed = true;
					break;
				}
			}

			/* If so, build the junkfilter now */
			if (junk_filter_needed)
			{
				scratch->d.wholerow.junkFilter =
					ExecInitJunkFilter(subplan->plan->targetlist,
									   ExecInitExtraTupleSlot(parent->state, NULL,
															  &TTSOpsVirtual));
			}
		}
	}
}

/*
 * Prepare evaluation of a SubscriptingRef expression.
 */
static void
ExecInitSubscriptingRef(ExprEvalStep *scratch, SubscriptingRef *sbsref,
						ExprState *state, Datum *resv, bool *resnull)
{
	bool		isAssignment = (sbsref->refassgnexpr != NULL);
	int			nupper = list_length(sbsref->refupperindexpr);
	int			nlower = list_length(sbsref->reflowerindexpr);
	const SubscriptRoutines *sbsroutines;
	SubscriptingRefState *sbsrefstate;
	SubscriptExecSteps methods;
	char	   *ptr;
	List	   *adjust_jumps = NIL;
	ListCell   *lc;
	int			i;

	/* Look up the subscripting support methods */
	sbsroutines = getSubscriptingRoutines(sbsref->refcontainertype, NULL);
	if (!sbsroutines)
		ereport(ERROR,
				(errcode(ERRCODE_DATATYPE_MISMATCH),
				 errmsg("cannot subscript type %s because it does not support subscripting",
						format_type_be(sbsref->refcontainertype)),
				 state->parent ?
				 executor_errposition(state->parent->state,
									  exprLocation((Node *) sbsref)) : 0));

	/* Allocate sbsrefstate, with enough space for per-subscript arrays too */
	sbsrefstate = palloc0(MAXALIGN(sizeof(SubscriptingRefState)) +
						  (nupper + nlower) * (sizeof(Datum) +
											   2 * sizeof(bool)));

	/* Fill constant fields of SubscriptingRefState */
	sbsrefstate->isassignment = isAssignment;
	sbsrefstate->numupper = nupper;
	sbsrefstate->numlower = nlower;
	/* Set up per-subscript arrays */
	ptr = ((char *) sbsrefstate) + MAXALIGN(sizeof(SubscriptingRefState));
	sbsrefstate->upperindex = (Datum *) ptr;
	ptr += nupper * sizeof(Datum);
	sbsrefstate->lowerindex = (Datum *) ptr;
	ptr += nlower * sizeof(Datum);
	sbsrefstate->upperprovided = (bool *) ptr;
	ptr += nupper * sizeof(bool);
	sbsrefstate->lowerprovided = (bool *) ptr;
	ptr += nlower * sizeof(bool);
	sbsrefstate->upperindexnull = (bool *) ptr;
	ptr += nupper * sizeof(bool);
	sbsrefstate->lowerindexnull = (bool *) ptr;
	/* ptr += nlower * sizeof(bool); */

	/*
	 * Let the container-type-specific code have a chance.  It must fill the
	 * "methods" struct with function pointers for us to possibly use in
	 * execution steps below; and it can optionally set up some data pointed
	 * to by the workspace field.
	 */
	memset(&methods, 0, sizeof(methods));
	sbsroutines->exec_setup(sbsref, sbsrefstate, &methods);

	/*
	 * Evaluate array input.  It's safe to do so into resv/resnull, because we
	 * won't use that as target for any of the other subexpressions, and it'll
	 * be overwritten by the final EEOP_SBSREF_FETCH/ASSIGN step, which is
	 * pushed last.
	 */
	ExecInitExprRec(sbsref->refexpr, state, resv, resnull);

	/*
	 * If refexpr yields NULL, and the operation should be strict, then result
	 * is NULL.  We can implement this with just JUMP_IF_NULL, since we
	 * evaluated the array into the desired target location.
	 */
	if (!isAssignment && sbsroutines->fetch_strict)
	{
		scratch->opcode = EEOP_JUMP_IF_NULL;
		scratch->d.jump.jumpdone = -1;	/* adjust later */
		ExprEvalPushStep(state, scratch);
		adjust_jumps = lappend_int(adjust_jumps,
								   state->steps_len - 1);
	}

	/* Evaluate upper subscripts */
	i = 0;
	foreach(lc, sbsref->refupperindexpr)
	{
		Expr	   *e = (Expr *) lfirst(lc);

		/* When slicing, individual subscript bounds can be omitted */
		if (!e)
		{
			sbsrefstate->upperprovided[i] = false;
			sbsrefstate->upperindexnull[i] = true;
		}
		else
		{
			sbsrefstate->upperprovided[i] = true;
			/* Each subscript is evaluated into appropriate array entry */
			ExecInitExprRec(e, state,
							&sbsrefstate->upperindex[i],
							&sbsrefstate->upperindexnull[i]);
		}
		i++;
	}

	/* Evaluate lower subscripts similarly */
	i = 0;
	foreach(lc, sbsref->reflowerindexpr)
	{
		Expr	   *e = (Expr *) lfirst(lc);

		/* When slicing, individual subscript bounds can be omitted */
		if (!e)
		{
			sbsrefstate->lowerprovided[i] = false;
			sbsrefstate->lowerindexnull[i] = true;
		}
		else
		{
			sbsrefstate->lowerprovided[i] = true;
			/* Each subscript is evaluated into appropriate array entry */
			ExecInitExprRec(e, state,
							&sbsrefstate->lowerindex[i],
							&sbsrefstate->lowerindexnull[i]);
		}
		i++;
	}

	/* SBSREF_SUBSCRIPTS checks and converts all the subscripts at once */
	if (methods.sbs_check_subscripts)
	{
		scratch->opcode = EEOP_SBSREF_SUBSCRIPTS;
		scratch->d.sbsref_subscript.subscriptfunc = methods.sbs_check_subscripts;
		scratch->d.sbsref_subscript.state = sbsrefstate;
		scratch->d.sbsref_subscript.jumpdone = -1;	/* adjust later */
		ExprEvalPushStep(state, scratch);
		adjust_jumps = lappend_int(adjust_jumps,
								   state->steps_len - 1);
	}

	if (isAssignment)
	{
		Datum	   *save_innermost_caseval;
		bool	   *save_innermost_casenull;

		/* Check for unimplemented methods */
		if (!methods.sbs_assign)
			ereport(ERROR,
					(errcode(ERRCODE_FEATURE_NOT_SUPPORTED),
					 errmsg("type %s does not support subscripted assignment",
							format_type_be(sbsref->refcontainertype))));

		/*
		 * We might have a nested-assignment situation, in which the
		 * refassgnexpr is itself a FieldStore or SubscriptingRef that needs
		 * to obtain and modify the previous value of the array element or
		 * slice being replaced.  If so, we have to extract that value from
		 * the array and pass it down via the CaseTestExpr mechanism.  It's
		 * safe to reuse the CASE mechanism because there cannot be a CASE
		 * between here and where the value would be needed, and an array
		 * assignment can't be within a CASE either.  (So saving and restoring
		 * innermost_caseval is just paranoia, but let's do it anyway.)
		 *
		 * Since fetching the old element might be a nontrivial expense, do it
		 * only if the argument actually needs it.
		 */
		if (isAssignmentIndirectionExpr(sbsref->refassgnexpr))
		{
			if (!methods.sbs_fetch_old)
				ereport(ERROR,
						(errcode(ERRCODE_FEATURE_NOT_SUPPORTED),
						 errmsg("type %s does not support subscripted assignment",
								format_type_be(sbsref->refcontainertype))));
			scratch->opcode = EEOP_SBSREF_OLD;
			scratch->d.sbsref.subscriptfunc = methods.sbs_fetch_old;
			scratch->d.sbsref.state = sbsrefstate;
			ExprEvalPushStep(state, scratch);
		}

		/* SBSREF_OLD puts extracted value into prevvalue/prevnull */
		save_innermost_caseval = state->innermost_caseval;
		save_innermost_casenull = state->innermost_casenull;
		state->innermost_caseval = &sbsrefstate->prevvalue;
		state->innermost_casenull = &sbsrefstate->prevnull;

		/* evaluate replacement value into replacevalue/replacenull */
		ExecInitExprRec(sbsref->refassgnexpr, state,
						&sbsrefstate->replacevalue, &sbsrefstate->replacenull);

		state->innermost_caseval = save_innermost_caseval;
		state->innermost_casenull = save_innermost_casenull;

		/* and perform the assignment */
		scratch->opcode = EEOP_SBSREF_ASSIGN;
		scratch->d.sbsref.subscriptfunc = methods.sbs_assign;
		scratch->d.sbsref.state = sbsrefstate;
		ExprEvalPushStep(state, scratch);
	}
	else
	{
		/* array fetch is much simpler */
		scratch->opcode = EEOP_SBSREF_FETCH;
		scratch->d.sbsref.subscriptfunc = methods.sbs_fetch;
		scratch->d.sbsref.state = sbsrefstate;
		ExprEvalPushStep(state, scratch);
	}

	/* adjust jump targets */
	foreach(lc, adjust_jumps)
	{
		ExprEvalStep *as = &state->steps[lfirst_int(lc)];

		if (as->opcode == EEOP_SBSREF_SUBSCRIPTS)
		{
			Assert(as->d.sbsref_subscript.jumpdone == -1);
			as->d.sbsref_subscript.jumpdone = state->steps_len;
		}
		else
		{
			Assert(as->opcode == EEOP_JUMP_IF_NULL);
			Assert(as->d.jump.jumpdone == -1);
			as->d.jump.jumpdone = state->steps_len;
		}
	}
}

/*
 * Helper for preparing SubscriptingRef expressions for evaluation: is expr
 * a nested FieldStore or SubscriptingRef that needs the old element value
 * passed down?
 *
 * (We could use this in FieldStore too, but in that case passing the old
 * value is so cheap there's no need.)
 *
 * Note: it might seem that this needs to recurse, but in most cases it does
 * not; the CaseTestExpr, if any, will be directly the arg or refexpr of the
 * top-level node.  Nested-assignment situations give rise to expression
 * trees in which each level of assignment has its own CaseTestExpr, and the
 * recursive structure appears within the newvals or refassgnexpr field.
 * There is an exception, though: if the array is an array-of-domain, we will
 * have a CoerceToDomain as the refassgnexpr, and we need to be able to look
 * through that.
 */
static bool
isAssignmentIndirectionExpr(Expr *expr)
{
	if (expr == NULL)
		return false;			/* just paranoia */
	if (IsA(expr, FieldStore))
	{
		FieldStore *fstore = (FieldStore *) expr;

		if (fstore->arg && IsA(fstore->arg, CaseTestExpr))
			return true;
	}
	else if (IsA(expr, SubscriptingRef))
	{
		SubscriptingRef *sbsRef = (SubscriptingRef *) expr;

		if (sbsRef->refexpr && IsA(sbsRef->refexpr, CaseTestExpr))
			return true;
	}
	else if (IsA(expr, CoerceToDomain))
	{
		CoerceToDomain *cd = (CoerceToDomain *) expr;

		return isAssignmentIndirectionExpr(cd->arg);
	}
	return false;
}

/*
 * Prepare evaluation of a CoerceToDomain expression.
 */
static void
ExecInitCoerceToDomain(ExprEvalStep *scratch, CoerceToDomain *ctest,
					   ExprState *state, Datum *resv, bool *resnull)
{
	DomainConstraintRef *constraint_ref;
	Datum	   *domainval = NULL;
	bool	   *domainnull = NULL;
	ListCell   *l;

	scratch->d.domaincheck.resulttype = ctest->resulttype;
	/* we'll allocate workspace only if needed */
	scratch->d.domaincheck.checkvalue = NULL;
	scratch->d.domaincheck.checknull = NULL;

	/*
	 * Evaluate argument - it's fine to directly store it into resv/resnull,
	 * if there's constraint failures there'll be errors, otherwise it's what
	 * needs to be returned.
	 */
	ExecInitExprRec(ctest->arg, state, resv, resnull);

	/*
	 * Note: if the argument is of varlena type, it could be a R/W expanded
	 * object.  We want to return the R/W pointer as the final result, but we
	 * have to pass a R/O pointer as the value to be tested by any functions
	 * in check expressions.  We don't bother to emit a MAKE_READONLY step
	 * unless there's actually at least one check expression, though.  Until
	 * we've tested that, domainval/domainnull are NULL.
	 */

	/*
	 * Collect the constraints associated with the domain.
	 *
	 * Note: before PG v10 we'd recheck the set of constraints during each
	 * evaluation of the expression.  Now we bake them into the ExprState
	 * during executor initialization.  That means we don't need typcache.c to
	 * provide compiled exprs.
	 */
	constraint_ref = (DomainConstraintRef *)
		palloc(sizeof(DomainConstraintRef));
	InitDomainConstraintRef(ctest->resulttype,
							constraint_ref,
							CurrentMemoryContext,
							false);

	/*
	 * Compile code to check each domain constraint.  NOTNULL constraints can
	 * just be applied on the resv/resnull value, but for CHECK constraints we
	 * need more pushups.
	 */
	foreach(l, constraint_ref->constraints)
	{
		DomainConstraintState *con = (DomainConstraintState *) lfirst(l);
		Datum	   *save_innermost_domainval;
		bool	   *save_innermost_domainnull;

		scratch->d.domaincheck.constraintname = con->name;

		switch (con->constrainttype)
		{
			case DOM_CONSTRAINT_NOTNULL:
				scratch->opcode = EEOP_DOMAIN_NOTNULL;
				ExprEvalPushStep(state, scratch);
				break;
			case DOM_CONSTRAINT_CHECK:
				/* Allocate workspace for CHECK output if we didn't yet */
				if (scratch->d.domaincheck.checkvalue == NULL)
				{
					scratch->d.domaincheck.checkvalue =
						(Datum *) palloc(sizeof(Datum));
					scratch->d.domaincheck.checknull =
						(bool *) palloc(sizeof(bool));
				}

				/*
				 * If first time through, determine where CoerceToDomainValue
				 * nodes should read from.
				 */
				if (domainval == NULL)
				{
					/*
					 * Since value might be read multiple times, force to R/O
					 * - but only if it could be an expanded datum.
					 */
					if (get_typlen(ctest->resulttype) == -1)
					{
						ExprEvalStep scratch2 = {0};

						/* Yes, so make output workspace for MAKE_READONLY */
						domainval = (Datum *) palloc(sizeof(Datum));
						domainnull = (bool *) palloc(sizeof(bool));

						/* Emit MAKE_READONLY */
						scratch2.opcode = EEOP_MAKE_READONLY;
						scratch2.resvalue = domainval;
						scratch2.resnull = domainnull;
						scratch2.d.make_readonly.value = resv;
						scratch2.d.make_readonly.isnull = resnull;
						ExprEvalPushStep(state, &scratch2);
					}
					else
					{
						/* No, so it's fine to read from resv/resnull */
						domainval = resv;
						domainnull = resnull;
					}
				}

				/*
				 * Set up value to be returned by CoerceToDomainValue nodes.
				 * We must save and restore innermost_domainval/null fields,
				 * in case this node is itself within a check expression for
				 * another domain.
				 */
				save_innermost_domainval = state->innermost_domainval;
				save_innermost_domainnull = state->innermost_domainnull;
				state->innermost_domainval = domainval;
				state->innermost_domainnull = domainnull;

				/* evaluate check expression value */
				ExecInitExprRec(con->check_expr, state,
								scratch->d.domaincheck.checkvalue,
								scratch->d.domaincheck.checknull);

				state->innermost_domainval = save_innermost_domainval;
				state->innermost_domainnull = save_innermost_domainnull;

				/* now test result */
				scratch->opcode = EEOP_DOMAIN_CHECK;
				ExprEvalPushStep(state, scratch);

				break;
			default:
				elog(ERROR, "unrecognized constraint type: %d",
					 (int) con->constrainttype);
				break;
		}
	}
}

/*
 * Build transition/combine function invocations for all aggregate transition
 * / combination function invocations in a grouping sets phase. This has to
 * invoke all sort based transitions in a phase (if doSort is true), all hash
 * based transitions (if doHash is true), or both (both true).
 *
 * The resulting expression will, for each set of transition values, first
 * check for filters, evaluate aggregate input, check that that input is not
 * NULL for a strict transition function, and then finally invoke the
 * transition for each of the concurrently computed grouping sets.
 *
 * If nullcheck is true, the generated code will check for a NULL pointer to
 * the array of AggStatePerGroup, and skip evaluation if so.
 */
ExprState *
ExecBuildAggTrans(AggState *aggstate, AggStatePerPhase phase,
				  bool doSort, bool doHash, bool nullcheck)
{
	ExprState  *state = makeNode(ExprState);
	PlanState  *parent = &aggstate->ss.ps;
	ExprEvalStep scratch = {0};
	bool		isCombine = DO_AGGSPLIT_COMBINE(aggstate->aggsplit);
	LastAttnumInfo deform = {0, 0, 0};

	state->expr = (Expr *) aggstate;
	state->parent = parent;

	scratch.resvalue = &state->resvalue;
	scratch.resnull = &state->resnull;

	/*
	 * First figure out which slots, and how many columns from each, we're
	 * going to need.
	 */
	for (int transno = 0; transno < aggstate->numtrans; transno++)
	{
		AggStatePerTrans pertrans = &aggstate->pertrans[transno];

		get_last_attnums_walker((Node *) pertrans->aggref->aggdirectargs,
								&deform);
		get_last_attnums_walker((Node *) pertrans->aggref->args,
								&deform);
		get_last_attnums_walker((Node *) pertrans->aggref->aggorder,
								&deform);
		get_last_attnums_walker((Node *) pertrans->aggref->aggdistinct,
								&deform);
		get_last_attnums_walker((Node *) pertrans->aggref->aggfilter,
								&deform);
	}
	ExecPushExprSlots(state, &deform);

	/*
	 * Emit instructions for each transition value / grouping set combination.
	 */
	for (int transno = 0; transno < aggstate->numtrans; transno++)
	{
		AggStatePerTrans pertrans = &aggstate->pertrans[transno];
		FunctionCallInfo trans_fcinfo = pertrans->transfn_fcinfo;
		List	   *adjust_bailout = NIL;
		NullableDatum *strictargs = NULL;
		bool	   *strictnulls = NULL;
		int			argno;
		ListCell   *bail;

		/*
		 * If filter present, emit. Do so before evaluating the input, to
		 * avoid potentially unneeded computations, or even worse, unintended
		 * side-effects.  When combining, all the necessary filtering has
		 * already been done.
		 */
		if (pertrans->aggref->aggfilter && !isCombine)
		{
			/* evaluate filter expression */
			ExecInitExprRec(pertrans->aggref->aggfilter, state,
							&state->resvalue, &state->resnull);
			/* and jump out if false */
			scratch.opcode = EEOP_JUMP_IF_NOT_TRUE;
			scratch.d.jump.jumpdone = -1;	/* adjust later */
			ExprEvalPushStep(state, &scratch);
			adjust_bailout = lappend_int(adjust_bailout,
										 state->steps_len - 1);
		}

		/*
		 * Evaluate arguments to aggregate/combine function.
		 */
		argno = 0;
		if (isCombine)
		{
			/*
			 * Combining two aggregate transition values. Instead of directly
			 * coming from a tuple the input is a, potentially deserialized,
			 * transition value.
			 */
			TargetEntry *source_tle;

			Assert(pertrans->numSortCols == 0);
			Assert(list_length(pertrans->aggref->args) == 1);

			strictargs = trans_fcinfo->args + 1;
			source_tle = (TargetEntry *) linitial(pertrans->aggref->args);

			/*
			 * deserialfn_oid will be set if we must deserialize the input
			 * state before calling the combine function.
			 */
			if (!OidIsValid(pertrans->deserialfn_oid))
			{
				/*
				 * Start from 1, since the 0th arg will be the transition
				 * value
				 */
				ExecInitExprRec(source_tle->expr, state,
								&trans_fcinfo->args[argno + 1].value,
								&trans_fcinfo->args[argno + 1].isnull);
			}
			else
			{
				FunctionCallInfo ds_fcinfo = pertrans->deserialfn_fcinfo;

				/* evaluate argument */
				ExecInitExprRec(source_tle->expr, state,
								&ds_fcinfo->args[0].value,
								&ds_fcinfo->args[0].isnull);

				/* Dummy second argument for type-safety reasons */
				ds_fcinfo->args[1].value = PointerGetDatum(NULL);
				ds_fcinfo->args[1].isnull = false;

				/*
				 * Don't call a strict deserialization function with NULL
				 * input
				 */
				if (pertrans->deserialfn.fn_strict)
					scratch.opcode = EEOP_AGG_STRICT_DESERIALIZE;
				else
					scratch.opcode = EEOP_AGG_DESERIALIZE;

				scratch.d.agg_deserialize.fcinfo_data = ds_fcinfo;
				scratch.d.agg_deserialize.jumpnull = -1;	/* adjust later */
				scratch.resvalue = &trans_fcinfo->args[argno + 1].value;
				scratch.resnull = &trans_fcinfo->args[argno + 1].isnull;

				ExprEvalPushStep(state, &scratch);
				/* don't add an adjustment unless the function is strict */
				if (pertrans->deserialfn.fn_strict)
					adjust_bailout = lappend_int(adjust_bailout,
												 state->steps_len - 1);

				/* restore normal settings of scratch fields */
				scratch.resvalue = &state->resvalue;
				scratch.resnull = &state->resnull;
			}
			argno++;
		}
		else if (pertrans->numSortCols == 0)
		{
			ListCell   *arg;

			/*
			 * Normal transition function without ORDER BY / DISTINCT.
			 */
			strictargs = trans_fcinfo->args + 1;

			foreach(arg, pertrans->aggref->args)
			{
				TargetEntry *source_tle = (TargetEntry *) lfirst(arg);

				/*
				 * Start from 1, since the 0th arg will be the transition
				 * value
				 */
				ExecInitExprRec(source_tle->expr, state,
								&trans_fcinfo->args[argno + 1].value,
								&trans_fcinfo->args[argno + 1].isnull);
				argno++;
			}
		}
		else if (pertrans->numInputs == 1)
		{
			/*
			 * DISTINCT and/or ORDER BY case, with a single column sorted on.
			 */
			TargetEntry *source_tle =
			(TargetEntry *) linitial(pertrans->aggref->args);

			Assert(list_length(pertrans->aggref->args) == 1);

			ExecInitExprRec(source_tle->expr, state,
							&state->resvalue,
							&state->resnull);
			strictnulls = &state->resnull;
			argno++;
		}
		else
		{
			/*
			 * DISTINCT and/or ORDER BY case, with multiple columns sorted on.
			 */
			Datum	   *values = pertrans->sortslot->tts_values;
			bool	   *nulls = pertrans->sortslot->tts_isnull;
			ListCell   *arg;

			strictnulls = nulls;

			foreach(arg, pertrans->aggref->args)
			{
				TargetEntry *source_tle = (TargetEntry *) lfirst(arg);

				ExecInitExprRec(source_tle->expr, state,
								&values[argno], &nulls[argno]);
				argno++;
			}
		}
		Assert(pertrans->numInputs == argno);

		/*
		 * For a strict transfn, nothing happens when there's a NULL input; we
		 * just keep the prior transValue. This is true for both plain and
		 * sorted/distinct aggregates.
		 */
		if (trans_fcinfo->flinfo->fn_strict && pertrans->numTransInputs > 0)
		{
			if (strictnulls)
				scratch.opcode = EEOP_AGG_STRICT_INPUT_CHECK_NULLS;
			else
				scratch.opcode = EEOP_AGG_STRICT_INPUT_CHECK_ARGS;
			scratch.d.agg_strict_input_check.nulls = strictnulls;
			scratch.d.agg_strict_input_check.args = strictargs;
			scratch.d.agg_strict_input_check.jumpnull = -1; /* adjust later */
			scratch.d.agg_strict_input_check.nargs = pertrans->numTransInputs;
			ExprEvalPushStep(state, &scratch);
			adjust_bailout = lappend_int(adjust_bailout,
										 state->steps_len - 1);
		}

		/*
		 * Call transition function (once for each concurrently evaluated
		 * grouping set). Do so for both sort and hash based computations, as
		 * applicable.
		 */
		if (doSort)
		{
			int			processGroupingSets = Max(phase->numsets, 1);
			int			setoff = 0;

			for (int setno = 0; setno < processGroupingSets; setno++)
			{
				ExecBuildAggTransCall(state, aggstate, &scratch, trans_fcinfo,
									  pertrans, transno, setno, setoff, false,
									  nullcheck);
				setoff++;
			}
		}

		if (doHash)
		{
			int			numHashes = aggstate->num_hashes;
			int			setoff;

			/* in MIXED mode, there'll be preceding transition values */
			if (aggstate->aggstrategy != AGG_HASHED)
				setoff = aggstate->maxsets;
			else
				setoff = 0;

			for (int setno = 0; setno < numHashes; setno++)
			{
				ExecBuildAggTransCall(state, aggstate, &scratch, trans_fcinfo,
									  pertrans, transno, setno, setoff, true,
									  nullcheck);
				setoff++;
			}
		}

		/* adjust early bail out jump target(s) */
		foreach(bail, adjust_bailout)
		{
			ExprEvalStep *as = &state->steps[lfirst_int(bail)];

			if (as->opcode == EEOP_JUMP_IF_NOT_TRUE)
			{
				Assert(as->d.jump.jumpdone == -1);
				as->d.jump.jumpdone = state->steps_len;
			}
			else if (as->opcode == EEOP_AGG_STRICT_INPUT_CHECK_ARGS ||
					 as->opcode == EEOP_AGG_STRICT_INPUT_CHECK_NULLS)
			{
				Assert(as->d.agg_strict_input_check.jumpnull == -1);
				as->d.agg_strict_input_check.jumpnull = state->steps_len;
			}
			else if (as->opcode == EEOP_AGG_STRICT_DESERIALIZE)
			{
				Assert(as->d.agg_deserialize.jumpnull == -1);
				as->d.agg_deserialize.jumpnull = state->steps_len;
			}
			else
				Assert(false);
		}
	}

	scratch.resvalue = NULL;
	scratch.resnull = NULL;
	scratch.opcode = EEOP_DONE;
	ExprEvalPushStep(state, &scratch);

	ExecReadyExpr(state);

	return state;
}

/*
 * Build transition/combine function invocation for a single transition
 * value. This is separated from ExecBuildAggTrans() because there are
 * multiple callsites (hash and sort in some grouping set cases).
 */
static void
ExecBuildAggTransCall(ExprState *state, AggState *aggstate,
					  ExprEvalStep *scratch,
					  FunctionCallInfo fcinfo, AggStatePerTrans pertrans,
					  int transno, int setno, int setoff, bool ishash,
					  bool nullcheck)
{
	ExprContext *aggcontext;
	int			adjust_jumpnull = -1;

	if (ishash)
		aggcontext = aggstate->hashcontext;
	else
		aggcontext = aggstate->aggcontexts[setno];

	/* add check for NULL pointer? */
	if (nullcheck)
	{
		scratch->opcode = EEOP_AGG_PLAIN_PERGROUP_NULLCHECK;
		scratch->d.agg_plain_pergroup_nullcheck.setoff = setoff;
		/* adjust later */
		scratch->d.agg_plain_pergroup_nullcheck.jumpnull = -1;
		ExprEvalPushStep(state, scratch);
		adjust_jumpnull = state->steps_len - 1;
	}

	/*
	 * Determine appropriate transition implementation.
	 *
	 * For non-ordered aggregates:
	 *
	 * If the initial value for the transition state doesn't exist in the
	 * pg_aggregate table then we will let the first non-NULL value returned
	 * from the outer procNode become the initial value. (This is useful for
	 * aggregates like max() and min().) The noTransValue flag signals that we
	 * need to do so. If true, generate a
	 * EEOP_AGG_INIT_STRICT_PLAIN_TRANS{,_BYVAL} step. This step also needs to
	 * do the work described next:
	 *
	 * If the function is strict, but does have an initial value, choose
	 * EEOP_AGG_STRICT_PLAIN_TRANS{,_BYVAL}, which skips the transition
	 * function if the transition value has become NULL (because a previous
	 * transition function returned NULL). This step also needs to do the work
	 * described next:
	 *
	 * Otherwise we call EEOP_AGG_PLAIN_TRANS{,_BYVAL}, which does not have to
	 * perform either of the above checks.
	 *
	 * Having steps with overlapping responsibilities is not nice, but
	 * aggregations are very performance sensitive, making this worthwhile.
	 *
	 * For ordered aggregates:
	 *
	 * Only need to choose between the faster path for a single ordered
	 * column, and the one between multiple columns. Checking strictness etc
	 * is done when finalizing the aggregate. See
	 * process_ordered_aggregate_{single, multi} and
	 * advance_transition_function.
	 */
	if (pertrans->numSortCols == 0)
	{
		if (pertrans->transtypeByVal)
		{
			if (fcinfo->flinfo->fn_strict &&
				pertrans->initValueIsNull)
				scratch->opcode = EEOP_AGG_PLAIN_TRANS_INIT_STRICT_BYVAL;
			else if (fcinfo->flinfo->fn_strict)
				scratch->opcode = EEOP_AGG_PLAIN_TRANS_STRICT_BYVAL;
			else
				scratch->opcode = EEOP_AGG_PLAIN_TRANS_BYVAL;
		}
		else
		{
			if (fcinfo->flinfo->fn_strict &&
				pertrans->initValueIsNull)
				scratch->opcode = EEOP_AGG_PLAIN_TRANS_INIT_STRICT_BYREF;
			else if (fcinfo->flinfo->fn_strict)
				scratch->opcode = EEOP_AGG_PLAIN_TRANS_STRICT_BYREF;
			else
				scratch->opcode = EEOP_AGG_PLAIN_TRANS_BYREF;
		}
	}
	else if (pertrans->numInputs == 1)
		scratch->opcode = EEOP_AGG_ORDERED_TRANS_DATUM;
	else
		scratch->opcode = EEOP_AGG_ORDERED_TRANS_TUPLE;

	scratch->d.agg_trans.pertrans = pertrans;
	scratch->d.agg_trans.setno = setno;
	scratch->d.agg_trans.setoff = setoff;
	scratch->d.agg_trans.transno = transno;
	scratch->d.agg_trans.aggcontext = aggcontext;
	ExprEvalPushStep(state, scratch);

	/* fix up jumpnull */
	if (adjust_jumpnull != -1)
	{
		ExprEvalStep *as = &state->steps[adjust_jumpnull];

		Assert(as->opcode == EEOP_AGG_PLAIN_PERGROUP_NULLCHECK);
		Assert(as->d.agg_plain_pergroup_nullcheck.jumpnull == -1);
		as->d.agg_plain_pergroup_nullcheck.jumpnull = state->steps_len;
	}
}

/*
 * Build equality expression that can be evaluated using ExecQual(), returning
 * true if the expression context's inner/outer tuple are NOT DISTINCT. I.e
 * two nulls match, a null and a not-null don't match.
 *
 * desc: tuple descriptor of the to-be-compared tuples
 * numCols: the number of attributes to be examined
 * keyColIdx: array of attribute column numbers
 * eqFunctions: array of function oids of the equality functions to use
 * parent: parent executor node
 */
ExprState *
ExecBuildGroupingEqual(TupleDesc ldesc, TupleDesc rdesc,
					   const TupleTableSlotOps *lops, const TupleTableSlotOps *rops,
					   int numCols,
					   const AttrNumber *keyColIdx,
					   const Oid *eqfunctions,
					   const Oid *collations,
					   PlanState *parent)
{
	ExprState  *state = makeNode(ExprState);
	ExprEvalStep scratch = {0};
	int			maxatt = -1;
	List	   *adjust_jumps = NIL;
	ListCell   *lc;

	/*
	 * When no columns are actually compared, the result's always true. See
	 * special case in ExecQual().
	 */
	if (numCols == 0)
		return NULL;

	state->expr = NULL;
	state->flags = EEO_FLAG_IS_QUAL;
	state->parent = parent;

	scratch.resvalue = &state->resvalue;
	scratch.resnull = &state->resnull;

	/* compute max needed attribute */
	for (int natt = 0; natt < numCols; natt++)
	{
		int			attno = keyColIdx[natt];

		if (attno > maxatt)
			maxatt = attno;
	}
	Assert(maxatt >= 0);

	/* push deform steps */
	scratch.opcode = EEOP_INNER_FETCHSOME;
	scratch.d.fetch.last_var = maxatt;
	scratch.d.fetch.fixed = false;
	scratch.d.fetch.known_desc = ldesc;
	scratch.d.fetch.kind = lops;
	if (ExecComputeSlotInfo(state, &scratch))
		ExprEvalPushStep(state, &scratch);

	scratch.opcode = EEOP_OUTER_FETCHSOME;
	scratch.d.fetch.last_var = maxatt;
	scratch.d.fetch.fixed = false;
	scratch.d.fetch.known_desc = rdesc;
	scratch.d.fetch.kind = rops;
	if (ExecComputeSlotInfo(state, &scratch))
		ExprEvalPushStep(state, &scratch);

	/*
	 * Start comparing at the last field (least significant sort key). That's
	 * the most likely to be different if we are dealing with sorted input.
	 */
	for (int natt = numCols; --natt >= 0;)
	{
		int			attno = keyColIdx[natt];
		Form_pg_attribute latt = TupleDescAttr(ldesc, attno - 1);
		Form_pg_attribute ratt = TupleDescAttr(rdesc, attno - 1);
		Oid			foid = eqfunctions[natt];
		Oid			collid = collations[natt];
		FmgrInfo   *finfo;
		FunctionCallInfo fcinfo;
		AclResult	aclresult;

		/* Check permission to call function */
		aclresult = pg_proc_aclcheck(foid, GetUserId(), ACL_EXECUTE);
		if (aclresult != ACLCHECK_OK)
			aclcheck_error(aclresult, OBJECT_FUNCTION, get_func_name(foid));

		InvokeFunctionExecuteHook(foid);

		/* Set up the primary fmgr lookup information */
		finfo = palloc0(sizeof(FmgrInfo));
		fcinfo = palloc0(SizeForFunctionCallInfo(2));
		fmgr_info(foid, finfo);
		fmgr_info_set_expr(NULL, finfo);
		InitFunctionCallInfoData(*fcinfo, finfo, 2,
								 collid, NULL, NULL);

		/* left arg */
		scratch.opcode = EEOP_INNER_VAR;
		scratch.d.var.attnum = attno - 1;
		scratch.d.var.vartype = latt->atttypid;
		scratch.resvalue = &fcinfo->args[0].value;
		scratch.resnull = &fcinfo->args[0].isnull;
		ExprEvalPushStep(state, &scratch);

		/* right arg */
		scratch.opcode = EEOP_OUTER_VAR;
		scratch.d.var.attnum = attno - 1;
		scratch.d.var.vartype = ratt->atttypid;
		scratch.resvalue = &fcinfo->args[1].value;
		scratch.resnull = &fcinfo->args[1].isnull;
		ExprEvalPushStep(state, &scratch);

		/* evaluate distinctness */
		scratch.opcode = EEOP_NOT_DISTINCT;
		scratch.d.func.finfo = finfo;
		scratch.d.func.fcinfo_data = fcinfo;
		scratch.d.func.fn_addr = finfo->fn_addr;
		scratch.d.func.nargs = 2;
		scratch.resvalue = &state->resvalue;
		scratch.resnull = &state->resnull;
		ExprEvalPushStep(state, &scratch);

		/* then emit EEOP_QUAL to detect if result is false (or null) */
		scratch.opcode = EEOP_QUAL;
		scratch.d.qualexpr.jumpdone = -1;
		scratch.resvalue = &state->resvalue;
		scratch.resnull = &state->resnull;
		ExprEvalPushStep(state, &scratch);
		adjust_jumps = lappend_int(adjust_jumps,
								   state->steps_len - 1);
	}

	/* adjust jump targets */
	foreach(lc, adjust_jumps)
	{
		ExprEvalStep *as = &state->steps[lfirst_int(lc)];

		Assert(as->opcode == EEOP_QUAL);
		Assert(as->d.qualexpr.jumpdone == -1);
		as->d.qualexpr.jumpdone = state->steps_len;
	}

	scratch.resvalue = NULL;
	scratch.resnull = NULL;
	scratch.opcode = EEOP_DONE;
	ExprEvalPushStep(state, &scratch);

	ExecReadyExpr(state);

	return state;
}

/*
 * Build equality expression that can be evaluated using ExecQual(), returning
 * true if the expression context's inner/outer tuples are equal.  Datums in
 * the inner/outer slots are assumed to be in the same order and quantity as
 * the 'eqfunctions' parameter.  NULLs are treated as equal.
 *
 * desc: tuple descriptor of the to-be-compared tuples
 * lops: the slot ops for the inner tuple slots
 * rops: the slot ops for the outer tuple slots
 * eqFunctions: array of function oids of the equality functions to use
 * this must be the same length as the 'param_exprs' list.
 * collations: collation Oids to use for equality comparison. Must be the
 * same length as the 'param_exprs' list.
 * parent: parent executor node
 */
ExprState *
ExecBuildParamSetEqual(TupleDesc desc,
					   const TupleTableSlotOps *lops,
					   const TupleTableSlotOps *rops,
					   const Oid *eqfunctions,
					   const Oid *collations,
					   const List *param_exprs,
					   PlanState *parent)
{
	ExprState  *state = makeNode(ExprState);
	ExprEvalStep scratch = {0};
	int			maxatt = list_length(param_exprs);
	List	   *adjust_jumps = NIL;
	ListCell   *lc;

	state->expr = NULL;
	state->flags = EEO_FLAG_IS_QUAL;
	state->parent = parent;

	scratch.resvalue = &state->resvalue;
	scratch.resnull = &state->resnull;

	/* push deform steps */
	scratch.opcode = EEOP_INNER_FETCHSOME;
	scratch.d.fetch.last_var = maxatt;
	scratch.d.fetch.fixed = false;
	scratch.d.fetch.known_desc = desc;
	scratch.d.fetch.kind = lops;
	if (ExecComputeSlotInfo(state, &scratch))
		ExprEvalPushStep(state, &scratch);

	scratch.opcode = EEOP_OUTER_FETCHSOME;
	scratch.d.fetch.last_var = maxatt;
	scratch.d.fetch.fixed = false;
	scratch.d.fetch.known_desc = desc;
	scratch.d.fetch.kind = rops;
	if (ExecComputeSlotInfo(state, &scratch))
		ExprEvalPushStep(state, &scratch);

	for (int attno = 0; attno < maxatt; attno++)
	{
		Form_pg_attribute att = TupleDescAttr(desc, attno);
		Oid			foid = eqfunctions[attno];
		Oid			collid = collations[attno];
		FmgrInfo   *finfo;
		FunctionCallInfo fcinfo;
		AclResult	aclresult;

		/* Check permission to call function */
		aclresult = pg_proc_aclcheck(foid, GetUserId(), ACL_EXECUTE);
		if (aclresult != ACLCHECK_OK)
			aclcheck_error(aclresult, OBJECT_FUNCTION, get_func_name(foid));

		InvokeFunctionExecuteHook(foid);

		/* Set up the primary fmgr lookup information */
		finfo = palloc0(sizeof(FmgrInfo));
		fcinfo = palloc0(SizeForFunctionCallInfo(2));
		fmgr_info(foid, finfo);
		fmgr_info_set_expr(NULL, finfo);
		InitFunctionCallInfoData(*fcinfo, finfo, 2,
								 collid, NULL, NULL);

		/* left arg */
		scratch.opcode = EEOP_INNER_VAR;
		scratch.d.var.attnum = attno;
		scratch.d.var.vartype = att->atttypid;
		scratch.resvalue = &fcinfo->args[0].value;
		scratch.resnull = &fcinfo->args[0].isnull;
		ExprEvalPushStep(state, &scratch);

		/* right arg */
		scratch.opcode = EEOP_OUTER_VAR;
		scratch.d.var.attnum = attno;
		scratch.d.var.vartype = att->atttypid;
		scratch.resvalue = &fcinfo->args[1].value;
		scratch.resnull = &fcinfo->args[1].isnull;
		ExprEvalPushStep(state, &scratch);

		/* evaluate distinctness */
		scratch.opcode = EEOP_NOT_DISTINCT;
		scratch.d.func.finfo = finfo;
		scratch.d.func.fcinfo_data = fcinfo;
		scratch.d.func.fn_addr = finfo->fn_addr;
		scratch.d.func.nargs = 2;
		scratch.resvalue = &state->resvalue;
		scratch.resnull = &state->resnull;
		ExprEvalPushStep(state, &scratch);

		/* then emit EEOP_QUAL to detect if result is false (or null) */
		scratch.opcode = EEOP_QUAL;
		scratch.d.qualexpr.jumpdone = -1;
		scratch.resvalue = &state->resvalue;
		scratch.resnull = &state->resnull;
		ExprEvalPushStep(state, &scratch);
		adjust_jumps = lappend_int(adjust_jumps,
								   state->steps_len - 1);
	}

	/* adjust jump targets */
	foreach(lc, adjust_jumps)
	{
		ExprEvalStep *as = &state->steps[lfirst_int(lc)];

		Assert(as->opcode == EEOP_QUAL);
		Assert(as->d.qualexpr.jumpdone == -1);
		as->d.qualexpr.jumpdone = state->steps_len;
	}

	scratch.resvalue = NULL;
	scratch.resnull = NULL;
	scratch.opcode = EEOP_DONE;
	ExprEvalPushStep(state, &scratch);

	ExecReadyExpr(state);

	return state;
}

static void
ExecInitCypherTypeCast(ExprEvalStep *scratch, CypherTypeCast *tc,
					   ExprState *state)
{
	FmgrInfo   *finfo_in;
	FunctionCallInfo fcinfo_data_in;
	Oid			infunc;
	Oid			typinparam;

	Assert(exprType((Node *) tc->arg) == JSONBOID);

	ExecInitExprRec(tc->arg, state,
					scratch->resvalue, scratch->resnull);

	finfo_in = palloc0(sizeof(FmgrInfo));
	fcinfo_data_in = palloc0(SizeForFunctionCallInfo(3));

	getTypeInputInfo(tc->type, &infunc, &typinparam);

	fmgr_info(infunc, finfo_in);
	fmgr_info_set_expr((Node *) tc, finfo_in);

	InitFunctionCallInfoData(*fcinfo_data_in, finfo_in, 3, InvalidOid,
							 NULL, NULL);

	/*
	 * The datum for the first argument will be filled every time when this
	 * expression is executed by calling ExecEvalCypherTypeCast().
	 */
	fcinfo_data_in->args[1].value = ObjectIdGetDatum(typinparam);
	fcinfo_data_in->args[1].isnull = false;
	fcinfo_data_in->args[2].value = Int32GetDatum(-1);
	fcinfo_data_in->args[2].isnull = false;

	scratch->opcode = EEOP_CYPHERTYPECAST;
	scratch->d.cyphertypecast.fcinfo_data_in = fcinfo_data_in;
	ExprEvalPushStep(state, scratch);
}

static void
ExecInitCypherMap(ExprEvalStep *scratch, CypherMapExpr *mapexpr,
				  ExprState *state)
{
	int			npairs = list_length(mapexpr->keyvals) / 2;
	char	  **key_cstrings;
	Datum	   *val_values;
	bool	   *val_nulls;
	int			i;
	ListCell   *le;

	key_cstrings = (char **) palloc(sizeof(char *) * npairs);
	val_values = (Datum *) palloc(sizeof(Datum) * npairs);
	val_nulls = (bool *) palloc(sizeof(bool) * npairs);

	i = 0;
	le = list_head(mapexpr->keyvals);
	while (le != NULL)
	{
		Const	   *key;
		Expr	   *val;

		key = lfirst_node(Const, le);
		le = lnext(mapexpr->keyvals, le);

		Assert(le != NULL);

		val = (Expr *) lfirst(le);
		le = lnext(mapexpr->keyvals, le);

		/*
		 * Since all keys of jsonb objects are C strings, convert the given
		 * key constant which is text to a corresponding C string to avoid the
		 * same conversion for every evaluation of the CypherMapExpr.
		 */
		Assert(key->consttype == TEXTOID && !key->constisnull);
		key_cstrings[i] = TextDatumGetCString(key->constvalue);

		Assert(exprType((Node *) val) == JSONBOID);
		ExecInitExprRec(val, state, &val_values[i], &val_nulls[i]);

		i++;
	}

	scratch->opcode = EEOP_CYPHERMAPEXPR;
	scratch->d.cyphermapexpr.key_cstrings = key_cstrings;
	scratch->d.cyphermapexpr.val_values = val_values;
	scratch->d.cyphermapexpr.val_nulls = val_nulls;
	scratch->d.cyphermapexpr.npairs = npairs;
	ExprEvalPushStep(state, scratch);
}

static void
ExecInitCypherList(ExprEvalStep *scratch, CypherListExpr *listexpr,
				   ExprState *state)
{
	int			nelems = list_length(listexpr->elems);
	Datum	   *elemvalues;
	bool	   *elemnulls;
	int			i;
	ListCell   *le;

	elemvalues = (Datum *) palloc(sizeof(Datum) * nelems);
	elemnulls = (bool *) palloc(sizeof(bool) * nelems);

	i = 0;
	foreach(le, listexpr->elems)
	{
		Expr	   *e = (Expr *) lfirst(le);

		ExecInitExprRec(e, state, &elemvalues[i],
						&elemnulls[i]);

		i++;
	}

	scratch->opcode = EEOP_CYPHERLISTEXPR;
	scratch->d.cypherlistexpr.elemvalues = elemvalues;
	scratch->d.cypherlistexpr.elemnulls = elemnulls;
	scratch->d.cypherlistexpr.nelems = nelems;
	ExprEvalPushStep(state, scratch);
}

static void
ExecInitCypherListComp(ExprEvalStep *scratch, CypherListCompExpr *listcompexpr,
					   ExprState *state)
{
	ExprEvalStep null_step;
	int			null_stepno;
	ExprEvalStep begin_step;
	ExprEvalStep init_step;
	Datum	   *elem_resvalue;
	bool	   *elem_resnull;
	ExprEvalStep next_step;
	int			next_stepno;
	ExprEvalStep hasnext_step;
	int			hasnext_stepno;
	ExprEvalStep elem_step;
	ExprEvalStep loop_step;
	int			end_stepno;
	bool		is_array_type;

	Type		targetType;
	Form_pg_type typeForm;

	targetType = typeidType(exprType((const Node *) listcompexpr->list));
	typeForm = (Form_pg_type) GETSTRUCT(targetType);

	is_array_type = IsTrueArrayType(typeForm);
	ReleaseSysCache(targetType);

	ExecInitExprRec(listcompexpr->list, state, scratch->resvalue,
					scratch->resnull);
	if (isIdentity(listcompexpr))
		return;

	null_step.opcode = EEOP_JUMP_IF_NULL;
	null_step.resvalue = scratch->resvalue;
	null_step.resnull = scratch->resnull;
	null_step.d.jump.jumpdone = -1;
	ExprEvalPushStep(state, &null_step);
	null_stepno = state->steps_len - 1;

	begin_step.opcode = EEOP_CYPHERLISTCOMP_BEGIN;
	begin_step.d.cypherlistcomp.liststate =
		(JsonbParseState **) palloc(sizeof(JsonbParseState *));
	ExprEvalPushStep(state, &begin_step);

	init_step.opcode = EEOP_CYPHERLISTCOMP_ITER_INIT;
	init_step.d.cypherlistcomp_iter.listvalue = scratch->resvalue;
	init_step.d.cypherlistcomp_iter.listnull = scratch->resnull;

	init_step.d.cypherlistcomp_iter.is_null_list_or_array =
		(bool *) palloc(sizeof(bool));
	*init_step.d.cypherlistcomp_iter.is_null_list_or_array = false;

	if (is_array_type)
	{
		init_step.d.cypherlistcomp_iter.jsonb_list_iterator = NULL;
		init_step.d.cypherlistcomp_iter.array_iterator =
			(CypherListCompArrayIterator *) palloc(sizeof(CypherListCompArrayIterator));
	}
	else
	{
		init_step.d.cypherlistcomp_iter.jsonb_list_iterator =
			(JsonbIterator **) palloc(sizeof(JsonbIterator *));
		init_step.d.cypherlistcomp_iter.array_iterator = NULL;
	}

	ExprEvalPushStep(state, &init_step);

	elem_resvalue = (Datum *) palloc(sizeof(Datum));
	elem_resnull = (bool *) palloc(sizeof(bool));

	next_step.opcode = EEOP_CYPHERLISTCOMP_ITER_NEXT;
	next_step.resvalue = elem_resvalue;
	next_step.resnull = elem_resnull;
	next_step.d.cypherlistcomp_iter.is_null_list_or_array =
		init_step.d.cypherlistcomp_iter.is_null_list_or_array;
	next_step.d.cypherlistcomp_iter.jsonb_list_iterator =
		init_step.d.cypherlistcomp_iter.jsonb_list_iterator;
	next_step.d.cypherlistcomp_iter.array_iterator =
		init_step.d.cypherlistcomp_iter.array_iterator;

	ExprEvalPushStep(state, &next_step);
	next_stepno = state->steps_len - 1;

	hasnext_step.opcode = EEOP_JUMP_IF_NULL;
	hasnext_step.resvalue = next_step.resvalue;
	hasnext_step.resnull = next_step.resnull;
	hasnext_step.d.jump.jumpdone = -1;
	ExprEvalPushStep(state, &hasnext_step);
	hasnext_stepno = state->steps_len - 1;

	if (listcompexpr->cond != NULL)
	{
		Datum	   *cond_resvalue;
		bool	   *cond_resnull;
		ExprEvalStep cond_step;

		cond_resvalue = (Datum *) palloc(sizeof(Datum));
		cond_resnull = (bool *) palloc(sizeof(bool));

		initExprSaveIter(listcompexpr->cond, &next_step, state,
						 cond_resvalue, cond_resnull);

		cond_step.opcode = EEOP_JUMP_IF_NOT_TRUE;
		cond_step.resvalue = cond_resvalue;
		cond_step.resnull = cond_resnull;
		cond_step.d.jump.jumpdone = next_stepno;
		ExprEvalPushStep(state, &cond_step);
	}

	if (listcompexpr->elem != NULL)
		initExprSaveIter(listcompexpr->elem, &next_step, state,
						 elem_resvalue, elem_resnull);

	elem_step.opcode = EEOP_CYPHERLISTCOMP_ELEM;
	elem_step.d.cypherlistcomp.elemvalue = elem_resvalue;
	elem_step.d.cypherlistcomp.elemnull = elem_resnull;
	elem_step.d.cypherlistcomp.liststate =
		begin_step.d.cypherlistcomp.liststate;
	ExprEvalPushStep(state, &elem_step);

	loop_step.opcode = EEOP_JUMP;
	loop_step.d.jump.jumpdone = next_stepno;
	ExprEvalPushStep(state, &loop_step);

	scratch->opcode = EEOP_CYPHERLISTCOMP_END;
	scratch->d.cypherlistcomp.liststate =
		begin_step.d.cypherlistcomp.liststate;
	ExprEvalPushStep(state, scratch);
	end_stepno = state->steps_len - 1;

	state->steps[hasnext_stepno].d.jump.jumpdone = end_stepno;
	state->steps[null_stepno].d.jump.jumpdone = state->steps_len;
}

static bool
isIdentity(CypherListCompExpr *listcompexpr)
{
	if (listcompexpr->cond != NULL)
		return false;

	if (listcompexpr->elem == NULL)
		return true;

	if (IsA(listcompexpr->elem, CypherListCompVar))
	{
		Assert(strcmp(((CypherListCompVar *) listcompexpr->elem)->varname,
					  listcompexpr->varname) == 0);
		return true;
	}

	return false;
}

static void
initExprSaveIter(Expr *node, ExprEvalStep *next_step,
				 ExprState *state, Datum *resv, bool *resnull)
{
	Datum	   *save_iterval;
	bool	   *save_iternull;

	save_iterval = state->innermost_cypherlistcomp_iterval;
	save_iternull = state->innermost_cypherlistcomp_iternull;
	state->innermost_cypherlistcomp_iterval = next_step->resvalue;
	state->innermost_cypherlistcomp_iternull = next_step->resnull;

	ExecInitExprRec(node, state, resv, resnull);

	state->innermost_cypherlistcomp_iterval = save_iterval;
	state->innermost_cypherlistcomp_iternull = save_iternull;
}

static void
ExecInitCypherAccess(ExprEvalStep *scratch, CypherAccessExpr *accessexpr,
					 ExprState *state)
{
	Datum	   *argvalue;
	bool	   *argnull;
	int			pathlen;
	CypherAccessPathElem *path;
	int			i;
	ListCell   *le;

	Assert(exprType((Node *) accessexpr->arg) == JSONBOID);

	argvalue = (Datum *) palloc(sizeof(Datum));
	argnull = (bool *) palloc(sizeof(bool));
	ExecInitExprRec(accessexpr->arg, state, argvalue, argnull);

	pathlen = list_length(accessexpr->path);
	path = (CypherAccessPathElem *)
		palloc(sizeof(CypherAccessPathElem) * pathlen);

	i = 0;
	foreach(le, accessexpr->path)
	{
		Node	   *node = lfirst(le);

		if (IsA(node, CypherIndices))
		{
			CypherIndices *cind = (CypherIndices *) node;

			path[i].is_slice = cind->is_slice;
			initCypherIndex(cind->lidx, state, &path[i].lidx);
			initCypherIndex(cind->uidx, state, &path[i].uidx);
		}
		else
		{
			path[i].is_slice = false;
			MarkCypherIndexResultInvalid(&path[i].lidx);
			initCypherIndex((Expr *) node, state, &path[i].uidx);
		}

		i++;
	}

	scratch->opcode = EEOP_CYPHERACCESSEXPR;
	scratch->d.cypheraccessexpr.argvalue = argvalue;
	scratch->d.cypheraccessexpr.argnull = argnull;
	scratch->d.cypheraccessexpr.path = path;
	scratch->d.cypheraccessexpr.pathlen = pathlen;
	ExprEvalPushStep(state, scratch);
}

static void
initCypherIndex(Expr *node, ExprState *state,
				CypherIndexResult *cidxres)
{
	if (node == NULL)
	{
		MarkCypherIndexResultInvalid(cidxres);
	}
	else
	{
		cidxres->type = exprType((Node *) node);
		ExecInitExprRec(node, state, &cidxres->value, &cidxres->isnull);
	}
}<|MERGE_RESOLUTION|>--- conflicted
+++ resolved
@@ -2432,255 +2432,6 @@
 				break;
 			}
 
-<<<<<<< HEAD
-		case T_JsonValueExpr:
-			{
-				JsonValueExpr *jve = (JsonValueExpr *) node;
-
-				ExecInitExprRec(jve->raw_expr, state, resv, resnull);
-
-				if (jve->formatted_expr)
-				{
-					Datum	   *innermost_caseval = state->innermost_caseval;
-					bool	   *innermost_isnull = state->innermost_casenull;
-
-					state->innermost_caseval = resv;
-					state->innermost_casenull = resnull;
-
-					ExecInitExprRec(jve->formatted_expr, state, resv, resnull);
-
-					state->innermost_caseval = innermost_caseval;
-					state->innermost_casenull = innermost_isnull;
-				}
-				break;
-			}
-
-		case T_JsonConstructorExpr:
-			{
-				JsonConstructorExpr *ctor = (JsonConstructorExpr *) node;
-				List	   *args = ctor->args;
-				ListCell   *lc;
-				int			nargs = list_length(args);
-				int			argno = 0;
-
-				if (ctor->func)
-				{
-					ExecInitExprRec(ctor->func, state, resv, resnull);
-				}
-				else if ((ctor->type == JSCTOR_JSON_PARSE && !ctor->unique) ||
-						 ctor->type == JSCTOR_JSON_SERIALIZE)
-				{
-					/* Use the value of the first argument as a result */
-					ExecInitExprRec(linitial(args), state, resv, resnull);
-				}
-				else
-				{
-					scratch.opcode = EEOP_JSON_CONSTRUCTOR;
-					scratch.d.json_constructor.constructor = ctor;
-					scratch.d.json_constructor.arg_values = palloc(sizeof(Datum) * nargs);
-					scratch.d.json_constructor.arg_nulls = palloc(sizeof(bool) * nargs);
-					scratch.d.json_constructor.arg_types = palloc(sizeof(Oid) * nargs);
-					scratch.d.json_constructor.nargs = nargs;
-
-					foreach(lc, args)
-					{
-						Expr	   *arg = (Expr *) lfirst(lc);
-
-						scratch.d.json_constructor.arg_types[argno] = exprType((Node *) arg);
-
-						if (IsA(arg, Const))
-						{
-							/* Don't evaluate const arguments every round */
-							Const	   *con = (Const *) arg;
-
-							scratch.d.json_constructor.arg_values[argno] = con->constvalue;
-							scratch.d.json_constructor.arg_nulls[argno] = con->constisnull;
-						}
-						else
-						{
-							ExecInitExprRec(arg, state,
-											&scratch.d.json_constructor.arg_values[argno],
-											&scratch.d.json_constructor.arg_nulls[argno]);
-						}
-						argno++;
-					}
-
-					/* prepare type cache for datum_to_json[b]() */
-					if (ctor->type == JSCTOR_JSON_SCALAR)
-					{
-						bool		is_jsonb =
-						ctor->returning->format->format_type == JS_FORMAT_JSONB;
-
-						scratch.d.json_constructor.arg_type_cache =
-							palloc(sizeof(*scratch.d.json_constructor.arg_type_cache) * nargs);
-
-						for (int i = 0; i < nargs; i++)
-						{
-							int			category;
-							Oid			outfuncid;
-							Oid			typid = scratch.d.json_constructor.arg_types[i];
-
-							if (is_jsonb)
-							{
-								JsonbTypeCategory jbcat;
-
-								jsonb_categorize_type(typid, &jbcat, &outfuncid);
-
-								category = (int) jbcat;
-							}
-							else
-							{
-								JsonTypeCategory jscat;
-
-								json_categorize_type(typid, &jscat, &outfuncid);
-
-								category = (int) jscat;
-							}
-
-							scratch.d.json_constructor.arg_type_cache[i].outfuncid = outfuncid;
-							scratch.d.json_constructor.arg_type_cache[i].category = category;
-						}
-					}
-
-					ExprEvalPushStep(state, &scratch);
-				}
-
-				if (ctor->coercion)
-				{
-					Datum	   *innermost_caseval = state->innermost_caseval;
-					bool	   *innermost_isnull = state->innermost_casenull;
-
-					state->innermost_caseval = resv;
-					state->innermost_casenull = resnull;
-
-					ExecInitExprRec(ctor->coercion, state, resv, resnull);
-
-					state->innermost_caseval = innermost_caseval;
-					state->innermost_casenull = innermost_isnull;
-				}
-			}
-			break;
-
-		case T_JsonIsPredicate:
-			{
-				JsonIsPredicate *pred = (JsonIsPredicate *) node;
-
-				ExecInitExprRec((Expr *) pred->expr, state, resv, resnull);
-
-				scratch.opcode = EEOP_IS_JSON;
-				scratch.d.is_json.pred = pred;
-
-				ExprEvalPushStep(state, &scratch);
-				break;
-			}
-
-		case T_JsonExpr:
-			{
-				JsonExpr   *jexpr = castNode(JsonExpr, node);
-				ListCell   *argexprlc;
-				ListCell   *argnamelc;
-
-				scratch.opcode = EEOP_JSONEXPR;
-				scratch.d.jsonexpr.jsexpr = jexpr;
-
-				scratch.d.jsonexpr.formatted_expr =
-					palloc(sizeof(*scratch.d.jsonexpr.formatted_expr));
-
-				ExecInitExprRec((Expr *) jexpr->formatted_expr, state,
-								&scratch.d.jsonexpr.formatted_expr->value,
-								&scratch.d.jsonexpr.formatted_expr->isnull);
-
-				scratch.d.jsonexpr.pathspec =
-					palloc(sizeof(*scratch.d.jsonexpr.pathspec));
-
-				ExecInitExprRec((Expr *) jexpr->path_spec, state,
-								&scratch.d.jsonexpr.pathspec->value,
-								&scratch.d.jsonexpr.pathspec->isnull);
-
-				scratch.d.jsonexpr.res_expr =
-					palloc(sizeof(*scratch.d.jsonexpr.res_expr));
-
-				scratch.d.jsonexpr.result_expr = jexpr->result_coercion
-					? ExecInitExprWithCaseValue((Expr *) jexpr->result_coercion->expr,
-												state->parent,
-												&scratch.d.jsonexpr.res_expr->value,
-												&scratch.d.jsonexpr.res_expr->isnull)
-					: NULL;
-
-				scratch.d.jsonexpr.default_on_empty = !jexpr->on_empty ? NULL :
-					ExecInitExpr((Expr *) jexpr->on_empty->default_expr,
-								 state->parent);
-
-				scratch.d.jsonexpr.default_on_error =
-					ExecInitExpr((Expr *) jexpr->on_error->default_expr,
-								 state->parent);
-
-				if (jexpr->omit_quotes ||
-					(jexpr->result_coercion && jexpr->result_coercion->via_io))
-				{
-					Oid			typinput;
-
-					/* lookup the result type's input function */
-					getTypeInputInfo(jexpr->returning->typid, &typinput,
-									 &scratch.d.jsonexpr.input.typioparam);
-					fmgr_info(typinput, &scratch.d.jsonexpr.input.func);
-				}
-
-				scratch.d.jsonexpr.args = NIL;
-
-				forboth(argexprlc, jexpr->passing_values,
-						argnamelc, jexpr->passing_names)
-				{
-					Expr	   *argexpr = (Expr *) lfirst(argexprlc);
-					String	   *argname = lfirst_node(String, argnamelc);
-					JsonPathVariableEvalContext *var = palloc(sizeof(*var));
-
-					var->name = pstrdup(argname->sval);
-					var->typid = exprType((Node *) argexpr);
-					var->typmod = exprTypmod((Node *) argexpr);
-					var->estate = ExecInitExpr(argexpr, state->parent);
-					var->econtext = NULL;
-					var->mcxt = NULL;
-					var->evaluated = false;
-					var->value = (Datum) 0;
-					var->isnull = true;
-
-					scratch.d.jsonexpr.args =
-						lappend(scratch.d.jsonexpr.args, var);
-				}
-
-				scratch.d.jsonexpr.cache = NULL;
-
-				if (jexpr->coercions)
-				{
-					JsonCoercion **coercion;
-					struct JsonCoercionState *cstate;
-					Datum	   *caseval;
-					bool	   *casenull;
-
-					scratch.d.jsonexpr.coercion_expr =
-						palloc(sizeof(*scratch.d.jsonexpr.coercion_expr));
-
-					caseval = &scratch.d.jsonexpr.coercion_expr->value;
-					casenull = &scratch.d.jsonexpr.coercion_expr->isnull;
-
-					for (cstate = &scratch.d.jsonexpr.coercions.null,
-						 coercion = &jexpr->coercions->null;
-						 coercion <= &jexpr->coercions->composite;
-						 coercion++, cstate++)
-					{
-						cstate->coercion = *coercion;
-						cstate->estate = *coercion ?
-							ExecInitExprWithCaseValue((Expr *) (*coercion)->expr,
-													  state->parent,
-													  caseval, casenull) : NULL;
-					}
-				}
-
-				ExprEvalPushStep(state, &scratch);
-				break;
-			}
-
 		case T_CypherTypeCast:
 			{
 				CypherTypeCast *tc = (CypherTypeCast *) node;
@@ -2732,8 +2483,6 @@
 				break;
 			}
 
-=======
->>>>>>> 2a7ce2e2
 		default:
 			elog(ERROR, "unrecognized node type: %d",
 				 (int) nodeTag(node));
