/*-------------------------------------------------------------------------
 *
 * nodeSeqscan.c
 *	  Support routines for sequential scans of relations.
 *
 * Portions Copyright (c) 1996-2018, PostgreSQL Global Development Group
 * Portions Copyright (c) 1994, Regents of the University of California
 *
 *
 * IDENTIFICATION
 *	  src/backend/executor/nodeSeqscan.c
 *
 *-------------------------------------------------------------------------
 */
/*
 * INTERFACE ROUTINES
 *		ExecSeqScan				sequentially scans a relation.
 *		ExecSeqNext				retrieve next tuple in sequential order.
 *		ExecInitSeqScan			creates and initializes a seqscan node.
 *		ExecEndSeqScan			releases any storage allocated.
 *		ExecReScanSeqScan		rescans the relation
 *
 *		ExecSeqScanEstimate		estimates DSM space needed for parallel scan
 *		ExecSeqScanInitializeDSM initialize DSM for parallel scan
 *		ExecSeqScanReInitializeDSM reinitialize DSM for fresh parallel scan
 *		ExecSeqScanInitializeWorker attach to DSM info in parallel worker
 */
#include "postgres.h"

#include "access/relscan.h"
#include "catalog/pg_operator.h"
#include "executor/execdebug.h"
#include "executor/nodeSeqscan.h"
#include "optimizer/clauses.h"
#include "utils/graph.h"
#include "utils/memutils.h"
#include "utils/rel.h"

static TupleTableSlot *SeqNext(SeqScanState *node);

static void InitScanLabelSkipExpr(SeqScanState *node);
static ExprState *GetScanLabelSkipExpr(SeqScanState *node, Expr *opexpr);
static bool IsGraphidColumn(SeqScanState *node, Node *expr);

/* ----------------------------------------------------------------
 *						Scan Support
 * ----------------------------------------------------------------
 */

/* ----------------------------------------------------------------
 *		SeqNext
 *
 *		This is a workhorse for ExecSeqScan
 * ----------------------------------------------------------------
 */
static TupleTableSlot *
SeqNext(SeqScanState *node)
{
	HeapTuple	tuple;
	HeapScanDesc scandesc;
	EState	   *estate;
	ScanDirection direction;
	TupleTableSlot *slot;

	/*
	 * get information from the estate and scan state
	 */
	scandesc = node->ss.ss_currentScanDesc;
	estate = node->ss.ps.state;
	direction = estate->es_direction;
	slot = node->ss.ss_ScanTupleSlot;

	if (scandesc == NULL)
	{
		/*
		 * We reach here if the scan is not parallel, or if we're executing a
		 * scan that was intended to be parallel serially.
		 */
		scandesc = heap_beginscan(node->ss.ss_currentRelation,
								  estate->es_snapshot,
								  0, NULL);
		node->ss.ss_currentScanDesc = scandesc;
	}

	/*
	 * get the next tuple from the table
	 */
	tuple = heap_getnext(scandesc, direction);

	/*
	 * save the tuple and the buffer returned to us by the access methods in
	 * our scan tuple slot and return the slot.  Note: we pass 'false' because
	 * tuples returned by heap_getnext() are pointers onto disk pages and were
	 * not created with palloc() and so should not be pfree()'d.  Note also
	 * that ExecStoreTuple will increment the refcount of the buffer; the
	 * refcount will not be dropped until the tuple table slot is cleared.
	 */
	if (tuple)
		ExecStoreTuple(tuple,	/* tuple to store */
					   slot,	/* slot to store in */
					   scandesc->rs_cbuf,	/* buffer associated with this
											 * tuple */
					   false);	/* don't pfree this pointer */
	else
		ExecClearTuple(slot);

	return slot;
}

/*
 * SeqRecheck -- access method routine to recheck a tuple in EvalPlanQual
 */
static bool
SeqRecheck(SeqScanState *node, TupleTableSlot *slot)
{
	/*
	 * Note that unlike IndexScan, SeqScan never use keys in heap_beginscan
	 * (and this is very bad) - so, here we do not check are keys ok or not.
	 */
	return true;
}

/* ----------------------------------------------------------------
 *		ExecSeqScan(node)
 *
 *		Scans the relation sequentially and returns the next qualifying
 *		tuple.
 *		We call the ExecScan() routine and pass it the appropriate
 *		access method functions.
 * ----------------------------------------------------------------
 */
static TupleTableSlot *
ExecSeqScan(PlanState *pstate)
{
<<<<<<< HEAD
	if (node->ss.ss_skipLabelScan)
	{
		node->ss.ss_skipLabelScan = false;
		return NULL;
	}

	return ExecScan((ScanState *) node,
=======
	SeqScanState *node = castNode(SeqScanState, pstate);

	return ExecScan(&node->ss,
>>>>>>> 5b570d77
					(ExecScanAccessMtd) SeqNext,
					(ExecScanRecheckMtd) SeqRecheck);
}

<<<<<<< HEAD
/* ----------------------------------------------------------------
 *		InitScanRelation
 *
 *		Set up to access the scan relation.
 * ----------------------------------------------------------------
 */
static void
InitScanRelation(SeqScanState *node, EState *estate, int eflags)
{
	Relation	currentRelation;
	int			edgerefid;

	/*
	 * get the relation object id from the relid'th entry in the range table,
	 * open that relation and acquire appropriate lock on it.
	 */
	currentRelation = ExecOpenScanRelation(estate,
								   ((SeqScan *) node->ss.ps.plan)->scanrelid,
										   eflags);

	node->ss.ss_currentRelation = currentRelation;

	/* and report the scan tuple slot's rowtype */
	ExecAssignScanType(&node->ss, RelationGetDescr(currentRelation));

	edgerefid = ((SeqScan *) node->ss.ps.plan)->edgerefid;
	if (edgerefid != -1)
	{
		Relation edgerefrel = estate->es_edgerefrels[edgerefid];

		Assert(edgerefid < estate->es_num_edgerefrels);

		if (edgerefrel == InvalidRelation)
			estate->es_edgerefrels[edgerefid] = currentRelation;
		else
			Assert(edgerefrel->rd_id == currentRelation->rd_id);
	}
}

static void
InitScanLabelSkipExpr(SeqScanState *node)
{
	List	   *qual = node->ss.ps.plan->qual;
	ListCell   *la;

	AssertArg(node->ss.ss_isLabel);

	if (qual == NIL)
		return;

	/* qual was implicitly-ANDed, so; */
	foreach(la, qual)
	{
		Expr	   *expr = lfirst(la);
		ExprState  *xstate;

		if (!is_opclause(expr))
			continue;

		if (((OpExpr *) expr)->opno != OID_GRAPHID_EQ_OP)
			continue;

		/* expr is of the form `graphid = graphid` */

		xstate = GetScanLabelSkipExpr(node, expr);
		if (xstate == NULL)
			continue;

		node->ss.ss_labelSkipExpr = xstate;
		break;
	}
}

static ExprState *
GetScanLabelSkipExpr(SeqScanState *node, Expr *opexpr)
{
	Node	   *left = get_leftop(opexpr);
	Node	   *right = get_rightop(opexpr);
	Node	   *expr;

	if (IsGraphidColumn(node, left))
		expr = right;
	else if (IsGraphidColumn(node, right))
		expr = left;
	else
		return NULL;

	/* Const or Param expected */
	if (IsA(expr, Const) || IsA(expr, Param))
		return ExecInitExpr((Expr *) expr, (PlanState *) node);

	return NULL;
}

static bool
IsGraphidColumn(SeqScanState *node, Node *expr)
{
	Var *var = (Var *) expr;

	return (IsA(expr, Var) &&
			var->varno == ((SeqScan *) node->ss.ps.plan)->scanrelid &&
			var->varattno == Anum_vertex_id);
}

=======
>>>>>>> 5b570d77

/* ----------------------------------------------------------------
 *		ExecInitSeqScan
 * ----------------------------------------------------------------
 */
SeqScanState *
ExecInitSeqScan(SeqScan *node, EState *estate, int eflags)
{
	SeqScanState *scanstate;

	/*
	 * Once upon a time it was possible to have an outerPlan of a SeqScan, but
	 * not any more.
	 */
	Assert(outerPlan(node) == NULL);
	Assert(innerPlan(node) == NULL);

	/*
	 * create state structure
	 */
	scanstate = makeNode(SeqScanState);
	scanstate->ss.ps.plan = (Plan *) node;
	scanstate->ss.ps.state = estate;
	scanstate->ss.ps.ExecProcNode = ExecSeqScan;

	/*
	 * Miscellaneous initialization
	 *
	 * create expression context for node
	 */
	ExecAssignExprContext(estate, &scanstate->ss.ps);

	/*
	 * Initialize scan relation.
	 *
	 * Get the relation object id from the relid'th entry in the range table,
	 * open that relation and acquire appropriate lock on it.
	 */
	scanstate->ss.ss_currentRelation =
		ExecOpenScanRelation(estate,
							 node->scanrelid,
							 eflags);

	/* and create slot with the appropriate rowtype */
	ExecInitScanTupleSlot(estate, &scanstate->ss,
						  RelationGetDescr(scanstate->ss.ss_currentRelation));

	/*
	 * Initialize result slot, type and projection.
	 */
	ExecInitResultTupleSlotTL(estate, &scanstate->ss.ps);
	ExecAssignScanProjectionInfo(&scanstate->ss);

	InitScanLabelInfo((ScanState *) scanstate);
	if (scanstate->ss.ss_isLabel)
		InitScanLabelSkipExpr(scanstate);

	scanstate->ss.ps.ps_TupFromTlist = false;

	/*
	 * initialize child expressions
	 */
	scanstate->ss.ps.qual =
		ExecInitQual(node->plan.qual, (PlanState *) scanstate);

	dlist_init(&scanstate->vle_ctxs);
	scanstate->cur_ctx = NULL;

	return scanstate;
}

/* ----------------------------------------------------------------
 *		ExecEndSeqScan
 *
 *		frees any storage allocated through C routines.
 * ----------------------------------------------------------------
 */
void
ExecEndSeqScan(SeqScanState *node)
{
	Relation	relation;
	HeapScanDesc scanDesc;
	dlist_mutable_iter miter;

	/*
	 * get information from node
	 */
	relation = node->ss.ss_currentRelation;
	scanDesc = node->ss.ss_currentScanDesc;

	/*
	 * Free the exprcontext
	 */
	ExecFreeExprContext(&node->ss.ps);

	/*
	 * clean out the tuple table
	 */
	ExecClearTuple(node->ss.ps.ps_ResultTupleSlot);
	ExecClearTuple(node->ss.ss_ScanTupleSlot);

	/*
	 * close heap scan
	 */
	dlist_foreach_modify(miter, &node->vle_ctxs)
	{
		SeqScanVLECtx *ctx;

		ctx = dlist_container(SeqScanVLECtx, list, miter.cur);
		dlist_delete(miter.cur);

		if (miter.cur != node->cur_ctx)
		{
			if (ctx->ss_currentScanDesc != NULL)
				heap_endscan(ctx->ss_currentScanDesc);
		}

		pfree(ctx);
	}
	node->cur_ctx = NULL;

	if (scanDesc != NULL)
		heap_endscan(scanDesc);

	/*
	 * close the heap relation.
	 */
	ExecCloseScanRelation(relation);
}

/* ----------------------------------------------------------------
 *						Join Support
 * ----------------------------------------------------------------
 */

/* ----------------------------------------------------------------
 *		ExecReScanSeqScan
 *
 *		Rescans the relation.
 * ----------------------------------------------------------------
 */
void
ExecReScanSeqScan(SeqScanState *node)
{
	HeapScanDesc scan;

	/* determine whether we can skip this label scan or not */
	if (node->ss.ss_isLabel && node->ss.ss_labelSkipExpr != NULL)
	{
		ExprContext *econtext = node->ss.ps.ps_ExprContext;
		MemoryContext oldmctx;
		bool		isnull;
		ExprDoneCond isdone;
		Datum		graphid;

		oldmctx = MemoryContextSwitchTo(econtext->ecxt_per_tuple_memory);

		graphid = ExecEvalExpr(node->ss.ss_labelSkipExpr, econtext,
							   &isnull, &isdone);
		if (isnull)
		{
			node->ss.ss_skipLabelScan = true;
		}
		else if (isdone == ExprSingleResult)
		{
			uint16 labid;

			labid = DatumGetUInt16(DirectFunctionCall1(graphid_labid, graphid));
			if (node->ss.ss_labid != labid)
				node->ss.ss_skipLabelScan = true;
		}

		ResetExprContext(econtext);

		MemoryContextSwitchTo(oldmctx);
	}

	scan = node->ss.ss_currentScanDesc;

	if (scan != NULL)
		heap_rescan(scan,		/* scan desc */
					NULL);		/* new scan keys */

	ExecScanReScan((ScanState *) node);
}

void
ExecUpScanSeqScan(SeqScanState *node)
{
	SeqScanVLECtx *ctx;

	node->cur_ctx = dlist_prev_node(&node->vle_ctxs, node->cur_ctx);
	ctx = dlist_container(SeqScanVLECtx, list, node->cur_ctx);
	node->ss.ss_currentScanDesc = ctx->ss_currentScanDesc;
}

void
ExecDownScanSeqScan(SeqScanState *node)
{
	EState *estate = node->ss.ps.state;
	SeqScanVLECtx *ctx;

	if (node->cur_ctx == NULL)
	{
		if (node->ss.ss_currentScanDesc == NULL)
			node->ss.ss_currentScanDesc = heap_beginscan(
					node->ss.ss_currentRelation, estate->es_snapshot, 0, NULL);

		ctx = palloc(sizeof(*ctx));
		ctx->ss_currentScanDesc = node->ss.ss_currentScanDesc;
		dlist_push_tail(&node->vle_ctxs, &ctx->list);
		node->cur_ctx = dlist_tail_node(&node->vle_ctxs);
	}

	if (dlist_has_next(&node->vle_ctxs, node->cur_ctx))
	{
		node->cur_ctx = dlist_next_node(&node->vle_ctxs, node->cur_ctx);
		ctx = dlist_container(SeqScanVLECtx, list, node->cur_ctx);
		node->ss.ss_currentScanDesc = ctx->ss_currentScanDesc;
	}
	else
	{
		node->ss.ss_currentScanDesc = heap_beginscan(
				node->ss.ss_currentRelation, estate->es_snapshot, 0, NULL);

		ctx = palloc(sizeof(*ctx));
		ctx->ss_currentScanDesc = node->ss.ss_currentScanDesc;
		dlist_push_tail(&node->vle_ctxs, &ctx->list);
		node->cur_ctx = dlist_tail_node(&node->vle_ctxs);
	}
}

/* ----------------------------------------------------------------
 *						Parallel Scan Support
 * ----------------------------------------------------------------
 */

/* ----------------------------------------------------------------
 *		ExecSeqScanEstimate
 *
 *		Compute the amount of space we'll need in the parallel
 *		query DSM, and inform pcxt->estimator about our needs.
 * ----------------------------------------------------------------
 */
void
ExecSeqScanEstimate(SeqScanState *node,
					ParallelContext *pcxt)
{
	EState	   *estate = node->ss.ps.state;

	node->pscan_len = heap_parallelscan_estimate(estate->es_snapshot);
	shm_toc_estimate_chunk(&pcxt->estimator, node->pscan_len);
	shm_toc_estimate_keys(&pcxt->estimator, 1);
}

/* ----------------------------------------------------------------
 *		ExecSeqScanInitializeDSM
 *
 *		Set up a parallel heap scan descriptor.
 * ----------------------------------------------------------------
 */
void
ExecSeqScanInitializeDSM(SeqScanState *node,
						 ParallelContext *pcxt)
{
	EState	   *estate = node->ss.ps.state;
	ParallelHeapScanDesc pscan;

	pscan = shm_toc_allocate(pcxt->toc, node->pscan_len);
	heap_parallelscan_initialize(pscan,
								 node->ss.ss_currentRelation,
								 estate->es_snapshot);
	shm_toc_insert(pcxt->toc, node->ss.ps.plan->plan_node_id, pscan);
	node->ss.ss_currentScanDesc =
		heap_beginscan_parallel(node->ss.ss_currentRelation, pscan);
}

/* ----------------------------------------------------------------
 *		ExecSeqScanReInitializeDSM
 *
 *		Reset shared state before beginning a fresh scan.
 * ----------------------------------------------------------------
 */
void
ExecSeqScanReInitializeDSM(SeqScanState *node,
						   ParallelContext *pcxt)
{
	HeapScanDesc scan = node->ss.ss_currentScanDesc;

	heap_parallelscan_reinitialize(scan->rs_parallel);
}

/* ----------------------------------------------------------------
 *		ExecSeqScanInitializeWorker
 *
 *		Copy relevant information from TOC into planstate.
 * ----------------------------------------------------------------
 */
void
ExecSeqScanInitializeWorker(SeqScanState *node,
							ParallelWorkerContext *pwcxt)
{
	ParallelHeapScanDesc pscan;

	pscan = shm_toc_lookup(pwcxt->toc, node->ss.ps.plan->plan_node_id, false);
	node->ss.ss_currentScanDesc =
		heap_beginscan_parallel(node->ss.ss_currentRelation, pscan);
}<|MERGE_RESOLUTION|>--- conflicted
+++ resolved
@@ -132,62 +132,19 @@
 static TupleTableSlot *
 ExecSeqScan(PlanState *pstate)
 {
-<<<<<<< HEAD
+	SeqScanState *node = castNode(SeqScanState, pstate);
+
 	if (node->ss.ss_skipLabelScan)
 	{
 		node->ss.ss_skipLabelScan = false;
 		return NULL;
 	}
 
-	return ExecScan((ScanState *) node,
-=======
-	SeqScanState *node = castNode(SeqScanState, pstate);
-
 	return ExecScan(&node->ss,
->>>>>>> 5b570d77
 					(ExecScanAccessMtd) SeqNext,
 					(ExecScanRecheckMtd) SeqRecheck);
 }
 
-<<<<<<< HEAD
-/* ----------------------------------------------------------------
- *		InitScanRelation
- *
- *		Set up to access the scan relation.
- * ----------------------------------------------------------------
- */
-static void
-InitScanRelation(SeqScanState *node, EState *estate, int eflags)
-{
-	Relation	currentRelation;
-	int			edgerefid;
-
-	/*
-	 * get the relation object id from the relid'th entry in the range table,
-	 * open that relation and acquire appropriate lock on it.
-	 */
-	currentRelation = ExecOpenScanRelation(estate,
-								   ((SeqScan *) node->ss.ps.plan)->scanrelid,
-										   eflags);
-
-	node->ss.ss_currentRelation = currentRelation;
-
-	/* and report the scan tuple slot's rowtype */
-	ExecAssignScanType(&node->ss, RelationGetDescr(currentRelation));
-
-	edgerefid = ((SeqScan *) node->ss.ps.plan)->edgerefid;
-	if (edgerefid != -1)
-	{
-		Relation edgerefrel = estate->es_edgerefrels[edgerefid];
-
-		Assert(edgerefid < estate->es_num_edgerefrels);
-
-		if (edgerefrel == InvalidRelation)
-			estate->es_edgerefrels[edgerefid] = currentRelation;
-		else
-			Assert(edgerefrel->rd_id == currentRelation->rd_id);
-	}
-}
 
 static void
 InitScanLabelSkipExpr(SeqScanState *node)
@@ -254,8 +211,6 @@
 			var->varattno == Anum_vertex_id);
 }
 
-=======
->>>>>>> 5b570d77
 
 /* ----------------------------------------------------------------
  *		ExecInitSeqScan
@@ -308,12 +263,6 @@
 	 */
 	ExecInitResultTupleSlotTL(estate, &scanstate->ss.ps);
 	ExecAssignScanProjectionInfo(&scanstate->ss);
-
-	InitScanLabelInfo((ScanState *) scanstate);
-	if (scanstate->ss.ss_isLabel)
-		InitScanLabelSkipExpr(scanstate);
-
-	scanstate->ss.ps.ps_TupFromTlist = false;
 
 	/*
 	 * initialize child expressions
