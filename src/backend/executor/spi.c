--- conflicted
+++ resolved
@@ -2042,13 +2042,10 @@
 			return "SPI_OK_REL_REGISTER";
 		case SPI_OK_REL_UNREGISTER:
 			return "SPI_OK_REL_UNREGISTER";
-<<<<<<< HEAD
+		case SPI_OK_TD_REGISTER:
+			return "SPI_OK_TD_REGISTER";
 		case SPI_OK_GRAPHWRITE:
 			return "SPI_OK_GRAPHWRITE";
-=======
-		case SPI_OK_TD_REGISTER:
-			return "SPI_OK_TD_REGISTER";
->>>>>>> e5cabe28
 	}
 	/* Unrecognized code ... return something useful ... */
 	sprintf(buf, "Unrecognized SPI code %d", code);
