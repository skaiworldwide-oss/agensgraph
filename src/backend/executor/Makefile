#-------------------------------------------------------------------------
#
# Makefile--
#    Makefile for executor
#
# IDENTIFICATION
#    src/backend/executor/Makefile
#
#-------------------------------------------------------------------------

subdir = src/backend/executor
top_builddir = ../../..
include $(top_builddir)/src/Makefile.global

OBJS = execAmi.o execCurrent.o execExpr.o execExprInterp.o \
       execGrouping.o execIndexing.o execJunk.o \
       execMain.o execParallel.o execPartition.o execProcnode.o \
       execReplication.o execScan.o execSRF.o execTuples.o \
       execUtils.o functions.o instrument.o nodeAppend.o nodeAgg.o \
       nodeBitmapAnd.o nodeBitmapOr.o \
       nodeBitmapHeapscan.o nodeBitmapIndexscan.o \
       nodeCustom.o nodeFunctionscan.o nodeGather.o \
       nodeHash.o nodeHashjoin.o nodeIndexscan.o nodeIndexonlyscan.o \
       nodeLimit.o nodeLockRows.o nodeGatherMerge.o \
       nodeMaterial.o nodeMergeAppend.o nodeMergejoin.o nodeModifyTable.o \
       nodeNestloop.o nodeProjectSet.o nodeRecursiveunion.o nodeResult.o \
       nodeSamplescan.o nodeSeqscan.o nodeSetOp.o nodeSort.o nodeUnique.o \
       nodeValuesscan.o \
       nodeCtescan.o nodeNamedtuplestorescan.o nodeWorktablescan.o \
       nodeGroup.o nodeSubplan.o nodeSubqueryscan.o nodeTidscan.o \
       nodeForeignscan.o nodeWindowAgg.o tstoreReceiver.o tqueue.o spi.o \
<<<<<<< HEAD
       nodeModifyGraph.o nodeNestloopVle.o nodeEager.o nodeDijkstra.o
=======
       nodeTableFuncscan.o
>>>>>>> 5b570d77

include $(top_srcdir)/src/backend/common.mk<|MERGE_RESOLUTION|>--- conflicted
+++ resolved
@@ -29,10 +29,7 @@
        nodeCtescan.o nodeNamedtuplestorescan.o nodeWorktablescan.o \
        nodeGroup.o nodeSubplan.o nodeSubqueryscan.o nodeTidscan.o \
        nodeForeignscan.o nodeWindowAgg.o tstoreReceiver.o tqueue.o spi.o \
-<<<<<<< HEAD
+       nodeTableFuncscan.o \
        nodeModifyGraph.o nodeNestloopVle.o nodeEager.o nodeDijkstra.o
-=======
-       nodeTableFuncscan.o
->>>>>>> 5b570d77
 
 include $(top_srcdir)/src/backend/common.mk