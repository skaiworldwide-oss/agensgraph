/*-------------------------------------------------------------------------
 *
 * nodeIndexonlyscan.c
 *	  Routines to support index-only scans
 *
 * Portions Copyright (c) 1996-2020, PostgreSQL Global Development Group
 * Portions Copyright (c) 1994, Regents of the University of California
 *
 *
 * IDENTIFICATION
 *	  src/backend/executor/nodeIndexonlyscan.c
 *
 *-------------------------------------------------------------------------
 */
/*
 * INTERFACE ROUTINES
 *		ExecIndexOnlyScan			scans an index
 *		IndexOnlyNext				retrieve next tuple
 *		ExecInitIndexOnlyScan		creates and initializes state info.
 *		ExecReScanIndexOnlyScan		rescans the indexed relation.
 *		ExecEndIndexOnlyScan		releases all storage.
 *		ExecIndexOnlyMarkPos		marks scan position.
 *		ExecIndexOnlyRestrPos		restores scan position.
 *		ExecIndexOnlyScanEstimate	estimates DSM space needed for
 *						parallel index-only scan
 *		ExecIndexOnlyScanInitializeDSM	initialize DSM for parallel
 *						index-only scan
 *		ExecIndexOnlyScanReInitializeDSM	reinitialize DSM for fresh scan
 *		ExecIndexOnlyScanInitializeWorker attach to DSM info in parallel worker
 */
#include "postgres.h"

#include "access/genam.h"
#include "access/relscan.h"
#include "access/tableam.h"
#include "access/tupdesc.h"
#include "access/visibilitymap.h"
#include "catalog/pg_type.h"
#include "executor/execdebug.h"
#include "executor/nodeIndexonlyscan.h"
#include "executor/nodeIndexscan.h"
#include "miscadmin.h"
#include "storage/bufmgr.h"
#include "storage/predicate.h"
#include "utils/builtins.h"
#include "utils/memutils.h"
#include "utils/rel.h"


static TupleTableSlot *IndexOnlyNext(IndexOnlyScanState *node);
static void StoreIndexTuple(IndexOnlyScanState *node, TupleTableSlot *slot,
							IndexTuple itup, TupleDesc itupdesc);

static IndexScanContext *getCurrentContext(IndexOnlyScanState *node,
										   bool create);


/* ----------------------------------------------------------------
 *		IndexOnlyNext
 *
 *		Retrieve a tuple from the IndexOnlyScan node's index.
 * ----------------------------------------------------------------
 */
static TupleTableSlot *
IndexOnlyNext(IndexOnlyScanState *node)
{
	EState	   *estate;
	ExprContext *econtext;
	ScanDirection direction;
	IndexScanDesc scandesc;
	TupleTableSlot *slot;
	ItemPointer tid;

	/*
	 * extract necessary information from index scan node
	 */
	estate = node->ss.ps.state;
	direction = estate->es_direction;
	/* flip direction if this is an overall backward scan */
	if (ScanDirectionIsBackward(((IndexOnlyScan *) node->ss.ps.plan)->indexorderdir))
	{
		if (ScanDirectionIsForward(direction))
			direction = BackwardScanDirection;
		else if (ScanDirectionIsBackward(direction))
			direction = ForwardScanDirection;
	}
	scandesc = node->ioss_ScanDesc;
	econtext = node->ss.ps.ps_ExprContext;
	slot = node->ss.ss_ScanTupleSlot;

	if (scandesc == NULL)
	{
		/*
		 * We reach here if the index only scan is not parallel, or if we're
		 * serially executing an index only scan that was planned to be
		 * parallel.
		 */
		scandesc = index_beginscan(node->ss.ss_currentRelation,
								   node->ioss_RelationDesc,
								   estate->es_snapshot,
								   node->ioss_NumScanKeys,
								   node->ioss_NumOrderByKeys);

		node->ioss_ScanDesc = scandesc;


		/* Set it up for index-only scan */
		node->ioss_ScanDesc->xs_want_itup = true;
		node->ioss_VMBuffer = InvalidBuffer;

		/*
		 * If no run-time keys to calculate or they are ready, go ahead and
		 * pass the scankeys to the index AM.
		 */
		if (node->ioss_NumRuntimeKeys == 0 || node->ioss_RuntimeKeysReady)
			index_rescan(scandesc,
						 node->ioss_ScanKeys,
						 node->ioss_NumScanKeys,
						 node->ioss_OrderByKeys,
						 node->ioss_NumOrderByKeys);
	}

	/*
	 * OK, now that we have what we need, fetch the next tuple.
	 */
	while ((tid = index_getnext_tid(scandesc, direction)) != NULL)
	{
		bool		tuple_from_heap = false;

		CHECK_FOR_INTERRUPTS();

		/*
		 * We can skip the heap fetch if the TID references a heap page on
		 * which all tuples are known visible to everybody.  In any case,
		 * we'll use the index tuple not the heap tuple as the data source.
		 *
		 * Note on Memory Ordering Effects: visibilitymap_get_status does not
		 * lock the visibility map buffer, and therefore the result we read
		 * here could be slightly stale.  However, it can't be stale enough to
		 * matter.
		 *
		 * We need to detect clearing a VM bit due to an insert right away,
		 * because the tuple is present in the index page but not visible. The
		 * reading of the TID by this scan (using a shared lock on the index
		 * buffer) is serialized with the insert of the TID into the index
		 * (using an exclusive lock on the index buffer). Because the VM bit
		 * is cleared before updating the index, and locking/unlocking of the
		 * index page acts as a full memory barrier, we are sure to see the
		 * cleared bit if we see a recently-inserted TID.
		 *
		 * Deletes do not update the index page (only VACUUM will clear out
		 * the TID), so the clearing of the VM bit by a delete is not
		 * serialized with this test below, and we may see a value that is
		 * significantly stale. However, we don't care about the delete right
		 * away, because the tuple is still visible until the deleting
		 * transaction commits or the statement ends (if it's our
		 * transaction). In either case, the lock on the VM buffer will have
		 * been released (acting as a write barrier) after clearing the bit.
		 * And for us to have a snapshot that includes the deleting
		 * transaction (making the tuple invisible), we must have acquired
		 * ProcArrayLock after that time, acting as a read barrier.
		 *
		 * It's worth going through this complexity to avoid needing to lock
		 * the VM buffer, which could cause significant contention.
		 */
		if (!VM_ALL_VISIBLE(scandesc->heapRelation,
							ItemPointerGetBlockNumber(tid),
							&node->ioss_VMBuffer))
		{
			/*
			 * Rats, we have to visit the heap to check visibility.
			 */
			InstrCountTuples2(node, 1);
			if (!index_fetch_heap(scandesc, node->ioss_TableSlot))
				continue;		/* no visible tuple, try next index entry */

			ExecClearTuple(node->ioss_TableSlot);

			/*
			 * Only MVCC snapshots are supported here, so there should be no
			 * need to keep following the HOT chain once a visible entry has
			 * been found.  If we did want to allow that, we'd need to keep
			 * more state to remember not to call index_getnext_tid next time.
			 */
			if (scandesc->xs_heap_continue)
				elog(ERROR, "non-MVCC snapshots are not supported in index-only scans");

			/*
			 * Note: at this point we are holding a pin on the heap page, as
			 * recorded in scandesc->xs_cbuf.  We could release that pin now,
			 * but it's not clear whether it's a win to do so.  The next index
			 * entry might require a visit to the same heap page.
			 */

			tuple_from_heap = true;
		}

		/*
		 * Fill the scan tuple slot with data from the index.  This might be
		 * provided in either HeapTuple or IndexTuple format.  Conceivably an
		 * index AM might fill both fields, in which case we prefer the heap
		 * format, since it's probably a bit cheaper to fill a slot from.
		 */
		if (scandesc->xs_hitup)
		{
			/*
			 * We don't take the trouble to verify that the provided tuple has
			 * exactly the slot's format, but it seems worth doing a quick
			 * check on the number of fields.
			 */
			Assert(slot->tts_tupleDescriptor->natts ==
				   scandesc->xs_hitupdesc->natts);
			ExecForceStoreHeapTuple(scandesc->xs_hitup, slot, false);
		}
		else if (scandesc->xs_itup)
			StoreIndexTuple(node, slot, scandesc->xs_itup, scandesc->xs_itupdesc);
		else
			elog(ERROR, "no data returned for index-only scan");

		/*
		 * If the index was lossy, we have to recheck the index quals.
		 */
		if (scandesc->xs_recheck)
		{
			econtext->ecxt_scantuple = slot;
			if (!ExecQualAndReset(node->recheckqual, econtext))
			{
				/* Fails recheck, so drop it and loop back for another */
				InstrCountFiltered2(node, 1);
				continue;
			}
		}

		/*
		 * We don't currently support rechecking ORDER BY distances.  (In
		 * principle, if the index can support retrieval of the originally
		 * indexed value, it should be able to produce an exact distance
		 * calculation too.  So it's not clear that adding code here for
		 * recheck/re-sort would be worth the trouble.  But we should at least
		 * throw an error if someone tries it.)
		 */
		if (scandesc->numberOfOrderBys > 0 && scandesc->xs_recheckorderby)
			ereport(ERROR,
					(errcode(ERRCODE_FEATURE_NOT_SUPPORTED),
					 errmsg("lossy distance functions are not supported in index-only scans")));

		/*
		 * If we didn't access the heap, then we'll need to take a predicate
		 * lock explicitly, as if we had.  For now we do that at page level.
		 */
		if (!tuple_from_heap)
			PredicateLockPage(scandesc->heapRelation,
							  ItemPointerGetBlockNumber(tid),
							  estate->es_snapshot);

		return slot;
	}

	/*
	 * if we get here it means the index scan failed so we are at the end of
	 * the scan..
	 */
	return ExecClearTuple(slot);
}

/*
 * StoreIndexTuple
 *		Fill the slot with data from the index tuple.
 *
 * At some point this might be generally-useful functionality, but
 * right now we don't need it elsewhere.
 */
static void
StoreIndexTuple(IndexOnlyScanState *node, TupleTableSlot *slot,
				IndexTuple itup, TupleDesc itupdesc)
{
	/*
	 * Note: we must use the tupdesc supplied by the AM in index_deform_tuple,
	 * not the slot's tupdesc, in case the latter has different datatypes
	 * (this happens for btree name_ops in particular).  They'd better have
	 * the same number of columns though, as well as being datatype-compatible
	 * which is something we can't so easily check.
	 */
	Assert(slot->tts_tupleDescriptor->natts == itupdesc->natts);

	ExecClearTuple(slot);
	index_deform_tuple(itup, itupdesc, slot->tts_values, slot->tts_isnull);

	/*
	 * Copy all name columns stored as cstrings back into a NAMEDATALEN byte
	 * sized allocation.  We mark this branch as unlikely as generally "name"
	 * is used only for the system catalogs and this would have to be a user
	 * query running on those or some other user table with an index on a name
	 * column.
	 */
	if (unlikely(node->ioss_NameCStringAttNums != NULL))
	{
		int			attcount = node->ioss_NameCStringCount;

		for (int idx = 0; idx < attcount; idx++)
		{
			int			attnum = node->ioss_NameCStringAttNums[idx];
			Name		name;

			/* skip null Datums */
			if (slot->tts_isnull[attnum])
				continue;

			/* allocate the NAMEDATALEN and copy the datum into that memory */
			name = (Name) MemoryContextAlloc(node->ss.ps.ps_ExprContext->ecxt_per_tuple_memory,
											 NAMEDATALEN);

			/* use namestrcpy to zero-pad all trailing bytes */
			namestrcpy(name, DatumGetCString(slot->tts_values[attnum]));
			slot->tts_values[attnum] = NameGetDatum(name);
		}
	}

	ExecStoreVirtualTuple(slot);
}

/*
 * IndexOnlyRecheck -- access method routine to recheck a tuple in EvalPlanQual
 *
 * This can't really happen, since an index can't supply CTID which would
 * be necessary data for any potential EvalPlanQual target relation.  If it
 * did happen, the EPQ code would pass us the wrong data, namely a heap
 * tuple not an index tuple.  So throw an error.
 */
static bool
IndexOnlyRecheck(IndexOnlyScanState *node, TupleTableSlot *slot)
{
	elog(ERROR, "EvalPlanQual recheck is not supported in index-only scans");
	return false;				/* keep compiler quiet */
}

/* ----------------------------------------------------------------
 *		ExecIndexOnlyScan(node)
 * ----------------------------------------------------------------
 */
static TupleTableSlot *
ExecIndexOnlyScan(PlanState *pstate)
{
	IndexOnlyScanState *node = castNode(IndexOnlyScanState, pstate);

	/*
	 * If we have runtime keys and they've not already been set up, do it now.
	 */
	if (node->ioss_NumRuntimeKeys != 0 && !node->ioss_RuntimeKeysReady)
		ExecReScan((PlanState *) node);

	return ExecScan(&node->ss,
					(ExecScanAccessMtd) IndexOnlyNext,
					(ExecScanRecheckMtd) IndexOnlyRecheck);
}

/* ----------------------------------------------------------------
 *		ExecReScanIndexOnlyScan(node)
 *
 *		Recalculates the values of any scan keys whose value depends on
 *		information known at runtime, then rescans the indexed relation.
 *
 *		Updating the scan key was formerly done separately in
 *		ExecUpdateIndexScanKeys. Integrating it into ReScan makes
 *		rescans of indices and relations/general streams more uniform.
 * ----------------------------------------------------------------
 */
void
ExecReScanIndexOnlyScan(IndexOnlyScanState *node)
{
	/*
	 * If we are doing runtime key calculations (ie, any of the index key
	 * values weren't simple Consts), compute the new key values.  But first,
	 * reset the context so we don't leak memory as each outer tuple is
	 * scanned.  Note this assumes that we will recalculate *all* runtime keys
	 * on each call.
	 */
	if (node->ioss_NumRuntimeKeys != 0)
	{
		ExprContext *econtext = node->ioss_RuntimeContext;

		ResetExprContext(econtext);
		ExecIndexEvalRuntimeKeys(econtext,
								 node->ioss_RuntimeKeys,
								 node->ioss_NumRuntimeKeys);
	}
	node->ioss_RuntimeKeysReady = true;

	/* reset index scan */
	if (node->ioss_ScanDesc)
		index_rescan(node->ioss_ScanDesc,
					 node->ioss_ScanKeys, node->ioss_NumScanKeys,
					 node->ioss_OrderByKeys, node->ioss_NumOrderByKeys);

	ExecScanReScan(&node->ss);
}

void
ExecNextIndexOnlyScanContext(IndexOnlyScanState *node)
{
	IndexScanContext *ctx;

	/* store the current context */
	ctx = getCurrentContext(node, true);
	ctx->chgParam = node->ss.ps.chgParam;
	ctx->scanDesc = node->ioss_ScanDesc;

	/* make the current context previous context */
	node->prev_ctx_node = &ctx->list;

	ctx = getCurrentContext(node, false);
	if (ctx == NULL)
	{
		/* if there is no current context, initialize the current scan */
		node->ss.ps.chgParam = NULL;
		node->ioss_ScanDesc = NULL;
	}
	else
	{
		/* if there is the current context already, use it */

		Assert(ctx->chgParam == NULL);
		node->ss.ps.chgParam = NULL;

		/* ctx->scanDesc can be NULL if ss_skipLabelScan */
		node->ioss_ScanDesc = ctx->scanDesc;
	}
}

void
ExecPrevIndexOnlyScanContext(IndexOnlyScanState *node)
{
	IndexScanContext *ctx;
	dlist_node *ctx_node;

	/*
	 * Store the current ioss_ScanDesc. It will be reused when the current scan
	 * is re-scanned next time.
	 */
	ctx = getCurrentContext(node, true);

	/* if chgParam is not NULL, free it now */
	if (node->ss.ps.chgParam != NULL)
	{
		bms_free(node->ss.ps.chgParam);
		node->ss.ps.chgParam = NULL;
	}

	ctx->chgParam = NULL;
	ctx->scanDesc = node->ioss_ScanDesc;

	/* make the previous scan current scan */
	ctx_node = node->prev_ctx_node;
	Assert(ctx_node != &node->ctxs_head.head);

	if (dlist_has_prev(&node->ctxs_head, ctx_node))
		node->prev_ctx_node = dlist_prev_node(&node->ctxs_head, ctx_node);
	else
		node->prev_ctx_node = &node->ctxs_head.head;

	/* restore */
	ctx = dlist_container(IndexScanContext, list, ctx_node);
	node->ss.ps.chgParam = ctx->chgParam;
	node->ioss_ScanDesc = ctx->scanDesc;
}

static IndexScanContext *
getCurrentContext(IndexOnlyScanState *node, bool create)
{
	IndexScanContext *ctx;

	if (dlist_has_next(&node->ctxs_head, node->prev_ctx_node))
	{
		dlist_node *ctx_node;

		ctx_node = dlist_next_node(&node->ctxs_head, node->prev_ctx_node);
		ctx = dlist_container(IndexScanContext, list, ctx_node);
	}
	else if (create)
	{
		ctx = palloc(sizeof(*ctx));
		ctx->chgParam = NULL;
		ctx->scanDesc = NULL;

		dlist_push_tail(&node->ctxs_head, &ctx->list);
	}
	else
	{
		ctx = NULL;
	}

	return ctx;
}

/* ----------------------------------------------------------------
 *		ExecEndIndexOnlyScan
 * ----------------------------------------------------------------
 */
void
ExecEndIndexOnlyScan(IndexOnlyScanState *node)
{
	Relation	indexRelationDesc;
	IndexScanDesc indexScanDesc;

	/*
	 * extract information from the node
	 */
	indexRelationDesc = node->ioss_RelationDesc;
	indexScanDesc = node->ioss_ScanDesc;

	/* Release VM buffer pin, if any. */
	if (node->ioss_VMBuffer != InvalidBuffer)
	{
		ReleaseBuffer(node->ioss_VMBuffer);
		node->ioss_VMBuffer = InvalidBuffer;
	}

	/*
	 * Free the exprcontext(s) ... now dead code, see ExecFreeExprContext
	 */
#ifdef NOT_USED
	ExecFreeExprContext(&node->ss.ps);
	if (node->ioss_RuntimeContext)
		FreeExprContext(node->ioss_RuntimeContext, true);
#endif

	/*
	 * clear out tuple table slots
	 */
	if (node->ss.ps.ps_ResultTupleSlot)
		ExecClearTuple(node->ss.ps.ps_ResultTupleSlot);
	ExecClearTuple(node->ss.ss_ScanTupleSlot);

	if (!dlist_is_empty(&node->ctxs_head))
	{
		dlist_node *ctx_node;
		IndexScanContext *ctx;
		dlist_mutable_iter iter;

		/* indexScanDesc is the most recent value. Ignore the first context. */
		ctx_node = dlist_pop_head_node(&node->ctxs_head);
		ctx = dlist_container(IndexScanContext, list, ctx_node);
		pfree(ctx);

		dlist_foreach_modify(iter, &node->ctxs_head)
		{
			dlist_delete(iter.cur);

			ctx = dlist_container(IndexScanContext, list, iter.cur);

			if (ctx->scanDesc != NULL)
				index_endscan(ctx->scanDesc);

			pfree(ctx);
		}
	}
	node->prev_ctx_node = &node->ctxs_head.head;

	if (indexScanDesc)
		index_endscan(indexScanDesc);
	if (indexRelationDesc)
		index_close(indexRelationDesc, NoLock);
}

/* ----------------------------------------------------------------
 *		ExecIndexOnlyMarkPos
 *
 * Note: we assume that no caller attempts to set a mark before having read
 * at least one tuple.  Otherwise, ioss_ScanDesc might still be NULL.
 * ----------------------------------------------------------------
 */
void
ExecIndexOnlyMarkPos(IndexOnlyScanState *node)
{
	EState	   *estate = node->ss.ps.state;
	EPQState   *epqstate = estate->es_epq_active;

	if (epqstate != NULL)
	{
		/*
		 * We are inside an EvalPlanQual recheck.  If a test tuple exists for
		 * this relation, then we shouldn't access the index at all.  We would
		 * instead need to save, and later restore, the state of the
		 * relsubs_done flag, so that re-fetching the test tuple is possible.
		 * However, given the assumption that no caller sets a mark at the
		 * start of the scan, we can only get here with relsubs_done[i]
		 * already set, and so no state need be saved.
		 */
		Index		scanrelid = ((Scan *) node->ss.ps.plan)->scanrelid;

		Assert(scanrelid > 0);
		if (epqstate->relsubs_slot[scanrelid - 1] != NULL ||
			epqstate->relsubs_rowmark[scanrelid - 1] != NULL)
		{
			/* Verify the claim above */
			if (!epqstate->relsubs_done[scanrelid - 1])
				elog(ERROR, "unexpected ExecIndexOnlyMarkPos call in EPQ recheck");
			return;
		}
	}

	index_markpos(node->ioss_ScanDesc);
}

/* ----------------------------------------------------------------
 *		ExecIndexOnlyRestrPos
 * ----------------------------------------------------------------
 */
void
ExecIndexOnlyRestrPos(IndexOnlyScanState *node)
{
	EState	   *estate = node->ss.ps.state;
	EPQState   *epqstate = estate->es_epq_active;

	if (estate->es_epq_active != NULL)
	{
		/* See comments in ExecIndexMarkPos */
		Index		scanrelid = ((Scan *) node->ss.ps.plan)->scanrelid;

		Assert(scanrelid > 0);
		if (epqstate->relsubs_slot[scanrelid - 1] != NULL ||
			epqstate->relsubs_rowmark[scanrelid - 1] != NULL)
		{
			/* Verify the claim above */
			if (!epqstate->relsubs_done[scanrelid - 1])
				elog(ERROR, "unexpected ExecIndexOnlyRestrPos call in EPQ recheck");
			return;
		}
	}

	index_restrpos(node->ioss_ScanDesc);
}

/* ----------------------------------------------------------------
 *		ExecInitIndexOnlyScan
 *
 *		Initializes the index scan's state information, creates
 *		scan keys, and opens the base and index relations.
 *
 *		Note: index scans have 2 sets of state information because
 *			  we have to keep track of the base relation and the
 *			  index relation.
 * ----------------------------------------------------------------
 */
IndexOnlyScanState *
ExecInitIndexOnlyScan(IndexOnlyScan *node, EState *estate, int eflags)
{
	IndexOnlyScanState *indexstate;
	Relation	currentRelation;
	Relation	indexRelation;
	LOCKMODE	lockmode;
	TupleDesc	tupDesc;
	int			indnkeyatts;
	int			namecount;

	/*
	 * create state structure
	 */
	indexstate = makeNode(IndexOnlyScanState);
	indexstate->ss.ps.plan = (Plan *) node;
	indexstate->ss.ps.state = estate;
	indexstate->ss.ps.ExecProcNode = ExecIndexOnlyScan;

	/*
	 * Miscellaneous initialization
	 *
	 * create expression context for node
	 */
	ExecAssignExprContext(estate, &indexstate->ss.ps);

	/*
	 * open the scan relation
	 */
	currentRelation = ExecOpenScanRelation(estate, node->scan.scanrelid, eflags);

	indexstate->ss.ss_currentRelation = currentRelation;
	indexstate->ss.ss_currentScanDesc = NULL;	/* no heap scan here */

	/*
	 * Build the scan tuple type using the indextlist generated by the
	 * planner.  We use this, rather than the index's physical tuple
	 * descriptor, because the latter contains storage column types not the
	 * types of the original datums.  (It's the AM's responsibility to return
	 * suitable data anyway.)
	 */
	tupDesc = ExecTypeFromTL(node->indextlist);
	ExecInitScanTupleSlot(estate, &indexstate->ss, tupDesc,
						  &TTSOpsVirtual);

	/*
	 * We need another slot, in a format that's suitable for the table AM, for
	 * when we need to fetch a tuple from the table for rechecking visibility.
	 */
	indexstate->ioss_TableSlot =
		ExecAllocTableSlot(&estate->es_tupleTable,
						   RelationGetDescr(currentRelation),
						   table_slot_callbacks(currentRelation));

	/*
	 * Initialize result type and projection info.  The node's targetlist will
	 * contain Vars with varno = INDEX_VAR, referencing the scan tuple.
	 */
	ExecInitResultTypeTL(&indexstate->ss.ps);
	ExecAssignScanProjectionInfoWithVarno(&indexstate->ss, INDEX_VAR);

	/*
	 * initialize child expressions
	 *
	 * Note: we don't initialize all of the indexorderby expression, only the
	 * sub-parts corresponding to runtime keys (see below).
	 */
	indexstate->ss.ps.qual =
		ExecInitQual(node->scan.plan.qual, (PlanState *) indexstate);
	indexstate->recheckqual =
		ExecInitQual(node->recheckqual, (PlanState *) indexstate);

	/*
	 * If we are just doing EXPLAIN (ie, aren't going to run the plan), stop
	 * here.  This allows an index-advisor plugin to EXPLAIN a plan containing
	 * references to nonexistent indexes.
	 */
	if (eflags & EXEC_FLAG_EXPLAIN_ONLY)
		return indexstate;

	/* Open the index relation. */
	lockmode = exec_rt_fetch(node->scan.scanrelid, estate)->rellockmode;
	indexRelation = index_open(node->indexid, lockmode);
	indexstate->ioss_RelationDesc = indexRelation;

	/*
	 * Initialize index-specific scan state
	 */
	indexstate->ioss_RuntimeKeysReady = false;
	indexstate->ioss_RuntimeKeys = NULL;
	indexstate->ioss_NumRuntimeKeys = 0;

	/*
	 * build the index scan keys from the index qualification
	 */
	ExecIndexBuildScanKeys((PlanState *) indexstate,
						   indexRelation,
						   node->indexqual,
						   false,
						   &indexstate->ioss_ScanKeys,
						   &indexstate->ioss_NumScanKeys,
						   &indexstate->ioss_RuntimeKeys,
						   &indexstate->ioss_NumRuntimeKeys,
						   NULL,	/* no ArrayKeys */
						   NULL);

	/*
	 * any ORDER BY exprs have to be turned into scankeys in the same way
	 */
	ExecIndexBuildScanKeys((PlanState *) indexstate,
						   indexRelation,
						   node->indexorderby,
						   true,
						   &indexstate->ioss_OrderByKeys,
						   &indexstate->ioss_NumOrderByKeys,
						   &indexstate->ioss_RuntimeKeys,
						   &indexstate->ioss_NumRuntimeKeys,
						   NULL,	/* no ArrayKeys */
						   NULL);

	/*
	 * If we have runtime keys, we need an ExprContext to evaluate them. The
	 * node's standard context won't do because we want to reset that context
	 * for every tuple.  So, build another context just like the other one...
	 * -tgl 7/11/00
	 */
	if (indexstate->ioss_NumRuntimeKeys != 0)
	{
		ExprContext *stdecontext = indexstate->ss.ps.ps_ExprContext;

		ExecAssignExprContext(estate, &indexstate->ss.ps);
		indexstate->ioss_RuntimeContext = indexstate->ss.ps.ps_ExprContext;
		indexstate->ss.ps.ps_ExprContext = stdecontext;
	}
	else
	{
		indexstate->ioss_RuntimeContext = NULL;
	}

<<<<<<< HEAD
	dlist_init(&indexstate->ctxs_head);
	indexstate->prev_ctx_node = &indexstate->ctxs_head.head;
=======
	indexstate->ioss_NameCStringAttNums = NULL;
	indnkeyatts = indexRelation->rd_index->indnkeyatts;
	namecount = 0;

	/*
	 * The "name" type for btree uses text_ops which results in storing
	 * cstrings in the indexed keys rather than names.  Here we detect that in
	 * a generic way in case other index AMs want to do the same optimization.
	 * Check for opclasses with an opcintype of NAMEOID and an index tuple
	 * descriptor with CSTRINGOID.  If any of these are found, create an array
	 * marking the index attribute number of each of them.  StoreIndexTuple()
	 * handles copying the name Datums into a NAMEDATALEN-byte allocation.
	 */

	/* First, count the number of such index keys */
	for (int attnum = 0; attnum < indnkeyatts; attnum++)
	{
		if (indexRelation->rd_att->attrs[attnum].atttypid == CSTRINGOID &&
			indexRelation->rd_opcintype[attnum] == NAMEOID)
			namecount++;
	}

	if (namecount > 0)
	{
		int			idx = 0;

		/*
		 * Now create an array to mark the attribute numbers of the keys that
		 * need to be converted from cstring to name.
		 */
		indexstate->ioss_NameCStringAttNums = (AttrNumber *)
									palloc(sizeof(AttrNumber) * namecount);

		for (int attnum = 0; attnum < indnkeyatts; attnum++)
		{
			if (indexRelation->rd_att->attrs[attnum].atttypid == CSTRINGOID &&
				indexRelation->rd_opcintype[attnum] == NAMEOID)
				indexstate->ioss_NameCStringAttNums[idx++] = (AttrNumber) attnum;
		}
	}

	indexstate->ioss_NameCStringCount = namecount;
>>>>>>> c8f198c3

	/*
	 * all done.
	 */
	return indexstate;
}

/* ----------------------------------------------------------------
 *		Parallel Index-only Scan Support
 * ----------------------------------------------------------------
 */

/* ----------------------------------------------------------------
 *		ExecIndexOnlyScanEstimate
 *
 *		Compute the amount of space we'll need in the parallel
 *		query DSM, and inform pcxt->estimator about our needs.
 * ----------------------------------------------------------------
 */
void
ExecIndexOnlyScanEstimate(IndexOnlyScanState *node,
						  ParallelContext *pcxt)
{
	EState	   *estate = node->ss.ps.state;

	node->ioss_PscanLen = index_parallelscan_estimate(node->ioss_RelationDesc,
													  estate->es_snapshot);
	shm_toc_estimate_chunk(&pcxt->estimator, node->ioss_PscanLen);
	shm_toc_estimate_keys(&pcxt->estimator, 1);
}

/* ----------------------------------------------------------------
 *		ExecIndexOnlyScanInitializeDSM
 *
 *		Set up a parallel index-only scan descriptor.
 * ----------------------------------------------------------------
 */
void
ExecIndexOnlyScanInitializeDSM(IndexOnlyScanState *node,
							   ParallelContext *pcxt)
{
	EState	   *estate = node->ss.ps.state;
	ParallelIndexScanDesc piscan;

	piscan = shm_toc_allocate(pcxt->toc, node->ioss_PscanLen);
	index_parallelscan_initialize(node->ss.ss_currentRelation,
								  node->ioss_RelationDesc,
								  estate->es_snapshot,
								  piscan);
	shm_toc_insert(pcxt->toc, node->ss.ps.plan->plan_node_id, piscan);
	node->ioss_ScanDesc =
		index_beginscan_parallel(node->ss.ss_currentRelation,
								 node->ioss_RelationDesc,
								 node->ioss_NumScanKeys,
								 node->ioss_NumOrderByKeys,
								 piscan);
	node->ioss_ScanDesc->xs_want_itup = true;
	node->ioss_VMBuffer = InvalidBuffer;

	/*
	 * If no run-time keys to calculate or they are ready, go ahead and pass
	 * the scankeys to the index AM.
	 */
	if (node->ioss_NumRuntimeKeys == 0 || node->ioss_RuntimeKeysReady)
		index_rescan(node->ioss_ScanDesc,
					 node->ioss_ScanKeys, node->ioss_NumScanKeys,
					 node->ioss_OrderByKeys, node->ioss_NumOrderByKeys);
}

/* ----------------------------------------------------------------
 *		ExecIndexOnlyScanReInitializeDSM
 *
 *		Reset shared state before beginning a fresh scan.
 * ----------------------------------------------------------------
 */
void
ExecIndexOnlyScanReInitializeDSM(IndexOnlyScanState *node,
								 ParallelContext *pcxt)
{
	index_parallelrescan(node->ioss_ScanDesc);
}

/* ----------------------------------------------------------------
 *		ExecIndexOnlyScanInitializeWorker
 *
 *		Copy relevant information from TOC into planstate.
 * ----------------------------------------------------------------
 */
void
ExecIndexOnlyScanInitializeWorker(IndexOnlyScanState *node,
								  ParallelWorkerContext *pwcxt)
{
	ParallelIndexScanDesc piscan;

	piscan = shm_toc_lookup(pwcxt->toc, node->ss.ps.plan->plan_node_id, false);
	node->ioss_ScanDesc =
		index_beginscan_parallel(node->ss.ss_currentRelation,
								 node->ioss_RelationDesc,
								 node->ioss_NumScanKeys,
								 node->ioss_NumOrderByKeys,
								 piscan);
	node->ioss_ScanDesc->xs_want_itup = true;

	/*
	 * If no run-time keys to calculate or they are ready, go ahead and pass
	 * the scankeys to the index AM.
	 */
	if (node->ioss_NumRuntimeKeys == 0 || node->ioss_RuntimeKeysReady)
		index_rescan(node->ioss_ScanDesc,
					 node->ioss_ScanKeys, node->ioss_NumScanKeys,
					 node->ioss_OrderByKeys, node->ioss_NumOrderByKeys);
}<|MERGE_RESOLUTION|>--- conflicted
+++ resolved
@@ -781,10 +781,6 @@
 		indexstate->ioss_RuntimeContext = NULL;
 	}
 
-<<<<<<< HEAD
-	dlist_init(&indexstate->ctxs_head);
-	indexstate->prev_ctx_node = &indexstate->ctxs_head.head;
-=======
 	indexstate->ioss_NameCStringAttNums = NULL;
 	indnkeyatts = indexRelation->rd_index->indnkeyatts;
 	namecount = 0;
@@ -827,7 +823,10 @@
 	}
 
 	indexstate->ioss_NameCStringCount = namecount;
->>>>>>> c8f198c3
+
+	/* Agensgraph */
+	dlist_init(&indexstate->ctxs_head);
+	indexstate->prev_ctx_node = &indexstate->ctxs_head.head;
 
 	/*
 	 * all done.
