--- conflicted
+++ resolved
@@ -1179,35 +1179,6 @@
 	return relInfo->ri_ReturningSlot;
 }
 
-<<<<<<< HEAD
-
-/* set up to process the scan label */
-void
-InitScanLabelInfo(ScanState *node)
-{
-	Oid			relid;
-	HeapTuple	labtup;
-
-	AssertArg(node != NULL);
-
-	if (node->ss_currentRelation == NULL)
-		return;
-
-	relid = node->ss_currentRelation->rd_id;
-	labtup = SearchSysCache1(LABELRELID, ObjectIdGetDatum(relid));
-	if (HeapTupleIsValid(labtup))
-	{
-		Form_ag_label label = (Form_ag_label) GETSTRUCT(labtup);
-
-		if (label->labkind == LABEL_KIND_VERTEX)
-		{
-			node->ss_isLabel = true;
-			node->ss_labid = (uint16) label->labid;
-		}
-
-		ReleaseSysCache(labtup);
-	}
-=======
 /* Return a bitmap representing columns being inserted */
 Bitmapset *
 ExecGetInsertedCols(ResultRelInfo *relinfo, EState *estate)
@@ -1308,5 +1279,33 @@
 {
 	return bms_union(ExecGetUpdatedCols(relinfo, estate),
 					 ExecGetExtraUpdatedCols(relinfo, estate));
->>>>>>> f4206b3e
+}
+
+
+/* set up to process the scan label */
+void
+InitScanLabelInfo(ScanState *node)
+{
+	Oid			relid;
+	HeapTuple	labtup;
+
+	AssertArg(node != NULL);
+
+	if (node->ss_currentRelation == NULL)
+		return;
+
+	relid = node->ss_currentRelation->rd_id;
+	labtup = SearchSysCache1(LABELRELID, ObjectIdGetDatum(relid));
+	if (HeapTupleIsValid(labtup))
+	{
+		Form_ag_label label = (Form_ag_label) GETSTRUCT(labtup);
+
+		if (label->labkind == LABEL_KIND_VERTEX)
+		{
+			node->ss_isLabel = true;
+			node->ss_labid = (uint16) label->labid;
+		}
+
+		ReleaseSysCache(labtup);
+	}
 }