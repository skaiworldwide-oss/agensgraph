--- conflicted
+++ resolved
@@ -1072,34 +1072,6 @@
 	return len;
 }
 
-<<<<<<< HEAD
-
-/* set up to process the scan label */
-void
-InitScanLabelInfo(ScanState *node)
-{
-	Oid			relid;
-	HeapTuple	labtup;
-
-	AssertArg(node != NULL);
-
-	if (node->ss_currentRelation == NULL)
-		return;
-
-	relid = node->ss_currentRelation->rd_id;
-	labtup = SearchSysCache1(LABELRELID, ObjectIdGetDatum(relid));
-	if (HeapTupleIsValid(labtup))
-	{
-		Form_ag_label label = (Form_ag_label) GETSTRUCT(labtup);
-
-		if (label->labkind == LABEL_KIND_VERTEX)
-		{
-			node->ss_isLabel = true;
-			node->ss_labid = (uint16) label->labid;
-		}
-
-		ReleaseSysCache(labtup);
-=======
 /* Return a bitmap representing columns being inserted */
 Bitmapset *
 ExecGetInsertedCols(ResultRelInfo *relinfo, EState *estate)
@@ -1160,6 +1132,34 @@
 			return execute_attr_map_cols(rte->updatedCols, map);
 		else
 			return rte->updatedCols;
->>>>>>> db5b64b9
+	}
+}
+
+
+/* set up to process the scan label */
+void
+InitScanLabelInfo(ScanState *node)
+{
+	Oid			relid;
+	HeapTuple	labtup;
+
+	AssertArg(node != NULL);
+
+	if (node->ss_currentRelation == NULL)
+		return;
+
+	relid = node->ss_currentRelation->rd_id;
+	labtup = SearchSysCache1(LABELRELID, ObjectIdGetDatum(relid));
+	if (HeapTupleIsValid(labtup))
+	{
+		Form_ag_label label = (Form_ag_label) GETSTRUCT(labtup);
+
+		if (label->labkind == LABEL_KIND_VERTEX)
+		{
+			node->ss_isLabel = true;
+			node->ss_labid = (uint16) label->labid;
+		}
+
+		ReleaseSysCache(labtup);
 	}
 }