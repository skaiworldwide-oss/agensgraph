--- conflicted
+++ resolved
@@ -169,7 +169,17 @@
 static Datum ExecJustAssignOuterVarVirt(ExprState *state, ExprContext *econtext, bool *isnull);
 static Datum ExecJustAssignScanVarVirt(ExprState *state, ExprContext *econtext, bool *isnull);
 
-<<<<<<< HEAD
+/* execution helper functions */
+static pg_attribute_always_inline void
+ExecAggPlainTransByVal(AggState *aggstate, AggStatePerTrans pertrans,
+					   AggStatePerGroup pergroup,
+					   ExprContext *aggcontext, int setno);
+
+static pg_attribute_always_inline void
+ExecAggPlainTransByRef(AggState *aggstate, AggStatePerTrans pertrans,
+					   AggStatePerGroup pergroup,
+					   ExprContext *aggcontext, int setno);
+
 static JsonbValue *cypher_access_object(JsonbContainer *container,
 										CypherAccessPathElem *pathelem);
 static JsonbValue *cypher_access_bin_array(JsonbValue *ajv,
@@ -180,18 +190,6 @@
 							   const int defidx);
 static int cypher_access_index(CypherIndexResult *cidxres, const int nelems);
 static Datum get_numeric_0_datum(void);
-=======
-/* execution helper functions */
-static pg_attribute_always_inline void
-ExecAggPlainTransByVal(AggState *aggstate, AggStatePerTrans pertrans,
-					   AggStatePerGroup pergroup,
-					   ExprContext *aggcontext, int setno);
-
-static pg_attribute_always_inline void
-ExecAggPlainTransByRef(AggState *aggstate, AggStatePerTrans pertrans,
-					   AggStatePerGroup pergroup,
-					   ExprContext *aggcontext, int setno);
->>>>>>> 7b425a52
 
 /*
  * Prepare ExprState for interpreted execution.
@@ -4495,7 +4493,93 @@
 	tuplesort_puttupleslot(pertrans->sortstates[setno], pertrans->sortslot);
 }
 
-<<<<<<< HEAD
+/* implementation of transition function invocation for byval types */
+static pg_attribute_always_inline void
+ExecAggPlainTransByVal(AggState *aggstate, AggStatePerTrans pertrans,
+					   AggStatePerGroup pergroup,
+					   ExprContext *aggcontext, int setno)
+{
+	FunctionCallInfo fcinfo = pertrans->transfn_fcinfo;
+	MemoryContext oldContext;
+	Datum		newVal;
+
+	/* cf. select_current_set() */
+	aggstate->curaggcontext = aggcontext;
+	aggstate->current_set = setno;
+
+	/* set up aggstate->curpertrans for AggGetAggref() */
+	aggstate->curpertrans = pertrans;
+
+	/* invoke transition function in per-tuple context */
+	oldContext = MemoryContextSwitchTo(aggstate->tmpcontext->ecxt_per_tuple_memory);
+
+	fcinfo->args[0].value = pergroup->transValue;
+	fcinfo->args[0].isnull = pergroup->transValueIsNull;
+	fcinfo->isnull = false;		/* just in case transfn doesn't set it */
+
+	newVal = FunctionCallInvoke(fcinfo);
+
+	pergroup->transValue = newVal;
+	pergroup->transValueIsNull = fcinfo->isnull;
+
+	MemoryContextSwitchTo(oldContext);
+}
+
+/* implementation of transition function invocation for byref types */
+static pg_attribute_always_inline void
+ExecAggPlainTransByRef(AggState *aggstate, AggStatePerTrans pertrans,
+					   AggStatePerGroup pergroup,
+					   ExprContext *aggcontext, int setno)
+{
+	FunctionCallInfo fcinfo = pertrans->transfn_fcinfo;
+	MemoryContext oldContext;
+	Datum		newVal;
+
+	/* cf. select_current_set() */
+	aggstate->curaggcontext = aggcontext;
+	aggstate->current_set = setno;
+
+	/* set up aggstate->curpertrans for AggGetAggref() */
+	aggstate->curpertrans = pertrans;
+
+	/* invoke transition function in per-tuple context */
+	oldContext = MemoryContextSwitchTo(aggstate->tmpcontext->ecxt_per_tuple_memory);
+
+	fcinfo->args[0].value = pergroup->transValue;
+	fcinfo->args[0].isnull = pergroup->transValueIsNull;
+	fcinfo->isnull = false;		/* just in case transfn doesn't set it */
+
+	newVal = FunctionCallInvoke(fcinfo);
+
+	/*
+	 * For pass-by-ref datatype, must copy the new value into
+	 * aggcontext and free the prior transValue.  But if transfn
+	 * returned a pointer to its first input, we don't need to do
+	 * anything.  Also, if transfn returned a pointer to a R/W
+	 * expanded object that is already a child of the aggcontext,
+	 * assume we can adopt that value without copying it.
+	 *
+	 * It's safe to compare newVal with pergroup->transValue without
+	 * regard for either being NULL, because ExecAggTransReparent()
+	 * takes care to set transValue to 0 when NULL. Otherwise we could
+	 * end up accidentally not reparenting, when the transValue has
+	 * the same numerical value as newValue, despite being NULL.  This
+	 * is a somewhat hot path, making it undesirable to instead solve
+	 * this with another branch for the common case of the transition
+	 * function returning its (modified) input argument.
+	 */
+	if (DatumGetPointer(newVal) != DatumGetPointer(pergroup->transValue))
+		newVal = ExecAggTransReparent(aggstate, pertrans,
+									  newVal, fcinfo->isnull,
+									  pergroup->transValue,
+									  pergroup->transValueIsNull);
+
+	pergroup->transValue = newVal;
+	pergroup->transValueIsNull = fcinfo->isnull;
+
+	MemoryContextSwitchTo(oldContext);
+}
+
 void
 ExecEvalCypherMapExpr(ExprState *state, ExprEvalStep *op)
 {
@@ -5171,91 +5255,4 @@
 {
 	*op->resvalue = *op->d.cypherlistcomp_var.elemvalue;
 	*op->resnull = *op->d.cypherlistcomp_var.elemnull;
-=======
-/* implementation of transition function invocation for byval types */
-static pg_attribute_always_inline void
-ExecAggPlainTransByVal(AggState *aggstate, AggStatePerTrans pertrans,
-					   AggStatePerGroup pergroup,
-					   ExprContext *aggcontext, int setno)
-{
-	FunctionCallInfo fcinfo = pertrans->transfn_fcinfo;
-	MemoryContext oldContext;
-	Datum		newVal;
-
-	/* cf. select_current_set() */
-	aggstate->curaggcontext = aggcontext;
-	aggstate->current_set = setno;
-
-	/* set up aggstate->curpertrans for AggGetAggref() */
-	aggstate->curpertrans = pertrans;
-
-	/* invoke transition function in per-tuple context */
-	oldContext = MemoryContextSwitchTo(aggstate->tmpcontext->ecxt_per_tuple_memory);
-
-	fcinfo->args[0].value = pergroup->transValue;
-	fcinfo->args[0].isnull = pergroup->transValueIsNull;
-	fcinfo->isnull = false;		/* just in case transfn doesn't set it */
-
-	newVal = FunctionCallInvoke(fcinfo);
-
-	pergroup->transValue = newVal;
-	pergroup->transValueIsNull = fcinfo->isnull;
-
-	MemoryContextSwitchTo(oldContext);
-}
-
-/* implementation of transition function invocation for byref types */
-static pg_attribute_always_inline void
-ExecAggPlainTransByRef(AggState *aggstate, AggStatePerTrans pertrans,
-					   AggStatePerGroup pergroup,
-					   ExprContext *aggcontext, int setno)
-{
-	FunctionCallInfo fcinfo = pertrans->transfn_fcinfo;
-	MemoryContext oldContext;
-	Datum		newVal;
-
-	/* cf. select_current_set() */
-	aggstate->curaggcontext = aggcontext;
-	aggstate->current_set = setno;
-
-	/* set up aggstate->curpertrans for AggGetAggref() */
-	aggstate->curpertrans = pertrans;
-
-	/* invoke transition function in per-tuple context */
-	oldContext = MemoryContextSwitchTo(aggstate->tmpcontext->ecxt_per_tuple_memory);
-
-	fcinfo->args[0].value = pergroup->transValue;
-	fcinfo->args[0].isnull = pergroup->transValueIsNull;
-	fcinfo->isnull = false;		/* just in case transfn doesn't set it */
-
-	newVal = FunctionCallInvoke(fcinfo);
-
-	/*
-	 * For pass-by-ref datatype, must copy the new value into
-	 * aggcontext and free the prior transValue.  But if transfn
-	 * returned a pointer to its first input, we don't need to do
-	 * anything.  Also, if transfn returned a pointer to a R/W
-	 * expanded object that is already a child of the aggcontext,
-	 * assume we can adopt that value without copying it.
-	 *
-	 * It's safe to compare newVal with pergroup->transValue without
-	 * regard for either being NULL, because ExecAggTransReparent()
-	 * takes care to set transValue to 0 when NULL. Otherwise we could
-	 * end up accidentally not reparenting, when the transValue has
-	 * the same numerical value as newValue, despite being NULL.  This
-	 * is a somewhat hot path, making it undesirable to instead solve
-	 * this with another branch for the common case of the transition
-	 * function returning its (modified) input argument.
-	 */
-	if (DatumGetPointer(newVal) != DatumGetPointer(pergroup->transValue))
-		newVal = ExecAggTransReparent(aggstate, pertrans,
-									  newVal, fcinfo->isnull,
-									  pergroup->transValue,
-									  pergroup->transValueIsNull);
-
-	pergroup->transValue = newVal;
-	pergroup->transValueIsNull = fcinfo->isnull;
-
-	MemoryContextSwitchTo(oldContext);
->>>>>>> 7b425a52
 }