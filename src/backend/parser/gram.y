--- conflicted
+++ resolved
@@ -249,8 +249,7 @@
 		CreateFdwStmt CreateForeignServerStmt CreateForeignTableStmt
 		CreateAssertStmt CreateTransformStmt CreateTrigStmt CreateEventTrigStmt
 		CreateUserStmt CreateUserMappingStmt CreateRoleStmt CreatePolicyStmt
-		CreatedbStmt
-		DeclareCursorStmt DefineStmt DeleteStmt DiscardStmt DoStmt
+		CreatedbStmt DeclareCursorStmt DefineStmt DeleteStmt DiscardStmt DoStmt
 		DropGroupStmt DropOpClassStmt DropOpFamilyStmt DropPLangStmt DropStmt
 		DropAssertStmt DropTrigStmt DropRuleStmt DropCastStmt DropRoleStmt
 		DropPolicyStmt DropUserStmt DropdbStmt DropTableSpaceStmt DropFdwStmt
@@ -604,15 +603,11 @@
 	CURRENT_TIME CURRENT_TIMESTAMP CURRENT_USER CURSOR CYCLE
 
 	DATA_P DATABASE DAY_P DEALLOCATE DEC DECIMAL_P DECLARE DEFAULT DEFAULTS
-<<<<<<< HEAD
-	DEFERRABLE DEFERRED DEFINER DELETE_P DELIMITER DELIMITERS DESC DETACH
-=======
-	DEFERRABLE DEFERRED DEFINER DELETE_P DELIMITER DELIMITERS DEPENDS DESC
->>>>>>> b5bce6c1
+	DEFERRABLE DEFERRED DEFINER DELETE_P DELIMITER DELIMITERS DEPENDS DESC DETACH
 	DICTIONARY DISABLE_P DISCARD DISTINCT DO DOCUMENT_P DOMAIN_P DOUBLE_P DROP
 
-	EACH ELABEL ELSE ENABLE_P ENCODING ENCRYPTED END_P ENUM_P ESCAPE EVENT
-	EXCEPT EXCLUDE EXCLUDING EXCLUSIVE EXECUTE EXISTS EXPLAIN
+	EACH ELABEL ELSE ENABLE_P ENCODING ENCRYPTED END_P ENUM_P ESCAPE EVENT EXCEPT
+	EXCLUDE EXCLUDING EXCLUSIVE EXECUTE EXISTS EXPLAIN
 	EXTENSION EXTERNAL EXTRACT
 
 	FALSE_P FAMILY FETCH FILTER FIRST_P FLOAT_P FOLLOWING FOR
@@ -652,12 +647,12 @@
 
 	RANGE READ REAL REASSIGN RECHECK RECURSIVE REF REFERENCES REFRESH REINDEX
 	RELATIVE_P RELEASE RENAME REPEATABLE REPLACE REPLICA
-	RESET RESTART RESTRICT RETURN RETURNING RETURNS REVOKE RIGHT ROLE ROLLBACK
-	ROLLUP ROW ROWS RULE
+	RESET RESTART RESTRICT RETURN RETURNING RETURNS REVOKE RIGHT ROLE ROLLBACK ROLLUP
+	ROW ROWS RULE
 
 	SAVEPOINT SCHEMA SCROLL SEARCH SECOND_P SECURITY SELECT SEQUENCE SEQUENCES
-	SERIALIZABLE SERVER SESSION SESSION_USER SET SETS SETOF SHARE SHOW SIMILAR
-	SIMPLE SIZE SKIP SMALLINT SNAPSHOT SOME SQL_P STABLE STANDALONE_P START
+	SERIALIZABLE SERVER SESSION SESSION_USER SET SETS SETOF SHARE SHOW
+	SIMILAR SIMPLE SIZE SKIP SMALLINT SNAPSHOT SOME SQL_P STABLE STANDALONE_P START
 	STATEMENT STATISTICS STDIN STDOUT STORAGE STRICT_P STRIP_P SUBSTRING
 	SYMMETRIC SYSID SYSTEM_P
 
@@ -2834,6 +2829,7 @@
 			opt_boolean_or_string	{ $$ = (Node *) makeString($1); }
 		;
 
+
 /*****************************************************************************
  *
  *		QUERY :
@@ -13900,11 +13896,8 @@
 			| DELETE_P
 			| DELIMITER
 			| DELIMITERS
-<<<<<<< HEAD
+			| DEPENDS
 			| DETACH
-=======
-			| DEPENDS
->>>>>>> b5bce6c1
 			| DICTIONARY
 			| DISABLE_P
 			| DISCARD
