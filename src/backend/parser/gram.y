%{

/*#define YYDEBUG 1*/
/*-------------------------------------------------------------------------
 *
 * gram.y
 *	  POSTGRESQL BISON rules/actions
 *
<<<<<<< HEAD
 * Portions Copyright (c) 2016, Bitnine Inc.
 * Portions Copyright (c) 1996-2016, PostgreSQL Global Development Group
=======
 * Portions Copyright (c) 1996-2017, PostgreSQL Global Development Group
>>>>>>> 2aaec654
 * Portions Copyright (c) 1994, Regents of the University of California
 *
 *
 * IDENTIFICATION
 *	  src/backend/parser/gram.y
 *
 * HISTORY
 *	  AUTHOR			DATE			MAJOR EVENT
 *	  Andrew Yu			Sept, 1994		POSTQUEL to SQL conversion
 *	  Andrew Yu			Oct, 1994		lispy code conversion
 *
 * NOTES
 *	  CAPITALS are used to represent terminal symbols.
 *	  non-capitals are used to represent non-terminals.
 *
 *	  In general, nothing in this file should initiate database accesses
 *	  nor depend on changeable state (such as SET variables).  If you do
 *	  database accesses, your code will fail when we have aborted the
 *	  current transaction and are just parsing commands to find the next
 *	  ROLLBACK or COMMIT.  If you make use of SET variables, then you
 *	  will do the wrong thing in multi-query strings like this:
 *			SET constraint_exclusion TO off; SELECT * FROM foo;
 *	  because the entire string is parsed by gram.y before the SET gets
 *	  executed.  Anything that depends on the database or changeable state
 *	  should be handled during parse analysis so that it happens at the
 *	  right time not the wrong time.
 *
 * WARNINGS
 *	  If you use a list, make sure the datum is a node so that the printing
 *	  routines work.
 *
 *	  Sometimes we assign constants to makeStrings. Make sure we don't free
 *	  those.
 *
 *-------------------------------------------------------------------------
 */
#include "postgres.h"

#include <ctype.h>
#include <limits.h>

#include "catalog/index.h"
#include "catalog/namespace.h"
#include "catalog/pg_am.h"
#include "catalog/pg_trigger.h"
#include "commands/defrem.h"
#include "commands/trigger.h"
#include "nodes/makefuncs.h"
#include "nodes/nodeFuncs.h"
#include "parser/gramparse.h"
#include "parser/parser.h"
#include "parser/parse_expr.h"
#include "storage/lmgr.h"
#include "utils/date.h"
#include "utils/datetime.h"
#include "utils/numeric.h"
#include "utils/xml.h"


/*
 * Location tracking support --- simpler than bison's default, since we only
 * want to track the start position not the end position of each nonterminal.
 */
#define YYLLOC_DEFAULT(Current, Rhs, N) \
	do { \
		if ((N) > 0) \
			(Current) = (Rhs)[1]; \
		else \
			(Current) = (-1); \
	} while (0)

/*
 * The above macro assigns -1 (unknown) as the parse location of any
 * nonterminal that was reduced from an empty rule, or whose leftmost
 * component was reduced from an empty rule.  This is problematic
 * for nonterminals defined like
 *		OptFooList: / * EMPTY * / { ... } | OptFooList Foo { ... } ;
 * because we'll set -1 as the location during the first reduction and then
 * copy it during each subsequent reduction, leaving us with -1 for the
 * location even when the list is not empty.  To fix that, do this in the
 * action for the nonempty rule(s):
 *		if (@$ < 0) @$ = @2;
 * (Although we have many nonterminals that follow this pattern, we only
 * bother with fixing @$ like this when the nonterminal's parse location
 * is actually referenced in some rule.)
 *
 * A cleaner answer would be to make YYLLOC_DEFAULT scan all the Rhs
 * locations until it's found one that's not -1.  Then we'd get a correct
 * location for any nonterminal that isn't entirely empty.  But this way
 * would add overhead to every rule reduction, and so far there's not been
 * a compelling reason to pay that overhead.
 */

/*
 * Bison doesn't allocate anything that needs to live across parser calls,
 * so we can easily have it use palloc instead of malloc.  This prevents
 * memory leaks if we error out during parsing.  Note this only works with
 * bison >= 2.0.  However, in bison 1.875 the default is to use alloca()
 * if possible, so there's not really much problem anyhow, at least if
 * you're building with gcc.
 */
#define YYMALLOC palloc
#define YYFREE   pfree

/* Private struct for the result of privilege_target production */
typedef struct PrivTarget
{
	GrantTargetType targtype;
	GrantObjectType objtype;
	List	   *objs;
} PrivTarget;

/* Private struct for the result of import_qualification production */
typedef struct ImportQual
{
	ImportForeignSchemaType type;
	List	   *table_names;
} ImportQual;

/* ConstraintAttributeSpec yields an integer bitmask of these flags: */
#define CAS_NOT_DEFERRABLE			0x01
#define CAS_DEFERRABLE				0x02
#define CAS_INITIALLY_IMMEDIATE		0x04
#define CAS_INITIALLY_DEFERRED		0x08
#define CAS_NOT_VALID				0x10
#define CAS_NO_INHERIT				0x20


#define parser_yyerror(msg)  scanner_yyerror(msg, yyscanner)
#define parser_errposition(pos)  scanner_errposition(pos, yyscanner)

static void base_yyerror(YYLTYPE *yylloc, core_yyscan_t yyscanner,
						 const char *msg);
static RawStmt *makeRawStmt(Node *stmt, int stmt_location);
static void updateRawStmtEnd(RawStmt *rs, int end_location);
static Node *makeColumnRef(char *colname, List *indirection,
						   int location, core_yyscan_t yyscanner);
static Node *makeTypeCast(Node *arg, TypeName *typename, int location);
static Node *makeStringConst(char *str, int location);
static Node *makeStringConstCast(char *str, int location, TypeName *typename);
static Node *makeIntConst(int val, int location);
static Node *makeFloatConst(char *str, int location);
static Node *makeBitStringConst(char *str, int location);
static Node *makeNullAConst(int location);
static Node *makeAConst(Value *v, int location);
static Node *makeBoolAConst(bool state, int location);
static RoleSpec *makeRoleSpec(RoleSpecType type, int location);
static void check_qualified_name(List *names, core_yyscan_t yyscanner);
static List *check_func_name(List *names, core_yyscan_t yyscanner);
static List *check_indirection(List *indirection, core_yyscan_t yyscanner);
static List *extractArgTypes(List *parameters);
static List *extractAggrArgTypes(List *aggrargs);
static List *makeOrderedSetArgs(List *directargs, List *orderedargs,
								core_yyscan_t yyscanner);
static void insertSelectOptions(SelectStmt *stmt,
								List *sortClause, List *lockingClause,
								Node *limitOffset, Node *limitCount,
								WithClause *withClause,
								core_yyscan_t yyscanner);
static Node *makeSetOp(SetOperation op, bool all, Node *larg, Node *rarg);
static Node *doNegate(Node *n, int location);
static void doNegateFloat(Value *v);
static Node *makeAndExpr(Node *lexpr, Node *rexpr, int location);
static Node *makeOrExpr(Node *lexpr, Node *rexpr, int location);
static Node *makeNotExpr(Node *expr, int location);
static Node *makeAArrayExpr(List *elements, int location);
static Node *makeSQLValueFunction(SQLValueFunctionOp op, int32 typmod,
								  int location);
static Node *makeXmlExpr(XmlExprOp op, char *name, List *named_args,
						 List *args, int location);
static List *mergeTableFuncParameters(List *func_args, List *columns);
static TypeName *TableFuncTypeName(List *columns);
static RangeVar *makeRangeVarFromAnyName(List *names, int position, core_yyscan_t yyscanner);
static void SplitColQualList(List *qualList,
							 List **constraintList, CollateClause **collClause,
							 core_yyscan_t yyscanner);
static void processCASbits(int cas_bits, int location, const char *constrType,
			   bool *deferrable, bool *initdeferred, bool *not_valid,
			   bool *no_inherit, core_yyscan_t yyscanner);
static Node *makeRecursiveViewSelect(char *relname, List *aliases, Node *query);
static Node *makeCypherSetOp(SetOperation op, bool all, Node *larg, Node *rarg);
static Node *wrapCypherWithSelect(Node *stmt);

%}

%pure-parser
%expect 0
%name-prefix="base_yy"
%locations

%parse-param {core_yyscan_t yyscanner}
%lex-param   {core_yyscan_t yyscanner}

%union
{
	core_YYSTYPE		core_yystype;
	/* these fields must match core_YYSTYPE: */
	int					ival;
	char				*str;
	const char			*keyword;

	char				chr;
	bool				boolean;
	JoinType			jtype;
	DropBehavior		dbehavior;
	OnCommitAction		oncommit;
	List				*list;
	Node				*node;
	Value				*value;
	ObjectType			objtype;
	TypeName			*typnam;
	FunctionParameter   *fun_param;
	FunctionParameterMode fun_param_mode;
	FuncWithArgs		*funwithargs;
	DefElem				*defelt;
	SortBy				*sortby;
	WindowDef			*windef;
	JoinExpr			*jexpr;
	IndexElem			*ielem;
	Alias				*alias;
	RangeVar			*range;
	IntoClause			*into;
	WithClause			*with;
	InferClause			*infer;
	OnConflictClause	*onconflict;
	A_Indices			*aind;
	ResTarget			*target;
	struct PrivTarget	*privtarget;
	AccessPriv			*accesspriv;
	struct ImportQual	*importqual;
	InsertStmt			*istmt;
	VariableSetStmt		*vsetstmt;
	PartitionElem		*partelem;
	PartitionSpec		*partspec;
	PartitionRangeDatum	*partrange_datum;
	RoleSpec			*rolespec;
}

%type <node>	stmt schema_stmt
		AlterEventTrigStmt
		AlterDatabaseStmt AlterDatabaseSetStmt AlterDomainStmt AlterEnumStmt
		AlterFdwStmt AlterForeignServerStmt AlterGroupStmt
		AlterObjectDependsStmt AlterObjectSchemaStmt AlterOwnerStmt
		AlterOperatorStmt AlterSeqStmt AlterSystemStmt AlterTableStmt
		AlterTblSpcStmt AlterExtensionStmt AlterExtensionContentsStmt AlterForeignTableStmt
		AlterCompositeTypeStmt AlterUserStmt AlterUserMappingStmt AlterUserSetStmt
		AlterRoleStmt AlterRoleSetStmt AlterPolicyStmt
		AlterDefaultPrivilegesStmt DefACLAction
		AnalyzeStmt ClosePortalStmt ClusterStmt CommentStmt
		ConstraintsSetStmt CopyStmt CreateAsStmt CreateCastStmt
		CreateDomainStmt CreateExtensionStmt CreateGroupStmt CreateOpClassStmt
		CreateOpFamilyStmt AlterOpFamilyStmt CreatePLangStmt
		CreateSchemaStmt CreateSeqStmt CreateStmt CreateTableSpaceStmt
		CreateFdwStmt CreateForeignServerStmt CreateForeignTableStmt
		CreateAssertStmt CreateTransformStmt CreateTrigStmt CreateEventTrigStmt
		CreateUserStmt CreateUserMappingStmt CreateRoleStmt CreatePolicyStmt
		CreatedbStmt
		DeclareCursorStmt DefineStmt DeleteStmt DiscardStmt DoStmt
		DropGroupStmt DropOpClassStmt DropOpFamilyStmt DropPLangStmt DropStmt
		DropAssertStmt DropTrigStmt DropRuleStmt DropCastStmt DropRoleStmt
		DropPolicyStmt DropUserStmt DropdbStmt DropTableSpaceStmt DropFdwStmt
		DropTransformStmt
		DropForeignServerStmt DropUserMappingStmt ExplainStmt FetchStmt
		GrantStmt GrantRoleStmt ImportForeignSchemaStmt IndexStmt InsertStmt
		ListenStmt LoadStmt LockStmt NotifyStmt ExplainableStmt PreparableStmt
		CreateFunctionStmt AlterFunctionStmt ReindexStmt RemoveAggrStmt
		RemoveFuncStmt RemoveOperStmt RenameStmt RevokeStmt RevokeRoleStmt
		RuleActionStmt RuleActionStmtOrEmpty RuleStmt
		SecLabelStmt SelectStmt TransactionStmt TruncateStmt
		UnlistenStmt UpdateStmt VacuumStmt
		VariableResetStmt VariableSetStmt VariableShowStmt
		ViewStmt CheckPointStmt CreateConversionStmt
		DeallocateStmt PrepareStmt ExecuteStmt
		DropOwnedStmt ReassignOwnedStmt
		AlterTSConfigurationStmt AlterTSDictionaryStmt
		CreateMatViewStmt RefreshMatViewStmt CreateAmStmt
		CreatePublicationStmt AlterPublicationStmt
		CreateSubscriptionStmt AlterSubscriptionStmt DropSubscriptionStmt

%type <node>	select_no_parens select_with_parens select_clause
				simple_select values_clause

%type <node>	alter_column_default opclass_item opclass_drop alter_using
%type <ival>	add_drop opt_asc_desc opt_nulls_order

%type <node>	alter_table_cmd alter_type_cmd opt_collate_clause
	   replica_identity partition_cmd
%type <list>	alter_table_cmds alter_type_cmds

%type <dbehavior>	opt_drop_behavior

%type <list>	createdb_opt_list createdb_opt_items copy_opt_list
				transaction_mode_list
				create_extension_opt_list alter_extension_opt_list
%type <defelt>	createdb_opt_item copy_opt_item
				transaction_mode_item
				create_extension_opt_item alter_extension_opt_item

%type <ival>	opt_lock lock_type cast_context
%type <ival>	vacuum_option_list vacuum_option_elem
%type <boolean>	opt_or_replace
				opt_grant_grant_option opt_grant_admin_option
				opt_nowait opt_if_exists opt_with_data
%type <ival>	opt_nowait_or_skip

%type <list>	OptRoleList AlterOptRoleList
%type <defelt>	CreateOptRoleElem AlterOptRoleElem

%type <str>		opt_type
%type <str>		foreign_server_version opt_foreign_server_version
%type <str>		opt_in_database

%type <str>		OptSchemaName
%type <list>	OptSchemaEltList

%type <boolean> TriggerForSpec TriggerForType
%type <ival>	TriggerActionTime
%type <list>	TriggerEvents TriggerOneEvent
%type <value>	TriggerFuncArg
%type <node>	TriggerWhen
%type <str>		TransitionRelName
%type <boolean>	TransitionRowOrTable TransitionOldOrNew
%type <node>	TriggerTransition

%type <list>	event_trigger_when_list event_trigger_value_list
%type <defelt>	event_trigger_when_item
%type <chr>		enable_trigger

%type <str>		copy_file_name
				database_name access_method_clause access_method attr_name
				name cursor_name file_name
				index_name opt_index_name cluster_index_specification
				def_key

%type <list>	func_name handler_name qual_Op qual_all_Op subquery_Op
				opt_class opt_inline_handler opt_validator validator_clause
				opt_collate

%type <range>	qualified_name insert_target OptConstrFromTable

%type <str>		all_Op MathOp

%type <str>		row_security_cmd RowSecurityDefaultForCmd
%type <boolean> RowSecurityDefaultPermissive
%type <node>	RowSecurityOptionalWithCheck RowSecurityOptionalExpr
%type <list>	RowSecurityDefaultToRole RowSecurityOptionalToRole

%type <str>		iso_level opt_encoding
%type <rolespec> grantee
%type <list>	grantee_list
%type <accesspriv> privilege
%type <list>	privileges privilege_list
%type <privtarget> privilege_target
%type <funwithargs> function_with_argtypes aggregate_with_argtypes
%type <list>	function_with_argtypes_list
%type <ival>	defacl_privilege_target
%type <defelt>	DefACLOption
%type <list>	DefACLOptionList
%type <ival>	import_qualification_type
%type <importqual> import_qualification

%type <list>	stmtblock stmtmulti
				OptTableElementList TableElementList OptInherit definition
				OptTypedTableElementList TypedTableElementList
				reloptions opt_reloptions
				OptWith distinct_clause opt_all_clause opt_definition func_args func_args_list
				func_args_with_defaults func_args_with_defaults_list
				aggr_args aggr_args_list
				func_as createfunc_opt_list alterfunc_opt_list
				old_aggr_definition old_aggr_list
				oper_argtypes RuleActionList RuleActionMulti
				opt_column_list columnList opt_name_list
				sort_clause opt_sort_clause sortby_list index_params
				name_list role_list from_clause from_list opt_array_bounds
				qualified_name_list any_name any_name_list type_name_list
				any_operator expr_list attrs
				target_list opt_target_list insert_column_list set_target_list
				set_clause_list set_clause
				def_list operator_def_list indirection opt_indirection
				reloption_list group_clause TriggerFuncArgs select_limit
				opt_select_limit opclass_item_list opclass_drop_list
				opclass_purpose opt_opfamily transaction_mode_list_or_empty
				OptTableFuncElementList TableFuncElementList opt_type_modifiers
				prep_type_clause
				execute_param_clause using_clause returning_clause
				opt_enum_val_list enum_val_list table_func_column_list
				create_generic_options alter_generic_options
				relation_expr_list dostmt_opt_list
				transform_element_list transform_type_list
				TriggerTransitions TriggerReferencing
				publication_name_list

%type <list>	group_by_list
%type <node>	group_by_item empty_grouping_set rollup_clause cube_clause
%type <node>	grouping_sets_clause
%type <node>	opt_publication_for_tables publication_for_tables
%type <value>	publication_name_item

%type <list>	opt_fdw_options fdw_options
%type <defelt>	fdw_option

%type <range>	OptTempTableName
%type <into>	into_clause create_as_target create_mv_target

%type <defelt>	createfunc_opt_item common_func_opt_item dostmt_opt_item
%type <fun_param> func_arg func_arg_with_default table_func_column aggr_arg
%type <fun_param_mode> arg_class
%type <typnam>	func_return func_type

%type <boolean>  opt_trusted opt_restart_seqs opt_drop_slot
%type <ival>	 OptTemp
%type <ival>	 OptNoLog
%type <oncommit> OnCommitOption

%type <ival>	for_locking_strength
%type <node>	for_locking_item
%type <list>	for_locking_clause opt_for_locking_clause for_locking_items
%type <list>	locked_rels_list
%type <boolean>	all_or_distinct

%type <node>	join_outer join_qual
%type <jtype>	join_type

%type <list>	extract_list overlay_list position_list
%type <list>	substr_list trim_list
%type <list>	opt_interval interval_second
%type <node>	overlay_placing substr_from substr_for

%type <boolean> opt_instead
%type <boolean> opt_unique opt_concurrently opt_verbose opt_full
%type <boolean> opt_freeze opt_default opt_recheck
%type <defelt>	opt_binary opt_oids copy_delimiter

%type <boolean> copy_from opt_program

%type <ival>	opt_column event cursor_options opt_hold opt_set_data
%type <objtype>	drop_type comment_type security_label_type

%type <node>	fetch_args limit_clause select_limit_value
				offset_clause select_offset_value
				select_offset_value2 opt_select_fetch_first_value
%type <ival>	row_or_rows first_or_next

%type <list>	OptSeqOptList SeqOptList
%type <defelt>	SeqOptElem

%type <istmt>	insert_rest
%type <infer>	opt_conf_expr
%type <onconflict> opt_on_conflict

%type <vsetstmt> generic_set set_rest set_rest_more generic_reset reset_rest
				 SetResetClause FunctionSetResetClause

%type <node>	TableElement TypedTableElement ConstraintElem TableFuncElement
%type <node>	columnDef columnOptions
%type <defelt>	def_elem reloption_elem old_aggr_elem operator_def_elem
%type <node>	def_arg columnElem where_clause where_or_current_clause
				a_expr b_expr c_expr AexprConst indirection_el opt_slice_bound
				columnref in_expr having_clause func_table array_expr
				ExclusionWhereClause
%type <list>	rowsfrom_item rowsfrom_list opt_col_def_list
%type <boolean> opt_ordinality
%type <list>	ExclusionConstraintList ExclusionConstraintElem
%type <list>	func_arg_list
%type <node>	func_arg_expr
%type <list>	row explicit_row implicit_row type_list array_expr_list
%type <node>	case_expr case_arg when_clause case_default
%type <list>	when_clause_list
%type <ival>	sub_type
%type <value>	NumericOnly
%type <list>	NumericOnly_list
%type <alias>	alias_clause opt_alias_clause
%type <list>	func_alias_clause
%type <sortby>	sortby
%type <ielem>	index_elem
%type <node>	table_ref
%type <jexpr>	joined_table
%type <range>	relation_expr
%type <range>	relation_expr_opt_alias
%type <node>	tablesample_clause opt_repeatable_clause
%type <target>	target_el set_target insert_column_item

%type <str>		generic_option_name
%type <node>	generic_option_arg
%type <defelt>	generic_option_elem alter_generic_option_elem
%type <list>	generic_option_list alter_generic_option_list
%type <str>		explain_option_name
%type <node>	explain_option_arg
%type <defelt>	explain_option_elem
%type <list>	explain_option_list

%type <ival>	reindex_target_type reindex_target_multitable
%type <ival>	reindex_option_list reindex_option_elem

%type <node>	copy_generic_opt_arg copy_generic_opt_arg_list_item
%type <defelt>	copy_generic_opt_elem
%type <list>	copy_generic_opt_list copy_generic_opt_arg_list
%type <list>	copy_options

%type <typnam>	Typename SimpleTypename ConstTypename
				GenericType Numeric opt_float
				Character ConstCharacter
				CharacterWithLength CharacterWithoutLength
				ConstDatetime ConstInterval
				Bit ConstBit BitWithLength BitWithoutLength
%type <str>		character
%type <str>		extract_arg
%type <str>		opt_charset
%type <boolean> opt_varying opt_timezone opt_no_inherit

%type <ival>	Iconst SignedIconst
%type <str>		Sconst comment_text notify_payload
%type <str>		RoleId opt_boolean_or_string
%type <list>	var_list
%type <str>		ColId ColLabel var_name type_function_name param_name
%type <str>		NonReservedWord NonReservedWord_or_Sconst
%type <str>		createdb_opt_name
%type <node>	var_value zone_value
%type <rolespec> auth_ident RoleSpec opt_granted_by

%type <keyword> unreserved_keyword type_func_name_keyword
%type <keyword> col_name_keyword reserved_keyword

%type <node>	TableConstraint TableLikeClause
%type <ival>	TableLikeOptionList TableLikeOption
%type <list>	ColQualList
%type <node>	ColConstraint ColConstraintElem ConstraintAttr
%type <ival>	key_actions key_delete key_match key_update key_action
%type <ival>	ConstraintAttributeSpec ConstraintAttributeElem
%type <str>		ExistingIndex

%type <list>	constraints_set_list
%type <boolean> constraints_set_mode
%type <str>		OptTableSpace OptConsTableSpace
%type <rolespec> OptTableSpaceOwner
%type <ival>	opt_check_option

%type <str>		opt_provider security_label

%type <target>	xml_attribute_el
%type <list>	xml_attribute_list xml_attributes
%type <node>	xml_root_version opt_xml_root_standalone
%type <node>	xmlexists_argument
%type <ival>	document_or_content
%type <boolean> xml_whitespace_option

%type <node>	func_application func_expr_common_subexpr
%type <node>	func_expr func_expr_windowless
%type <node>	common_table_expr
%type <with>	with_clause opt_with_clause
%type <list>	cte_list

%type <list>	within_group_clause
%type <node>	filter_clause
%type <list>	window_clause window_definition_list opt_partition_clause
%type <windef>	window_definition over_clause window_specification
				opt_frame_clause frame_extent frame_bound
%type <str>		opt_existing_window_name
%type <boolean> opt_if_not_exists
%type <partspec>	PartitionSpec OptPartitionSpec
%type <str>			part_strategy
%type <partelem>	part_elem
%type <list>		part_params
%type <list>		OptPartitionElementList PartitionElementList
%type <node>		PartitionElement
%type <node>		ForValues
%type <node>		partbound_datum
%type <list>		partbound_datum_list
%type <partrange_datum>	PartitionRangeDatum
%type <list>		range_datum_list

/* JSON object */
%type <node>	json_key_value json_object_expr
%type <list>	json_key_value_list

/* Agens Graph */
%type <node>	CreateGraphStmt CreateLabelStmt AlterLabelStmt alter_label_cmd
				CreateConstraintStmt DropConstraintStmt
				CreatePropertyIndexStmt DropPropertyIndexStmt
%type <list>	alter_label_cmds prop_idx_params
%type <str>		opt_constraint_name
%type <ielem>	prop_idx_elem
%type <boolean> opt_disable_index
%type <ival>	reindex_target_label

/* Cypher */
%type <node>	CypherStmt cypher_clause cypher_clause_head cypher_clause_prev
				cypher_create cypher_delete cypher_label_opt cypher_limit_opt
				cypher_load cypher_match cypher_no_parens cypher_node
				cypher_path cypher_path_opt_varirable cypher_prop_map_opt
				cypher_range_idx cypher_range_idx_opt cypher_range_opt
				cypher_read cypher_read_clauses cypher_read_opt
				cypher_read_opt_parens cypher_read_stmt cypher_read_with_parens
				cypher_rel cypher_remove cypher_return cypher_rmitem cypher_set
				cypher_setitem cypher_shortestpath_expr cypher_skip_opt
				cypher_variable cypher_variable_opt cypher_varlen_opt
				cypher_with cypher_with_parens
%type <list>	cypher_distinct_opt cypher_expr_list cypher_rmitem_list
				cypher_path_chain cypher_path_chain_opt_parens cypher_pattern
				cypher_setitem_list cypher_types cypher_types_opt
%type <str>		cypher_varname
%type <boolean>	cypher_detach_opt cypher_optional_opt cypher_rel_left
				cypher_rel_right

/*
 * Non-keyword token types.  These are hard-wired into the "flex" lexer.
 * They must be listed first so that their numeric codes do not depend on
 * the set of keywords.  PL/pgsql depends on this so that it can share the
 * same lexer.  If you add/change tokens here, fix PL/pgsql to match!
 *
 * DOT_DOT is unused in the core SQL grammar, and so will always provoke
 * parse errors.  It is needed by PL/pgsql.
 *
 * ADD_EQUALS is for Cypher SET clause.
 */
%token <str>	IDENT FCONST SCONST BCONST XCONST Op
%token <ival>	ICONST PARAM
%token			TYPECAST DOT_DOT COLON_EQUALS EQUALS_GREATER
%token			LESS_EQUALS GREATER_EQUALS NOT_EQUALS
%token			ADD_EQUALS

/*
 * If you want to make any keyword changes, update the keyword table in
 * src/include/parser/kwlist.h and add new keywords to the appropriate one
 * of the reserved-or-not-so-reserved keyword lists, below; search
 * this file for "Keyword category lists".
 */

/* ordinary key words in alphabetical order */
%token <keyword> ABORT_P ABSOLUTE_P ACCESS ACTION ADD_P ADMIN AFTER
<<<<<<< HEAD
	AGGREGATE ALL ALLSHORTESTPATHS ALSO ALTER ALWAYS ANALYSE ANALYZE AND ANY ARRAY AS ASC
	ASSERT ASSERTION ASSIGNMENT ASYMMETRIC AT ATTRIBUTE AUTHORIZATION
=======
	AGGREGATE ALL ALSO ALTER ALWAYS ANALYSE ANALYZE AND ANY ARRAY AS ASC
	ASSERTION ASSIGNMENT ASYMMETRIC AT ATTACH ATTRIBUTE AUTHORIZATION
>>>>>>> 2aaec654

	BACKWARD BEFORE BEGIN_P BETWEEN BIGINT BINARY BIT
	BOOLEAN_P BOTH BY

	CACHE CALLED CASCADE CASCADED CASE CAST CATALOG_P CHAIN CHAR_P
	CHARACTER CHARACTERISTICS CHECK CHECKPOINT CLASS CLOSE
	CLUSTER COALESCE COLLATE COLLATION COLUMN COMMENT COMMENTS COMMIT
	COMMITTED CONCURRENTLY CONFIGURATION CONFLICT CONNECTION CONSTRAINT
	CONSTRAINTS CONTENT_P CONTINUE_P CONVERSION_P COPY COST CREATE
	CROSS CSV CUBE CURRENT_P
	CURRENT_CATALOG CURRENT_DATE CURRENT_ROLE CURRENT_SCHEMA
	CURRENT_TIME CURRENT_TIMESTAMP CURRENT_USER CURSOR CYCLE

	DATA_P DATABASE DAY_P DEALLOCATE DEC DECIMAL_P DECLARE DEFAULT DEFAULTS
<<<<<<< HEAD
	DEFERRABLE DEFERRED DEFINER DELETE_P DELIMITER DELIMITERS DEPENDS DESC DETACH
	DICTIONARY DISABLE_P DISCARD DISTINCT DO DOCUMENT_P DOMAIN_P DOUBLE_P DROP
=======
	DEFERRABLE DEFERRED DEFINER DELETE_P DELIMITER DELIMITERS DEPENDS DESC
	DETACH DICTIONARY DISABLE_P DISCARD DISTINCT DO DOCUMENT_P DOMAIN_P
	DOUBLE_P DROP
>>>>>>> 2aaec654

	EACH ELABEL ELSE ENABLE_P ENCODING ENCRYPTED END_P ENUM_P ESCAPE EVENT EXCEPT
	EXCLUDE EXCLUDING EXCLUSIVE EXECUTE EXISTS EXPLAIN
	EXTENSION EXTERNAL EXTRACT

	FALSE_P FAMILY FETCH FILTER FIRST_P FLOAT_P FOLLOWING FOR
	FORCE FOREIGN FORWARD FREEZE FROM FULL FUNCTION FUNCTIONS

	GLOBAL GRANT GRANTED GRAPH GREATEST GROUP_P GROUPING

	HANDLER HAVING HEADER_P HOLD HOUR_P

	IDENTITY_P IF_P ILIKE IMMEDIATE IMMUTABLE IMPLICIT_P IMPORT_P IN_P
	INCLUDING INCREMENT INDEX INDEXES INHERIT INHERITS INITIALLY INLINE_P
	INNER_P INOUT INPUT_P INSENSITIVE INSERT INSTEAD INT_P INTEGER
	INTERSECT INTERVAL INTO INVOKER IS ISNULL ISOLATION

	JOIN

	KEY

	LABEL LANGUAGE LARGE_P LAST_P LATERAL_P
	LEADING LEAKPROOF LEAST LEFT LEVEL LIKE LIMIT LISTEN LOAD LOCAL
	LOCALTIME LOCALTIMESTAMP LOCATION LOCK_P LOCKED LOGGED

	MAPPING MATCH MATERIALIZED MAXVALUE METHOD MINUTE_P MINVALUE MODE MONTH_P MOVE

	NAME_P NAMES NATIONAL NATURAL NCHAR NEW NEXT NO NONE
	NOT NOTHING NOTIFY NOTNULL NOWAIT NULL_P NULLIF
	NULLS_P NUMERIC

<<<<<<< HEAD
	OBJECT_P OF OFF OFFSET OIDS ON ONLY OPERATOR OPTION OPTIONAL OPTIONS OR
=======
	OBJECT_P OF OFF OFFSET OIDS OLD ON ONLY OPERATOR OPTION OPTIONS OR
>>>>>>> 2aaec654
	ORDER ORDINALITY OUT_P OUTER_P OVER OVERLAPS OVERLAY OWNED OWNER

	PARALLEL PARSER PARTIAL PARTITION PASSING PASSWORD PLACING PLANS POLICY
	POSITION PRECEDING PRECISION PRESERVE PREPARE PREPARED PRIMARY
<<<<<<< HEAD
	PRIOR PRIVILEGES PROCEDURAL PROCEDURE PROGRAM PROPERTY

	QUOTE

	RANGE READ REAL REASSIGN RECHECK RECURSIVE REF REFERENCES REFRESH REINDEX
	RELATIVE_P RELEASE REMOVE RENAME REPEATABLE REPLACE REPLICA
	RESET RESTART RESTRICT RETURN RETURNING RETURNS REVOKE RIGHT ROLE ROLLBACK ROLLUP
	ROW ROWS RULE

	SAVEPOINT SCHEMA SCROLL SEARCH SECOND_P SECURITY SELECT SEQUENCE SEQUENCES
	SERIALIZABLE SERVER SESSION SESSION_USER SET SETS SETOF SHARE SHORTESTPATH SHOW
	SIMILAR SIMPLE SIZE SKIP SMALLINT SNAPSHOT SOME SQL_P STABLE STANDALONE_P START
	STATEMENT STATISTICS STDIN STDOUT STORAGE STRICT_P STRIP_P SUBSTRING
	SYMMETRIC SYSID SYSTEM_P
=======
	PRIOR PRIVILEGES PROCEDURAL PROCEDURE PROGRAM PUBLICATION

	QUOTE

	RANGE READ REAL REASSIGN RECHECK RECURSIVE REF REFERENCES REFERENCING
	REFRESH REINDEX RELATIVE_P RELEASE RENAME REPEATABLE REPLACE REPLICA
	RESET RESTART RESTRICT RETURNING RETURNS REVOKE RIGHT ROLE ROLLBACK ROLLUP
	ROW ROWS RULE

	SAVEPOINT SCHEMA SCROLL SEARCH SECOND_P SECURITY SELECT SEQUENCE SEQUENCES
	SERIALIZABLE SERVER SESSION SESSION_USER SET SETS SETOF SHARE SHOW
	SIMILAR SIMPLE SKIP SLOT SMALLINT SNAPSHOT SOME SQL_P STABLE STANDALONE_P
	START STATEMENT STATISTICS STDIN STDOUT STORAGE STRICT_P STRIP_P
	SUBSCRIPTION SUBSTRING SYMMETRIC SYSID SYSTEM_P
>>>>>>> 2aaec654

	TABLE TABLES TABLESAMPLE TABLESPACE TEMP TEMPLATE TEMPORARY TEXT_P THEN
	TIME TIMESTAMP TO TRAILING TRANSACTION TRANSFORM TREAT TRIGGER TRIM TRUE_P
	TRUNCATE TRUSTED TYPE_P TYPES_P

	UNBOUNDED UNCOMMITTED UNENCRYPTED UNION UNIQUE UNKNOWN UNLISTEN UNLOGGED
	UNTIL UPDATE USER USING

	VACUUM VALID VALIDATE VALIDATOR VALUE_P VALUES VARCHAR VARIADIC VARYING
	VERBOSE VERSION_P VIEW VIEWS VLABEL VOLATILE

	WHEN WHERE WHITESPACE_P WINDOW WITH WITHIN WITHOUT WORK WRAPPER WRITE

	XML_P XMLATTRIBUTES XMLCONCAT XMLELEMENT XMLEXISTS XMLFOREST XMLPARSE
	XMLPI XMLROOT XMLSERIALIZE

	YEAR_P YES_P

	ZONE

/*
 * The grammar thinks these are keywords, but they are not in the kwlist.h
 * list and so can never be entered directly.  The filter in parser.c
 * creates these tokens when required (based on looking one token ahead).
 *
 * NOT_LA exists so that productions such as NOT LIKE can be given the same
 * precedence as LIKE; otherwise they'd effectively have the same precedence
 * as NOT, at least with respect to their left-hand subexpression.
 * NULLS_LA and WITH_LA are needed to make the grammar LALR(1).
 */
%token		NOT_LA NULLS_LA WITH_LA


/* Precedence: lowest to highest */
%nonassoc	SET				/* see relation_expr_opt_alias */
%left		UNION EXCEPT
%left		INTERSECT
%left		OR
%left		AND
%right		NOT
%nonassoc	IS ISNULL NOTNULL	/* IS sets precedence for IS NULL, etc */
%nonassoc	'<' '>' '=' LESS_EQUALS GREATER_EQUALS NOT_EQUALS ADD_EQUALS
%nonassoc	BETWEEN IN_P LIKE ILIKE SIMILAR NOT_LA
%nonassoc	ESCAPE			/* ESCAPE must be just above LIKE/ILIKE/SIMILAR */
%left		POSTFIXOP		/* dummy for postfix Op rules */
/*
 * To support target_el without AS, we must give IDENT an explicit priority
 * between POSTFIXOP and Op.  We can safely assign the same priority to
 * various unreserved keywords as needed to resolve ambiguities (this can't
 * have any bad effects since obviously the keywords will still behave the
 * same as if they weren't keywords).  We need to do this for PARTITION,
 * RANGE, ROWS to support opt_existing_window_name; and for RANGE, ROWS
 * so that they can follow a_expr without creating postfix-operator problems;
 * and for NULL so that it can follow b_expr in ColQualList without creating
 * postfix-operator problems.
 *
 * To support CUBE and ROLLUP in GROUP BY without reserving them, we give them
 * an explicit priority lower than '(', so that a rule with CUBE '(' will shift
 * rather than reducing a conflicting rule that takes CUBE as a function name.
 * Using the same precedence as IDENT seems right for the reasons given above.
 *
 * The frame_bound productions UNBOUNDED PRECEDING and UNBOUNDED FOLLOWING
 * are even messier: since UNBOUNDED is an unreserved keyword (per spec!),
 * there is no principled way to distinguish these from the productions
 * a_expr PRECEDING/FOLLOWING.  We hack this up by giving UNBOUNDED slightly
 * lower precedence than PRECEDING and FOLLOWING.  At present this doesn't
 * appear to cause UNBOUNDED to be treated differently from other unreserved
 * keywords anywhere else in the grammar, but it's definitely risky.  We can
 * blame any funny behavior of UNBOUNDED on the SQL standard, though.
 *
 * To support Cypher, the precedence of unreserved keywords,
 * ALLSHORTESTPATHS, DELETE_P, DETACH, LOAD, OPTIONAL, REMOVE, SHORTESTPATH,
 * SIZE and SKIP must be the same as that of IDENT so that they can follow
 * a_expr without creating postfix-operator problems.
 */
%nonassoc	UNBOUNDED		/* ideally should have same precedence as IDENT */
%nonassoc	IDENT NULL_P PARTITION RANGE ROWS PRECEDING FOLLOWING CUBE ROLLUP
			ALLSHORTESTPATHS DELETE_P DETACH LOAD OPTIONAL REMOVE SHORTESTPATH
			SIZE SKIP
%left		Op OPERATOR		/* multi-character ops and user-defined operators */
%left		'+' '-'
%left		'*' '/' '%'
%left		'^'
/* Unary Operators */
%left		AT				/* sets precedence for AT TIME ZONE */
%left		COLLATE
%right		UMINUS
%left		'[' ']'
%left		'(' ')'
%left		TYPECAST
%left		'.'
/*
 * These might seem to be low-precedence, but actually they are not part
 * of the arithmetic hierarchy at all in their use as JOIN operators.
 * We make them high-precedence to support their use as function names.
 * They wouldn't be given a precedence at all, were it not that we need
 * left-associativity among the JOIN rules themselves.
 */
%left		JOIN CROSS LEFT FULL RIGHT INNER_P NATURAL
/* kluge to keep xml_whitespace_option from causing shift/reduce conflicts */
%right		PRESERVE STRIP_P

%%

/*
 *	The target production for the whole parse.
 */
stmtblock:	stmtmulti
			{
				pg_yyget_extra(yyscanner)->parsetree = $1;
			}
		;

/*
 * At top level, we wrap each stmt with a RawStmt node carrying start location
 * and length of the stmt's text.  Notice that the start loc/len are driven
 * entirely from semicolon locations (@2).  It would seem natural to use
 * @1 or @3 to get the true start location of a stmt, but that doesn't work
 * for statements that can start with empty nonterminals (opt_with_clause is
 * the main offender here); as noted in the comments for YYLLOC_DEFAULT,
 * we'd get -1 for the location in such cases.
 * We also take care to discard empty statements entirely.
 */
stmtmulti:	stmtmulti ';' stmt
				{
					if ($1 != NIL)
					{
						/* update length of previous stmt */
						updateRawStmtEnd(castNode(RawStmt, llast($1)), @2);
					}
					if ($3 != NULL)
						$$ = lappend($1, makeRawStmt($3, @2 + 1));
					else
						$$ = $1;
				}
			| stmt
				{
					if ($1 != NULL)
						$$ = list_make1(makeRawStmt($1, 0));
					else
						$$ = NIL;
				}
		;

stmt :
			AlterEventTrigStmt
			| AlterDatabaseStmt
			| AlterDatabaseSetStmt
			| AlterDefaultPrivilegesStmt
			| AlterDomainStmt
			| AlterEnumStmt
			| AlterExtensionStmt
			| AlterExtensionContentsStmt
			| AlterFdwStmt
			| AlterForeignServerStmt
			| AlterForeignTableStmt
			| AlterFunctionStmt
			| AlterGroupStmt
			| AlterLabelStmt
			| AlterObjectDependsStmt
			| AlterObjectSchemaStmt
			| AlterOwnerStmt
			| AlterOperatorStmt
			| AlterPolicyStmt
			| AlterSeqStmt
			| AlterSystemStmt
			| AlterTableStmt
			| AlterTblSpcStmt
			| AlterCompositeTypeStmt
			| AlterPublicationStmt
			| AlterRoleSetStmt
			| AlterRoleStmt
			| AlterSubscriptionStmt
			| AlterTSConfigurationStmt
			| AlterTSDictionaryStmt
			| AlterUserMappingStmt
			| AlterUserSetStmt
			| AlterUserStmt
			| AnalyzeStmt
			| CheckPointStmt
			| ClosePortalStmt
			| ClusterStmt
			| CommentStmt
			| ConstraintsSetStmt
			| CopyStmt
			| CreateAmStmt
			| CreateAsStmt
			| CreateAssertStmt
			| CreateCastStmt
			| CreateConstraintStmt
			| CreateConversionStmt
			| CreateDomainStmt
			| CreateExtensionStmt
			| CreateFdwStmt
			| CreateForeignServerStmt
			| CreateForeignTableStmt
			| CreateFunctionStmt
			| CreateGroupStmt
			| CreateGraphStmt
			| CreateLabelStmt
			| CreateMatViewStmt
			| CreateOpClassStmt
			| CreateOpFamilyStmt
			| CreatePublicationStmt
			| AlterOpFamilyStmt
			| CreatePolicyStmt
			| CreatePropertyIndexStmt
			| CreatePLangStmt
			| CreateSchemaStmt
			| CreateSeqStmt
			| CreateStmt
			| CreateSubscriptionStmt
			| CreateTableSpaceStmt
			| CreateTransformStmt
			| CreateTrigStmt
			| CreateEventTrigStmt
			| CreateRoleStmt
			| CreateUserStmt
			| CreateUserMappingStmt
			| CreatedbStmt
			| CypherStmt
			| DeallocateStmt
			| DeclareCursorStmt
			| DefineStmt
			| DeleteStmt
			| DiscardStmt
			| DoStmt
			| DropAssertStmt
			| DropCastStmt
			| DropConstraintStmt
			| DropFdwStmt
			| DropForeignServerStmt
			| DropGroupStmt
			| DropOpClassStmt
			| DropOpFamilyStmt
			| DropOwnedStmt
			| DropPolicyStmt
			| DropPropertyIndexStmt
			| DropPLangStmt
			| DropRuleStmt
			| DropStmt
			| DropSubscriptionStmt
			| DropTableSpaceStmt
			| DropTransformStmt
			| DropTrigStmt
			| DropRoleStmt
			| DropUserStmt
			| DropUserMappingStmt
			| DropdbStmt
			| ExecuteStmt
			| ExplainStmt
			| FetchStmt
			| GrantStmt
			| GrantRoleStmt
			| ImportForeignSchemaStmt
			| IndexStmt
			| InsertStmt
			| ListenStmt
			| RefreshMatViewStmt
			| LoadStmt
			| LockStmt
			| NotifyStmt
			| PrepareStmt
			| ReassignOwnedStmt
			| ReindexStmt
			| RemoveAggrStmt
			| RemoveFuncStmt
			| RemoveOperStmt
			| RenameStmt
			| RevokeStmt
			| RevokeRoleStmt
			| RuleStmt
			| SecLabelStmt
			| SelectStmt
			| TransactionStmt
			| TruncateStmt
			| UnlistenStmt
			| UpdateStmt
			| VacuumStmt
			| VariableResetStmt
			| VariableSetStmt
			| VariableShowStmt
			| ViewStmt
			| /*EMPTY*/
				{ $$ = NULL; }
		;

/*****************************************************************************
 *
 * Create a new Postgres DBMS role
 *
 *****************************************************************************/

CreateRoleStmt:
			CREATE ROLE RoleId opt_with OptRoleList
				{
					CreateRoleStmt *n = makeNode(CreateRoleStmt);
					n->stmt_type = ROLESTMT_ROLE;
					n->role = $3;
					n->options = $5;
					$$ = (Node *)n;
				}
		;


opt_with:	WITH									{}
			| WITH_LA								{}
			| /*EMPTY*/								{}
		;

/*
 * Options for CREATE ROLE and ALTER ROLE (also used by CREATE/ALTER USER
 * for backwards compatibility).  Note: the only option required by SQL99
 * is "WITH ADMIN name".
 */
OptRoleList:
			OptRoleList CreateOptRoleElem			{ $$ = lappend($1, $2); }
			| /* EMPTY */							{ $$ = NIL; }
		;

AlterOptRoleList:
			AlterOptRoleList AlterOptRoleElem		{ $$ = lappend($1, $2); }
			| /* EMPTY */							{ $$ = NIL; }
		;

AlterOptRoleElem:
			PASSWORD Sconst
				{
					$$ = makeDefElem("password",
									 (Node *)makeString($2), @1);
				}
			| PASSWORD NULL_P
				{
					$$ = makeDefElem("password", NULL, @1);
				}
			| ENCRYPTED PASSWORD Sconst
				{
					$$ = makeDefElem("encryptedPassword",
									 (Node *)makeString($3), @1);
				}
			| UNENCRYPTED PASSWORD Sconst
				{
					$$ = makeDefElem("unencryptedPassword",
									 (Node *)makeString($3), @1);
				}
			| INHERIT
				{
					$$ = makeDefElem("inherit", (Node *)makeInteger(TRUE), @1);
				}
			| CONNECTION LIMIT SignedIconst
				{
					$$ = makeDefElem("connectionlimit", (Node *)makeInteger($3), @1);
				}
			| VALID UNTIL Sconst
				{
					$$ = makeDefElem("validUntil", (Node *)makeString($3), @1);
				}
		/*	Supported but not documented for roles, for use by ALTER GROUP. */
			| USER role_list
				{
					$$ = makeDefElem("rolemembers", (Node *)$2, @1);
				}
			| IDENT
				{
					/*
					 * We handle identifiers that aren't parser keywords with
					 * the following special-case codes, to avoid bloating the
					 * size of the main parser.
					 */
					if (strcmp($1, "superuser") == 0)
						$$ = makeDefElem("superuser", (Node *)makeInteger(TRUE), @1);
					else if (strcmp($1, "nosuperuser") == 0)
						$$ = makeDefElem("superuser", (Node *)makeInteger(FALSE), @1);
					else if (strcmp($1, "createrole") == 0)
						$$ = makeDefElem("createrole", (Node *)makeInteger(TRUE), @1);
					else if (strcmp($1, "nocreaterole") == 0)
						$$ = makeDefElem("createrole", (Node *)makeInteger(FALSE), @1);
					else if (strcmp($1, "replication") == 0)
						$$ = makeDefElem("isreplication", (Node *)makeInteger(TRUE), @1);
					else if (strcmp($1, "noreplication") == 0)
						$$ = makeDefElem("isreplication", (Node *)makeInteger(FALSE), @1);
					else if (strcmp($1, "createdb") == 0)
						$$ = makeDefElem("createdb", (Node *)makeInteger(TRUE), @1);
					else if (strcmp($1, "nocreatedb") == 0)
						$$ = makeDefElem("createdb", (Node *)makeInteger(FALSE), @1);
					else if (strcmp($1, "login") == 0)
						$$ = makeDefElem("canlogin", (Node *)makeInteger(TRUE), @1);
					else if (strcmp($1, "nologin") == 0)
						$$ = makeDefElem("canlogin", (Node *)makeInteger(FALSE), @1);
					else if (strcmp($1, "bypassrls") == 0)
						$$ = makeDefElem("bypassrls", (Node *)makeInteger(TRUE), @1);
					else if (strcmp($1, "nobypassrls") == 0)
						$$ = makeDefElem("bypassrls", (Node *)makeInteger(FALSE), @1);
					else if (strcmp($1, "noinherit") == 0)
					{
						/*
						 * Note that INHERIT is a keyword, so it's handled by main parser, but
						 * NOINHERIT is handled here.
						 */
						$$ = makeDefElem("inherit", (Node *)makeInteger(FALSE), @1);
					}
					else
						ereport(ERROR,
								(errcode(ERRCODE_SYNTAX_ERROR),
								 errmsg("unrecognized role option \"%s\"", $1),
									 parser_errposition(@1)));
				}
		;

CreateOptRoleElem:
			AlterOptRoleElem			{ $$ = $1; }
			/* The following are not supported by ALTER ROLE/USER/GROUP */
			| SYSID Iconst
				{
					$$ = makeDefElem("sysid", (Node *)makeInteger($2), @1);
				}
			| ADMIN role_list
				{
					$$ = makeDefElem("adminmembers", (Node *)$2, @1);
				}
			| ROLE role_list
				{
					$$ = makeDefElem("rolemembers", (Node *)$2, @1);
				}
			| IN_P ROLE role_list
				{
					$$ = makeDefElem("addroleto", (Node *)$3, @1);
				}
			| IN_P GROUP_P role_list
				{
					$$ = makeDefElem("addroleto", (Node *)$3, @1);
				}
		;


/*****************************************************************************
 *
 * Create a new Postgres DBMS user (role with implied login ability)
 *
 *****************************************************************************/

CreateUserStmt:
			CREATE USER RoleId opt_with OptRoleList
				{
					CreateRoleStmt *n = makeNode(CreateRoleStmt);
					n->stmt_type = ROLESTMT_USER;
					n->role = $3;
					n->options = $5;
					$$ = (Node *)n;
				}
		;


/*****************************************************************************
 *
 * Alter a postgresql DBMS role
 *
 *****************************************************************************/

AlterRoleStmt:
			ALTER ROLE RoleSpec opt_with AlterOptRoleList
				 {
					AlterRoleStmt *n = makeNode(AlterRoleStmt);
					n->role = $3;
					n->action = +1;	/* add, if there are members */
					n->options = $5;
					$$ = (Node *)n;
				 }
		;

opt_in_database:
			   /* EMPTY */					{ $$ = NULL; }
			| IN_P DATABASE database_name	{ $$ = $3; }
		;

AlterRoleSetStmt:
			ALTER ROLE RoleSpec opt_in_database SetResetClause
				{
					AlterRoleSetStmt *n = makeNode(AlterRoleSetStmt);
					n->role = $3;
					n->database = $4;
					n->setstmt = $5;
					$$ = (Node *)n;
				}
			| ALTER ROLE ALL opt_in_database SetResetClause
				{
					AlterRoleSetStmt *n = makeNode(AlterRoleSetStmt);
					n->role = NULL;
					n->database = $4;
					n->setstmt = $5;
					$$ = (Node *)n;
				}
		;


/*****************************************************************************
 *
 * Alter a postgresql DBMS user
 *
 *****************************************************************************/

AlterUserStmt:
			ALTER USER RoleSpec opt_with AlterOptRoleList
				 {
					AlterRoleStmt *n = makeNode(AlterRoleStmt);
					n->role = $3;
					n->action = +1;	/* add, if there are members */
					n->options = $5;
					$$ = (Node *)n;
				 }
		;


AlterUserSetStmt:
			ALTER USER RoleSpec SetResetClause
				{
					AlterRoleSetStmt *n = makeNode(AlterRoleSetStmt);
					n->role = $3;
					n->database = NULL;
					n->setstmt = $4;
					$$ = (Node *)n;
				}
			;


/*****************************************************************************
 *
 * Drop a postgresql DBMS role
 *
 * XXX Ideally this would have CASCADE/RESTRICT options, but a role
 * might own objects in multiple databases, and there is presently no way to
 * implement cascading to other databases.  So we always behave as RESTRICT.
 *****************************************************************************/

DropRoleStmt:
			DROP ROLE role_list
				{
					DropRoleStmt *n = makeNode(DropRoleStmt);
					n->missing_ok = FALSE;
					n->roles = $3;
					$$ = (Node *)n;
				}
			| DROP ROLE IF_P EXISTS role_list
				{
					DropRoleStmt *n = makeNode(DropRoleStmt);
					n->missing_ok = TRUE;
					n->roles = $5;
					$$ = (Node *)n;
				}
			;

/*****************************************************************************
 *
 * Drop a postgresql DBMS user
 *
 * XXX As with DROP ROLE, no CASCADE/RESTRICT here.
 *****************************************************************************/

DropUserStmt:
			DROP USER role_list
				{
					DropRoleStmt *n = makeNode(DropRoleStmt);
					n->missing_ok = FALSE;
					n->roles = $3;
					$$ = (Node *)n;
				}
			| DROP USER IF_P EXISTS role_list
				{
					DropRoleStmt *n = makeNode(DropRoleStmt);
					n->roles = $5;
					n->missing_ok = TRUE;
					$$ = (Node *)n;
				}
			;


/*****************************************************************************
 *
 * Create a postgresql group (role without login ability)
 *
 *****************************************************************************/

CreateGroupStmt:
			CREATE GROUP_P RoleId opt_with OptRoleList
				{
					CreateRoleStmt *n = makeNode(CreateRoleStmt);
					n->stmt_type = ROLESTMT_GROUP;
					n->role = $3;
					n->options = $5;
					$$ = (Node *)n;
				}
		;


/*****************************************************************************
 *
 * Alter a postgresql group
 *
 *****************************************************************************/

AlterGroupStmt:
			ALTER GROUP_P RoleSpec add_drop USER role_list
				{
					AlterRoleStmt *n = makeNode(AlterRoleStmt);
					n->role = $3;
					n->action = $4;
					n->options = list_make1(makeDefElem("rolemembers",
														(Node *)$6, @6));
					$$ = (Node *)n;
				}
		;

add_drop:	ADD_P									{ $$ = +1; }
			| DROP									{ $$ = -1; }
		;


/*****************************************************************************
 *
 * Drop a postgresql group
 *
 * XXX As with DROP ROLE, no CASCADE/RESTRICT here.
 *****************************************************************************/

DropGroupStmt:
			DROP GROUP_P role_list
				{
					DropRoleStmt *n = makeNode(DropRoleStmt);
					n->missing_ok = FALSE;
					n->roles = $3;
					$$ = (Node *)n;
				}
			| DROP GROUP_P IF_P EXISTS role_list
				{
					DropRoleStmt *n = makeNode(DropRoleStmt);
					n->missing_ok = TRUE;
					n->roles = $5;
					$$ = (Node *)n;
				}
		;


/*****************************************************************************
 *
 * Manipulate a schema
 *
 *****************************************************************************/

CreateSchemaStmt:
			CREATE SCHEMA OptSchemaName AUTHORIZATION RoleSpec OptSchemaEltList
				{
					CreateSchemaStmt *n = makeNode(CreateSchemaStmt);
					/* One can omit the schema name or the authorization id. */
					n->schemaname = $3;
					n->authrole = $5;
					n->schemaElts = $6;
					n->if_not_exists = false;
					$$ = (Node *)n;
				}
			| CREATE SCHEMA ColId OptSchemaEltList
				{
					CreateSchemaStmt *n = makeNode(CreateSchemaStmt);
					/* ...but not both */
					n->schemaname = $3;
					n->authrole = NULL;
					n->schemaElts = $4;
					n->if_not_exists = false;
					$$ = (Node *)n;
				}
			| CREATE SCHEMA IF_P NOT EXISTS OptSchemaName AUTHORIZATION RoleSpec OptSchemaEltList
				{
					CreateSchemaStmt *n = makeNode(CreateSchemaStmt);
					/* schema name can be omitted here, too */
					n->schemaname = $6;
					n->authrole = $8;
					if ($9 != NIL)
						ereport(ERROR,
								(errcode(ERRCODE_FEATURE_NOT_SUPPORTED),
								 errmsg("CREATE SCHEMA IF NOT EXISTS cannot include schema elements"),
								 parser_errposition(@9)));
					n->schemaElts = $9;
					n->if_not_exists = true;
					$$ = (Node *)n;
				}
			| CREATE SCHEMA IF_P NOT EXISTS ColId OptSchemaEltList
				{
					CreateSchemaStmt *n = makeNode(CreateSchemaStmt);
					/* ...but not here */
					n->schemaname = $6;
					n->authrole = NULL;
					if ($7 != NIL)
						ereport(ERROR,
								(errcode(ERRCODE_FEATURE_NOT_SUPPORTED),
								 errmsg("CREATE SCHEMA IF NOT EXISTS cannot include schema elements"),
								 parser_errposition(@7)));
					n->schemaElts = $7;
					n->if_not_exists = true;
					$$ = (Node *)n;
				}
		;

OptSchemaName:
			ColId									{ $$ = $1; }
			| /* EMPTY */							{ $$ = NULL; }
		;

OptSchemaEltList:
			OptSchemaEltList schema_stmt
				{
					if (@$ < 0)			/* see comments for YYLLOC_DEFAULT */
						@$ = @2;
					$$ = lappend($1, $2);
				}
			| /* EMPTY */
				{ $$ = NIL; }
		;

/*
 *	schema_stmt are the ones that can show up inside a CREATE SCHEMA
 *	statement (in addition to by themselves).
 */
schema_stmt:
			CreateStmt
			| IndexStmt
			| CreateSeqStmt
			| CreateTrigStmt
			| GrantStmt
			| ViewStmt
		;


/*****************************************************************************
 *
 * Set PG internal variable
 *	  SET name TO 'var_value'
 * Include SQL syntax (thomas 1997-10-22):
 *	  SET TIME ZONE 'var_value'
 *
 *****************************************************************************/

VariableSetStmt:
			SET set_rest
				{
					VariableSetStmt *n = $2;
					n->is_local = false;
					$$ = (Node *) n;
				}
			| SET LOCAL set_rest
				{
					VariableSetStmt *n = $3;
					n->is_local = true;
					$$ = (Node *) n;
				}
			| SET SESSION set_rest
				{
					VariableSetStmt *n = $3;
					n->is_local = false;
					$$ = (Node *) n;
				}
		;

set_rest:
			TRANSACTION transaction_mode_list
				{
					VariableSetStmt *n = makeNode(VariableSetStmt);
					n->kind = VAR_SET_MULTI;
					n->name = "TRANSACTION";
					n->args = $2;
					$$ = n;
				}
			| SESSION CHARACTERISTICS AS TRANSACTION transaction_mode_list
				{
					VariableSetStmt *n = makeNode(VariableSetStmt);
					n->kind = VAR_SET_MULTI;
					n->name = "SESSION CHARACTERISTICS";
					n->args = $5;
					$$ = n;
				}
			| set_rest_more
			;

generic_set:
			var_name TO var_list
				{
					VariableSetStmt *n = makeNode(VariableSetStmt);
					n->kind = VAR_SET_VALUE;
					n->name = $1;
					n->args = $3;
					$$ = n;
				}
			| var_name '=' var_list
				{
					VariableSetStmt *n = makeNode(VariableSetStmt);
					n->kind = VAR_SET_VALUE;
					n->name = $1;
					n->args = $3;
					$$ = n;
				}
			| var_name TO DEFAULT
				{
					VariableSetStmt *n = makeNode(VariableSetStmt);
					n->kind = VAR_SET_DEFAULT;
					n->name = $1;
					$$ = n;
				}
			| var_name '=' DEFAULT
				{
					VariableSetStmt *n = makeNode(VariableSetStmt);
					n->kind = VAR_SET_DEFAULT;
					n->name = $1;
					$$ = n;
				}

set_rest_more:	/* Generic SET syntaxes: */
			generic_set 						{$$ = $1;}
			| var_name FROM CURRENT_P
				{
					VariableSetStmt *n = makeNode(VariableSetStmt);
					n->kind = VAR_SET_CURRENT;
					n->name = $1;
					$$ = n;
				}
			/* Special syntaxes mandated by SQL standard: */
			| TIME ZONE zone_value
				{
					VariableSetStmt *n = makeNode(VariableSetStmt);
					n->kind = VAR_SET_VALUE;
					n->name = "timezone";
					if ($3 != NULL)
						n->args = list_make1($3);
					else
						n->kind = VAR_SET_DEFAULT;
					$$ = n;
				}
			| CATALOG_P Sconst
				{
					ereport(ERROR,
							(errcode(ERRCODE_FEATURE_NOT_SUPPORTED),
							 errmsg("current database cannot be changed"),
							 parser_errposition(@2)));
					$$ = NULL; /*not reached*/
				}
			| SCHEMA Sconst
				{
					VariableSetStmt *n = makeNode(VariableSetStmt);
					n->kind = VAR_SET_VALUE;
					n->name = "search_path";
					n->args = list_make1(makeStringConst($2, @2));
					$$ = n;
				}
			| NAMES opt_encoding
				{
					VariableSetStmt *n = makeNode(VariableSetStmt);
					n->kind = VAR_SET_VALUE;
					n->name = "client_encoding";
					if ($2 != NULL)
						n->args = list_make1(makeStringConst($2, @2));
					else
						n->kind = VAR_SET_DEFAULT;
					$$ = n;
				}
			| ROLE NonReservedWord_or_Sconst
				{
					VariableSetStmt *n = makeNode(VariableSetStmt);
					n->kind = VAR_SET_VALUE;
					n->name = "role";
					n->args = list_make1(makeStringConst($2, @2));
					$$ = n;
				}
			| SESSION AUTHORIZATION NonReservedWord_or_Sconst
				{
					VariableSetStmt *n = makeNode(VariableSetStmt);
					n->kind = VAR_SET_VALUE;
					n->name = "session_authorization";
					n->args = list_make1(makeStringConst($3, @3));
					$$ = n;
				}
			| SESSION AUTHORIZATION DEFAULT
				{
					VariableSetStmt *n = makeNode(VariableSetStmt);
					n->kind = VAR_SET_DEFAULT;
					n->name = "session_authorization";
					$$ = n;
				}
			| XML_P OPTION document_or_content
				{
					VariableSetStmt *n = makeNode(VariableSetStmt);
					n->kind = VAR_SET_VALUE;
					n->name = "xmloption";
					n->args = list_make1(makeStringConst($3 == XMLOPTION_DOCUMENT ? "DOCUMENT" : "CONTENT", @3));
					$$ = n;
				}
			/* Special syntaxes invented by PostgreSQL: */
			| TRANSACTION SNAPSHOT Sconst
				{
					VariableSetStmt *n = makeNode(VariableSetStmt);
					n->kind = VAR_SET_MULTI;
					n->name = "TRANSACTION SNAPSHOT";
					n->args = list_make1(makeStringConst($3, @3));
					$$ = n;
				}
		;

var_name:	ColId								{ $$ = $1; }
			| var_name '.' ColId
				{ $$ = psprintf("%s.%s", $1, $3); }
		;

var_list:	var_value								{ $$ = list_make1($1); }
			| var_list ',' var_value				{ $$ = lappend($1, $3); }
		;

var_value:	opt_boolean_or_string
				{ $$ = makeStringConst($1, @1); }
			| NumericOnly
				{ $$ = makeAConst($1, @1); }
		;

iso_level:	READ UNCOMMITTED						{ $$ = "read uncommitted"; }
			| READ COMMITTED						{ $$ = "read committed"; }
			| REPEATABLE READ						{ $$ = "repeatable read"; }
			| SERIALIZABLE							{ $$ = "serializable"; }
		;

opt_boolean_or_string:
			TRUE_P									{ $$ = "true"; }
			| FALSE_P								{ $$ = "false"; }
			| ON									{ $$ = "on"; }
			/*
			 * OFF is also accepted as a boolean value, but is handled by
			 * the NonReservedWord rule.  The action for booleans and strings
			 * is the same, so we don't need to distinguish them here.
			 */
			| NonReservedWord_or_Sconst				{ $$ = $1; }
		;

/* Timezone values can be:
 * - a string such as 'pst8pdt'
 * - an identifier such as "pst8pdt"
 * - an integer or floating point number
 * - a time interval per SQL99
 * ColId gives reduce/reduce errors against ConstInterval and LOCAL,
 * so use IDENT (meaning we reject anything that is a key word).
 */
zone_value:
			Sconst
				{
					$$ = makeStringConst($1, @1);
				}
			| IDENT
				{
					$$ = makeStringConst($1, @1);
				}
			| ConstInterval Sconst opt_interval
				{
					TypeName *t = $1;
					if ($3 != NIL)
					{
						A_Const *n = (A_Const *) linitial($3);
						if ((n->val.val.ival & ~(INTERVAL_MASK(HOUR) | INTERVAL_MASK(MINUTE))) != 0)
							ereport(ERROR,
									(errcode(ERRCODE_SYNTAX_ERROR),
									 errmsg("time zone interval must be HOUR or HOUR TO MINUTE"),
									 parser_errposition(@3)));
					}
					t->typmods = $3;
					$$ = makeStringConstCast($2, @2, t);
				}
			| ConstInterval '(' Iconst ')' Sconst
				{
					TypeName *t = $1;
					t->typmods = list_make2(makeIntConst(INTERVAL_FULL_RANGE, -1),
											makeIntConst($3, @3));
					$$ = makeStringConstCast($5, @5, t);
				}
			| NumericOnly							{ $$ = makeAConst($1, @1); }
			| DEFAULT								{ $$ = NULL; }
			| LOCAL									{ $$ = NULL; }
		;

opt_encoding:
			Sconst									{ $$ = $1; }
			| DEFAULT								{ $$ = NULL; }
			| /*EMPTY*/								{ $$ = NULL; }
		;

NonReservedWord_or_Sconst:
			NonReservedWord							{ $$ = $1; }
			| Sconst								{ $$ = $1; }
		;

VariableResetStmt:
			RESET reset_rest						{ $$ = (Node *) $2; }
		;

reset_rest:
			generic_reset							{ $$ = $1; }
			| TIME ZONE
				{
					VariableSetStmt *n = makeNode(VariableSetStmt);
					n->kind = VAR_RESET;
					n->name = "timezone";
					$$ = n;
				}
			| TRANSACTION ISOLATION LEVEL
				{
					VariableSetStmt *n = makeNode(VariableSetStmt);
					n->kind = VAR_RESET;
					n->name = "transaction_isolation";
					$$ = n;
				}
			| SESSION AUTHORIZATION
				{
					VariableSetStmt *n = makeNode(VariableSetStmt);
					n->kind = VAR_RESET;
					n->name = "session_authorization";
					$$ = n;
				}
		;

generic_reset:
			var_name
				{
					VariableSetStmt *n = makeNode(VariableSetStmt);
					n->kind = VAR_RESET;
					n->name = $1;
					$$ = n;
				}
			| ALL
				{
					VariableSetStmt *n = makeNode(VariableSetStmt);
					n->kind = VAR_RESET_ALL;
					$$ = n;
				}
		;

/* SetResetClause allows SET or RESET without LOCAL */
SetResetClause:
			SET set_rest					{ $$ = $2; }
			| VariableResetStmt				{ $$ = (VariableSetStmt *) $1; }
		;

/* SetResetClause allows SET or RESET without LOCAL */
FunctionSetResetClause:
			SET set_rest_more				{ $$ = $2; }
			| VariableResetStmt				{ $$ = (VariableSetStmt *) $1; }
		;


VariableShowStmt:
			SHOW var_name
				{
					VariableShowStmt *n = makeNode(VariableShowStmt);
					n->name = $2;
					$$ = (Node *) n;
				}
			| SHOW TIME ZONE
				{
					VariableShowStmt *n = makeNode(VariableShowStmt);
					n->name = "timezone";
					$$ = (Node *) n;
				}
			| SHOW TRANSACTION ISOLATION LEVEL
				{
					VariableShowStmt *n = makeNode(VariableShowStmt);
					n->name = "transaction_isolation";
					$$ = (Node *) n;
				}
			| SHOW SESSION AUTHORIZATION
				{
					VariableShowStmt *n = makeNode(VariableShowStmt);
					n->name = "session_authorization";
					$$ = (Node *) n;
				}
			| SHOW ALL
				{
					VariableShowStmt *n = makeNode(VariableShowStmt);
					n->name = "all";
					$$ = (Node *) n;
				}
		;


ConstraintsSetStmt:
			SET CONSTRAINTS constraints_set_list constraints_set_mode
				{
					ConstraintsSetStmt *n = makeNode(ConstraintsSetStmt);
					n->constraints = $3;
					n->deferred = $4;
					$$ = (Node *) n;
				}
		;

constraints_set_list:
			ALL										{ $$ = NIL; }
			| qualified_name_list					{ $$ = $1; }
		;

constraints_set_mode:
			DEFERRED								{ $$ = TRUE; }
			| IMMEDIATE								{ $$ = FALSE; }
		;


/*
 * Checkpoint statement
 */
CheckPointStmt:
			CHECKPOINT
				{
					CheckPointStmt *n = makeNode(CheckPointStmt);
					$$ = (Node *)n;
				}
		;


/*****************************************************************************
 *
 * DISCARD { ALL | TEMP | PLANS | SEQUENCES }
 *
 *****************************************************************************/

DiscardStmt:
			DISCARD ALL
				{
					DiscardStmt *n = makeNode(DiscardStmt);
					n->target = DISCARD_ALL;
					$$ = (Node *) n;
				}
			| DISCARD TEMP
				{
					DiscardStmt *n = makeNode(DiscardStmt);
					n->target = DISCARD_TEMP;
					$$ = (Node *) n;
				}
			| DISCARD TEMPORARY
				{
					DiscardStmt *n = makeNode(DiscardStmt);
					n->target = DISCARD_TEMP;
					$$ = (Node *) n;
				}
			| DISCARD PLANS
				{
					DiscardStmt *n = makeNode(DiscardStmt);
					n->target = DISCARD_PLANS;
					$$ = (Node *) n;
				}
			| DISCARD SEQUENCES
				{
					DiscardStmt *n = makeNode(DiscardStmt);
					n->target = DISCARD_SEQUENCES;
					$$ = (Node *) n;
				}

		;


/*****************************************************************************
 *
 *	ALTER [ TABLE | INDEX | SEQUENCE | VIEW | MATERIALIZED VIEW ] variations
 *
 * Note: we accept all subcommands for each of the five variants, and sort
 * out what's really legal at execution time.
 *****************************************************************************/

AlterTableStmt:
			ALTER TABLE relation_expr alter_table_cmds
				{
					AlterTableStmt *n = makeNode(AlterTableStmt);
					n->relation = $3;
					n->cmds = $4;
					n->relkind = OBJECT_TABLE;
					n->missing_ok = false;
					$$ = (Node *)n;
				}
		|	ALTER TABLE IF_P EXISTS relation_expr alter_table_cmds
				{
					AlterTableStmt *n = makeNode(AlterTableStmt);
					n->relation = $5;
					n->cmds = $6;
					n->relkind = OBJECT_TABLE;
					n->missing_ok = true;
					$$ = (Node *)n;
				}
		|	ALTER TABLE relation_expr partition_cmd
				{
					AlterTableStmt *n = makeNode(AlterTableStmt);
					n->relation = $3;
					n->cmds = list_make1($4);
					n->relkind = OBJECT_TABLE;
					n->missing_ok = false;
					$$ = (Node *)n;
				}
		|	ALTER TABLE IF_P EXISTS relation_expr partition_cmd
				{
					AlterTableStmt *n = makeNode(AlterTableStmt);
					n->relation = $5;
					n->cmds = list_make1($6);
					n->relkind = OBJECT_TABLE;
					n->missing_ok = true;
					$$ = (Node *)n;
				}
		|	ALTER TABLE ALL IN_P TABLESPACE name SET TABLESPACE name opt_nowait
				{
					AlterTableMoveAllStmt *n =
						makeNode(AlterTableMoveAllStmt);
					n->orig_tablespacename = $6;
					n->objtype = OBJECT_TABLE;
					n->roles = NIL;
					n->new_tablespacename = $9;
					n->nowait = $10;
					$$ = (Node *)n;
				}
		|	ALTER TABLE ALL IN_P TABLESPACE name OWNED BY role_list SET TABLESPACE name opt_nowait
				{
					AlterTableMoveAllStmt *n =
						makeNode(AlterTableMoveAllStmt);
					n->orig_tablespacename = $6;
					n->objtype = OBJECT_TABLE;
					n->roles = $9;
					n->new_tablespacename = $12;
					n->nowait = $13;
					$$ = (Node *)n;
				}
		|	ALTER INDEX qualified_name alter_table_cmds
				{
					AlterTableStmt *n = makeNode(AlterTableStmt);
					n->relation = $3;
					n->cmds = $4;
					n->relkind = OBJECT_INDEX;
					n->missing_ok = false;
					$$ = (Node *)n;
				}
		|	ALTER INDEX IF_P EXISTS qualified_name alter_table_cmds
				{
					AlterTableStmt *n = makeNode(AlterTableStmt);
					n->relation = $5;
					n->cmds = $6;
					n->relkind = OBJECT_INDEX;
					n->missing_ok = true;
					$$ = (Node *)n;
				}
		|	ALTER INDEX ALL IN_P TABLESPACE name SET TABLESPACE name opt_nowait
				{
					AlterTableMoveAllStmt *n =
						makeNode(AlterTableMoveAllStmt);
					n->orig_tablespacename = $6;
					n->objtype = OBJECT_INDEX;
					n->roles = NIL;
					n->new_tablespacename = $9;
					n->nowait = $10;
					$$ = (Node *)n;
				}
		|	ALTER INDEX ALL IN_P TABLESPACE name OWNED BY role_list SET TABLESPACE name opt_nowait
				{
					AlterTableMoveAllStmt *n =
						makeNode(AlterTableMoveAllStmt);
					n->orig_tablespacename = $6;
					n->objtype = OBJECT_INDEX;
					n->roles = $9;
					n->new_tablespacename = $12;
					n->nowait = $13;
					$$ = (Node *)n;
				}
		|	ALTER SEQUENCE qualified_name alter_table_cmds
				{
					AlterTableStmt *n = makeNode(AlterTableStmt);
					n->relation = $3;
					n->cmds = $4;
					n->relkind = OBJECT_SEQUENCE;
					n->missing_ok = false;
					$$ = (Node *)n;
				}
		|	ALTER SEQUENCE IF_P EXISTS qualified_name alter_table_cmds
				{
					AlterTableStmt *n = makeNode(AlterTableStmt);
					n->relation = $5;
					n->cmds = $6;
					n->relkind = OBJECT_SEQUENCE;
					n->missing_ok = true;
					$$ = (Node *)n;
				}
		|	ALTER VIEW qualified_name alter_table_cmds
				{
					AlterTableStmt *n = makeNode(AlterTableStmt);
					n->relation = $3;
					n->cmds = $4;
					n->relkind = OBJECT_VIEW;
					n->missing_ok = false;
					$$ = (Node *)n;
				}
		|	ALTER VIEW IF_P EXISTS qualified_name alter_table_cmds
				{
					AlterTableStmt *n = makeNode(AlterTableStmt);
					n->relation = $5;
					n->cmds = $6;
					n->relkind = OBJECT_VIEW;
					n->missing_ok = true;
					$$ = (Node *)n;
				}
		|	ALTER MATERIALIZED VIEW qualified_name alter_table_cmds
				{
					AlterTableStmt *n = makeNode(AlterTableStmt);
					n->relation = $4;
					n->cmds = $5;
					n->relkind = OBJECT_MATVIEW;
					n->missing_ok = false;
					$$ = (Node *)n;
				}
		|	ALTER MATERIALIZED VIEW IF_P EXISTS qualified_name alter_table_cmds
				{
					AlterTableStmt *n = makeNode(AlterTableStmt);
					n->relation = $6;
					n->cmds = $7;
					n->relkind = OBJECT_MATVIEW;
					n->missing_ok = true;
					$$ = (Node *)n;
				}
		|	ALTER MATERIALIZED VIEW ALL IN_P TABLESPACE name SET TABLESPACE name opt_nowait
				{
					AlterTableMoveAllStmt *n =
						makeNode(AlterTableMoveAllStmt);
					n->orig_tablespacename = $7;
					n->objtype = OBJECT_MATVIEW;
					n->roles = NIL;
					n->new_tablespacename = $10;
					n->nowait = $11;
					$$ = (Node *)n;
				}
		|	ALTER MATERIALIZED VIEW ALL IN_P TABLESPACE name OWNED BY role_list SET TABLESPACE name opt_nowait
				{
					AlterTableMoveAllStmt *n =
						makeNode(AlterTableMoveAllStmt);
					n->orig_tablespacename = $7;
					n->objtype = OBJECT_MATVIEW;
					n->roles = $10;
					n->new_tablespacename = $13;
					n->nowait = $14;
					$$ = (Node *)n;
				}
		;

alter_table_cmds:
			alter_table_cmd							{ $$ = list_make1($1); }
			| alter_table_cmds ',' alter_table_cmd	{ $$ = lappend($1, $3); }
		;

partition_cmd:
			/* ALTER TABLE <name> ATTACH PARTITION <table_name> FOR VALUES */
			ATTACH PARTITION qualified_name ForValues
				{
					AlterTableCmd *n = makeNode(AlterTableCmd);
					PartitionCmd *cmd = makeNode(PartitionCmd);

					n->subtype = AT_AttachPartition;
					cmd->name = $3;
					cmd->bound = (Node *) $4;
					n->def = (Node *) cmd;

					$$ = (Node *) n;
				}
			/* ALTER TABLE <name> DETACH PARTITION <partition_name> */
			| DETACH PARTITION qualified_name
				{
					AlterTableCmd *n = makeNode(AlterTableCmd);
					PartitionCmd *cmd = makeNode(PartitionCmd);

					n->subtype = AT_DetachPartition;
					cmd->name = $3;
					n->def = (Node *) cmd;

					$$ = (Node *) n;
				}
		;

alter_table_cmd:
			/* ALTER TABLE <name> ADD <coldef> */
			ADD_P columnDef
				{
					AlterTableCmd *n = makeNode(AlterTableCmd);
					n->subtype = AT_AddColumn;
					n->def = $2;
					n->missing_ok = false;
					$$ = (Node *)n;
				}
			/* ALTER TABLE <name> ADD IF NOT EXISTS <coldef> */
			| ADD_P IF_P NOT EXISTS columnDef
				{
					AlterTableCmd *n = makeNode(AlterTableCmd);
					n->subtype = AT_AddColumn;
					n->def = $5;
					n->missing_ok = true;
					$$ = (Node *)n;
				}
			/* ALTER TABLE <name> ADD COLUMN <coldef> */
			| ADD_P COLUMN columnDef
				{
					AlterTableCmd *n = makeNode(AlterTableCmd);
					n->subtype = AT_AddColumn;
					n->def = $3;
					n->missing_ok = false;
					$$ = (Node *)n;
				}
			/* ALTER TABLE <name> ADD COLUMN IF NOT EXISTS <coldef> */
			| ADD_P COLUMN IF_P NOT EXISTS columnDef
				{
					AlterTableCmd *n = makeNode(AlterTableCmd);
					n->subtype = AT_AddColumn;
					n->def = $6;
					n->missing_ok = true;
					$$ = (Node *)n;
				}
			/* ALTER TABLE <name> ALTER [COLUMN] <colname> {SET DEFAULT <expr>|DROP DEFAULT} */
			| ALTER opt_column ColId alter_column_default
				{
					AlterTableCmd *n = makeNode(AlterTableCmd);
					n->subtype = AT_ColumnDefault;
					n->name = $3;
					n->def = $4;
					$$ = (Node *)n;
				}
			/* ALTER TABLE <name> ALTER [COLUMN] <colname> DROP NOT NULL */
			| ALTER opt_column ColId DROP NOT NULL_P
				{
					AlterTableCmd *n = makeNode(AlterTableCmd);
					n->subtype = AT_DropNotNull;
					n->name = $3;
					$$ = (Node *)n;
				}
			/* ALTER TABLE <name> ALTER [COLUMN] <colname> SET NOT NULL */
			| ALTER opt_column ColId SET NOT NULL_P
				{
					AlterTableCmd *n = makeNode(AlterTableCmd);
					n->subtype = AT_SetNotNull;
					n->name = $3;
					$$ = (Node *)n;
				}
			/* ALTER TABLE <name> ALTER [COLUMN] <colname> SET STATISTICS <SignedIconst> */
			| ALTER opt_column ColId SET STATISTICS SignedIconst
				{
					AlterTableCmd *n = makeNode(AlterTableCmd);
					n->subtype = AT_SetStatistics;
					n->name = $3;
					n->def = (Node *) makeInteger($6);
					$$ = (Node *)n;
				}
			/* ALTER TABLE <name> ALTER [COLUMN] <colname> SET ( column_parameter = value [, ... ] ) */
			| ALTER opt_column ColId SET reloptions
				{
					AlterTableCmd *n = makeNode(AlterTableCmd);
					n->subtype = AT_SetOptions;
					n->name = $3;
					n->def = (Node *) $5;
					$$ = (Node *)n;
				}
			/* ALTER TABLE <name> ALTER [COLUMN] <colname> RESET ( column_parameter = value [, ... ] ) */
			| ALTER opt_column ColId RESET reloptions
				{
					AlterTableCmd *n = makeNode(AlterTableCmd);
					n->subtype = AT_ResetOptions;
					n->name = $3;
					n->def = (Node *) $5;
					$$ = (Node *)n;
				}
			/* ALTER TABLE <name> ALTER [COLUMN] <colname> SET STORAGE <storagemode> */
			| ALTER opt_column ColId SET STORAGE ColId
				{
					AlterTableCmd *n = makeNode(AlterTableCmd);
					n->subtype = AT_SetStorage;
					n->name = $3;
					n->def = (Node *) makeString($6);
					$$ = (Node *)n;
				}
			/* ALTER TABLE <name> DROP [COLUMN] IF EXISTS <colname> [RESTRICT|CASCADE] */
			| DROP opt_column IF_P EXISTS ColId opt_drop_behavior
				{
					AlterTableCmd *n = makeNode(AlterTableCmd);
					n->subtype = AT_DropColumn;
					n->name = $5;
					n->behavior = $6;
					n->missing_ok = TRUE;
					$$ = (Node *)n;
				}
			/* ALTER TABLE <name> DROP [COLUMN] <colname> [RESTRICT|CASCADE] */
			| DROP opt_column ColId opt_drop_behavior
				{
					AlterTableCmd *n = makeNode(AlterTableCmd);
					n->subtype = AT_DropColumn;
					n->name = $3;
					n->behavior = $4;
					n->missing_ok = FALSE;
					$$ = (Node *)n;
				}
			/*
			 * ALTER TABLE <name> ALTER [COLUMN] <colname> [SET DATA] TYPE <typename>
			 *		[ USING <expression> ]
			 */
			| ALTER opt_column ColId opt_set_data TYPE_P Typename opt_collate_clause alter_using
				{
					AlterTableCmd *n = makeNode(AlterTableCmd);
					ColumnDef *def = makeNode(ColumnDef);
					n->subtype = AT_AlterColumnType;
					n->name = $3;
					n->def = (Node *) def;
					/* We only use these fields of the ColumnDef node */
					def->typeName = $6;
					def->collClause = (CollateClause *) $7;
					def->raw_default = $8;
					def->location = @3;
					$$ = (Node *)n;
				}
			/* ALTER FOREIGN TABLE <name> ALTER [COLUMN] <colname> OPTIONS */
			| ALTER opt_column ColId alter_generic_options
				{
					AlterTableCmd *n = makeNode(AlterTableCmd);
					n->subtype = AT_AlterColumnGenericOptions;
					n->name = $3;
					n->def = (Node *) $4;
					$$ = (Node *)n;
				}
			/* ALTER TABLE <name> ADD CONSTRAINT ... */
			| ADD_P TableConstraint
				{
					AlterTableCmd *n = makeNode(AlterTableCmd);
					n->subtype = AT_AddConstraint;
					n->def = $2;
					$$ = (Node *)n;
				}
			/* ALTER TABLE <name> ALTER CONSTRAINT ... */
			| ALTER CONSTRAINT name ConstraintAttributeSpec
				{
					AlterTableCmd *n = makeNode(AlterTableCmd);
					Constraint *c = makeNode(Constraint);
					n->subtype = AT_AlterConstraint;
					n->def = (Node *) c;
					c->contype = CONSTR_FOREIGN; /* others not supported, yet */
					c->conname = $3;
					processCASbits($4, @4, "ALTER CONSTRAINT statement",
									&c->deferrable,
									&c->initdeferred,
									NULL, NULL, yyscanner);
					$$ = (Node *)n;
				}
			/* ALTER TABLE <name> VALIDATE CONSTRAINT ... */
			| VALIDATE CONSTRAINT name
				{
					AlterTableCmd *n = makeNode(AlterTableCmd);
					n->subtype = AT_ValidateConstraint;
					n->name = $3;
					$$ = (Node *)n;
				}
			/* ALTER TABLE <name> DROP CONSTRAINT IF EXISTS <name> [RESTRICT|CASCADE] */
			| DROP CONSTRAINT IF_P EXISTS name opt_drop_behavior
				{
					AlterTableCmd *n = makeNode(AlterTableCmd);
					n->subtype = AT_DropConstraint;
					n->name = $5;
					n->behavior = $6;
					n->missing_ok = TRUE;
					$$ = (Node *)n;
				}
			/* ALTER TABLE <name> DROP CONSTRAINT <name> [RESTRICT|CASCADE] */
			| DROP CONSTRAINT name opt_drop_behavior
				{
					AlterTableCmd *n = makeNode(AlterTableCmd);
					n->subtype = AT_DropConstraint;
					n->name = $3;
					n->behavior = $4;
					n->missing_ok = FALSE;
					$$ = (Node *)n;
				}
			/* ALTER TABLE <name> SET WITH OIDS  */
			| SET WITH OIDS
				{
					AlterTableCmd *n = makeNode(AlterTableCmd);
					n->subtype = AT_AddOids;
					$$ = (Node *)n;
				}
			/* ALTER TABLE <name> SET WITHOUT OIDS  */
			| SET WITHOUT OIDS
				{
					AlterTableCmd *n = makeNode(AlterTableCmd);
					n->subtype = AT_DropOids;
					$$ = (Node *)n;
				}
			/* ALTER TABLE <name> CLUSTER ON <indexname> */
			| CLUSTER ON name
				{
					AlterTableCmd *n = makeNode(AlterTableCmd);
					n->subtype = AT_ClusterOn;
					n->name = $3;
					$$ = (Node *)n;
				}
			/* ALTER TABLE <name> SET WITHOUT CLUSTER */
			| SET WITHOUT CLUSTER
				{
					AlterTableCmd *n = makeNode(AlterTableCmd);
					n->subtype = AT_DropCluster;
					n->name = NULL;
					$$ = (Node *)n;
				}
			/* ALTER TABLE <name> SET LOGGED  */
			| SET LOGGED
				{
					AlterTableCmd *n = makeNode(AlterTableCmd);
					n->subtype = AT_SetLogged;
					$$ = (Node *)n;
				}
			/* ALTER TABLE <name> SET UNLOGGED  */
			| SET UNLOGGED
				{
					AlterTableCmd *n = makeNode(AlterTableCmd);
					n->subtype = AT_SetUnLogged;
					$$ = (Node *)n;
				}
			/* ALTER TABLE <name> ENABLE TRIGGER <trig> */
			| ENABLE_P TRIGGER name
				{
					AlterTableCmd *n = makeNode(AlterTableCmd);
					n->subtype = AT_EnableTrig;
					n->name = $3;
					$$ = (Node *)n;
				}
			/* ALTER TABLE <name> ENABLE ALWAYS TRIGGER <trig> */
			| ENABLE_P ALWAYS TRIGGER name
				{
					AlterTableCmd *n = makeNode(AlterTableCmd);
					n->subtype = AT_EnableAlwaysTrig;
					n->name = $4;
					$$ = (Node *)n;
				}
			/* ALTER TABLE <name> ENABLE REPLICA TRIGGER <trig> */
			| ENABLE_P REPLICA TRIGGER name
				{
					AlterTableCmd *n = makeNode(AlterTableCmd);
					n->subtype = AT_EnableReplicaTrig;
					n->name = $4;
					$$ = (Node *)n;
				}
			/* ALTER TABLE <name> ENABLE TRIGGER ALL */
			| ENABLE_P TRIGGER ALL
				{
					AlterTableCmd *n = makeNode(AlterTableCmd);
					n->subtype = AT_EnableTrigAll;
					$$ = (Node *)n;
				}
			/* ALTER TABLE <name> ENABLE TRIGGER USER */
			| ENABLE_P TRIGGER USER
				{
					AlterTableCmd *n = makeNode(AlterTableCmd);
					n->subtype = AT_EnableTrigUser;
					$$ = (Node *)n;
				}
			/* ALTER TABLE <name> DISABLE TRIGGER <trig> */
			| DISABLE_P TRIGGER name
				{
					AlterTableCmd *n = makeNode(AlterTableCmd);
					n->subtype = AT_DisableTrig;
					n->name = $3;
					$$ = (Node *)n;
				}
			/* ALTER TABLE <name> DISABLE TRIGGER ALL */
			| DISABLE_P TRIGGER ALL
				{
					AlterTableCmd *n = makeNode(AlterTableCmd);
					n->subtype = AT_DisableTrigAll;
					$$ = (Node *)n;
				}
			/* ALTER TABLE <name> DISABLE TRIGGER USER */
			| DISABLE_P TRIGGER USER
				{
					AlterTableCmd *n = makeNode(AlterTableCmd);
					n->subtype = AT_DisableTrigUser;
					$$ = (Node *)n;
				}
			/* ALTER TABLE <name> ENABLE RULE <rule> */
			| ENABLE_P RULE name
				{
					AlterTableCmd *n = makeNode(AlterTableCmd);
					n->subtype = AT_EnableRule;
					n->name = $3;
					$$ = (Node *)n;
				}
			/* ALTER TABLE <name> ENABLE ALWAYS RULE <rule> */
			| ENABLE_P ALWAYS RULE name
				{
					AlterTableCmd *n = makeNode(AlterTableCmd);
					n->subtype = AT_EnableAlwaysRule;
					n->name = $4;
					$$ = (Node *)n;
				}
			/* ALTER TABLE <name> ENABLE REPLICA RULE <rule> */
			| ENABLE_P REPLICA RULE name
				{
					AlterTableCmd *n = makeNode(AlterTableCmd);
					n->subtype = AT_EnableReplicaRule;
					n->name = $4;
					$$ = (Node *)n;
				}
			/* ALTER TABLE <name> DISABLE RULE <rule> */
			| DISABLE_P RULE name
				{
					AlterTableCmd *n = makeNode(AlterTableCmd);
					n->subtype = AT_DisableRule;
					n->name = $3;
					$$ = (Node *)n;
				}
			/* ALTER TABLE <name> INHERIT <parent> */
			| INHERIT qualified_name
				{
					AlterTableCmd *n = makeNode(AlterTableCmd);
					n->subtype = AT_AddInherit;
					n->def = (Node *) $2;
					$$ = (Node *)n;
				}
			/* ALTER TABLE <name> NO INHERIT <parent> */
			| NO INHERIT qualified_name
				{
					AlterTableCmd *n = makeNode(AlterTableCmd);
					n->subtype = AT_DropInherit;
					n->def = (Node *) $3;
					$$ = (Node *)n;
				}
			/* ALTER TABLE <name> OF <type_name> */
			| OF any_name
				{
					AlterTableCmd *n = makeNode(AlterTableCmd);
					TypeName *def = makeTypeNameFromNameList($2);
					def->location = @2;
					n->subtype = AT_AddOf;
					n->def = (Node *) def;
					$$ = (Node *)n;
				}
			/* ALTER TABLE <name> NOT OF */
			| NOT OF
				{
					AlterTableCmd *n = makeNode(AlterTableCmd);
					n->subtype = AT_DropOf;
					$$ = (Node *)n;
				}
			/* ALTER TABLE <name> OWNER TO RoleSpec */
			| OWNER TO RoleSpec
				{
					AlterTableCmd *n = makeNode(AlterTableCmd);
					n->subtype = AT_ChangeOwner;
					n->newowner = $3;
					$$ = (Node *)n;
				}
			/* ALTER TABLE <name> SET TABLESPACE <tablespacename> */
			| SET TABLESPACE name
				{
					AlterTableCmd *n = makeNode(AlterTableCmd);
					n->subtype = AT_SetTableSpace;
					n->name = $3;
					$$ = (Node *)n;
				}
			/* ALTER TABLE <name> SET (...) */
			| SET reloptions
				{
					AlterTableCmd *n = makeNode(AlterTableCmd);
					n->subtype = AT_SetRelOptions;
					n->def = (Node *)$2;
					$$ = (Node *)n;
				}
			/* ALTER TABLE <name> RESET (...) */
			| RESET reloptions
				{
					AlterTableCmd *n = makeNode(AlterTableCmd);
					n->subtype = AT_ResetRelOptions;
					n->def = (Node *)$2;
					$$ = (Node *)n;
				}
			/* ALTER TABLE <name> REPLICA IDENTITY  */
			| REPLICA IDENTITY_P replica_identity
				{
					AlterTableCmd *n = makeNode(AlterTableCmd);
					n->subtype = AT_ReplicaIdentity;
					n->def = $3;
					$$ = (Node *)n;
				}
			/* ALTER TABLE <name> ENABLE ROW LEVEL SECURITY */
			| ENABLE_P ROW LEVEL SECURITY
				{
					AlterTableCmd *n = makeNode(AlterTableCmd);
					n->subtype = AT_EnableRowSecurity;
					$$ = (Node *)n;
				}
			/* ALTER TABLE <name> DISABLE ROW LEVEL SECURITY */
			| DISABLE_P ROW LEVEL SECURITY
				{
					AlterTableCmd *n = makeNode(AlterTableCmd);
					n->subtype = AT_DisableRowSecurity;
					$$ = (Node *)n;
				}
			/* ALTER TABLE <name> FORCE ROW LEVEL SECURITY */
			| FORCE ROW LEVEL SECURITY
				{
					AlterTableCmd *n = makeNode(AlterTableCmd);
					n->subtype = AT_ForceRowSecurity;
					$$ = (Node *)n;
				}
			/* ALTER TABLE <name> NO FORCE ROW LEVEL SECURITY */
			| NO FORCE ROW LEVEL SECURITY
				{
					AlterTableCmd *n = makeNode(AlterTableCmd);
					n->subtype = AT_NoForceRowSecurity;
					$$ = (Node *)n;
				}
			| alter_generic_options
				{
					AlterTableCmd *n = makeNode(AlterTableCmd);
					n->subtype = AT_GenericOptions;
					n->def = (Node *)$1;
					$$ = (Node *) n;
				}
		;

alter_column_default:
			SET DEFAULT a_expr			{ $$ = $3; }
			| DROP DEFAULT				{ $$ = NULL; }
		;

opt_drop_behavior:
			CASCADE						{ $$ = DROP_CASCADE; }
			| RESTRICT					{ $$ = DROP_RESTRICT; }
			| /* EMPTY */				{ $$ = DROP_RESTRICT; /* default */ }
		;

opt_collate_clause:
			COLLATE any_name
				{
					CollateClause *n = makeNode(CollateClause);
					n->arg = NULL;
					n->collname = $2;
					n->location = @1;
					$$ = (Node *) n;
				}
			| /* EMPTY */				{ $$ = NULL; }
		;

alter_using:
			USING a_expr				{ $$ = $2; }
			| /* EMPTY */				{ $$ = NULL; }
		;

replica_identity:
			NOTHING
				{
					ReplicaIdentityStmt *n = makeNode(ReplicaIdentityStmt);
					n->identity_type = REPLICA_IDENTITY_NOTHING;
					n->name = NULL;
					$$ = (Node *) n;
				}
			| FULL
				{
					ReplicaIdentityStmt *n = makeNode(ReplicaIdentityStmt);
					n->identity_type = REPLICA_IDENTITY_FULL;
					n->name = NULL;
					$$ = (Node *) n;
				}
			| DEFAULT
				{
					ReplicaIdentityStmt *n = makeNode(ReplicaIdentityStmt);
					n->identity_type = REPLICA_IDENTITY_DEFAULT;
					n->name = NULL;
					$$ = (Node *) n;
				}
			| USING INDEX name
				{
					ReplicaIdentityStmt *n = makeNode(ReplicaIdentityStmt);
					n->identity_type = REPLICA_IDENTITY_INDEX;
					n->name = $3;
					$$ = (Node *) n;
				}
;

reloptions:
			'(' reloption_list ')'					{ $$ = $2; }
		;

opt_reloptions:		WITH reloptions					{ $$ = $2; }
			 |		/* EMPTY */						{ $$ = NIL; }
		;

reloption_list:
			reloption_elem							{ $$ = list_make1($1); }
			| reloption_list ',' reloption_elem		{ $$ = lappend($1, $3); }
		;

/* This should match def_elem and also allow qualified names */
reloption_elem:
			ColLabel '=' def_arg
				{
					$$ = makeDefElem($1, (Node *) $3, @1);
				}
			| ColLabel
				{
					$$ = makeDefElem($1, NULL, @1);
				}
			| ColLabel '.' ColLabel '=' def_arg
				{
					$$ = makeDefElemExtended($1, $3, (Node *) $5,
											 DEFELEM_UNSPEC, @1);
				}
			| ColLabel '.' ColLabel
				{
					$$ = makeDefElemExtended($1, $3, NULL, DEFELEM_UNSPEC, @1);
				}
		;

ForValues:
			/* a LIST partition */
			FOR VALUES IN_P '(' partbound_datum_list ')'
				{
					PartitionBoundSpec *n = makeNode(PartitionBoundSpec);

					n->strategy = PARTITION_STRATEGY_LIST;
					n->listdatums = $5;
					n->location = @3;

					$$ = (Node *) n;
				}

			/* a RANGE partition */
			| FOR VALUES FROM '(' range_datum_list ')' TO '(' range_datum_list ')'
				{
					PartitionBoundSpec *n = makeNode(PartitionBoundSpec);

					n->strategy = PARTITION_STRATEGY_RANGE;
					n->lowerdatums = $5;
					n->upperdatums = $9;
					n->location = @3;

					$$ = (Node *) n;
				}
		;

partbound_datum:
			Sconst			{ $$ = makeStringConst($1, @1); }
			| NumericOnly	{ $$ = makeAConst($1, @1); }
			| NULL_P		{ $$ = makeNullAConst(@1); }
		;

partbound_datum_list:
			partbound_datum						{ $$ = list_make1($1); }
			| partbound_datum_list ',' partbound_datum
												{ $$ = lappend($1, $3); }
		;

range_datum_list:
			PartitionRangeDatum					{ $$ = list_make1($1); }
			| range_datum_list ',' PartitionRangeDatum
												{ $$ = lappend($1, $3); }
		;

PartitionRangeDatum:
			UNBOUNDED
				{
					PartitionRangeDatum *n = makeNode(PartitionRangeDatum);

					n->infinite = true;
					n->value = NULL;
					n->location = @1;

					$$ = n;
				}
			| partbound_datum
				{
					PartitionRangeDatum *n = makeNode(PartitionRangeDatum);

					n->infinite = false;
					n->value = $1;
					n->location = @1;

					$$ = n;
				}
		;

/*****************************************************************************
 *
 *	ALTER TYPE
 *
 * really variants of the ALTER TABLE subcommands with different spellings
 *****************************************************************************/

AlterCompositeTypeStmt:
			ALTER TYPE_P any_name alter_type_cmds
				{
					AlterTableStmt *n = makeNode(AlterTableStmt);

					/* can't use qualified_name, sigh */
					n->relation = makeRangeVarFromAnyName($3, @3, yyscanner);
					n->cmds = $4;
					n->relkind = OBJECT_TYPE;
					$$ = (Node *)n;
				}
			;

alter_type_cmds:
			alter_type_cmd							{ $$ = list_make1($1); }
			| alter_type_cmds ',' alter_type_cmd	{ $$ = lappend($1, $3); }
		;

alter_type_cmd:
			/* ALTER TYPE <name> ADD ATTRIBUTE <coldef> [RESTRICT|CASCADE] */
			ADD_P ATTRIBUTE TableFuncElement opt_drop_behavior
				{
					AlterTableCmd *n = makeNode(AlterTableCmd);
					n->subtype = AT_AddColumn;
					n->def = $3;
					n->behavior = $4;
					$$ = (Node *)n;
				}
			/* ALTER TYPE <name> DROP ATTRIBUTE IF EXISTS <attname> [RESTRICT|CASCADE] */
			| DROP ATTRIBUTE IF_P EXISTS ColId opt_drop_behavior
				{
					AlterTableCmd *n = makeNode(AlterTableCmd);
					n->subtype = AT_DropColumn;
					n->name = $5;
					n->behavior = $6;
					n->missing_ok = TRUE;
					$$ = (Node *)n;
				}
			/* ALTER TYPE <name> DROP ATTRIBUTE <attname> [RESTRICT|CASCADE] */
			| DROP ATTRIBUTE ColId opt_drop_behavior
				{
					AlterTableCmd *n = makeNode(AlterTableCmd);
					n->subtype = AT_DropColumn;
					n->name = $3;
					n->behavior = $4;
					n->missing_ok = FALSE;
					$$ = (Node *)n;
				}
			/* ALTER TYPE <name> ALTER ATTRIBUTE <attname> [SET DATA] TYPE <typename> [RESTRICT|CASCADE] */
			| ALTER ATTRIBUTE ColId opt_set_data TYPE_P Typename opt_collate_clause opt_drop_behavior
				{
					AlterTableCmd *n = makeNode(AlterTableCmd);
					ColumnDef *def = makeNode(ColumnDef);
					n->subtype = AT_AlterColumnType;
					n->name = $3;
					n->def = (Node *) def;
					n->behavior = $8;
					/* We only use these fields of the ColumnDef node */
					def->typeName = $6;
					def->collClause = (CollateClause *) $7;
					def->raw_default = NULL;
					def->location = @3;
					$$ = (Node *)n;
				}
		;


/*****************************************************************************
 *
 *		QUERY :
 *				close <portalname>
 *
 *****************************************************************************/

ClosePortalStmt:
			CLOSE cursor_name
				{
					ClosePortalStmt *n = makeNode(ClosePortalStmt);
					n->portalname = $2;
					$$ = (Node *)n;
				}
			| CLOSE ALL
				{
					ClosePortalStmt *n = makeNode(ClosePortalStmt);
					n->portalname = NULL;
					$$ = (Node *)n;
				}
		;


/*****************************************************************************
 *
 *		QUERY :
 *				COPY relname [(columnList)] FROM/TO file [WITH] [(options)]
 *				COPY ( query ) TO file	[WITH] [(options)]
 *
 *				where 'query' can be one of:
 *				{ SELECT | UPDATE | INSERT | DELETE }
 *
 *				and 'file' can be one of:
 *				{ PROGRAM 'command' | STDIN | STDOUT | 'filename' }
 *
 *				In the preferred syntax the options are comma-separated
 *				and use generic identifiers instead of keywords.  The pre-9.0
 *				syntax had a hard-wired, space-separated set of options.
 *
 *				Really old syntax, from versions 7.2 and prior:
 *				COPY [ BINARY ] table [ WITH OIDS ] FROM/TO file
 *					[ [ USING ] DELIMITERS 'delimiter' ] ]
 *					[ WITH NULL AS 'null string' ]
 *				This option placement is not supported with COPY (query...).
 *
 *****************************************************************************/

CopyStmt:	COPY opt_binary qualified_name opt_column_list opt_oids
			copy_from opt_program copy_file_name copy_delimiter opt_with copy_options
				{
					CopyStmt *n = makeNode(CopyStmt);
					n->relation = $3;
					n->query = NULL;
					n->attlist = $4;
					n->is_from = $6;
					n->is_program = $7;
					n->filename = $8;

					if (n->is_program && n->filename == NULL)
						ereport(ERROR,
								(errcode(ERRCODE_SYNTAX_ERROR),
								 errmsg("STDIN/STDOUT not allowed with PROGRAM"),
								 parser_errposition(@8)));

					n->options = NIL;
					/* Concatenate user-supplied flags */
					if ($2)
						n->options = lappend(n->options, $2);
					if ($5)
						n->options = lappend(n->options, $5);
					if ($9)
						n->options = lappend(n->options, $9);
					if ($11)
						n->options = list_concat(n->options, $11);
					$$ = (Node *)n;
				}
			| COPY '(' PreparableStmt ')' TO opt_program copy_file_name opt_with copy_options
				{
					CopyStmt *n = makeNode(CopyStmt);
					n->relation = NULL;
					n->query = $3;
					n->attlist = NIL;
					n->is_from = false;
					n->is_program = $6;
					n->filename = $7;
					n->options = $9;

					if (n->is_program && n->filename == NULL)
						ereport(ERROR,
								(errcode(ERRCODE_SYNTAX_ERROR),
								 errmsg("STDIN/STDOUT not allowed with PROGRAM"),
								 parser_errposition(@5)));

					$$ = (Node *)n;
				}
		;

copy_from:
			FROM									{ $$ = TRUE; }
			| TO									{ $$ = FALSE; }
		;

opt_program:
			PROGRAM									{ $$ = TRUE; }
			| /* EMPTY */							{ $$ = FALSE; }
		;

/*
 * copy_file_name NULL indicates stdio is used. Whether stdin or stdout is
 * used depends on the direction. (It really doesn't make sense to copy from
 * stdout. We silently correct the "typo".)		 - AY 9/94
 */
copy_file_name:
			Sconst									{ $$ = $1; }
			| STDIN									{ $$ = NULL; }
			| STDOUT								{ $$ = NULL; }
		;

copy_options: copy_opt_list							{ $$ = $1; }
			| '(' copy_generic_opt_list ')'			{ $$ = $2; }
		;

/* old COPY option syntax */
copy_opt_list:
			copy_opt_list copy_opt_item				{ $$ = lappend($1, $2); }
			| /* EMPTY */							{ $$ = NIL; }
		;

copy_opt_item:
			BINARY
				{
					$$ = makeDefElem("format", (Node *)makeString("binary"), @1);
				}
			| OIDS
				{
					$$ = makeDefElem("oids", (Node *)makeInteger(TRUE), @1);
				}
			| FREEZE
				{
					$$ = makeDefElem("freeze", (Node *)makeInteger(TRUE), @1);
				}
			| DELIMITER opt_as Sconst
				{
					$$ = makeDefElem("delimiter", (Node *)makeString($3), @1);
				}
			| NULL_P opt_as Sconst
				{
					$$ = makeDefElem("null", (Node *)makeString($3), @1);
				}
			| CSV
				{
					$$ = makeDefElem("format", (Node *)makeString("csv"), @1);
				}
			| HEADER_P
				{
					$$ = makeDefElem("header", (Node *)makeInteger(TRUE), @1);
				}
			| QUOTE opt_as Sconst
				{
					$$ = makeDefElem("quote", (Node *)makeString($3), @1);
				}
			| ESCAPE opt_as Sconst
				{
					$$ = makeDefElem("escape", (Node *)makeString($3), @1);
				}
			| FORCE QUOTE columnList
				{
					$$ = makeDefElem("force_quote", (Node *)$3, @1);
				}
			| FORCE QUOTE '*'
				{
					$$ = makeDefElem("force_quote", (Node *)makeNode(A_Star), @1);
				}
			| FORCE NOT NULL_P columnList
				{
					$$ = makeDefElem("force_not_null", (Node *)$4, @1);
				}
			| FORCE NULL_P columnList
				{
					$$ = makeDefElem("force_null", (Node *)$3, @1);
				}
			| ENCODING Sconst
				{
					$$ = makeDefElem("encoding", (Node *)makeString($2), @1);
				}
		;

/* The following exist for backward compatibility with very old versions */

opt_binary:
			BINARY
				{
					$$ = makeDefElem("format", (Node *)makeString("binary"), @1);
				}
			| /*EMPTY*/								{ $$ = NULL; }
		;

opt_oids:
			WITH OIDS
				{
					$$ = makeDefElem("oids", (Node *)makeInteger(TRUE), @1);
				}
			| /*EMPTY*/								{ $$ = NULL; }
		;

copy_delimiter:
			opt_using DELIMITERS Sconst
				{
					$$ = makeDefElem("delimiter", (Node *)makeString($3), @2);
				}
			| /*EMPTY*/								{ $$ = NULL; }
		;

opt_using:
			USING									{}
			| /*EMPTY*/								{}
		;

/* new COPY option syntax */
copy_generic_opt_list:
			copy_generic_opt_elem
				{
					$$ = list_make1($1);
				}
			| copy_generic_opt_list ',' copy_generic_opt_elem
				{
					$$ = lappend($1, $3);
				}
		;

copy_generic_opt_elem:
			ColLabel copy_generic_opt_arg
				{
					$$ = makeDefElem($1, $2, @1);
				}
		;

copy_generic_opt_arg:
			opt_boolean_or_string			{ $$ = (Node *) makeString($1); }
			| NumericOnly					{ $$ = (Node *) $1; }
			| '*'							{ $$ = (Node *) makeNode(A_Star); }
			| '(' copy_generic_opt_arg_list ')'		{ $$ = (Node *) $2; }
			| /* EMPTY */					{ $$ = NULL; }
		;

copy_generic_opt_arg_list:
			  copy_generic_opt_arg_list_item
				{
					$$ = list_make1($1);
				}
			| copy_generic_opt_arg_list ',' copy_generic_opt_arg_list_item
				{
					$$ = lappend($1, $3);
				}
		;

/* beware of emitting non-string list elements here; see commands/define.c */
copy_generic_opt_arg_list_item:
			opt_boolean_or_string	{ $$ = (Node *) makeString($1); }
		;


/*****************************************************************************
 *
 *		QUERY :
 *				CREATE TABLE relname
 *
 *****************************************************************************/

CreateStmt:	CREATE OptTemp TABLE qualified_name '(' OptTableElementList ')'
			OptInherit OptPartitionSpec OptWith OnCommitOption OptTableSpace
				{
					CreateStmt *n = makeNode(CreateStmt);
					$4->relpersistence = $2;
					n->relation = $4;
					n->tableElts = $6;
					n->inhRelations = $8;
					n->partspec = $9;
					n->ofTypename = NULL;
					n->constraints = NIL;
					n->options = $10;
					n->oncommit = $11;
					n->tablespacename = $12;
					n->if_not_exists = false;
					$$ = (Node *)n;
				}
		| CREATE OptTemp TABLE IF_P NOT EXISTS qualified_name '('
			OptTableElementList ')' OptInherit OptPartitionSpec OptWith
			OnCommitOption OptTableSpace
				{
					CreateStmt *n = makeNode(CreateStmt);
					$7->relpersistence = $2;
					n->relation = $7;
					n->tableElts = $9;
					n->inhRelations = $11;
					n->partspec = $12;
					n->ofTypename = NULL;
					n->constraints = NIL;
					n->options = $13;
					n->oncommit = $14;
					n->tablespacename = $15;
					n->if_not_exists = true;
					$$ = (Node *)n;
				}
		| CREATE OptTemp TABLE qualified_name OF any_name
			OptTypedTableElementList OptPartitionSpec OptWith OnCommitOption
			OptTableSpace
				{
					CreateStmt *n = makeNode(CreateStmt);
					$4->relpersistence = $2;
					n->relation = $4;
					n->tableElts = $7;
					n->inhRelations = NIL;
					n->partspec = $8;
					n->ofTypename = makeTypeNameFromNameList($6);
					n->ofTypename->location = @6;
					n->constraints = NIL;
					n->options = $9;
					n->oncommit = $10;
					n->tablespacename = $11;
					n->if_not_exists = false;
					$$ = (Node *)n;
				}
		| CREATE OptTemp TABLE IF_P NOT EXISTS qualified_name OF any_name
			OptTypedTableElementList OptPartitionSpec OptWith OnCommitOption
			OptTableSpace
				{
					CreateStmt *n = makeNode(CreateStmt);
					$7->relpersistence = $2;
					n->relation = $7;
					n->tableElts = $10;
					n->inhRelations = NIL;
					n->partspec = $11;
					n->ofTypename = makeTypeNameFromNameList($9);
					n->ofTypename->location = @9;
					n->constraints = NIL;
					n->options = $12;
					n->oncommit = $13;
					n->tablespacename = $14;
					n->if_not_exists = true;
					$$ = (Node *)n;
				}
		| CREATE OptTemp TABLE qualified_name PARTITION OF qualified_name
			OptPartitionElementList ForValues OptPartitionSpec OptWith
			OnCommitOption OptTableSpace
				{
					CreateStmt *n = makeNode(CreateStmt);
					$4->relpersistence = $2;
					n->relation = $4;
					n->tableElts = $8;
					n->inhRelations = list_make1($7);
					n->partbound = (Node *) $9;
					n->partspec = $10;
					n->ofTypename = NULL;
					n->constraints = NIL;
					n->options = $11;
					n->oncommit = $12;
					n->tablespacename = $13;
					n->if_not_exists = false;
					$$ = (Node *)n;
				}
		| CREATE OptTemp TABLE IF_P NOT EXISTS qualified_name PARTITION OF
			qualified_name OptPartitionElementList ForValues OptPartitionSpec
			OptWith OnCommitOption OptTableSpace
				{
					CreateStmt *n = makeNode(CreateStmt);
					$7->relpersistence = $2;
					n->relation = $7;
					n->tableElts = $11;
					n->inhRelations = list_make1($10);
					n->partbound = (Node *) $12;
					n->partspec = $13;
					n->ofTypename = NULL;
					n->constraints = NIL;
					n->options = $14;
					n->oncommit = $15;
					n->tablespacename = $16;
					n->if_not_exists = true;
					$$ = (Node *)n;
				}
		;

/*
 * Redundancy here is needed to avoid shift/reduce conflicts,
 * since TEMP is not a reserved word.  See also OptTempTableName.
 *
 * NOTE: we accept both GLOBAL and LOCAL options.  They currently do nothing,
 * but future versions might consider GLOBAL to request SQL-spec-compliant
 * temp table behavior, so warn about that.  Since we have no modules the
 * LOCAL keyword is really meaningless; furthermore, some other products
 * implement LOCAL as meaning the same as our default temp table behavior,
 * so we'll probably continue to treat LOCAL as a noise word.
 */
OptTemp:	TEMPORARY					{ $$ = RELPERSISTENCE_TEMP; }
			| TEMP						{ $$ = RELPERSISTENCE_TEMP; }
			| LOCAL TEMPORARY			{ $$ = RELPERSISTENCE_TEMP; }
			| LOCAL TEMP				{ $$ = RELPERSISTENCE_TEMP; }
			| GLOBAL TEMPORARY
				{
					ereport(WARNING,
							(errmsg("GLOBAL is deprecated in temporary table creation"),
							 parser_errposition(@1)));
					$$ = RELPERSISTENCE_TEMP;
				}
			| GLOBAL TEMP
				{
					ereport(WARNING,
							(errmsg("GLOBAL is deprecated in temporary table creation"),
							 parser_errposition(@1)));
					$$ = RELPERSISTENCE_TEMP;
				}
			| UNLOGGED					{ $$ = RELPERSISTENCE_UNLOGGED; }
			| /*EMPTY*/					{ $$ = RELPERSISTENCE_PERMANENT; }
		;

OptTableElementList:
			TableElementList					{ $$ = $1; }
			| /*EMPTY*/							{ $$ = NIL; }
		;

OptTypedTableElementList:
			'(' TypedTableElementList ')'		{ $$ = $2; }
			| /*EMPTY*/							{ $$ = NIL; }
		;

OptPartitionElementList:
			'(' PartitionElementList ')'		{ $$ = $2; }
			| /*EMPTY*/							{ $$ = NIL; }
		;

TableElementList:
			TableElement
				{
					$$ = list_make1($1);
				}
			| TableElementList ',' TableElement
				{
					$$ = lappend($1, $3);
				}
		;

TypedTableElementList:
			TypedTableElement
				{
					$$ = list_make1($1);
				}
			| TypedTableElementList ',' TypedTableElement
				{
					$$ = lappend($1, $3);
				}
		;

PartitionElementList:
			PartitionElement
				{
					$$ = list_make1($1);
				}
			| PartitionElementList ',' PartitionElement
				{
					$$ = lappend($1, $3);
				}
		;

TableElement:
			columnDef							{ $$ = $1; }
			| TableLikeClause					{ $$ = $1; }
			| TableConstraint					{ $$ = $1; }
		;

TypedTableElement:
			columnOptions						{ $$ = $1; }
			| TableConstraint					{ $$ = $1; }
		;

PartitionElement:
		TableConstraint					{ $$ = $1; }
		|	ColId ColQualList
			{
				ColumnDef *n = makeNode(ColumnDef);
				n->colname = $1;
				n->typeName = NULL;
				n->inhcount = 0;
				n->is_local = true;
				n->is_not_null = false;
				n->is_from_type = false;
				n->storage = 0;
				n->raw_default = NULL;
				n->cooked_default = NULL;
				n->collOid = InvalidOid;
				SplitColQualList($2, &n->constraints, &n->collClause,
								 yyscanner);
				n->location = @1;
				$$ = (Node *) n;
			}
		;

columnDef:	ColId Typename create_generic_options ColQualList
				{
					ColumnDef *n = makeNode(ColumnDef);
					n->colname = $1;
					n->typeName = $2;
					n->inhcount = 0;
					n->is_local = true;
					n->is_not_null = false;
					n->is_from_type = false;
					n->storage = 0;
					n->raw_default = NULL;
					n->cooked_default = NULL;
					n->collOid = InvalidOid;
					n->fdwoptions = $3;
					SplitColQualList($4, &n->constraints, &n->collClause,
									 yyscanner);
					n->location = @1;
					$$ = (Node *)n;
				}
		;

columnOptions:	ColId WITH OPTIONS ColQualList
				{
					ColumnDef *n = makeNode(ColumnDef);
					n->colname = $1;
					n->typeName = NULL;
					n->inhcount = 0;
					n->is_local = true;
					n->is_not_null = false;
					n->is_from_type = false;
					n->storage = 0;
					n->raw_default = NULL;
					n->cooked_default = NULL;
					n->collOid = InvalidOid;
					SplitColQualList($4, &n->constraints, &n->collClause,
									 yyscanner);
					n->location = @1;
					$$ = (Node *)n;
				}
		;

ColQualList:
			ColQualList ColConstraint				{ $$ = lappend($1, $2); }
			| /*EMPTY*/								{ $$ = NIL; }
		;

ColConstraint:
			CONSTRAINT name ColConstraintElem
				{
					Constraint *n = (Constraint *) $3;
					Assert(IsA(n, Constraint));
					n->conname = $2;
					n->location = @1;
					$$ = (Node *) n;
				}
			| ColConstraintElem						{ $$ = $1; }
			| ConstraintAttr						{ $$ = $1; }
			| COLLATE any_name
				{
					/*
					 * Note: the CollateClause is momentarily included in
					 * the list built by ColQualList, but we split it out
					 * again in SplitColQualList.
					 */
					CollateClause *n = makeNode(CollateClause);
					n->arg = NULL;
					n->collname = $2;
					n->location = @1;
					$$ = (Node *) n;
				}
		;

/* DEFAULT NULL is already the default for Postgres.
 * But define it here and carry it forward into the system
 * to make it explicit.
 * - thomas 1998-09-13
 *
 * WITH NULL and NULL are not SQL-standard syntax elements,
 * so leave them out. Use DEFAULT NULL to explicitly indicate
 * that a column may have that value. WITH NULL leads to
 * shift/reduce conflicts with WITH TIME ZONE anyway.
 * - thomas 1999-01-08
 *
 * DEFAULT expression must be b_expr not a_expr to prevent shift/reduce
 * conflict on NOT (since NOT might start a subsequent NOT NULL constraint,
 * or be part of a_expr NOT LIKE or similar constructs).
 */
ColConstraintElem:
			NOT NULL_P
				{
					Constraint *n = makeNode(Constraint);
					n->contype = CONSTR_NOTNULL;
					n->location = @1;
					$$ = (Node *)n;
				}
			| NULL_P
				{
					Constraint *n = makeNode(Constraint);
					n->contype = CONSTR_NULL;
					n->location = @1;
					$$ = (Node *)n;
				}
			| UNIQUE opt_definition OptConsTableSpace
				{
					Constraint *n = makeNode(Constraint);
					n->contype = CONSTR_UNIQUE;
					n->location = @1;
					n->keys = NULL;
					n->options = $2;
					n->indexname = NULL;
					n->indexspace = $3;
					$$ = (Node *)n;
				}
			| PRIMARY KEY opt_definition OptConsTableSpace
				{
					Constraint *n = makeNode(Constraint);
					n->contype = CONSTR_PRIMARY;
					n->location = @1;
					n->keys = NULL;
					n->options = $3;
					n->indexname = NULL;
					n->indexspace = $4;
					$$ = (Node *)n;
				}
			| CHECK '(' a_expr ')' opt_no_inherit
				{
					Constraint *n = makeNode(Constraint);
					n->contype = CONSTR_CHECK;
					n->location = @1;
					n->is_no_inherit = $5;
					n->raw_expr = $3;
					n->cooked_expr = NULL;
					n->skip_validation = false;
					n->initially_valid = true;
					$$ = (Node *)n;
				}
			| DEFAULT b_expr
				{
					Constraint *n = makeNode(Constraint);
					n->contype = CONSTR_DEFAULT;
					n->location = @1;
					n->raw_expr = $2;
					n->cooked_expr = NULL;
					$$ = (Node *)n;
				}
			| REFERENCES qualified_name opt_column_list key_match key_actions
				{
					Constraint *n = makeNode(Constraint);
					n->contype = CONSTR_FOREIGN;
					n->location = @1;
					n->pktable			= $2;
					n->fk_attrs			= NIL;
					n->pk_attrs			= $3;
					n->fk_matchtype		= $4;
					n->fk_upd_action	= (char) ($5 >> 8);
					n->fk_del_action	= (char) ($5 & 0xFF);
					n->skip_validation  = false;
					n->initially_valid  = true;
					$$ = (Node *)n;
				}
		;

/*
 * ConstraintAttr represents constraint attributes, which we parse as if
 * they were independent constraint clauses, in order to avoid shift/reduce
 * conflicts (since NOT might start either an independent NOT NULL clause
 * or an attribute).  parse_utilcmd.c is responsible for attaching the
 * attribute information to the preceding "real" constraint node, and for
 * complaining if attribute clauses appear in the wrong place or wrong
 * combinations.
 *
 * See also ConstraintAttributeSpec, which can be used in places where
 * there is no parsing conflict.  (Note: currently, NOT VALID and NO INHERIT
 * are allowed clauses in ConstraintAttributeSpec, but not here.  Someday we
 * might need to allow them here too, but for the moment it doesn't seem
 * useful in the statements that use ConstraintAttr.)
 */
ConstraintAttr:
			DEFERRABLE
				{
					Constraint *n = makeNode(Constraint);
					n->contype = CONSTR_ATTR_DEFERRABLE;
					n->location = @1;
					$$ = (Node *)n;
				}
			| NOT DEFERRABLE
				{
					Constraint *n = makeNode(Constraint);
					n->contype = CONSTR_ATTR_NOT_DEFERRABLE;
					n->location = @1;
					$$ = (Node *)n;
				}
			| INITIALLY DEFERRED
				{
					Constraint *n = makeNode(Constraint);
					n->contype = CONSTR_ATTR_DEFERRED;
					n->location = @1;
					$$ = (Node *)n;
				}
			| INITIALLY IMMEDIATE
				{
					Constraint *n = makeNode(Constraint);
					n->contype = CONSTR_ATTR_IMMEDIATE;
					n->location = @1;
					$$ = (Node *)n;
				}
		;


TableLikeClause:
			LIKE qualified_name TableLikeOptionList
				{
					TableLikeClause *n = makeNode(TableLikeClause);
					n->relation = $2;
					n->options = $3;
					$$ = (Node *)n;
				}
		;

TableLikeOptionList:
				TableLikeOptionList INCLUDING TableLikeOption	{ $$ = $1 | $3; }
				| TableLikeOptionList EXCLUDING TableLikeOption	{ $$ = $1 & ~$3; }
				| /* EMPTY */						{ $$ = 0; }
		;

TableLikeOption:
				DEFAULTS			{ $$ = CREATE_TABLE_LIKE_DEFAULTS; }
				| CONSTRAINTS		{ $$ = CREATE_TABLE_LIKE_CONSTRAINTS; }
				| INDEXES			{ $$ = CREATE_TABLE_LIKE_INDEXES; }
				| STORAGE			{ $$ = CREATE_TABLE_LIKE_STORAGE; }
				| COMMENTS			{ $$ = CREATE_TABLE_LIKE_COMMENTS; }
				| ALL				{ $$ = CREATE_TABLE_LIKE_ALL; }
		;


/* ConstraintElem specifies constraint syntax which is not embedded into
 *	a column definition. ColConstraintElem specifies the embedded form.
 * - thomas 1997-12-03
 */
TableConstraint:
			CONSTRAINT name ConstraintElem
				{
					Constraint *n = (Constraint *) $3;
					Assert(IsA(n, Constraint));
					n->conname = $2;
					n->location = @1;
					$$ = (Node *) n;
				}
			| ConstraintElem						{ $$ = $1; }
		;

ConstraintElem:
			CHECK '(' a_expr ')' ConstraintAttributeSpec
				{
					Constraint *n = makeNode(Constraint);
					n->contype = CONSTR_CHECK;
					n->location = @1;
					n->raw_expr = $3;
					n->cooked_expr = NULL;
					processCASbits($5, @5, "CHECK",
								   NULL, NULL, &n->skip_validation,
								   &n->is_no_inherit, yyscanner);
					n->initially_valid = !n->skip_validation;
					$$ = (Node *)n;
				}
			| UNIQUE '(' columnList ')' opt_definition OptConsTableSpace
				ConstraintAttributeSpec
				{
					Constraint *n = makeNode(Constraint);
					n->contype = CONSTR_UNIQUE;
					n->location = @1;
					n->keys = $3;
					n->options = $5;
					n->indexname = NULL;
					n->indexspace = $6;
					processCASbits($7, @7, "UNIQUE",
								   &n->deferrable, &n->initdeferred, NULL,
								   NULL, yyscanner);
					$$ = (Node *)n;
				}
			| UNIQUE ExistingIndex ConstraintAttributeSpec
				{
					Constraint *n = makeNode(Constraint);
					n->contype = CONSTR_UNIQUE;
					n->location = @1;
					n->keys = NIL;
					n->options = NIL;
					n->indexname = $2;
					n->indexspace = NULL;
					processCASbits($3, @3, "UNIQUE",
								   &n->deferrable, &n->initdeferred, NULL,
								   NULL, yyscanner);
					$$ = (Node *)n;
				}
			| PRIMARY KEY '(' columnList ')' opt_definition OptConsTableSpace
				ConstraintAttributeSpec
				{
					Constraint *n = makeNode(Constraint);
					n->contype = CONSTR_PRIMARY;
					n->location = @1;
					n->keys = $4;
					n->options = $6;
					n->indexname = NULL;
					n->indexspace = $7;
					processCASbits($8, @8, "PRIMARY KEY",
								   &n->deferrable, &n->initdeferred, NULL,
								   NULL, yyscanner);
					$$ = (Node *)n;
				}
			| PRIMARY KEY ExistingIndex ConstraintAttributeSpec
				{
					Constraint *n = makeNode(Constraint);
					n->contype = CONSTR_PRIMARY;
					n->location = @1;
					n->keys = NIL;
					n->options = NIL;
					n->indexname = $3;
					n->indexspace = NULL;
					processCASbits($4, @4, "PRIMARY KEY",
								   &n->deferrable, &n->initdeferred, NULL,
								   NULL, yyscanner);
					$$ = (Node *)n;
				}
			| EXCLUDE access_method_clause '(' ExclusionConstraintList ')'
				opt_definition OptConsTableSpace ExclusionWhereClause
				ConstraintAttributeSpec
				{
					Constraint *n = makeNode(Constraint);
					n->contype = CONSTR_EXCLUSION;
					n->location = @1;
					n->access_method	= $2;
					n->exclusions		= $4;
					n->options			= $6;
					n->indexname		= NULL;
					n->indexspace		= $7;
					n->where_clause		= $8;
					processCASbits($9, @9, "EXCLUDE",
								   &n->deferrable, &n->initdeferred, NULL,
								   NULL, yyscanner);
					$$ = (Node *)n;
				}
			| FOREIGN KEY '(' columnList ')' REFERENCES qualified_name
				opt_column_list key_match key_actions ConstraintAttributeSpec
				{
					Constraint *n = makeNode(Constraint);
					n->contype = CONSTR_FOREIGN;
					n->location = @1;
					n->pktable			= $7;
					n->fk_attrs			= $4;
					n->pk_attrs			= $8;
					n->fk_matchtype		= $9;
					n->fk_upd_action	= (char) ($10 >> 8);
					n->fk_del_action	= (char) ($10 & 0xFF);
					processCASbits($11, @11, "FOREIGN KEY",
								   &n->deferrable, &n->initdeferred,
								   &n->skip_validation, NULL,
								   yyscanner);
					n->initially_valid = !n->skip_validation;
					$$ = (Node *)n;
				}
		;

opt_no_inherit:	NO INHERIT							{  $$ = TRUE; }
			| /* EMPTY */							{  $$ = FALSE; }
		;

opt_column_list:
			'(' columnList ')'						{ $$ = $2; }
			| /*EMPTY*/								{ $$ = NIL; }
		;

columnList:
			columnElem								{ $$ = list_make1($1); }
			| columnList ',' columnElem				{ $$ = lappend($1, $3); }
		;

columnElem: ColId
				{
					$$ = (Node *) makeString($1);
				}
		;

key_match:  MATCH FULL
			{
				$$ = FKCONSTR_MATCH_FULL;
			}
		| MATCH PARTIAL
			{
				ereport(ERROR,
						(errcode(ERRCODE_FEATURE_NOT_SUPPORTED),
						 errmsg("MATCH PARTIAL not yet implemented"),
						 parser_errposition(@1)));
				$$ = FKCONSTR_MATCH_PARTIAL;
			}
		| MATCH SIMPLE
			{
				$$ = FKCONSTR_MATCH_SIMPLE;
			}
		| /*EMPTY*/
			{
				$$ = FKCONSTR_MATCH_SIMPLE;
			}
		;

ExclusionConstraintList:
			ExclusionConstraintElem					{ $$ = list_make1($1); }
			| ExclusionConstraintList ',' ExclusionConstraintElem
													{ $$ = lappend($1, $3); }
		;

ExclusionConstraintElem: index_elem WITH any_operator
			{
				$$ = list_make2($1, $3);
			}
			/* allow OPERATOR() decoration for the benefit of ruleutils.c */
			| index_elem WITH OPERATOR '(' any_operator ')'
			{
				$$ = list_make2($1, $5);
			}
		;

ExclusionWhereClause:
			WHERE '(' a_expr ')'					{ $$ = $3; }
			| /*EMPTY*/								{ $$ = NULL; }
		;

/*
 * We combine the update and delete actions into one value temporarily
 * for simplicity of parsing, and then break them down again in the
 * calling production.  update is in the left 8 bits, delete in the right.
 * Note that NOACTION is the default.
 */
key_actions:
			key_update
				{ $$ = ($1 << 8) | (FKCONSTR_ACTION_NOACTION & 0xFF); }
			| key_delete
				{ $$ = (FKCONSTR_ACTION_NOACTION << 8) | ($1 & 0xFF); }
			| key_update key_delete
				{ $$ = ($1 << 8) | ($2 & 0xFF); }
			| key_delete key_update
				{ $$ = ($2 << 8) | ($1 & 0xFF); }
			| /*EMPTY*/
				{ $$ = (FKCONSTR_ACTION_NOACTION << 8) | (FKCONSTR_ACTION_NOACTION & 0xFF); }
		;

key_update: ON UPDATE key_action		{ $$ = $3; }
		;

key_delete: ON DELETE_P key_action		{ $$ = $3; }
		;

key_action:
			NO ACTION					{ $$ = FKCONSTR_ACTION_NOACTION; }
			| RESTRICT					{ $$ = FKCONSTR_ACTION_RESTRICT; }
			| CASCADE					{ $$ = FKCONSTR_ACTION_CASCADE; }
			| SET NULL_P				{ $$ = FKCONSTR_ACTION_SETNULL; }
			| SET DEFAULT				{ $$ = FKCONSTR_ACTION_SETDEFAULT; }
		;

OptInherit: INHERITS '(' qualified_name_list ')'	{ $$ = $3; }
			| /*EMPTY*/								{ $$ = NIL; }
		;

/* Optional partition key specification */
OptPartitionSpec: PartitionSpec	{ $$ = $1; }
			| /*EMPTY*/			{ $$ = NULL; }
		;

PartitionSpec: PARTITION BY part_strategy '(' part_params ')'
				{
					PartitionSpec *n = makeNode(PartitionSpec);

					n->strategy = $3;
					n->partParams = $5;
					n->location = @1;

					$$ = n;
				}
		;

part_strategy:	IDENT					{ $$ = $1; }
				| unreserved_keyword	{ $$ = pstrdup($1); }
		;

part_params:	part_elem						{ $$ = list_make1($1); }
			| part_params ',' part_elem			{ $$ = lappend($1, $3); }
		;

part_elem: ColId opt_collate opt_class
				{
					PartitionElem *n = makeNode(PartitionElem);

					n->name = $1;
					n->expr = NULL;
					n->collation = $2;
					n->opclass = $3;
					n->location = @1;
					$$ = n;
				}
			| func_expr_windowless opt_collate opt_class
				{
					PartitionElem *n = makeNode(PartitionElem);

					n->name = NULL;
					n->expr = $1;
					n->collation = $2;
					n->opclass = $3;
					n->location = @1;
					$$ = n;
				}
			| '(' a_expr ')' opt_collate opt_class
				{
					PartitionElem *n = makeNode(PartitionElem);

					n->name = NULL;
					n->expr = $2;
					n->collation = $4;
					n->opclass = $5;
					n->location = @1;
					$$ = n;
				}
		;
/* WITH (options) is preferred, WITH OIDS and WITHOUT OIDS are legacy forms */
OptWith:
			WITH reloptions				{ $$ = $2; }
			| WITH OIDS					{ $$ = list_make1(makeDefElem("oids", (Node *) makeInteger(true), @1)); }
			| WITHOUT OIDS				{ $$ = list_make1(makeDefElem("oids", (Node *) makeInteger(false), @1)); }
			| /*EMPTY*/					{ $$ = NIL; }
		;

OnCommitOption:  ON COMMIT DROP				{ $$ = ONCOMMIT_DROP; }
			| ON COMMIT DELETE_P ROWS		{ $$ = ONCOMMIT_DELETE_ROWS; }
			| ON COMMIT PRESERVE ROWS		{ $$ = ONCOMMIT_PRESERVE_ROWS; }
			| /*EMPTY*/						{ $$ = ONCOMMIT_NOOP; }
		;

OptTableSpace:   TABLESPACE name					{ $$ = $2; }
			| /*EMPTY*/								{ $$ = NULL; }
		;

OptConsTableSpace:   USING INDEX TABLESPACE name	{ $$ = $4; }
			| /*EMPTY*/								{ $$ = NULL; }
		;

ExistingIndex:   USING INDEX index_name				{ $$ = $3; }
		;


/*****************************************************************************
 *
 *		QUERY :
 *				CREATE TABLE relname AS SelectStmt [ WITH [NO] DATA ]
 *
 *
 * Note: SELECT ... INTO is a now-deprecated alternative for this.
 *
 *****************************************************************************/

CreateAsStmt:
		CREATE OptTemp TABLE create_as_target AS SelectStmt opt_with_data
				{
					CreateTableAsStmt *ctas = makeNode(CreateTableAsStmt);
					ctas->query = $6;
					ctas->into = $4;
					ctas->relkind = OBJECT_TABLE;
					ctas->is_select_into = false;
					ctas->if_not_exists = false;
					/* cram additional flags into the IntoClause */
					$4->rel->relpersistence = $2;
					$4->skipData = !($7);
					$$ = (Node *) ctas;
				}
		| CREATE OptTemp TABLE IF_P NOT EXISTS create_as_target AS SelectStmt opt_with_data
				{
					CreateTableAsStmt *ctas = makeNode(CreateTableAsStmt);
					ctas->query = $9;
					ctas->into = $7;
					ctas->relkind = OBJECT_TABLE;
					ctas->is_select_into = false;
					ctas->if_not_exists = true;
					/* cram additional flags into the IntoClause */
					$7->rel->relpersistence = $2;
					$7->skipData = !($10);
					$$ = (Node *) ctas;
				}
		;

create_as_target:
			qualified_name opt_column_list OptWith OnCommitOption OptTableSpace
				{
					$$ = makeNode(IntoClause);
					$$->rel = $1;
					$$->colNames = $2;
					$$->options = $3;
					$$->onCommit = $4;
					$$->tableSpaceName = $5;
					$$->viewQuery = NULL;
					$$->skipData = false;		/* might get changed later */
				}
		;

opt_with_data:
			WITH DATA_P								{ $$ = TRUE; }
			| WITH NO DATA_P						{ $$ = FALSE; }
			| /*EMPTY*/								{ $$ = TRUE; }
		;


/*****************************************************************************
 *
 *		QUERY :
 *				CREATE MATERIALIZED VIEW relname AS SelectStmt
 *
 *****************************************************************************/

CreateMatViewStmt:
		CREATE OptNoLog MATERIALIZED VIEW create_mv_target AS SelectStmt opt_with_data
				{
					CreateTableAsStmt *ctas = makeNode(CreateTableAsStmt);
					ctas->query = $7;
					ctas->into = $5;
					ctas->relkind = OBJECT_MATVIEW;
					ctas->is_select_into = false;
					ctas->if_not_exists = false;
					/* cram additional flags into the IntoClause */
					$5->rel->relpersistence = $2;
					$5->skipData = !($8);
					$$ = (Node *) ctas;
				}
		| CREATE OptNoLog MATERIALIZED VIEW IF_P NOT EXISTS create_mv_target AS SelectStmt opt_with_data
				{
					CreateTableAsStmt *ctas = makeNode(CreateTableAsStmt);
					ctas->query = $10;
					ctas->into = $8;
					ctas->relkind = OBJECT_MATVIEW;
					ctas->is_select_into = false;
					ctas->if_not_exists = true;
					/* cram additional flags into the IntoClause */
					$8->rel->relpersistence = $2;
					$8->skipData = !($11);
					$$ = (Node *) ctas;
				}
		;

create_mv_target:
			qualified_name opt_column_list opt_reloptions OptTableSpace
				{
					$$ = makeNode(IntoClause);
					$$->rel = $1;
					$$->colNames = $2;
					$$->options = $3;
					$$->onCommit = ONCOMMIT_NOOP;
					$$->tableSpaceName = $4;
					$$->viewQuery = NULL;		/* filled at analysis time */
					$$->skipData = false;		/* might get changed later */
				}
		;

OptNoLog:	UNLOGGED					{ $$ = RELPERSISTENCE_UNLOGGED; }
			| /*EMPTY*/					{ $$ = RELPERSISTENCE_PERMANENT; }
		;


/*****************************************************************************
 *
 *		QUERY :
 *				REFRESH MATERIALIZED VIEW qualified_name
 *
 *****************************************************************************/

RefreshMatViewStmt:
			REFRESH MATERIALIZED VIEW opt_concurrently qualified_name opt_with_data
				{
					RefreshMatViewStmt *n = makeNode(RefreshMatViewStmt);
					n->concurrent = $4;
					n->relation = $5;
					n->skipData = !($6);
					$$ = (Node *) n;
				}
		;


/*****************************************************************************
 *
 *		QUERY :
 *				CREATE SEQUENCE seqname
 *				ALTER SEQUENCE seqname
 *
 *****************************************************************************/

CreateSeqStmt:
			CREATE OptTemp SEQUENCE qualified_name OptSeqOptList
				{
					CreateSeqStmt *n = makeNode(CreateSeqStmt);
					$4->relpersistence = $2;
					n->sequence = $4;
					n->options = $5;
					n->ownerId = InvalidOid;
					n->if_not_exists = false;
					$$ = (Node *)n;
				}
			| CREATE OptTemp SEQUENCE IF_P NOT EXISTS qualified_name OptSeqOptList
				{
					CreateSeqStmt *n = makeNode(CreateSeqStmt);
					$7->relpersistence = $2;
					n->sequence = $7;
					n->options = $8;
					n->ownerId = InvalidOid;
					n->if_not_exists = true;
					$$ = (Node *)n;
				}
		;

AlterSeqStmt:
			ALTER SEQUENCE qualified_name SeqOptList
				{
					AlterSeqStmt *n = makeNode(AlterSeqStmt);
					n->sequence = $3;
					n->options = $4;
					n->missing_ok = false;
					$$ = (Node *)n;
				}
			| ALTER SEQUENCE IF_P EXISTS qualified_name SeqOptList
				{
					AlterSeqStmt *n = makeNode(AlterSeqStmt);
					n->sequence = $5;
					n->options = $6;
					n->missing_ok = true;
					$$ = (Node *)n;
				}

		;

OptSeqOptList: SeqOptList							{ $$ = $1; }
			| /*EMPTY*/								{ $$ = NIL; }
		;

SeqOptList: SeqOptElem								{ $$ = list_make1($1); }
			| SeqOptList SeqOptElem					{ $$ = lappend($1, $2); }
		;

SeqOptElem: CACHE NumericOnly
				{
					$$ = makeDefElem("cache", (Node *)$2, @1);
				}
			| CYCLE
				{
					$$ = makeDefElem("cycle", (Node *)makeInteger(TRUE), @1);
				}
			| NO CYCLE
				{
					$$ = makeDefElem("cycle", (Node *)makeInteger(FALSE), @1);
				}
			| INCREMENT opt_by NumericOnly
				{
					$$ = makeDefElem("increment", (Node *)$3, @1);
				}
			| MAXVALUE NumericOnly
				{
					$$ = makeDefElem("maxvalue", (Node *)$2, @1);
				}
			| MINVALUE NumericOnly
				{
					$$ = makeDefElem("minvalue", (Node *)$2, @1);
				}
			| NO MAXVALUE
				{
					$$ = makeDefElem("maxvalue", NULL, @1);
				}
			| NO MINVALUE
				{
					$$ = makeDefElem("minvalue", NULL, @1);
				}
			| OWNED BY any_name
				{
					$$ = makeDefElem("owned_by", (Node *)$3, @1);
				}
			| START opt_with NumericOnly
				{
					$$ = makeDefElem("start", (Node *)$3, @1);
				}
			| RESTART
				{
					$$ = makeDefElem("restart", NULL, @1);
				}
			| RESTART opt_with NumericOnly
				{
					$$ = makeDefElem("restart", (Node *)$3, @1);
				}
		;

opt_by:		BY				{}
			| /* empty */	{}
	  ;

NumericOnly:
			FCONST								{ $$ = makeFloat($1); }
			| '-' FCONST
				{
					$$ = makeFloat($2);
					doNegateFloat($$);
				}
			| SignedIconst						{ $$ = makeInteger($1); }
		;

NumericOnly_list:	NumericOnly						{ $$ = list_make1($1); }
				| NumericOnly_list ',' NumericOnly	{ $$ = lappend($1, $3); }
		;

/*****************************************************************************
 *
 *		QUERIES :
 *				CREATE [OR REPLACE] [TRUSTED] [PROCEDURAL] LANGUAGE ...
 *				DROP [PROCEDURAL] LANGUAGE ...
 *
 *****************************************************************************/

CreatePLangStmt:
			CREATE opt_or_replace opt_trusted opt_procedural LANGUAGE NonReservedWord_or_Sconst
			{
				CreatePLangStmt *n = makeNode(CreatePLangStmt);
				n->replace = $2;
				n->plname = $6;
				/* parameters are all to be supplied by system */
				n->plhandler = NIL;
				n->plinline = NIL;
				n->plvalidator = NIL;
				n->pltrusted = false;
				$$ = (Node *)n;
			}
			| CREATE opt_or_replace opt_trusted opt_procedural LANGUAGE NonReservedWord_or_Sconst
			  HANDLER handler_name opt_inline_handler opt_validator
			{
				CreatePLangStmt *n = makeNode(CreatePLangStmt);
				n->replace = $2;
				n->plname = $6;
				n->plhandler = $8;
				n->plinline = $9;
				n->plvalidator = $10;
				n->pltrusted = $3;
				$$ = (Node *)n;
			}
		;

opt_trusted:
			TRUSTED									{ $$ = TRUE; }
			| /*EMPTY*/								{ $$ = FALSE; }
		;

/* This ought to be just func_name, but that causes reduce/reduce conflicts
 * (CREATE LANGUAGE is the only place where func_name isn't followed by '(').
 * Work around by using simple names, instead.
 */
handler_name:
			name						{ $$ = list_make1(makeString($1)); }
			| name attrs				{ $$ = lcons(makeString($1), $2); }
		;

opt_inline_handler:
			INLINE_P handler_name					{ $$ = $2; }
			| /*EMPTY*/								{ $$ = NIL; }
		;

validator_clause:
			VALIDATOR handler_name					{ $$ = $2; }
			| NO VALIDATOR							{ $$ = NIL; }
		;

opt_validator:
			validator_clause						{ $$ = $1; }
			| /*EMPTY*/								{ $$ = NIL; }
		;

DropPLangStmt:
			DROP opt_procedural LANGUAGE NonReservedWord_or_Sconst opt_drop_behavior
				{
					DropStmt *n = makeNode(DropStmt);
					n->removeType = OBJECT_LANGUAGE;
					n->objects = list_make1(list_make1(makeString($4)));
					n->arguments = NIL;
					n->behavior = $5;
					n->missing_ok = false;
					n->concurrent = false;
					$$ = (Node *)n;
				}
			| DROP opt_procedural LANGUAGE IF_P EXISTS NonReservedWord_or_Sconst opt_drop_behavior
				{
					DropStmt *n = makeNode(DropStmt);
					n->removeType = OBJECT_LANGUAGE;
					n->objects = list_make1(list_make1(makeString($6)));
					n->behavior = $7;
					n->missing_ok = true;
					n->concurrent = false;
					$$ = (Node *)n;
				}
		;

opt_procedural:
			PROCEDURAL								{}
			| /*EMPTY*/								{}
		;

/*****************************************************************************
 *
 *		QUERY:
 *             CREATE TABLESPACE tablespace LOCATION '/path/to/tablespace/'
 *
 *****************************************************************************/

CreateTableSpaceStmt: CREATE TABLESPACE name OptTableSpaceOwner LOCATION Sconst opt_reloptions
				{
					CreateTableSpaceStmt *n = makeNode(CreateTableSpaceStmt);
					n->tablespacename = $3;
					n->owner = $4;
					n->location = $6;
					n->options = $7;
					$$ = (Node *) n;
				}
		;

OptTableSpaceOwner: OWNER RoleSpec		{ $$ = $2; }
			| /*EMPTY */				{ $$ = NULL; }
		;

/*****************************************************************************
 *
 *		QUERY :
 *				DROP TABLESPACE <tablespace>
 *
 *		No need for drop behaviour as we cannot implement dependencies for
 *		objects in other databases; we can only support RESTRICT.
 *
 ****************************************************************************/

DropTableSpaceStmt: DROP TABLESPACE name
				{
					DropTableSpaceStmt *n = makeNode(DropTableSpaceStmt);
					n->tablespacename = $3;
					n->missing_ok = false;
					$$ = (Node *) n;
				}
				|  DROP TABLESPACE IF_P EXISTS name
				{
					DropTableSpaceStmt *n = makeNode(DropTableSpaceStmt);
					n->tablespacename = $5;
					n->missing_ok = true;
					$$ = (Node *) n;
				}
		;

/*****************************************************************************
 *
 *		QUERY:
 *             CREATE EXTENSION extension
 *             [ WITH ] [ SCHEMA schema ] [ VERSION version ] [ FROM oldversion ]
 *
 *****************************************************************************/

CreateExtensionStmt: CREATE EXTENSION name opt_with create_extension_opt_list
				{
					CreateExtensionStmt *n = makeNode(CreateExtensionStmt);
					n->extname = $3;
					n->if_not_exists = false;
					n->options = $5;
					$$ = (Node *) n;
				}
				| CREATE EXTENSION IF_P NOT EXISTS name opt_with create_extension_opt_list
				{
					CreateExtensionStmt *n = makeNode(CreateExtensionStmt);
					n->extname = $6;
					n->if_not_exists = true;
					n->options = $8;
					$$ = (Node *) n;
				}
		;

create_extension_opt_list:
			create_extension_opt_list create_extension_opt_item
				{ $$ = lappend($1, $2); }
			| /* EMPTY */
				{ $$ = NIL; }
		;

create_extension_opt_item:
			SCHEMA name
				{
					$$ = makeDefElem("schema", (Node *)makeString($2), @1);
				}
			| VERSION_P NonReservedWord_or_Sconst
				{
					$$ = makeDefElem("new_version", (Node *)makeString($2), @1);
				}
			| FROM NonReservedWord_or_Sconst
				{
					$$ = makeDefElem("old_version", (Node *)makeString($2), @1);
				}
			| CASCADE
				{
					$$ = makeDefElem("cascade", (Node *)makeInteger(TRUE), @1);
				}
		;

/*****************************************************************************
 *
 * ALTER EXTENSION name UPDATE [ TO version ]
 *
 *****************************************************************************/

AlterExtensionStmt: ALTER EXTENSION name UPDATE alter_extension_opt_list
				{
					AlterExtensionStmt *n = makeNode(AlterExtensionStmt);
					n->extname = $3;
					n->options = $5;
					$$ = (Node *) n;
				}
		;

alter_extension_opt_list:
			alter_extension_opt_list alter_extension_opt_item
				{ $$ = lappend($1, $2); }
			| /* EMPTY */
				{ $$ = NIL; }
		;

alter_extension_opt_item:
			TO NonReservedWord_or_Sconst
				{
					$$ = makeDefElem("new_version", (Node *)makeString($2), @1);
				}
		;

/*****************************************************************************
 *
 * ALTER EXTENSION name ADD/DROP object-identifier
 *
 *****************************************************************************/

AlterExtensionContentsStmt:
			ALTER EXTENSION name add_drop ACCESS METHOD name
				{
					AlterExtensionContentsStmt *n = makeNode(AlterExtensionContentsStmt);
					n->extname = $3;
					n->action = $4;
					n->objtype = OBJECT_ACCESS_METHOD;
					n->objname = list_make1(makeString($7));
					$$ = (Node *)n;
				}
			| ALTER EXTENSION name add_drop AGGREGATE aggregate_with_argtypes
				{
					AlterExtensionContentsStmt *n = makeNode(AlterExtensionContentsStmt);
					n->extname = $3;
					n->action = $4;
					n->objtype = OBJECT_AGGREGATE;
					n->objname = $6->funcname;
					n->objargs = $6->funcargs;
					$$ = (Node *)n;
				}
			| ALTER EXTENSION name add_drop CAST '(' Typename AS Typename ')'
				{
					AlterExtensionContentsStmt *n = makeNode(AlterExtensionContentsStmt);
					n->extname = $3;
					n->action = $4;
					n->objtype = OBJECT_CAST;
					n->objname = list_make1($7);
					n->objargs = list_make1($9);
					$$ = (Node *) n;
				}
			| ALTER EXTENSION name add_drop COLLATION any_name
				{
					AlterExtensionContentsStmt *n = makeNode(AlterExtensionContentsStmt);
					n->extname = $3;
					n->action = $4;
					n->objtype = OBJECT_COLLATION;
					n->objname = $6;
					$$ = (Node *)n;
				}
			| ALTER EXTENSION name add_drop CONVERSION_P any_name
				{
					AlterExtensionContentsStmt *n = makeNode(AlterExtensionContentsStmt);
					n->extname = $3;
					n->action = $4;
					n->objtype = OBJECT_CONVERSION;
					n->objname = $6;
					$$ = (Node *)n;
				}
			| ALTER EXTENSION name add_drop DOMAIN_P Typename
				{
					AlterExtensionContentsStmt *n = makeNode(AlterExtensionContentsStmt);
					n->extname = $3;
					n->action = $4;
					n->objtype = OBJECT_DOMAIN;
					n->objname = list_make1($6);
					$$ = (Node *)n;
				}
			| ALTER EXTENSION name add_drop FUNCTION function_with_argtypes
				{
					AlterExtensionContentsStmt *n = makeNode(AlterExtensionContentsStmt);
					n->extname = $3;
					n->action = $4;
					n->objtype = OBJECT_FUNCTION;
					n->objname = $6->funcname;
					n->objargs = $6->funcargs;
					$$ = (Node *)n;
				}
			| ALTER EXTENSION name add_drop opt_procedural LANGUAGE name
				{
					AlterExtensionContentsStmt *n = makeNode(AlterExtensionContentsStmt);
					n->extname = $3;
					n->action = $4;
					n->objtype = OBJECT_LANGUAGE;
					n->objname = list_make1(makeString($7));
					$$ = (Node *)n;
				}
			| ALTER EXTENSION name add_drop OPERATOR any_operator oper_argtypes
				{
					AlterExtensionContentsStmt *n = makeNode(AlterExtensionContentsStmt);
					n->extname = $3;
					n->action = $4;
					n->objtype = OBJECT_OPERATOR;
					n->objname = $6;
					n->objargs = $7;
					$$ = (Node *)n;
				}
			| ALTER EXTENSION name add_drop OPERATOR CLASS any_name USING access_method
				{
					AlterExtensionContentsStmt *n = makeNode(AlterExtensionContentsStmt);
					n->extname = $3;
					n->action = $4;
					n->objtype = OBJECT_OPCLASS;
					n->objname = lcons(makeString($9), $7);
					$$ = (Node *)n;
				}
			| ALTER EXTENSION name add_drop OPERATOR FAMILY any_name USING access_method
				{
					AlterExtensionContentsStmt *n = makeNode(AlterExtensionContentsStmt);
					n->extname = $3;
					n->action = $4;
					n->objtype = OBJECT_OPFAMILY;
					n->objname = lcons(makeString($9), $7);
					$$ = (Node *)n;
				}
			| ALTER EXTENSION name add_drop SCHEMA name
				{
					AlterExtensionContentsStmt *n = makeNode(AlterExtensionContentsStmt);
					n->extname = $3;
					n->action = $4;
					n->objtype = OBJECT_SCHEMA;
					n->objname = list_make1(makeString($6));
					$$ = (Node *)n;
				}
			| ALTER EXTENSION name add_drop EVENT TRIGGER name
				{
					AlterExtensionContentsStmt *n = makeNode(AlterExtensionContentsStmt);
					n->extname = $3;
					n->action = $4;
					n->objtype = OBJECT_EVENT_TRIGGER;
					n->objname = list_make1(makeString($7));
					$$ = (Node *)n;
				}
			| ALTER EXTENSION name add_drop TABLE any_name
				{
					AlterExtensionContentsStmt *n = makeNode(AlterExtensionContentsStmt);
					n->extname = $3;
					n->action = $4;
					n->objtype = OBJECT_TABLE;
					n->objname = $6;
					$$ = (Node *)n;
				}
			| ALTER EXTENSION name add_drop TEXT_P SEARCH PARSER any_name
				{
					AlterExtensionContentsStmt *n = makeNode(AlterExtensionContentsStmt);
					n->extname = $3;
					n->action = $4;
					n->objtype = OBJECT_TSPARSER;
					n->objname = $8;
					$$ = (Node *)n;
				}
			| ALTER EXTENSION name add_drop TEXT_P SEARCH DICTIONARY any_name
				{
					AlterExtensionContentsStmt *n = makeNode(AlterExtensionContentsStmt);
					n->extname = $3;
					n->action = $4;
					n->objtype = OBJECT_TSDICTIONARY;
					n->objname = $8;
					$$ = (Node *)n;
				}
			| ALTER EXTENSION name add_drop TEXT_P SEARCH TEMPLATE any_name
				{
					AlterExtensionContentsStmt *n = makeNode(AlterExtensionContentsStmt);
					n->extname = $3;
					n->action = $4;
					n->objtype = OBJECT_TSTEMPLATE;
					n->objname = $8;
					$$ = (Node *)n;
				}
			| ALTER EXTENSION name add_drop TEXT_P SEARCH CONFIGURATION any_name
				{
					AlterExtensionContentsStmt *n = makeNode(AlterExtensionContentsStmt);
					n->extname = $3;
					n->action = $4;
					n->objtype = OBJECT_TSCONFIGURATION;
					n->objname = $8;
					$$ = (Node *)n;
				}
			| ALTER EXTENSION name add_drop SEQUENCE any_name
				{
					AlterExtensionContentsStmt *n = makeNode(AlterExtensionContentsStmt);
					n->extname = $3;
					n->action = $4;
					n->objtype = OBJECT_SEQUENCE;
					n->objname = $6;
					$$ = (Node *)n;
				}
			| ALTER EXTENSION name add_drop VIEW any_name
				{
					AlterExtensionContentsStmt *n = makeNode(AlterExtensionContentsStmt);
					n->extname = $3;
					n->action = $4;
					n->objtype = OBJECT_VIEW;
					n->objname = $6;
					$$ = (Node *)n;
				}
			| ALTER EXTENSION name add_drop MATERIALIZED VIEW any_name
				{
					AlterExtensionContentsStmt *n = makeNode(AlterExtensionContentsStmt);
					n->extname = $3;
					n->action = $4;
					n->objtype = OBJECT_MATVIEW;
					n->objname = $7;
					$$ = (Node *)n;
				}
			| ALTER EXTENSION name add_drop FOREIGN TABLE any_name
				{
					AlterExtensionContentsStmt *n = makeNode(AlterExtensionContentsStmt);
					n->extname = $3;
					n->action = $4;
					n->objtype = OBJECT_FOREIGN_TABLE;
					n->objname = $7;
					$$ = (Node *)n;
				}
			| ALTER EXTENSION name add_drop FOREIGN DATA_P WRAPPER name
				{
					AlterExtensionContentsStmt *n = makeNode(AlterExtensionContentsStmt);
					n->extname = $3;
					n->action = $4;
					n->objtype = OBJECT_FDW;
					n->objname = list_make1(makeString($8));
					$$ = (Node *)n;
				}
			| ALTER EXTENSION name add_drop SERVER name
				{
					AlterExtensionContentsStmt *n = makeNode(AlterExtensionContentsStmt);
					n->extname = $3;
					n->action = $4;
					n->objtype = OBJECT_FOREIGN_SERVER;
					n->objname = list_make1(makeString($6));
					$$ = (Node *)n;
				}
			| ALTER EXTENSION name add_drop TRANSFORM FOR Typename LANGUAGE name
				{
					AlterExtensionContentsStmt *n = makeNode(AlterExtensionContentsStmt);
					n->extname = $3;
					n->action = $4;
					n->objtype = OBJECT_TRANSFORM;
					n->objname = list_make1($7);
					n->objargs = list_make1(makeString($9));
					$$ = (Node *)n;
				}
			| ALTER EXTENSION name add_drop TYPE_P Typename
				{
					AlterExtensionContentsStmt *n = makeNode(AlterExtensionContentsStmt);
					n->extname = $3;
					n->action = $4;
					n->objtype = OBJECT_TYPE;
					n->objname = list_make1($6);
					$$ = (Node *)n;
				}
		;

/*****************************************************************************
 *
 *		QUERY:
 *             CREATE FOREIGN DATA WRAPPER name options
 *
 *****************************************************************************/

CreateFdwStmt: CREATE FOREIGN DATA_P WRAPPER name opt_fdw_options create_generic_options
				{
					CreateFdwStmt *n = makeNode(CreateFdwStmt);
					n->fdwname = $5;
					n->func_options = $6;
					n->options = $7;
					$$ = (Node *) n;
				}
		;

fdw_option:
			HANDLER handler_name				{ $$ = makeDefElem("handler", (Node *)$2, @1); }
			| NO HANDLER						{ $$ = makeDefElem("handler", NULL, @1); }
			| VALIDATOR handler_name			{ $$ = makeDefElem("validator", (Node *)$2, @1); }
			| NO VALIDATOR						{ $$ = makeDefElem("validator", NULL, @1); }
		;

fdw_options:
			fdw_option							{ $$ = list_make1($1); }
			| fdw_options fdw_option			{ $$ = lappend($1, $2); }
		;

opt_fdw_options:
			fdw_options							{ $$ = $1; }
			| /*EMPTY*/							{ $$ = NIL; }
		;

/*****************************************************************************
 *
 *		QUERY :
 *				DROP FOREIGN DATA WRAPPER name
 *
 ****************************************************************************/

DropFdwStmt: DROP FOREIGN DATA_P WRAPPER name opt_drop_behavior
				{
					DropStmt *n = makeNode(DropStmt);
					n->removeType = OBJECT_FDW;
					n->objects = list_make1(list_make1(makeString($5)));
					n->arguments = NIL;
					n->missing_ok = false;
					n->behavior = $6;
					n->concurrent = false;
					$$ = (Node *) n;
				}
				|  DROP FOREIGN DATA_P WRAPPER IF_P EXISTS name opt_drop_behavior
				{
					DropStmt *n = makeNode(DropStmt);
					n->removeType = OBJECT_FDW;
					n->objects = list_make1(list_make1(makeString($7)));
					n->arguments = NIL;
					n->missing_ok = true;
					n->behavior = $8;
					n->concurrent = false;
					$$ = (Node *) n;
				}
		;

/*****************************************************************************
 *
 *		QUERY :
 *				ALTER FOREIGN DATA WRAPPER name options
 *
 ****************************************************************************/

AlterFdwStmt: ALTER FOREIGN DATA_P WRAPPER name opt_fdw_options alter_generic_options
				{
					AlterFdwStmt *n = makeNode(AlterFdwStmt);
					n->fdwname = $5;
					n->func_options = $6;
					n->options = $7;
					$$ = (Node *) n;
				}
			| ALTER FOREIGN DATA_P WRAPPER name fdw_options
				{
					AlterFdwStmt *n = makeNode(AlterFdwStmt);
					n->fdwname = $5;
					n->func_options = $6;
					n->options = NIL;
					$$ = (Node *) n;
				}
		;

/* Options definition for CREATE FDW, SERVER and USER MAPPING */
create_generic_options:
			OPTIONS '(' generic_option_list ')'			{ $$ = $3; }
			| /*EMPTY*/									{ $$ = NIL; }
		;

generic_option_list:
			generic_option_elem
				{
					$$ = list_make1($1);
				}
			| generic_option_list ',' generic_option_elem
				{
					$$ = lappend($1, $3);
				}
		;

/* Options definition for ALTER FDW, SERVER and USER MAPPING */
alter_generic_options:
			OPTIONS	'(' alter_generic_option_list ')'		{ $$ = $3; }
		;

alter_generic_option_list:
			alter_generic_option_elem
				{
					$$ = list_make1($1);
				}
			| alter_generic_option_list ',' alter_generic_option_elem
				{
					$$ = lappend($1, $3);
				}
		;

alter_generic_option_elem:
			generic_option_elem
				{
					$$ = $1;
				}
			| SET generic_option_elem
				{
					$$ = $2;
					$$->defaction = DEFELEM_SET;
				}
			| ADD_P generic_option_elem
				{
					$$ = $2;
					$$->defaction = DEFELEM_ADD;
				}
			| DROP generic_option_name
				{
					$$ = makeDefElemExtended(NULL, $2, NULL, DEFELEM_DROP, @2);
				}
		;

generic_option_elem:
			generic_option_name generic_option_arg
				{
					$$ = makeDefElem($1, $2, @1);
				}
		;

generic_option_name:
				ColLabel			{ $$ = $1; }
		;

/* We could use def_arg here, but the spec only requires string literals */
generic_option_arg:
				Sconst				{ $$ = (Node *) makeString($1); }
		;

/*****************************************************************************
 *
 *		QUERY:
 *             CREATE SERVER name [TYPE] [VERSION] [OPTIONS]
 *
 *****************************************************************************/

CreateForeignServerStmt: CREATE SERVER name opt_type opt_foreign_server_version
						 FOREIGN DATA_P WRAPPER name create_generic_options
				{
					CreateForeignServerStmt *n = makeNode(CreateForeignServerStmt);
					n->servername = $3;
					n->servertype = $4;
					n->version = $5;
					n->fdwname = $9;
					n->options = $10;
					$$ = (Node *) n;
				}
		;

opt_type:
			TYPE_P Sconst			{ $$ = $2; }
			| /*EMPTY*/				{ $$ = NULL; }
		;


foreign_server_version:
			VERSION_P Sconst		{ $$ = $2; }
		|	VERSION_P NULL_P		{ $$ = NULL; }
		;

opt_foreign_server_version:
			foreign_server_version	{ $$ = $1; }
			| /*EMPTY*/				{ $$ = NULL; }
		;

/*****************************************************************************
 *
 *		QUERY :
 *				DROP SERVER name
 *
 ****************************************************************************/

DropForeignServerStmt: DROP SERVER name opt_drop_behavior
				{
					DropStmt *n = makeNode(DropStmt);
					n->removeType = OBJECT_FOREIGN_SERVER;
					n->objects = list_make1(list_make1(makeString($3)));
					n->arguments = NIL;
					n->missing_ok = false;
					n->behavior = $4;
					n->concurrent = false;
					$$ = (Node *) n;
				}
				|  DROP SERVER IF_P EXISTS name opt_drop_behavior
				{
					DropStmt *n = makeNode(DropStmt);
					n->removeType = OBJECT_FOREIGN_SERVER;
					n->objects = list_make1(list_make1(makeString($5)));
					n->arguments = NIL;
					n->missing_ok = true;
					n->behavior = $6;
					n->concurrent = false;
					$$ = (Node *) n;
				}
		;

/*****************************************************************************
 *
 *		QUERY :
 *				ALTER SERVER name [VERSION] [OPTIONS]
 *
 ****************************************************************************/

AlterForeignServerStmt: ALTER SERVER name foreign_server_version alter_generic_options
				{
					AlterForeignServerStmt *n = makeNode(AlterForeignServerStmt);
					n->servername = $3;
					n->version = $4;
					n->options = $5;
					n->has_version = true;
					$$ = (Node *) n;
				}
			| ALTER SERVER name foreign_server_version
				{
					AlterForeignServerStmt *n = makeNode(AlterForeignServerStmt);
					n->servername = $3;
					n->version = $4;
					n->has_version = true;
					$$ = (Node *) n;
				}
			| ALTER SERVER name alter_generic_options
				{
					AlterForeignServerStmt *n = makeNode(AlterForeignServerStmt);
					n->servername = $3;
					n->options = $4;
					$$ = (Node *) n;
				}
		;

/*****************************************************************************
 *
 *		QUERY:
 *             CREATE FOREIGN TABLE relname (...) SERVER name (...)
 *
 *****************************************************************************/

CreateForeignTableStmt:
		CREATE FOREIGN TABLE qualified_name
			'(' OptTableElementList ')'
			OptInherit SERVER name create_generic_options
				{
					CreateForeignTableStmt *n = makeNode(CreateForeignTableStmt);
					$4->relpersistence = RELPERSISTENCE_PERMANENT;
					n->base.relation = $4;
					n->base.tableElts = $6;
					n->base.inhRelations = $8;
					n->base.ofTypename = NULL;
					n->base.constraints = NIL;
					n->base.options = NIL;
					n->base.oncommit = ONCOMMIT_NOOP;
					n->base.tablespacename = NULL;
					n->base.if_not_exists = false;
					/* FDW-specific data */
					n->servername = $10;
					n->options = $11;
					$$ = (Node *) n;
				}
		| CREATE FOREIGN TABLE IF_P NOT EXISTS qualified_name
			'(' OptTableElementList ')'
			OptInherit SERVER name create_generic_options
				{
					CreateForeignTableStmt *n = makeNode(CreateForeignTableStmt);
					$7->relpersistence = RELPERSISTENCE_PERMANENT;
					n->base.relation = $7;
					n->base.tableElts = $9;
					n->base.inhRelations = $11;
					n->base.ofTypename = NULL;
					n->base.constraints = NIL;
					n->base.options = NIL;
					n->base.oncommit = ONCOMMIT_NOOP;
					n->base.tablespacename = NULL;
					n->base.if_not_exists = true;
					/* FDW-specific data */
					n->servername = $13;
					n->options = $14;
					$$ = (Node *) n;
				}
		| CREATE FOREIGN TABLE qualified_name
			PARTITION OF qualified_name OptPartitionElementList ForValues
			SERVER name create_generic_options
				{
					CreateForeignTableStmt *n = makeNode(CreateForeignTableStmt);
					$4->relpersistence = RELPERSISTENCE_PERMANENT;
					n->base.relation = $4;
					n->base.inhRelations = list_make1($7);
					n->base.tableElts = $8;
					n->base.partbound = (Node *) $9;
					n->base.ofTypename = NULL;
					n->base.constraints = NIL;
					n->base.options = NIL;
					n->base.oncommit = ONCOMMIT_NOOP;
					n->base.tablespacename = NULL;
					n->base.if_not_exists = false;
					/* FDW-specific data */
					n->servername = $11;
					n->options = $12;
					$$ = (Node *) n;
				}
		| CREATE FOREIGN TABLE IF_P NOT EXISTS qualified_name
			PARTITION OF qualified_name OptPartitionElementList ForValues
			SERVER name create_generic_options
				{
					CreateForeignTableStmt *n = makeNode(CreateForeignTableStmt);
					$7->relpersistence = RELPERSISTENCE_PERMANENT;
					n->base.relation = $7;
					n->base.inhRelations = list_make1($10);
					n->base.tableElts = $11;
					n->base.partbound = (Node *) $12;
					n->base.ofTypename = NULL;
					n->base.constraints = NIL;
					n->base.options = NIL;
					n->base.oncommit = ONCOMMIT_NOOP;
					n->base.tablespacename = NULL;
					n->base.if_not_exists = true;
					/* FDW-specific data */
					n->servername = $14;
					n->options = $15;
					$$ = (Node *) n;
				}
		;

/*****************************************************************************
 *
 *		QUERY:
 *             ALTER FOREIGN TABLE relname [...]
 *
 *****************************************************************************/

AlterForeignTableStmt:
			ALTER FOREIGN TABLE relation_expr alter_table_cmds
				{
					AlterTableStmt *n = makeNode(AlterTableStmt);
					n->relation = $4;
					n->cmds = $5;
					n->relkind = OBJECT_FOREIGN_TABLE;
					n->missing_ok = false;
					$$ = (Node *)n;
				}
			| ALTER FOREIGN TABLE IF_P EXISTS relation_expr alter_table_cmds
				{
					AlterTableStmt *n = makeNode(AlterTableStmt);
					n->relation = $6;
					n->cmds = $7;
					n->relkind = OBJECT_FOREIGN_TABLE;
					n->missing_ok = true;
					$$ = (Node *)n;
				}
		;

/*****************************************************************************
 *
 *		QUERY:
 *				IMPORT FOREIGN SCHEMA remote_schema
 *				[ { LIMIT TO | EXCEPT } ( table_list ) ]
 *				FROM SERVER server_name INTO local_schema [ OPTIONS (...) ]
 *
 ****************************************************************************/

ImportForeignSchemaStmt:
		IMPORT_P FOREIGN SCHEMA name import_qualification
		  FROM SERVER name INTO name create_generic_options
			{
				ImportForeignSchemaStmt *n = makeNode(ImportForeignSchemaStmt);
				n->server_name = $8;
				n->remote_schema = $4;
				n->local_schema = $10;
				n->list_type = $5->type;
				n->table_list = $5->table_names;
				n->options = $11;
				$$ = (Node *) n;
			}
		;

import_qualification_type:
		LIMIT TO 				{ $$ = FDW_IMPORT_SCHEMA_LIMIT_TO; }
		| EXCEPT 				{ $$ = FDW_IMPORT_SCHEMA_EXCEPT; }
		;

import_qualification:
		import_qualification_type '(' relation_expr_list ')'
			{
				ImportQual *n = (ImportQual *) palloc(sizeof(ImportQual));
				n->type = $1;
				n->table_names = $3;
				$$ = n;
			}
		| /*EMPTY*/
			{
				ImportQual *n = (ImportQual *) palloc(sizeof(ImportQual));
				n->type = FDW_IMPORT_SCHEMA_ALL;
				n->table_names = NIL;
				$$ = n;
			}
		;

/*****************************************************************************
 *
 *		QUERY:
 *             CREATE USER MAPPING FOR auth_ident SERVER name [OPTIONS]
 *
 *****************************************************************************/

CreateUserMappingStmt: CREATE USER MAPPING FOR auth_ident SERVER name create_generic_options
				{
					CreateUserMappingStmt *n = makeNode(CreateUserMappingStmt);
					n->user = $5;
					n->servername = $7;
					n->options = $8;
					$$ = (Node *) n;
				}
		;

/* User mapping authorization identifier */
auth_ident: RoleSpec			{ $$ = $1; }
			| USER				{ $$ = makeRoleSpec(ROLESPEC_CURRENT_USER, @1); }
		;

/*****************************************************************************
 *
 *		QUERY :
 *				DROP USER MAPPING FOR auth_ident SERVER name
 *
 * XXX you'd think this should have a CASCADE/RESTRICT option, even if it's
 * only pro forma; but the SQL standard doesn't show one.
 ****************************************************************************/

DropUserMappingStmt: DROP USER MAPPING FOR auth_ident SERVER name
				{
					DropUserMappingStmt *n = makeNode(DropUserMappingStmt);
					n->user = $5;
					n->servername = $7;
					n->missing_ok = false;
					$$ = (Node *) n;
				}
				|  DROP USER MAPPING IF_P EXISTS FOR auth_ident SERVER name
				{
					DropUserMappingStmt *n = makeNode(DropUserMappingStmt);
					n->user = $7;
					n->servername = $9;
					n->missing_ok = true;
					$$ = (Node *) n;
				}
		;

/*****************************************************************************
 *
 *		QUERY :
 *				ALTER USER MAPPING FOR auth_ident SERVER name OPTIONS
 *
 ****************************************************************************/

AlterUserMappingStmt: ALTER USER MAPPING FOR auth_ident SERVER name alter_generic_options
				{
					AlterUserMappingStmt *n = makeNode(AlterUserMappingStmt);
					n->user = $5;
					n->servername = $7;
					n->options = $8;
					$$ = (Node *) n;
				}
		;

/*****************************************************************************
 *
 *		QUERIES:
 *				CREATE POLICY name ON table
 *					[AS { PERMISSIVE | RESTRICTIVE } ]
 *					[FOR { SELECT | INSERT | UPDATE | DELETE } ]
 *					[TO role, ...]
 *					[USING (qual)] [WITH CHECK (with check qual)]
 *				ALTER POLICY name ON table [TO role, ...]
 *					[USING (qual)] [WITH CHECK (with check qual)]
 *				DROP POLICY name ON table
 *
 *****************************************************************************/

CreatePolicyStmt:
			CREATE POLICY name ON qualified_name RowSecurityDefaultPermissive
				RowSecurityDefaultForCmd RowSecurityDefaultToRole
				RowSecurityOptionalExpr RowSecurityOptionalWithCheck
				{
					CreatePolicyStmt *n = makeNode(CreatePolicyStmt);
					n->policy_name = $3;
					n->table = $5;
					n->permissive = $6;
					n->cmd_name = $7;
					n->roles = $8;
					n->qual = $9;
					n->with_check = $10;
					$$ = (Node *) n;
				}
		;

AlterPolicyStmt:
			ALTER POLICY name ON qualified_name RowSecurityOptionalToRole
				RowSecurityOptionalExpr RowSecurityOptionalWithCheck
				{
					AlterPolicyStmt *n = makeNode(AlterPolicyStmt);
					n->policy_name = $3;
					n->table = $5;
					n->roles = $6;
					n->qual = $7;
					n->with_check = $8;
					$$ = (Node *) n;
				}
		;

DropPolicyStmt:
			DROP POLICY name ON any_name opt_drop_behavior
				{
					DropStmt *n = makeNode(DropStmt);
					n->removeType = OBJECT_POLICY;
					n->objects = list_make1(lappend($5, makeString($3)));
					n->arguments = NIL;
					n->behavior = $6;
					n->missing_ok = false;
					n->concurrent = false;
					$$ = (Node *) n;
				}
			| DROP POLICY IF_P EXISTS name ON any_name opt_drop_behavior
				{
					DropStmt *n = makeNode(DropStmt);
					n->removeType = OBJECT_POLICY;
					n->objects = list_make1(lappend($7, makeString($5)));
					n->arguments = NIL;
					n->behavior = $8;
					n->missing_ok = true;
					n->concurrent = false;
					$$ = (Node *) n;
				}
		;

RowSecurityOptionalExpr:
			USING '(' a_expr ')'	{ $$ = $3; }
			| /* EMPTY */			{ $$ = NULL; }
		;

RowSecurityOptionalWithCheck:
			WITH CHECK '(' a_expr ')'		{ $$ = $4; }
			| /* EMPTY */					{ $$ = NULL; }
		;

RowSecurityDefaultToRole:
			TO role_list			{ $$ = $2; }
			| /* EMPTY */			{ $$ = list_make1(makeRoleSpec(ROLESPEC_PUBLIC, -1)); }
		;

RowSecurityOptionalToRole:
			TO role_list			{ $$ = $2; }
			| /* EMPTY */			{ $$ = NULL; }
		;

RowSecurityDefaultPermissive:
			AS IDENT
				{
					if (strcmp($2, "permissive") == 0)
						$$ = true;
					else if (strcmp($2, "restrictive") == 0)
						$$ = false;
					else
						ereport(ERROR,
								(errcode(ERRCODE_SYNTAX_ERROR),
							 errmsg("unrecognized row security option \"%s\"", $2),
								 errhint("Only PERMISSIVE or RESTRICTIVE policies are supported currently."),
									 parser_errposition(@2)));

				}
			| /* EMPTY */			{ $$ = true; }
		;

RowSecurityDefaultForCmd:
			FOR row_security_cmd	{ $$ = $2; }
			| /* EMPTY */			{ $$ = "all"; }
		;

row_security_cmd:
			ALL				{ $$ = "all"; }
		|	SELECT			{ $$ = "select"; }
		|	INSERT			{ $$ = "insert"; }
		|	UPDATE			{ $$ = "update"; }
		|	DELETE_P		{ $$ = "delete"; }
		;

/*****************************************************************************
 *
 *		QUERY:
 *             CREATE ACCESS METHOD name HANDLER handler_name
 *
 *****************************************************************************/

CreateAmStmt: CREATE ACCESS METHOD name TYPE_P INDEX HANDLER handler_name
				{
					CreateAmStmt *n = makeNode(CreateAmStmt);
					n->amname = $4;
					n->handler_name = $8;
					n->amtype = AMTYPE_INDEX;
					$$ = (Node *) n;
				}
		;

/*****************************************************************************
 *
 *		QUERIES :
 *				CREATE TRIGGER ...
 *				DROP TRIGGER ...
 *
 *****************************************************************************/

CreateTrigStmt:
			CREATE TRIGGER name TriggerActionTime TriggerEvents ON
			qualified_name TriggerReferencing TriggerForSpec TriggerWhen
			EXECUTE PROCEDURE func_name '(' TriggerFuncArgs ')'
				{
					CreateTrigStmt *n = makeNode(CreateTrigStmt);
					n->trigname = $3;
					n->relation = $7;
					n->funcname = $13;
					n->args = $15;
					n->row = $9;
					n->timing = $4;
					n->events = intVal(linitial($5));
					n->columns = (List *) lsecond($5);
					n->whenClause = $10;
					n->transitionRels = $8;
					n->isconstraint  = FALSE;
					n->deferrable	 = FALSE;
					n->initdeferred  = FALSE;
					n->constrrel = NULL;
					$$ = (Node *)n;
				}
			| CREATE CONSTRAINT TRIGGER name AFTER TriggerEvents ON
			qualified_name OptConstrFromTable ConstraintAttributeSpec
			FOR EACH ROW TriggerWhen
			EXECUTE PROCEDURE func_name '(' TriggerFuncArgs ')'
				{
					CreateTrigStmt *n = makeNode(CreateTrigStmt);
					n->trigname = $4;
					n->relation = $8;
					n->funcname = $17;
					n->args = $19;
					n->row = TRUE;
					n->timing = TRIGGER_TYPE_AFTER;
					n->events = intVal(linitial($6));
					n->columns = (List *) lsecond($6);
					n->whenClause = $14;
					n->transitionRels = NIL;
					n->isconstraint  = TRUE;
					processCASbits($10, @10, "TRIGGER",
								   &n->deferrable, &n->initdeferred, NULL,
								   NULL, yyscanner);
					n->constrrel = $9;
					$$ = (Node *)n;
				}
		;

TriggerActionTime:
			BEFORE								{ $$ = TRIGGER_TYPE_BEFORE; }
			| AFTER								{ $$ = TRIGGER_TYPE_AFTER; }
			| INSTEAD OF						{ $$ = TRIGGER_TYPE_INSTEAD; }
		;

TriggerEvents:
			TriggerOneEvent
				{ $$ = $1; }
			| TriggerEvents OR TriggerOneEvent
				{
					int		events1 = intVal(linitial($1));
					int		events2 = intVal(linitial($3));
					List   *columns1 = (List *) lsecond($1);
					List   *columns2 = (List *) lsecond($3);

					if (events1 & events2)
						parser_yyerror("duplicate trigger events specified");
					/*
					 * concat'ing the columns lists loses information about
					 * which columns went with which event, but so long as
					 * only UPDATE carries columns and we disallow multiple
					 * UPDATE items, it doesn't matter.  Command execution
					 * should just ignore the columns for non-UPDATE events.
					 */
					$$ = list_make2(makeInteger(events1 | events2),
									list_concat(columns1, columns2));
				}
		;

TriggerOneEvent:
			INSERT
				{ $$ = list_make2(makeInteger(TRIGGER_TYPE_INSERT), NIL); }
			| DELETE_P
				{ $$ = list_make2(makeInteger(TRIGGER_TYPE_DELETE), NIL); }
			| UPDATE
				{ $$ = list_make2(makeInteger(TRIGGER_TYPE_UPDATE), NIL); }
			| UPDATE OF columnList
				{ $$ = list_make2(makeInteger(TRIGGER_TYPE_UPDATE), $3); }
			| TRUNCATE
				{ $$ = list_make2(makeInteger(TRIGGER_TYPE_TRUNCATE), NIL); }
		;

TriggerReferencing:
			REFERENCING TriggerTransitions			{ $$ = $2; }
			| /*EMPTY*/								{ $$ = NIL; }
		;

TriggerTransitions:
			TriggerTransition						{ $$ = list_make1($1); }
			| TriggerTransitions TriggerTransition	{ $$ = lappend($1, $2); }
		;

TriggerTransition:
			TransitionOldOrNew TransitionRowOrTable opt_as TransitionRelName
				{
					TriggerTransition *n = makeNode(TriggerTransition);
					n->name = $4;
					n->isNew = $1;
					n->isTable = $2;
					$$ = (Node *)n;
				}
		;

TransitionOldOrNew:
			NEW										{ $$ = TRUE; }
			| OLD									{ $$ = FALSE; }
		;

TransitionRowOrTable:
			TABLE									{ $$ = TRUE; }
			/*
			 * According to the standard, lack of a keyword here implies ROW.
			 * Support for that would require prohibiting ROW entirely here,
			 * reserving the keyword ROW, and/or requiring AS (instead of
			 * allowing it to be optional, as the standard specifies) as the
			 * next token.  Requiring ROW seems cleanest and easiest to
			 * explain.
			 */
			| ROW									{ $$ = FALSE; }
		;

TransitionRelName:
			ColId									{ $$ = $1; }
		;

TriggerForSpec:
			FOR TriggerForOptEach TriggerForType
				{
					$$ = $3;
				}
			| /* EMPTY */
				{
					/*
					 * If ROW/STATEMENT not specified, default to
					 * STATEMENT, per SQL
					 */
					$$ = FALSE;
				}
		;

TriggerForOptEach:
			EACH									{}
			| /*EMPTY*/								{}
		;

TriggerForType:
			ROW										{ $$ = TRUE; }
			| STATEMENT								{ $$ = FALSE; }
		;

TriggerWhen:
			WHEN '(' a_expr ')'						{ $$ = $3; }
			| /*EMPTY*/								{ $$ = NULL; }
		;

TriggerFuncArgs:
			TriggerFuncArg							{ $$ = list_make1($1); }
			| TriggerFuncArgs ',' TriggerFuncArg	{ $$ = lappend($1, $3); }
			| /*EMPTY*/								{ $$ = NIL; }
		;

TriggerFuncArg:
			Iconst
				{
					$$ = makeString(psprintf("%d", $1));
				}
			| FCONST								{ $$ = makeString($1); }
			| Sconst								{ $$ = makeString($1); }
			| ColLabel								{ $$ = makeString($1); }
		;

OptConstrFromTable:
			FROM qualified_name						{ $$ = $2; }
			| /*EMPTY*/								{ $$ = NULL; }
		;

ConstraintAttributeSpec:
			/*EMPTY*/
				{ $$ = 0; }
			| ConstraintAttributeSpec ConstraintAttributeElem
				{
					/*
					 * We must complain about conflicting options.
					 * We could, but choose not to, complain about redundant
					 * options (ie, where $2's bit is already set in $1).
					 */
					int		newspec = $1 | $2;

					/* special message for this case */
					if ((newspec & (CAS_NOT_DEFERRABLE | CAS_INITIALLY_DEFERRED)) == (CAS_NOT_DEFERRABLE | CAS_INITIALLY_DEFERRED))
						ereport(ERROR,
								(errcode(ERRCODE_SYNTAX_ERROR),
								 errmsg("constraint declared INITIALLY DEFERRED must be DEFERRABLE"),
								 parser_errposition(@2)));
					/* generic message for other conflicts */
					if ((newspec & (CAS_NOT_DEFERRABLE | CAS_DEFERRABLE)) == (CAS_NOT_DEFERRABLE | CAS_DEFERRABLE) ||
						(newspec & (CAS_INITIALLY_IMMEDIATE | CAS_INITIALLY_DEFERRED)) == (CAS_INITIALLY_IMMEDIATE | CAS_INITIALLY_DEFERRED))
						ereport(ERROR,
								(errcode(ERRCODE_SYNTAX_ERROR),
								 errmsg("conflicting constraint properties"),
								 parser_errposition(@2)));
					$$ = newspec;
				}
		;

ConstraintAttributeElem:
			NOT DEFERRABLE					{ $$ = CAS_NOT_DEFERRABLE; }
			| DEFERRABLE					{ $$ = CAS_DEFERRABLE; }
			| INITIALLY IMMEDIATE			{ $$ = CAS_INITIALLY_IMMEDIATE; }
			| INITIALLY DEFERRED			{ $$ = CAS_INITIALLY_DEFERRED; }
			| NOT VALID						{ $$ = CAS_NOT_VALID; }
			| NO INHERIT					{ $$ = CAS_NO_INHERIT; }
		;


DropTrigStmt:
			DROP TRIGGER name ON any_name opt_drop_behavior
				{
					DropStmt *n = makeNode(DropStmt);
					n->removeType = OBJECT_TRIGGER;
					n->objects = list_make1(lappend($5, makeString($3)));
					n->arguments = NIL;
					n->behavior = $6;
					n->missing_ok = false;
					n->concurrent = false;
					$$ = (Node *) n;
				}
			| DROP TRIGGER IF_P EXISTS name ON any_name opt_drop_behavior
				{
					DropStmt *n = makeNode(DropStmt);
					n->removeType = OBJECT_TRIGGER;
					n->objects = list_make1(lappend($7, makeString($5)));
					n->arguments = NIL;
					n->behavior = $8;
					n->missing_ok = true;
					n->concurrent = false;
					$$ = (Node *) n;
				}
		;


/*****************************************************************************
 *
 *		QUERIES :
 *				CREATE EVENT TRIGGER ...
 *				ALTER EVENT TRIGGER ...
 *
 *****************************************************************************/

CreateEventTrigStmt:
			CREATE EVENT TRIGGER name ON ColLabel
			EXECUTE PROCEDURE func_name '(' ')'
				{
					CreateEventTrigStmt *n = makeNode(CreateEventTrigStmt);
					n->trigname = $4;
					n->eventname = $6;
					n->whenclause = NULL;
					n->funcname = $9;
					$$ = (Node *)n;
				}
		  | CREATE EVENT TRIGGER name ON ColLabel
			WHEN event_trigger_when_list
			EXECUTE PROCEDURE func_name '(' ')'
				{
					CreateEventTrigStmt *n = makeNode(CreateEventTrigStmt);
					n->trigname = $4;
					n->eventname = $6;
					n->whenclause = $8;
					n->funcname = $11;
					$$ = (Node *)n;
				}
		;

event_trigger_when_list:
		  event_trigger_when_item
			{ $$ = list_make1($1); }
		| event_trigger_when_list AND event_trigger_when_item
			{ $$ = lappend($1, $3); }
		;

event_trigger_when_item:
		ColId IN_P '(' event_trigger_value_list ')'
			{ $$ = makeDefElem($1, (Node *) $4, @1); }
		;

event_trigger_value_list:
		  SCONST
			{ $$ = list_make1(makeString($1)); }
		| event_trigger_value_list ',' SCONST
			{ $$ = lappend($1, makeString($3)); }
		;

AlterEventTrigStmt:
			ALTER EVENT TRIGGER name enable_trigger
				{
					AlterEventTrigStmt *n = makeNode(AlterEventTrigStmt);
					n->trigname = $4;
					n->tgenabled = $5;
					$$ = (Node *) n;
				}
		;

enable_trigger:
			ENABLE_P					{ $$ = TRIGGER_FIRES_ON_ORIGIN; }
			| ENABLE_P REPLICA			{ $$ = TRIGGER_FIRES_ON_REPLICA; }
			| ENABLE_P ALWAYS			{ $$ = TRIGGER_FIRES_ALWAYS; }
			| DISABLE_P					{ $$ = TRIGGER_DISABLED; }
		;

/*****************************************************************************
 *
 *		QUERIES :
 *				CREATE ASSERTION ...
 *				DROP ASSERTION ...
 *
 *****************************************************************************/

CreateAssertStmt:
			CREATE ASSERTION name CHECK '(' a_expr ')'
			ConstraintAttributeSpec
				{
					CreateTrigStmt *n = makeNode(CreateTrigStmt);
					n->trigname = $3;
					n->args = list_make1($6);
					n->isconstraint  = TRUE;
					processCASbits($8, @8, "ASSERTION",
								   &n->deferrable, &n->initdeferred, NULL,
								   NULL, yyscanner);

					ereport(ERROR,
							(errcode(ERRCODE_FEATURE_NOT_SUPPORTED),
							 errmsg("CREATE ASSERTION is not yet implemented")));

					$$ = (Node *)n;
				}
		;

DropAssertStmt:
			DROP ASSERTION name opt_drop_behavior
				{
					DropStmt *n = makeNode(DropStmt);
					n->objects = NIL;
					n->arguments = NIL;
					n->behavior = $4;
					n->removeType = OBJECT_TRIGGER; /* XXX */
					ereport(ERROR,
							(errcode(ERRCODE_FEATURE_NOT_SUPPORTED),
							 errmsg("DROP ASSERTION is not yet implemented")));
					$$ = (Node *) n;
				}
		;


/*****************************************************************************
 *
 *		QUERY :
 *				define (aggregate,operator,type)
 *
 *****************************************************************************/

DefineStmt:
			CREATE AGGREGATE func_name aggr_args definition
				{
					DefineStmt *n = makeNode(DefineStmt);
					n->kind = OBJECT_AGGREGATE;
					n->oldstyle = false;
					n->defnames = $3;
					n->args = $4;
					n->definition = $5;
					$$ = (Node *)n;
				}
			| CREATE AGGREGATE func_name old_aggr_definition
				{
					/* old-style (pre-8.2) syntax for CREATE AGGREGATE */
					DefineStmt *n = makeNode(DefineStmt);
					n->kind = OBJECT_AGGREGATE;
					n->oldstyle = true;
					n->defnames = $3;
					n->args = NIL;
					n->definition = $4;
					$$ = (Node *)n;
				}
			| CREATE OPERATOR any_operator definition
				{
					DefineStmt *n = makeNode(DefineStmt);
					n->kind = OBJECT_OPERATOR;
					n->oldstyle = false;
					n->defnames = $3;
					n->args = NIL;
					n->definition = $4;
					$$ = (Node *)n;
				}
			| CREATE TYPE_P any_name definition
				{
					DefineStmt *n = makeNode(DefineStmt);
					n->kind = OBJECT_TYPE;
					n->oldstyle = false;
					n->defnames = $3;
					n->args = NIL;
					n->definition = $4;
					$$ = (Node *)n;
				}
			| CREATE TYPE_P any_name
				{
					/* Shell type (identified by lack of definition) */
					DefineStmt *n = makeNode(DefineStmt);
					n->kind = OBJECT_TYPE;
					n->oldstyle = false;
					n->defnames = $3;
					n->args = NIL;
					n->definition = NIL;
					$$ = (Node *)n;
				}
			| CREATE TYPE_P any_name AS '(' OptTableFuncElementList ')'
				{
					CompositeTypeStmt *n = makeNode(CompositeTypeStmt);

					/* can't use qualified_name, sigh */
					n->typevar = makeRangeVarFromAnyName($3, @3, yyscanner);
					n->coldeflist = $6;
					$$ = (Node *)n;
				}
			| CREATE TYPE_P any_name AS ENUM_P '(' opt_enum_val_list ')'
				{
					CreateEnumStmt *n = makeNode(CreateEnumStmt);
					n->typeName = $3;
					n->vals = $7;
					$$ = (Node *)n;
				}
			| CREATE TYPE_P any_name AS RANGE definition
				{
					CreateRangeStmt *n = makeNode(CreateRangeStmt);
					n->typeName = $3;
					n->params	= $6;
					$$ = (Node *)n;
				}
			| CREATE TEXT_P SEARCH PARSER any_name definition
				{
					DefineStmt *n = makeNode(DefineStmt);
					n->kind = OBJECT_TSPARSER;
					n->args = NIL;
					n->defnames = $5;
					n->definition = $6;
					$$ = (Node *)n;
				}
			| CREATE TEXT_P SEARCH DICTIONARY any_name definition
				{
					DefineStmt *n = makeNode(DefineStmt);
					n->kind = OBJECT_TSDICTIONARY;
					n->args = NIL;
					n->defnames = $5;
					n->definition = $6;
					$$ = (Node *)n;
				}
			| CREATE TEXT_P SEARCH TEMPLATE any_name definition
				{
					DefineStmt *n = makeNode(DefineStmt);
					n->kind = OBJECT_TSTEMPLATE;
					n->args = NIL;
					n->defnames = $5;
					n->definition = $6;
					$$ = (Node *)n;
				}
			| CREATE TEXT_P SEARCH CONFIGURATION any_name definition
				{
					DefineStmt *n = makeNode(DefineStmt);
					n->kind = OBJECT_TSCONFIGURATION;
					n->args = NIL;
					n->defnames = $5;
					n->definition = $6;
					$$ = (Node *)n;
				}
			| CREATE COLLATION any_name definition
				{
					DefineStmt *n = makeNode(DefineStmt);
					n->kind = OBJECT_COLLATION;
					n->args = NIL;
					n->defnames = $3;
					n->definition = $4;
					$$ = (Node *)n;
				}
			| CREATE COLLATION any_name FROM any_name
				{
					DefineStmt *n = makeNode(DefineStmt);
					n->kind = OBJECT_COLLATION;
					n->args = NIL;
					n->defnames = $3;
					n->definition = list_make1(makeDefElem("from", (Node *) $5, @5));
					$$ = (Node *)n;
				}
		;

definition: '(' def_list ')'						{ $$ = $2; }
		;

def_list:	def_elem								{ $$ = list_make1($1); }
			| def_list ',' def_elem					{ $$ = lappend($1, $3); }
		;

def_elem:	def_key '=' def_arg
				{
					$$ = makeDefElem($1, (Node *) $3, @1);
				}
			| def_key
				{
					$$ = makeDefElem($1, NULL, @1);
				}
		;

def_key:
			ColLabel						{ $$ = $1; }
			| ColLabel ColLabel				{ $$ = psprintf("%s %s", $1, $2); }
		;

/* Note: any simple identifier will be returned as a type name! */
def_arg:	func_type						{ $$ = (Node *)$1; }
			| reserved_keyword				{ $$ = (Node *)makeString(pstrdup($1)); }
			| qual_all_Op					{ $$ = (Node *)$1; }
			| NumericOnly					{ $$ = (Node *)$1; }
			| Sconst						{ $$ = (Node *)makeString($1); }
		;

old_aggr_definition: '(' old_aggr_list ')'			{ $$ = $2; }
		;

old_aggr_list: old_aggr_elem						{ $$ = list_make1($1); }
			| old_aggr_list ',' old_aggr_elem		{ $$ = lappend($1, $3); }
		;

/*
 * Must use IDENT here to avoid reduce/reduce conflicts; fortunately none of
 * the item names needed in old aggregate definitions are likely to become
 * SQL keywords.
 */
old_aggr_elem:  IDENT '=' def_arg
				{
					$$ = makeDefElem($1, (Node *)$3, @1);
				}
		;

opt_enum_val_list:
		enum_val_list							{ $$ = $1; }
		| /*EMPTY*/								{ $$ = NIL; }
		;

enum_val_list:	Sconst
				{ $$ = list_make1(makeString($1)); }
			| enum_val_list ',' Sconst
				{ $$ = lappend($1, makeString($3)); }
		;

/*****************************************************************************
 *
 *	ALTER TYPE enumtype ADD ...
 *
 *****************************************************************************/

AlterEnumStmt:
		ALTER TYPE_P any_name ADD_P VALUE_P opt_if_not_exists Sconst
			{
				AlterEnumStmt *n = makeNode(AlterEnumStmt);
				n->typeName = $3;
				n->oldVal = NULL;
				n->newVal = $7;
				n->newValNeighbor = NULL;
				n->newValIsAfter = true;
				n->skipIfNewValExists = $6;
				$$ = (Node *) n;
			}
		 | ALTER TYPE_P any_name ADD_P VALUE_P opt_if_not_exists Sconst BEFORE Sconst
			{
				AlterEnumStmt *n = makeNode(AlterEnumStmt);
				n->typeName = $3;
				n->oldVal = NULL;
				n->newVal = $7;
				n->newValNeighbor = $9;
				n->newValIsAfter = false;
				n->skipIfNewValExists = $6;
				$$ = (Node *) n;
			}
		 | ALTER TYPE_P any_name ADD_P VALUE_P opt_if_not_exists Sconst AFTER Sconst
			{
				AlterEnumStmt *n = makeNode(AlterEnumStmt);
				n->typeName = $3;
				n->oldVal = NULL;
				n->newVal = $7;
				n->newValNeighbor = $9;
				n->newValIsAfter = true;
				n->skipIfNewValExists = $6;
				$$ = (Node *) n;
			}
		 | ALTER TYPE_P any_name RENAME VALUE_P Sconst TO Sconst
			{
				AlterEnumStmt *n = makeNode(AlterEnumStmt);
				n->typeName = $3;
				n->oldVal = $6;
				n->newVal = $8;
				n->newValNeighbor = NULL;
				n->newValIsAfter = false;
				n->skipIfNewValExists = false;
				$$ = (Node *) n;
			}
		 ;

opt_if_not_exists: IF_P NOT EXISTS              { $$ = true; }
		| /* empty */                          { $$ = false; }
		;


/*****************************************************************************
 *
 *		QUERIES :
 *				CREATE OPERATOR CLASS ...
 *				CREATE OPERATOR FAMILY ...
 *				ALTER OPERATOR FAMILY ...
 *				DROP OPERATOR CLASS ...
 *				DROP OPERATOR FAMILY ...
 *
 *****************************************************************************/

CreateOpClassStmt:
			CREATE OPERATOR CLASS any_name opt_default FOR TYPE_P Typename
			USING access_method opt_opfamily AS opclass_item_list
				{
					CreateOpClassStmt *n = makeNode(CreateOpClassStmt);
					n->opclassname = $4;
					n->isDefault = $5;
					n->datatype = $8;
					n->amname = $10;
					n->opfamilyname = $11;
					n->items = $13;
					$$ = (Node *) n;
				}
		;

opclass_item_list:
			opclass_item							{ $$ = list_make1($1); }
			| opclass_item_list ',' opclass_item	{ $$ = lappend($1, $3); }
		;

opclass_item:
			OPERATOR Iconst any_operator opclass_purpose opt_recheck
				{
					CreateOpClassItem *n = makeNode(CreateOpClassItem);
					n->itemtype = OPCLASS_ITEM_OPERATOR;
					n->name = $3;
					n->args = NIL;
					n->number = $2;
					n->order_family = $4;
					$$ = (Node *) n;
				}
			| OPERATOR Iconst any_operator oper_argtypes opclass_purpose
			  opt_recheck
				{
					CreateOpClassItem *n = makeNode(CreateOpClassItem);
					n->itemtype = OPCLASS_ITEM_OPERATOR;
					n->name = $3;
					n->args = $4;
					n->number = $2;
					n->order_family = $5;
					$$ = (Node *) n;
				}
			| FUNCTION Iconst function_with_argtypes
				{
					CreateOpClassItem *n = makeNode(CreateOpClassItem);
					n->itemtype = OPCLASS_ITEM_FUNCTION;
					n->name = $3->funcname;
					n->args = $3->funcargs;
					n->number = $2;
					$$ = (Node *) n;
				}
			| FUNCTION Iconst '(' type_list ')' function_with_argtypes
				{
					CreateOpClassItem *n = makeNode(CreateOpClassItem);
					n->itemtype = OPCLASS_ITEM_FUNCTION;
					n->name = $6->funcname;
					n->args = $6->funcargs;
					n->number = $2;
					n->class_args = $4;
					$$ = (Node *) n;
				}
			| STORAGE Typename
				{
					CreateOpClassItem *n = makeNode(CreateOpClassItem);
					n->itemtype = OPCLASS_ITEM_STORAGETYPE;
					n->storedtype = $2;
					$$ = (Node *) n;
				}
		;

opt_default:	DEFAULT						{ $$ = TRUE; }
			| /*EMPTY*/						{ $$ = FALSE; }
		;

opt_opfamily:	FAMILY any_name				{ $$ = $2; }
			| /*EMPTY*/						{ $$ = NIL; }
		;

opclass_purpose: FOR SEARCH					{ $$ = NIL; }
			| FOR ORDER BY any_name			{ $$ = $4; }
			| /*EMPTY*/						{ $$ = NIL; }
		;

opt_recheck:	RECHECK
				{
					/*
					 * RECHECK no longer does anything in opclass definitions,
					 * but we still accept it to ease porting of old database
					 * dumps.
					 */
					ereport(NOTICE,
							(errcode(ERRCODE_FEATURE_NOT_SUPPORTED),
							 errmsg("RECHECK is no longer required"),
							 errhint("Update your data type."),
							 parser_errposition(@1)));
					$$ = TRUE;
				}
			| /*EMPTY*/						{ $$ = FALSE; }
		;


CreateOpFamilyStmt:
			CREATE OPERATOR FAMILY any_name USING access_method
				{
					CreateOpFamilyStmt *n = makeNode(CreateOpFamilyStmt);
					n->opfamilyname = $4;
					n->amname = $6;
					$$ = (Node *) n;
				}
		;

AlterOpFamilyStmt:
			ALTER OPERATOR FAMILY any_name USING access_method ADD_P opclass_item_list
				{
					AlterOpFamilyStmt *n = makeNode(AlterOpFamilyStmt);
					n->opfamilyname = $4;
					n->amname = $6;
					n->isDrop = false;
					n->items = $8;
					$$ = (Node *) n;
				}
			| ALTER OPERATOR FAMILY any_name USING access_method DROP opclass_drop_list
				{
					AlterOpFamilyStmt *n = makeNode(AlterOpFamilyStmt);
					n->opfamilyname = $4;
					n->amname = $6;
					n->isDrop = true;
					n->items = $8;
					$$ = (Node *) n;
				}
		;

opclass_drop_list:
			opclass_drop							{ $$ = list_make1($1); }
			| opclass_drop_list ',' opclass_drop	{ $$ = lappend($1, $3); }
		;

opclass_drop:
			OPERATOR Iconst '(' type_list ')'
				{
					CreateOpClassItem *n = makeNode(CreateOpClassItem);
					n->itemtype = OPCLASS_ITEM_OPERATOR;
					n->number = $2;
					n->args = $4;
					$$ = (Node *) n;
				}
			| FUNCTION Iconst '(' type_list ')'
				{
					CreateOpClassItem *n = makeNode(CreateOpClassItem);
					n->itemtype = OPCLASS_ITEM_FUNCTION;
					n->number = $2;
					n->args = $4;
					$$ = (Node *) n;
				}
		;


DropOpClassStmt:
			DROP OPERATOR CLASS any_name USING access_method opt_drop_behavior
				{
					DropStmt *n = makeNode(DropStmt);
					n->objects = list_make1(lcons(makeString($6), $4));
					n->removeType = OBJECT_OPCLASS;
					n->behavior = $7;
					n->missing_ok = false;
					n->concurrent = false;
					$$ = (Node *) n;
				}
			| DROP OPERATOR CLASS IF_P EXISTS any_name USING access_method opt_drop_behavior
				{
					DropStmt *n = makeNode(DropStmt);
					n->objects = list_make1(lcons(makeString($8), $6));
					n->removeType = OBJECT_OPCLASS;
					n->behavior = $9;
					n->missing_ok = true;
					n->concurrent = false;
					$$ = (Node *) n;
				}
		;

DropOpFamilyStmt:
			DROP OPERATOR FAMILY any_name USING access_method opt_drop_behavior
				{
					DropStmt *n = makeNode(DropStmt);
					n->objects = list_make1(lcons(makeString($6), $4));
					n->removeType = OBJECT_OPFAMILY;
					n->behavior = $7;
					n->missing_ok = false;
					n->concurrent = false;
					$$ = (Node *) n;
				}
			| DROP OPERATOR FAMILY IF_P EXISTS any_name USING access_method opt_drop_behavior
				{
					DropStmt *n = makeNode(DropStmt);
					n->objects = list_make1(lcons(makeString($8), $6));
					n->removeType = OBJECT_OPFAMILY;
					n->behavior = $9;
					n->missing_ok = true;
					n->concurrent = false;
					$$ = (Node *) n;
				}
		;


/*****************************************************************************
 *
 *		QUERY:
 *
 *		DROP OWNED BY username [, username ...] [ RESTRICT | CASCADE ]
 *		REASSIGN OWNED BY username [, username ...] TO username
 *
 *****************************************************************************/
DropOwnedStmt:
			DROP OWNED BY role_list opt_drop_behavior
				{
					DropOwnedStmt *n = makeNode(DropOwnedStmt);
					n->roles = $4;
					n->behavior = $5;
					$$ = (Node *)n;
				}
		;

ReassignOwnedStmt:
			REASSIGN OWNED BY role_list TO RoleSpec
				{
					ReassignOwnedStmt *n = makeNode(ReassignOwnedStmt);
					n->roles = $4;
					n->newrole = $6;
					$$ = (Node *)n;
				}
		;

/*****************************************************************************
 *
 *		QUERY:
 *
 *		DROP itemtype [ IF EXISTS ] itemname [, itemname ...]
 *           [ RESTRICT | CASCADE ]
 *
 *****************************************************************************/

DropStmt:	DROP drop_type IF_P EXISTS any_name_list opt_drop_behavior
				{
					DropStmt *n = makeNode(DropStmt);
					n->removeType = $2;
					n->missing_ok = TRUE;
					n->objects = $5;
					n->arguments = NIL;
					n->behavior = $6;
					n->concurrent = false;
					$$ = (Node *)n;
				}
			| DROP drop_type any_name_list opt_drop_behavior
				{
					DropStmt *n = makeNode(DropStmt);
					n->removeType = $2;
					n->missing_ok = FALSE;
					n->objects = $3;
					n->arguments = NIL;
					n->behavior = $4;
					n->concurrent = false;
					$$ = (Node *)n;
				}
			| DROP TYPE_P type_name_list opt_drop_behavior
				{
					DropStmt *n = makeNode(DropStmt);
					n->removeType = OBJECT_TYPE;
					n->missing_ok = FALSE;
					n->objects = $3;
					n->behavior = $4;
					n->concurrent = false;
					$$ = (Node *) n;
				}
			| DROP TYPE_P IF_P EXISTS type_name_list opt_drop_behavior
				{
					DropStmt *n = makeNode(DropStmt);
					n->removeType = OBJECT_TYPE;
					n->missing_ok = TRUE;
					n->objects = $5;
					n->behavior = $6;
					n->concurrent = false;
					$$ = (Node *) n;
				}
			| DROP DOMAIN_P type_name_list opt_drop_behavior
				{
					DropStmt *n = makeNode(DropStmt);
					n->removeType = OBJECT_DOMAIN;
					n->missing_ok = FALSE;
					n->objects = $3;
					n->behavior = $4;
					n->concurrent = false;
					$$ = (Node *) n;
				}
			| DROP DOMAIN_P IF_P EXISTS type_name_list opt_drop_behavior
				{
					DropStmt *n = makeNode(DropStmt);
					n->removeType = OBJECT_DOMAIN;
					n->missing_ok = TRUE;
					n->objects = $5;
					n->behavior = $6;
					n->concurrent = false;
					$$ = (Node *) n;
				}
			| DROP INDEX CONCURRENTLY any_name_list opt_drop_behavior
				{
					DropStmt *n = makeNode(DropStmt);
					n->removeType = OBJECT_INDEX;
					n->missing_ok = FALSE;
					n->objects = $4;
					n->arguments = NIL;
					n->behavior = $5;
					n->concurrent = true;
					$$ = (Node *)n;
				}
			| DROP INDEX CONCURRENTLY IF_P EXISTS any_name_list opt_drop_behavior
				{
					DropStmt *n = makeNode(DropStmt);
					n->removeType = OBJECT_INDEX;
					n->missing_ok = TRUE;
					n->objects = $6;
					n->arguments = NIL;
					n->behavior = $7;
					n->concurrent = true;
					$$ = (Node *)n;
				}
		;


drop_type:	TABLE									{ $$ = OBJECT_TABLE; }
			| SEQUENCE								{ $$ = OBJECT_SEQUENCE; }
			| VIEW									{ $$ = OBJECT_VIEW; }
			| MATERIALIZED VIEW						{ $$ = OBJECT_MATVIEW; }
			| INDEX									{ $$ = OBJECT_INDEX; }
			| FOREIGN TABLE							{ $$ = OBJECT_FOREIGN_TABLE; }
			| ACCESS METHOD							{ $$ = OBJECT_ACCESS_METHOD; }
			| EVENT TRIGGER 						{ $$ = OBJECT_EVENT_TRIGGER; }
			| COLLATION								{ $$ = OBJECT_COLLATION; }
			| CONVERSION_P							{ $$ = OBJECT_CONVERSION; }
			| SCHEMA								{ $$ = OBJECT_SCHEMA; }
			| EXTENSION								{ $$ = OBJECT_EXTENSION; }
			| TEXT_P SEARCH PARSER					{ $$ = OBJECT_TSPARSER; }
			| TEXT_P SEARCH DICTIONARY				{ $$ = OBJECT_TSDICTIONARY; }
			| TEXT_P SEARCH TEMPLATE				{ $$ = OBJECT_TSTEMPLATE; }
			| TEXT_P SEARCH CONFIGURATION			{ $$ = OBJECT_TSCONFIGURATION; }
<<<<<<< HEAD
			| GRAPH									{ $$ = OBJECT_GRAPH; }
			| ELABEL								{ $$ = OBJECT_ELABEL; }
			| VLABEL								{ $$ = OBJECT_VLABEL; }
=======
			| PUBLICATION							{ $$ = OBJECT_PUBLICATION; }
>>>>>>> 2aaec654
		;

any_name_list:
			any_name								{ $$ = list_make1($1); }
			| any_name_list ',' any_name			{ $$ = lappend($1, $3); }
		;

any_name:	ColId						{ $$ = list_make1(makeString($1)); }
			| ColId attrs				{ $$ = lcons(makeString($1), $2); }
		;

attrs:		'.' attr_name
					{ $$ = list_make1(makeString($2)); }
			| attrs '.' attr_name
					{ $$ = lappend($1, makeString($3)); }
		;

type_name_list:
			Typename								{ $$ = list_make1(list_make1($1)); }
			| type_name_list ',' Typename			{ $$ = lappend($1, list_make1($3)); }

/*****************************************************************************
 *
 *		QUERY:
 *				truncate table relname1, relname2, ...
 *
 *****************************************************************************/

TruncateStmt:
			TRUNCATE opt_table relation_expr_list opt_restart_seqs opt_drop_behavior
				{
					TruncateStmt *n = makeNode(TruncateStmt);
					n->relations = $3;
					n->restart_seqs = $4;
					n->behavior = $5;
					$$ = (Node *)n;
				}
		;

opt_restart_seqs:
			CONTINUE_P IDENTITY_P		{ $$ = false; }
			| RESTART IDENTITY_P		{ $$ = true; }
			| /* EMPTY */				{ $$ = false; }
		;

/*****************************************************************************
 *
 *	The COMMENT ON statement can take different forms based upon the type of
 *	the object associated with the comment. The form of the statement is:
 *
 *	COMMENT ON [ [ ACCESS METHOD | CONVERSION | COLLATION |
 *                 DATABASE | DOMAIN |
 *                 EXTENSION | EVENT TRIGGER | FOREIGN DATA WRAPPER |
 *                 FOREIGN TABLE | INDEX | [PROCEDURAL] LANGUAGE |
 *                 MATERIALIZED VIEW | POLICY | ROLE | SCHEMA | SEQUENCE |
 *                 SERVER | TABLE | TABLESPACE |
 *                 TEXT SEARCH CONFIGURATION | TEXT SEARCH DICTIONARY |
 *                 TEXT SEARCH PARSER | TEXT SEARCH TEMPLATE | TYPE |
 *                 VIEW] <objname> |
 *				 AGGREGATE <aggname> (arg1, ...) |
 *				 CAST (<src type> AS <dst type>) |
 *				 COLUMN <relname>.<colname> |
 *				 CONSTRAINT <constraintname> ON <relname> |
 *				 CONSTRAINT <constraintname> ON DOMAIN <domainname> |
 *				 FUNCTION <funcname> (arg1, arg2, ...) |
 *				 LARGE OBJECT <oid> |
 *				 OPERATOR <op> (leftoperand_typ, rightoperand_typ) |
 *				 OPERATOR CLASS <name> USING <access-method> |
 *				 OPERATOR FAMILY <name> USING <access-method> |
 *				 RULE <rulename> ON <relname> |
 *				 TRIGGER <triggername> ON <relname> ]
 *			   IS { 'text' | NULL }
 *
 *****************************************************************************/

CommentStmt:
			COMMENT ON comment_type any_name IS comment_text
				{
					CommentStmt *n = makeNode(CommentStmt);
					n->objtype = $3;
					n->objname = $4;
					n->objargs = NIL;
					n->comment = $6;
					$$ = (Node *) n;
				}
			| COMMENT ON TYPE_P Typename IS comment_text
				{
					CommentStmt *n = makeNode(CommentStmt);
					n->objtype = OBJECT_TYPE;
					n->objname = list_make1($4);
					n->objargs = NIL;
					n->comment = $6;
					$$ = (Node *) n;
				}
			| COMMENT ON DOMAIN_P Typename IS comment_text
				{
					CommentStmt *n = makeNode(CommentStmt);
					n->objtype = OBJECT_DOMAIN;
					n->objname = list_make1($4);
					n->objargs = NIL;
					n->comment = $6;
					$$ = (Node *) n;
				}
			| COMMENT ON AGGREGATE aggregate_with_argtypes IS comment_text
				{
					CommentStmt *n = makeNode(CommentStmt);
					n->objtype = OBJECT_AGGREGATE;
					n->objname = $4->funcname;
					n->objargs = $4->funcargs;
					n->comment = $6;
					$$ = (Node *) n;
				}
			| COMMENT ON FUNCTION function_with_argtypes IS comment_text
				{
					CommentStmt *n = makeNode(CommentStmt);
					n->objtype = OBJECT_FUNCTION;
					n->objname = $4->funcname;
					n->objargs = $4->funcargs;
					n->comment = $6;
					$$ = (Node *) n;
				}
			| COMMENT ON OPERATOR any_operator oper_argtypes IS comment_text
				{
					CommentStmt *n = makeNode(CommentStmt);
					n->objtype = OBJECT_OPERATOR;
					n->objname = $4;
					n->objargs = $5;
					n->comment = $7;
					$$ = (Node *) n;
				}
			| COMMENT ON CONSTRAINT name ON any_name IS comment_text
				{
					CommentStmt *n = makeNode(CommentStmt);
					n->objtype = OBJECT_TABCONSTRAINT;
					n->objname = lappend($6, makeString($4));
					n->objargs = NIL;
					n->comment = $8;
					$$ = (Node *) n;
				}
			| COMMENT ON CONSTRAINT name ON DOMAIN_P any_name IS comment_text
				{
					CommentStmt *n = makeNode(CommentStmt);
					n->objtype = OBJECT_DOMCONSTRAINT;
					/*
					 * should use Typename not any_name in the production, but
					 * there's a shift/reduce conflict if we do that, so fix it
					 * up here.
					 */
					n->objname = list_make1(makeTypeNameFromNameList($7));
					n->objargs = list_make1(makeString($4));
					n->comment = $9;
					$$ = (Node *) n;
				}
			| COMMENT ON POLICY name ON any_name IS comment_text
				{
					CommentStmt *n = makeNode(CommentStmt);
					n->objtype = OBJECT_POLICY;
					n->objname = lappend($6, makeString($4));
					n->objargs = NIL;
					n->comment = $8;
					$$ = (Node *) n;
				}
			| COMMENT ON RULE name ON any_name IS comment_text
				{
					CommentStmt *n = makeNode(CommentStmt);
					n->objtype = OBJECT_RULE;
					n->objname = lappend($6, makeString($4));
					n->objargs = NIL;
					n->comment = $8;
					$$ = (Node *) n;
				}
			| COMMENT ON RULE name IS comment_text
				{
					/* Obsolete syntax supported for awhile for compatibility */
					CommentStmt *n = makeNode(CommentStmt);
					n->objtype = OBJECT_RULE;
					n->objname = list_make1(makeString($4));
					n->objargs = NIL;
					n->comment = $6;
					$$ = (Node *) n;
				}
			| COMMENT ON TRANSFORM FOR Typename LANGUAGE name IS comment_text
				{
					CommentStmt *n = makeNode(CommentStmt);
					n->objtype = OBJECT_TRANSFORM;
					n->objname = list_make1($5);
					n->objargs = list_make1(makeString($7));
					n->comment = $9;
					$$ = (Node *) n;
				}
			| COMMENT ON TRIGGER name ON any_name IS comment_text
				{
					CommentStmt *n = makeNode(CommentStmt);
					n->objtype = OBJECT_TRIGGER;
					n->objname = lappend($6, makeString($4));
					n->objargs = NIL;
					n->comment = $8;
					$$ = (Node *) n;
				}
			| COMMENT ON OPERATOR CLASS any_name USING access_method IS comment_text
				{
					CommentStmt *n = makeNode(CommentStmt);
					n->objtype = OBJECT_OPCLASS;
					n->objname = lcons(makeString($7), $5);
					n->comment = $9;
					$$ = (Node *) n;
				}
			| COMMENT ON OPERATOR FAMILY any_name USING access_method IS comment_text
				{
					CommentStmt *n = makeNode(CommentStmt);
					n->objtype = OBJECT_OPFAMILY;
					n->objname = lcons(makeString($7), $5);
					n->objargs = NIL;
					n->comment = $9;
					$$ = (Node *) n;
				}
			| COMMENT ON LARGE_P OBJECT_P NumericOnly IS comment_text
				{
					CommentStmt *n = makeNode(CommentStmt);
					n->objtype = OBJECT_LARGEOBJECT;
					n->objname = list_make1($5);
					n->objargs = NIL;
					n->comment = $7;
					$$ = (Node *) n;
				}
			| COMMENT ON CAST '(' Typename AS Typename ')' IS comment_text
				{
					CommentStmt *n = makeNode(CommentStmt);
					n->objtype = OBJECT_CAST;
					n->objname = list_make1($5);
					n->objargs = list_make1($7);
					n->comment = $10;
					$$ = (Node *) n;
				}
			| COMMENT ON opt_procedural LANGUAGE any_name IS comment_text
				{
					CommentStmt *n = makeNode(CommentStmt);
					n->objtype = OBJECT_LANGUAGE;
					n->objname = $5;
					n->objargs = NIL;
					n->comment = $7;
					$$ = (Node *) n;
				}
		;

comment_type:
			ACCESS METHOD						{ $$ = OBJECT_ACCESS_METHOD; }
			| COLUMN							{ $$ = OBJECT_COLUMN; }
			| DATABASE							{ $$ = OBJECT_DATABASE; }
			| SCHEMA							{ $$ = OBJECT_SCHEMA; }
			| INDEX								{ $$ = OBJECT_INDEX; }
			| SEQUENCE							{ $$ = OBJECT_SEQUENCE; }
			| TABLE								{ $$ = OBJECT_TABLE; }
			| VIEW								{ $$ = OBJECT_VIEW; }
			| MATERIALIZED VIEW					{ $$ = OBJECT_MATVIEW; }
			| COLLATION							{ $$ = OBJECT_COLLATION; }
			| CONVERSION_P						{ $$ = OBJECT_CONVERSION; }
			| TABLESPACE						{ $$ = OBJECT_TABLESPACE; }
			| EXTENSION							{ $$ = OBJECT_EXTENSION; }
			| ROLE								{ $$ = OBJECT_ROLE; }
			| FOREIGN TABLE						{ $$ = OBJECT_FOREIGN_TABLE; }
			| SERVER							{ $$ = OBJECT_FOREIGN_SERVER; }
			| FOREIGN DATA_P WRAPPER			{ $$ = OBJECT_FDW; }
			| EVENT TRIGGER						{ $$ = OBJECT_EVENT_TRIGGER; }
			| TEXT_P SEARCH CONFIGURATION		{ $$ = OBJECT_TSCONFIGURATION; }
			| TEXT_P SEARCH DICTIONARY			{ $$ = OBJECT_TSDICTIONARY; }
			| TEXT_P SEARCH PARSER				{ $$ = OBJECT_TSPARSER; }
			| TEXT_P SEARCH TEMPLATE			{ $$ = OBJECT_TSTEMPLATE; }
			| GRAPH								{ $$ = OBJECT_GRAPH; }
			| VLABEL							{ $$ = OBJECT_VLABEL; }
			| ELABEL							{ $$ = OBJECT_ELABEL; }
		;

comment_text:
			Sconst								{ $$ = $1; }
			| NULL_P							{ $$ = NULL; }
		;


/*****************************************************************************
 *
 *  SECURITY LABEL [FOR <provider>] ON <object> IS <label>
 *
 *  As with COMMENT ON, <object> can refer to various types of database
 *  objects (e.g. TABLE, COLUMN, etc.).
 *
 *****************************************************************************/

SecLabelStmt:
			SECURITY LABEL opt_provider ON security_label_type any_name
			IS security_label
				{
					SecLabelStmt *n = makeNode(SecLabelStmt);
					n->provider = $3;
					n->objtype = $5;
					n->objname = $6;
					n->objargs = NIL;
					n->label = $8;
					$$ = (Node *) n;
				}
			| SECURITY LABEL opt_provider ON TYPE_P Typename
			  IS security_label
				{
					SecLabelStmt *n = makeNode(SecLabelStmt);
					n->provider = $3;
					n->objtype = OBJECT_TYPE;
					n->objname = list_make1($6);
					n->objargs = NIL;
					n->label = $8;
					$$ = (Node *) n;
				}
			| SECURITY LABEL opt_provider ON DOMAIN_P Typename
			  IS security_label
				{
					SecLabelStmt *n = makeNode(SecLabelStmt);
					n->provider = $3;
					n->objtype = OBJECT_TYPE;
					n->objname = list_make1($6);
					n->objargs = NIL;
					n->label = $8;
					$$ = (Node *) n;
				}
			| SECURITY LABEL opt_provider ON AGGREGATE aggregate_with_argtypes
			  IS security_label
				{
					SecLabelStmt *n = makeNode(SecLabelStmt);
					n->provider = $3;
					n->objtype = OBJECT_AGGREGATE;
					n->objname = $6->funcname;
					n->objargs = $6->funcargs;
					n->label = $8;
					$$ = (Node *) n;
				}
			| SECURITY LABEL opt_provider ON FUNCTION function_with_argtypes
			  IS security_label
				{
					SecLabelStmt *n = makeNode(SecLabelStmt);
					n->provider = $3;
					n->objtype = OBJECT_FUNCTION;
					n->objname = $6->funcname;
					n->objargs = $6->funcargs;
					n->label = $8;
					$$ = (Node *) n;
				}
			| SECURITY LABEL opt_provider ON LARGE_P OBJECT_P NumericOnly
			  IS security_label
				{
					SecLabelStmt *n = makeNode(SecLabelStmt);
					n->provider = $3;
					n->objtype = OBJECT_LARGEOBJECT;
					n->objname = list_make1($7);
					n->objargs = NIL;
					n->label = $9;
					$$ = (Node *) n;
				}
			| SECURITY LABEL opt_provider ON opt_procedural LANGUAGE any_name
			  IS security_label
				{
					SecLabelStmt *n = makeNode(SecLabelStmt);
					n->provider = $3;
					n->objtype = OBJECT_LANGUAGE;
					n->objname = $7;
					n->objargs = NIL;
					n->label = $9;
					$$ = (Node *) n;
				}
		;

opt_provider:	FOR NonReservedWord_or_Sconst	{ $$ = $2; }
				| /* empty */					{ $$ = NULL; }
		;

security_label_type:
			COLUMN								{ $$ = OBJECT_COLUMN; }
			| DATABASE							{ $$ = OBJECT_DATABASE; }
			| EVENT TRIGGER						{ $$ = OBJECT_EVENT_TRIGGER; }
			| FOREIGN TABLE						{ $$ = OBJECT_FOREIGN_TABLE; }
			| SCHEMA							{ $$ = OBJECT_SCHEMA; }
			| SEQUENCE							{ $$ = OBJECT_SEQUENCE; }
			| TABLE								{ $$ = OBJECT_TABLE; }
			| ROLE								{ $$ = OBJECT_ROLE; }
			| TABLESPACE						{ $$ = OBJECT_TABLESPACE; }
			| VIEW								{ $$ = OBJECT_VIEW; }
			| MATERIALIZED VIEW					{ $$ = OBJECT_MATVIEW; }
		;

security_label:	Sconst				{ $$ = $1; }
				| NULL_P			{ $$ = NULL; }
		;

/*****************************************************************************
 *
 *		QUERY:
 *			fetch/move
 *
 *****************************************************************************/

FetchStmt:	FETCH fetch_args
				{
					FetchStmt *n = (FetchStmt *) $2;
					n->ismove = FALSE;
					$$ = (Node *)n;
				}
			| MOVE fetch_args
				{
					FetchStmt *n = (FetchStmt *) $2;
					n->ismove = TRUE;
					$$ = (Node *)n;
				}
		;

fetch_args:	cursor_name
				{
					FetchStmt *n = makeNode(FetchStmt);
					n->portalname = $1;
					n->direction = FETCH_FORWARD;
					n->howMany = 1;
					$$ = (Node *)n;
				}
			| from_in cursor_name
				{
					FetchStmt *n = makeNode(FetchStmt);
					n->portalname = $2;
					n->direction = FETCH_FORWARD;
					n->howMany = 1;
					$$ = (Node *)n;
				}
			| NEXT opt_from_in cursor_name
				{
					FetchStmt *n = makeNode(FetchStmt);
					n->portalname = $3;
					n->direction = FETCH_FORWARD;
					n->howMany = 1;
					$$ = (Node *)n;
				}
			| PRIOR opt_from_in cursor_name
				{
					FetchStmt *n = makeNode(FetchStmt);
					n->portalname = $3;
					n->direction = FETCH_BACKWARD;
					n->howMany = 1;
					$$ = (Node *)n;
				}
			| FIRST_P opt_from_in cursor_name
				{
					FetchStmt *n = makeNode(FetchStmt);
					n->portalname = $3;
					n->direction = FETCH_ABSOLUTE;
					n->howMany = 1;
					$$ = (Node *)n;
				}
			| LAST_P opt_from_in cursor_name
				{
					FetchStmt *n = makeNode(FetchStmt);
					n->portalname = $3;
					n->direction = FETCH_ABSOLUTE;
					n->howMany = -1;
					$$ = (Node *)n;
				}
			| ABSOLUTE_P SignedIconst opt_from_in cursor_name
				{
					FetchStmt *n = makeNode(FetchStmt);
					n->portalname = $4;
					n->direction = FETCH_ABSOLUTE;
					n->howMany = $2;
					$$ = (Node *)n;
				}
			| RELATIVE_P SignedIconst opt_from_in cursor_name
				{
					FetchStmt *n = makeNode(FetchStmt);
					n->portalname = $4;
					n->direction = FETCH_RELATIVE;
					n->howMany = $2;
					$$ = (Node *)n;
				}
			| SignedIconst opt_from_in cursor_name
				{
					FetchStmt *n = makeNode(FetchStmt);
					n->portalname = $3;
					n->direction = FETCH_FORWARD;
					n->howMany = $1;
					$$ = (Node *)n;
				}
			| ALL opt_from_in cursor_name
				{
					FetchStmt *n = makeNode(FetchStmt);
					n->portalname = $3;
					n->direction = FETCH_FORWARD;
					n->howMany = FETCH_ALL;
					$$ = (Node *)n;
				}
			| FORWARD opt_from_in cursor_name
				{
					FetchStmt *n = makeNode(FetchStmt);
					n->portalname = $3;
					n->direction = FETCH_FORWARD;
					n->howMany = 1;
					$$ = (Node *)n;
				}
			| FORWARD SignedIconst opt_from_in cursor_name
				{
					FetchStmt *n = makeNode(FetchStmt);
					n->portalname = $4;
					n->direction = FETCH_FORWARD;
					n->howMany = $2;
					$$ = (Node *)n;
				}
			| FORWARD ALL opt_from_in cursor_name
				{
					FetchStmt *n = makeNode(FetchStmt);
					n->portalname = $4;
					n->direction = FETCH_FORWARD;
					n->howMany = FETCH_ALL;
					$$ = (Node *)n;
				}
			| BACKWARD opt_from_in cursor_name
				{
					FetchStmt *n = makeNode(FetchStmt);
					n->portalname = $3;
					n->direction = FETCH_BACKWARD;
					n->howMany = 1;
					$$ = (Node *)n;
				}
			| BACKWARD SignedIconst opt_from_in cursor_name
				{
					FetchStmt *n = makeNode(FetchStmt);
					n->portalname = $4;
					n->direction = FETCH_BACKWARD;
					n->howMany = $2;
					$$ = (Node *)n;
				}
			| BACKWARD ALL opt_from_in cursor_name
				{
					FetchStmt *n = makeNode(FetchStmt);
					n->portalname = $4;
					n->direction = FETCH_BACKWARD;
					n->howMany = FETCH_ALL;
					$$ = (Node *)n;
				}
		;

from_in:	FROM									{}
			| IN_P									{}
		;

opt_from_in:	from_in								{}
			| /* EMPTY */							{}
		;


/*****************************************************************************
 *
 * GRANT and REVOKE statements
 *
 *****************************************************************************/

GrantStmt:	GRANT privileges ON privilege_target TO grantee_list
			opt_grant_grant_option
				{
					GrantStmt *n = makeNode(GrantStmt);
					n->is_grant = true;
					n->privileges = $2;
					n->targtype = ($4)->targtype;
					n->objtype = ($4)->objtype;
					n->objects = ($4)->objs;
					n->grantees = $6;
					n->grant_option = $7;
					$$ = (Node*)n;
				}
		;

RevokeStmt:
			REVOKE privileges ON privilege_target
			FROM grantee_list opt_drop_behavior
				{
					GrantStmt *n = makeNode(GrantStmt);
					n->is_grant = false;
					n->grant_option = false;
					n->privileges = $2;
					n->targtype = ($4)->targtype;
					n->objtype = ($4)->objtype;
					n->objects = ($4)->objs;
					n->grantees = $6;
					n->behavior = $7;
					$$ = (Node *)n;
				}
			| REVOKE GRANT OPTION FOR privileges ON privilege_target
			FROM grantee_list opt_drop_behavior
				{
					GrantStmt *n = makeNode(GrantStmt);
					n->is_grant = false;
					n->grant_option = true;
					n->privileges = $5;
					n->targtype = ($7)->targtype;
					n->objtype = ($7)->objtype;
					n->objects = ($7)->objs;
					n->grantees = $9;
					n->behavior = $10;
					$$ = (Node *)n;
				}
		;


/*
 * Privilege names are represented as strings; the validity of the privilege
 * names gets checked at execution.  This is a bit annoying but we have little
 * choice because of the syntactic conflict with lists of role names in
 * GRANT/REVOKE.  What's more, we have to call out in the "privilege"
 * production any reserved keywords that need to be usable as privilege names.
 */

/* either ALL [PRIVILEGES] or a list of individual privileges */
privileges: privilege_list
				{ $$ = $1; }
			| ALL
				{ $$ = NIL; }
			| ALL PRIVILEGES
				{ $$ = NIL; }
			| ALL '(' columnList ')'
				{
					AccessPriv *n = makeNode(AccessPriv);
					n->priv_name = NULL;
					n->cols = $3;
					$$ = list_make1(n);
				}
			| ALL PRIVILEGES '(' columnList ')'
				{
					AccessPriv *n = makeNode(AccessPriv);
					n->priv_name = NULL;
					n->cols = $4;
					$$ = list_make1(n);
				}
		;

privilege_list:	privilege							{ $$ = list_make1($1); }
			| privilege_list ',' privilege			{ $$ = lappend($1, $3); }
		;

privilege:	SELECT opt_column_list
			{
				AccessPriv *n = makeNode(AccessPriv);
				n->priv_name = pstrdup($1);
				n->cols = $2;
				$$ = n;
			}
		| REFERENCES opt_column_list
			{
				AccessPriv *n = makeNode(AccessPriv);
				n->priv_name = pstrdup($1);
				n->cols = $2;
				$$ = n;
			}
		| CREATE opt_column_list
			{
				AccessPriv *n = makeNode(AccessPriv);
				n->priv_name = pstrdup($1);
				n->cols = $2;
				$$ = n;
			}
		| ColId opt_column_list
			{
				AccessPriv *n = makeNode(AccessPriv);
				n->priv_name = $1;
				n->cols = $2;
				$$ = n;
			}
		;


/* Don't bother trying to fold the first two rules into one using
 * opt_table.  You're going to get conflicts.
 */
privilege_target:
			qualified_name_list
				{
					PrivTarget *n = (PrivTarget *) palloc(sizeof(PrivTarget));
					n->targtype = ACL_TARGET_OBJECT;
					n->objtype = ACL_OBJECT_RELATION;
					n->objs = $1;
					$$ = n;
				}
			| TABLE qualified_name_list
				{
					PrivTarget *n = (PrivTarget *) palloc(sizeof(PrivTarget));
					n->targtype = ACL_TARGET_OBJECT;
					n->objtype = ACL_OBJECT_RELATION;
					n->objs = $2;
					$$ = n;
				}
			| SEQUENCE qualified_name_list
				{
					PrivTarget *n = (PrivTarget *) palloc(sizeof(PrivTarget));
					n->targtype = ACL_TARGET_OBJECT;
					n->objtype = ACL_OBJECT_SEQUENCE;
					n->objs = $2;
					$$ = n;
				}
			| FOREIGN DATA_P WRAPPER name_list
				{
					PrivTarget *n = (PrivTarget *) palloc(sizeof(PrivTarget));
					n->targtype = ACL_TARGET_OBJECT;
					n->objtype = ACL_OBJECT_FDW;
					n->objs = $4;
					$$ = n;
				}
			| FOREIGN SERVER name_list
				{
					PrivTarget *n = (PrivTarget *) palloc(sizeof(PrivTarget));
					n->targtype = ACL_TARGET_OBJECT;
					n->objtype = ACL_OBJECT_FOREIGN_SERVER;
					n->objs = $3;
					$$ = n;
				}
			| FUNCTION function_with_argtypes_list
				{
					PrivTarget *n = (PrivTarget *) palloc(sizeof(PrivTarget));
					n->targtype = ACL_TARGET_OBJECT;
					n->objtype = ACL_OBJECT_FUNCTION;
					n->objs = $2;
					$$ = n;
				}
			| DATABASE name_list
				{
					PrivTarget *n = (PrivTarget *) palloc(sizeof(PrivTarget));
					n->targtype = ACL_TARGET_OBJECT;
					n->objtype = ACL_OBJECT_DATABASE;
					n->objs = $2;
					$$ = n;
				}
			| DOMAIN_P any_name_list
				{
					PrivTarget *n = (PrivTarget *) palloc(sizeof(PrivTarget));
					n->targtype = ACL_TARGET_OBJECT;
					n->objtype = ACL_OBJECT_DOMAIN;
					n->objs = $2;
					$$ = n;
				}
			| LANGUAGE name_list
				{
					PrivTarget *n = (PrivTarget *) palloc(sizeof(PrivTarget));
					n->targtype = ACL_TARGET_OBJECT;
					n->objtype = ACL_OBJECT_LANGUAGE;
					n->objs = $2;
					$$ = n;
				}
			| LARGE_P OBJECT_P NumericOnly_list
				{
					PrivTarget *n = (PrivTarget *) palloc(sizeof(PrivTarget));
					n->targtype = ACL_TARGET_OBJECT;
					n->objtype = ACL_OBJECT_LARGEOBJECT;
					n->objs = $3;
					$$ = n;
				}
			| SCHEMA name_list
				{
					PrivTarget *n = (PrivTarget *) palloc(sizeof(PrivTarget));
					n->targtype = ACL_TARGET_OBJECT;
					n->objtype = ACL_OBJECT_NAMESPACE;
					n->objs = $2;
					$$ = n;
				}
			| TABLESPACE name_list
				{
					PrivTarget *n = (PrivTarget *) palloc(sizeof(PrivTarget));
					n->targtype = ACL_TARGET_OBJECT;
					n->objtype = ACL_OBJECT_TABLESPACE;
					n->objs = $2;
					$$ = n;
				}
			| TYPE_P any_name_list
				{
					PrivTarget *n = (PrivTarget *) palloc(sizeof(PrivTarget));
					n->targtype = ACL_TARGET_OBJECT;
					n->objtype = ACL_OBJECT_TYPE;
					n->objs = $2;
					$$ = n;
				}
			| ALL TABLES IN_P SCHEMA name_list
				{
					PrivTarget *n = (PrivTarget *) palloc(sizeof(PrivTarget));
					n->targtype = ACL_TARGET_ALL_IN_SCHEMA;
					n->objtype = ACL_OBJECT_RELATION;
					n->objs = $5;
					$$ = n;
				}
			| ALL SEQUENCES IN_P SCHEMA name_list
				{
					PrivTarget *n = (PrivTarget *) palloc(sizeof(PrivTarget));
					n->targtype = ACL_TARGET_ALL_IN_SCHEMA;
					n->objtype = ACL_OBJECT_SEQUENCE;
					n->objs = $5;
					$$ = n;
				}
			| ALL FUNCTIONS IN_P SCHEMA name_list
				{
					PrivTarget *n = (PrivTarget *) palloc(sizeof(PrivTarget));
					n->targtype = ACL_TARGET_ALL_IN_SCHEMA;
					n->objtype = ACL_OBJECT_FUNCTION;
					n->objs = $5;
					$$ = n;
				}
		;


grantee_list:
			grantee									{ $$ = list_make1($1); }
			| grantee_list ',' grantee				{ $$ = lappend($1, $3); }
		;

grantee:
			RoleSpec								{ $$ = $1; }
			| GROUP_P RoleSpec						{ $$ = $2; }
		;


opt_grant_grant_option:
			WITH GRANT OPTION { $$ = TRUE; }
			| /*EMPTY*/ { $$ = FALSE; }
		;

/*****************************************************************************
 *
 * GRANT and REVOKE ROLE statements
 *
 *****************************************************************************/

GrantRoleStmt:
			GRANT privilege_list TO role_list opt_grant_admin_option opt_granted_by
				{
					GrantRoleStmt *n = makeNode(GrantRoleStmt);
					n->is_grant = true;
					n->granted_roles = $2;
					n->grantee_roles = $4;
					n->admin_opt = $5;
					n->grantor = $6;
					$$ = (Node*)n;
				}
		;

RevokeRoleStmt:
			REVOKE privilege_list FROM role_list opt_granted_by opt_drop_behavior
				{
					GrantRoleStmt *n = makeNode(GrantRoleStmt);
					n->is_grant = false;
					n->admin_opt = false;
					n->granted_roles = $2;
					n->grantee_roles = $4;
					n->behavior = $6;
					$$ = (Node*)n;
				}
			| REVOKE ADMIN OPTION FOR privilege_list FROM role_list opt_granted_by opt_drop_behavior
				{
					GrantRoleStmt *n = makeNode(GrantRoleStmt);
					n->is_grant = false;
					n->admin_opt = true;
					n->granted_roles = $5;
					n->grantee_roles = $7;
					n->behavior = $9;
					$$ = (Node*)n;
				}
		;

opt_grant_admin_option: WITH ADMIN OPTION				{ $$ = TRUE; }
			| /*EMPTY*/									{ $$ = FALSE; }
		;

opt_granted_by: GRANTED BY RoleSpec						{ $$ = $3; }
			| /*EMPTY*/									{ $$ = NULL; }
		;

/*****************************************************************************
 *
 * ALTER DEFAULT PRIVILEGES statement
 *
 *****************************************************************************/

AlterDefaultPrivilegesStmt:
			ALTER DEFAULT PRIVILEGES DefACLOptionList DefACLAction
				{
					AlterDefaultPrivilegesStmt *n = makeNode(AlterDefaultPrivilegesStmt);
					n->options = $4;
					n->action = (GrantStmt *) $5;
					$$ = (Node*)n;
				}
		;

DefACLOptionList:
			DefACLOptionList DefACLOption			{ $$ = lappend($1, $2); }
			| /* EMPTY */							{ $$ = NIL; }
		;

DefACLOption:
			IN_P SCHEMA name_list
				{
					$$ = makeDefElem("schemas", (Node *)$3, @1);
				}
			| FOR ROLE role_list
				{
					$$ = makeDefElem("roles", (Node *)$3, @1);
				}
			| FOR USER role_list
				{
					$$ = makeDefElem("roles", (Node *)$3, @1);
				}
		;

/*
 * This should match GRANT/REVOKE, except that individual target objects
 * are not mentioned and we only allow a subset of object types.
 */
DefACLAction:
			GRANT privileges ON defacl_privilege_target TO grantee_list
			opt_grant_grant_option
				{
					GrantStmt *n = makeNode(GrantStmt);
					n->is_grant = true;
					n->privileges = $2;
					n->targtype = ACL_TARGET_DEFAULTS;
					n->objtype = $4;
					n->objects = NIL;
					n->grantees = $6;
					n->grant_option = $7;
					$$ = (Node*)n;
				}
			| REVOKE privileges ON defacl_privilege_target
			FROM grantee_list opt_drop_behavior
				{
					GrantStmt *n = makeNode(GrantStmt);
					n->is_grant = false;
					n->grant_option = false;
					n->privileges = $2;
					n->targtype = ACL_TARGET_DEFAULTS;
					n->objtype = $4;
					n->objects = NIL;
					n->grantees = $6;
					n->behavior = $7;
					$$ = (Node *)n;
				}
			| REVOKE GRANT OPTION FOR privileges ON defacl_privilege_target
			FROM grantee_list opt_drop_behavior
				{
					GrantStmt *n = makeNode(GrantStmt);
					n->is_grant = false;
					n->grant_option = true;
					n->privileges = $5;
					n->targtype = ACL_TARGET_DEFAULTS;
					n->objtype = $7;
					n->objects = NIL;
					n->grantees = $9;
					n->behavior = $10;
					$$ = (Node *)n;
				}
		;

defacl_privilege_target:
			TABLES			{ $$ = ACL_OBJECT_RELATION; }
			| FUNCTIONS		{ $$ = ACL_OBJECT_FUNCTION; }
			| SEQUENCES		{ $$ = ACL_OBJECT_SEQUENCE; }
			| TYPES_P		{ $$ = ACL_OBJECT_TYPE; }
		;


/*****************************************************************************
 *
 *		QUERY: CREATE INDEX
 *
 * Note: we cannot put TABLESPACE clause after WHERE clause unless we are
 * willing to make TABLESPACE a fully reserved word.
 *****************************************************************************/

IndexStmt:	CREATE opt_unique INDEX opt_concurrently opt_index_name
			ON qualified_name access_method_clause '(' index_params ')'
			opt_reloptions OptTableSpace where_clause
				{
					IndexStmt *n = makeNode(IndexStmt);
					n->unique = $2;
					n->concurrent = $4;
					n->idxname = $5;
					n->relation = $7;
					n->accessMethod = $8;
					n->indexParams = $10;
					n->options = $12;
					n->tableSpace = $13;
					n->whereClause = $14;
					n->excludeOpNames = NIL;
					n->idxcomment = NULL;
					n->indexOid = InvalidOid;
					n->oldNode = InvalidOid;
					n->primary = false;
					n->isconstraint = false;
					n->deferrable = false;
					n->initdeferred = false;
					n->transformed = false;
					n->if_not_exists = false;
					$$ = (Node *)n;
				}
			| CREATE opt_unique INDEX opt_concurrently IF_P NOT EXISTS index_name
			ON qualified_name access_method_clause '(' index_params ')'
			opt_reloptions OptTableSpace where_clause
				{
					IndexStmt *n = makeNode(IndexStmt);
					n->unique = $2;
					n->concurrent = $4;
					n->idxname = $8;
					n->relation = $10;
					n->accessMethod = $11;
					n->indexParams = $13;
					n->options = $15;
					n->tableSpace = $16;
					n->whereClause = $17;
					n->excludeOpNames = NIL;
					n->idxcomment = NULL;
					n->indexOid = InvalidOid;
					n->oldNode = InvalidOid;
					n->primary = false;
					n->isconstraint = false;
					n->deferrable = false;
					n->initdeferred = false;
					n->transformed = false;
					n->if_not_exists = true;
					$$ = (Node *)n;
				}
		;

opt_unique:
			UNIQUE									{ $$ = TRUE; }
			| /*EMPTY*/								{ $$ = FALSE; }
		;

opt_concurrently:
			CONCURRENTLY							{ $$ = TRUE; }
			| /*EMPTY*/								{ $$ = FALSE; }
		;

opt_index_name:
			index_name								{ $$ = $1; }
			| /*EMPTY*/								{ $$ = NULL; }
		;

access_method_clause:
			USING access_method						{ $$ = $2; }
			| /*EMPTY*/								{ $$ = DEFAULT_INDEX_TYPE; }
		;

index_params:	index_elem							{ $$ = list_make1($1); }
			| index_params ',' index_elem			{ $$ = lappend($1, $3); }
		;

/*
 * Index attributes can be either simple column references, or arbitrary
 * expressions in parens.  For backwards-compatibility reasons, we allow
 * an expression that's just a function call to be written without parens.
 */
index_elem:	ColId opt_collate opt_class opt_asc_desc opt_nulls_order
				{
					$$ = makeNode(IndexElem);
					$$->name = $1;
					$$->expr = NULL;
					$$->indexcolname = NULL;
					$$->collation = $2;
					$$->opclass = $3;
					$$->ordering = $4;
					$$->nulls_ordering = $5;
				}
			| func_expr_windowless opt_collate opt_class opt_asc_desc opt_nulls_order
				{
					$$ = makeNode(IndexElem);
					$$->name = NULL;
					$$->expr = $1;
					$$->indexcolname = NULL;
					$$->collation = $2;
					$$->opclass = $3;
					$$->ordering = $4;
					$$->nulls_ordering = $5;
				}
			| '(' a_expr ')' opt_collate opt_class opt_asc_desc opt_nulls_order
				{
					$$ = makeNode(IndexElem);
					$$->name = NULL;
					$$->expr = $2;
					$$->indexcolname = NULL;
					$$->collation = $4;
					$$->opclass = $5;
					$$->ordering = $6;
					$$->nulls_ordering = $7;
				}
		;

opt_collate: COLLATE any_name						{ $$ = $2; }
			| /*EMPTY*/								{ $$ = NIL; }
		;

opt_class:	any_name								{ $$ = $1; }
			| /*EMPTY*/								{ $$ = NIL; }
		;

opt_asc_desc: ASC							{ $$ = SORTBY_ASC; }
			| DESC							{ $$ = SORTBY_DESC; }
			| /*EMPTY*/						{ $$ = SORTBY_DEFAULT; }
		;

opt_nulls_order: NULLS_LA FIRST_P			{ $$ = SORTBY_NULLS_FIRST; }
			| NULLS_LA LAST_P				{ $$ = SORTBY_NULLS_LAST; }
			| /*EMPTY*/						{ $$ = SORTBY_NULLS_DEFAULT; }
		;


/*****************************************************************************
 *
 *		QUERY:
 *				create [or replace] function <fname>
 *						[(<type-1> { , <type-n>})]
 *						returns <type-r>
 *						as <filename or code in language as appropriate>
 *						language <lang> [with parameters]
 *
 *****************************************************************************/

CreateFunctionStmt:
			CREATE opt_or_replace FUNCTION func_name func_args_with_defaults
			RETURNS func_return createfunc_opt_list opt_definition
				{
					CreateFunctionStmt *n = makeNode(CreateFunctionStmt);
					n->replace = $2;
					n->funcname = $4;
					n->parameters = $5;
					n->returnType = $7;
					n->options = $8;
					n->withClause = $9;
					$$ = (Node *)n;
				}
			| CREATE opt_or_replace FUNCTION func_name func_args_with_defaults
			  RETURNS TABLE '(' table_func_column_list ')' createfunc_opt_list opt_definition
				{
					CreateFunctionStmt *n = makeNode(CreateFunctionStmt);
					n->replace = $2;
					n->funcname = $4;
					n->parameters = mergeTableFuncParameters($5, $9);
					n->returnType = TableFuncTypeName($9);
					n->returnType->location = @7;
					n->options = $11;
					n->withClause = $12;
					$$ = (Node *)n;
				}
			| CREATE opt_or_replace FUNCTION func_name func_args_with_defaults
			  createfunc_opt_list opt_definition
				{
					CreateFunctionStmt *n = makeNode(CreateFunctionStmt);
					n->replace = $2;
					n->funcname = $4;
					n->parameters = $5;
					n->returnType = NULL;
					n->options = $6;
					n->withClause = $7;
					$$ = (Node *)n;
				}
		;

opt_or_replace:
			OR REPLACE								{ $$ = TRUE; }
			| /*EMPTY*/								{ $$ = FALSE; }
		;

func_args:	'(' func_args_list ')'					{ $$ = $2; }
			| '(' ')'								{ $$ = NIL; }
		;

func_args_list:
			func_arg								{ $$ = list_make1($1); }
			| func_args_list ',' func_arg			{ $$ = lappend($1, $3); }
		;

function_with_argtypes_list:
			function_with_argtypes					{ $$ = list_make1($1); }
			| function_with_argtypes_list ',' function_with_argtypes
													{ $$ = lappend($1, $3); }
		;

function_with_argtypes:
			func_name func_args
				{
					FuncWithArgs *n = makeNode(FuncWithArgs);
					n->funcname = $1;
					n->funcargs = extractArgTypes($2);
					$$ = n;
				}
		;

/*
 * func_args_with_defaults is separate because we only want to accept
 * defaults in CREATE FUNCTION, not in ALTER etc.
 */
func_args_with_defaults:
		'(' func_args_with_defaults_list ')'		{ $$ = $2; }
		| '(' ')'									{ $$ = NIL; }
		;

func_args_with_defaults_list:
		func_arg_with_default						{ $$ = list_make1($1); }
		| func_args_with_defaults_list ',' func_arg_with_default
													{ $$ = lappend($1, $3); }
		;

/*
 * The style with arg_class first is SQL99 standard, but Oracle puts
 * param_name first; accept both since it's likely people will try both
 * anyway.  Don't bother trying to save productions by letting arg_class
 * have an empty alternative ... you'll get shift/reduce conflicts.
 *
 * We can catch over-specified arguments here if we want to,
 * but for now better to silently swallow typmod, etc.
 * - thomas 2000-03-22
 */
func_arg:
			arg_class param_name func_type
				{
					FunctionParameter *n = makeNode(FunctionParameter);
					n->name = $2;
					n->argType = $3;
					n->mode = $1;
					n->defexpr = NULL;
					$$ = n;
				}
			| param_name arg_class func_type
				{
					FunctionParameter *n = makeNode(FunctionParameter);
					n->name = $1;
					n->argType = $3;
					n->mode = $2;
					n->defexpr = NULL;
					$$ = n;
				}
			| param_name func_type
				{
					FunctionParameter *n = makeNode(FunctionParameter);
					n->name = $1;
					n->argType = $2;
					n->mode = FUNC_PARAM_IN;
					n->defexpr = NULL;
					$$ = n;
				}
			| arg_class func_type
				{
					FunctionParameter *n = makeNode(FunctionParameter);
					n->name = NULL;
					n->argType = $2;
					n->mode = $1;
					n->defexpr = NULL;
					$$ = n;
				}
			| func_type
				{
					FunctionParameter *n = makeNode(FunctionParameter);
					n->name = NULL;
					n->argType = $1;
					n->mode = FUNC_PARAM_IN;
					n->defexpr = NULL;
					$$ = n;
				}
		;

/* INOUT is SQL99 standard, IN OUT is for Oracle compatibility */
arg_class:	IN_P								{ $$ = FUNC_PARAM_IN; }
			| OUT_P								{ $$ = FUNC_PARAM_OUT; }
			| INOUT								{ $$ = FUNC_PARAM_INOUT; }
			| IN_P OUT_P						{ $$ = FUNC_PARAM_INOUT; }
			| VARIADIC							{ $$ = FUNC_PARAM_VARIADIC; }
		;

/*
 * Ideally param_name should be ColId, but that causes too many conflicts.
 */
param_name:	type_function_name
		;

func_return:
			func_type
				{
					/* We can catch over-specified results here if we want to,
					 * but for now better to silently swallow typmod, etc.
					 * - thomas 2000-03-22
					 */
					$$ = $1;
				}
		;

/*
 * We would like to make the %TYPE productions here be ColId attrs etc,
 * but that causes reduce/reduce conflicts.  type_function_name
 * is next best choice.
 */
func_type:	Typename								{ $$ = $1; }
			| type_function_name attrs '%' TYPE_P
				{
					$$ = makeTypeNameFromNameList(lcons(makeString($1), $2));
					$$->pct_type = true;
					$$->location = @1;
				}
			| SETOF type_function_name attrs '%' TYPE_P
				{
					$$ = makeTypeNameFromNameList(lcons(makeString($2), $3));
					$$->pct_type = true;
					$$->setof = TRUE;
					$$->location = @2;
				}
		;

func_arg_with_default:
		func_arg
				{
					$$ = $1;
				}
		| func_arg DEFAULT a_expr
				{
					$$ = $1;
					$$->defexpr = $3;
				}
		| func_arg '=' a_expr
				{
					$$ = $1;
					$$->defexpr = $3;
				}
		;

/* Aggregate args can be most things that function args can be */
aggr_arg:	func_arg
				{
					if (!($1->mode == FUNC_PARAM_IN ||
						  $1->mode == FUNC_PARAM_VARIADIC))
						ereport(ERROR,
								(errcode(ERRCODE_FEATURE_NOT_SUPPORTED),
								 errmsg("aggregates cannot have output arguments"),
								 parser_errposition(@1)));
					$$ = $1;
				}
		;

/*
 * The SQL standard offers no guidance on how to declare aggregate argument
 * lists, since it doesn't have CREATE AGGREGATE etc.  We accept these cases:
 *
 * (*)									- normal agg with no args
 * (aggr_arg,...)						- normal agg with args
 * (ORDER BY aggr_arg,...)				- ordered-set agg with no direct args
 * (aggr_arg,... ORDER BY aggr_arg,...)	- ordered-set agg with direct args
 *
 * The zero-argument case is spelled with '*' for consistency with COUNT(*).
 *
 * An additional restriction is that if the direct-args list ends in a
 * VARIADIC item, the ordered-args list must contain exactly one item that
 * is also VARIADIC with the same type.  This allows us to collapse the two
 * VARIADIC items into one, which is necessary to represent the aggregate in
 * pg_proc.  We check this at the grammar stage so that we can return a list
 * in which the second VARIADIC item is already discarded, avoiding extra work
 * in cases such as DROP AGGREGATE.
 *
 * The return value of this production is a two-element list, in which the
 * first item is a sublist of FunctionParameter nodes (with any duplicate
 * VARIADIC item already dropped, as per above) and the second is an integer
 * Value node, containing -1 if there was no ORDER BY and otherwise the number
 * of argument declarations before the ORDER BY.  (If this number is equal
 * to the first sublist's length, then we dropped a duplicate VARIADIC item.)
 * This representation is passed as-is to CREATE AGGREGATE; for operations
 * on existing aggregates, we can just apply extractArgTypes to the first
 * sublist.
 */
aggr_args:	'(' '*' ')'
				{
					$$ = list_make2(NIL, makeInteger(-1));
				}
			| '(' aggr_args_list ')'
				{
					$$ = list_make2($2, makeInteger(-1));
				}
			| '(' ORDER BY aggr_args_list ')'
				{
					$$ = list_make2($4, makeInteger(0));
				}
			| '(' aggr_args_list ORDER BY aggr_args_list ')'
				{
					/* this is the only case requiring consistency checking */
					$$ = makeOrderedSetArgs($2, $5, yyscanner);
				}
		;

aggr_args_list:
			aggr_arg								{ $$ = list_make1($1); }
			| aggr_args_list ',' aggr_arg			{ $$ = lappend($1, $3); }
		;

aggregate_with_argtypes:
			func_name aggr_args
				{
					FuncWithArgs *n = makeNode(FuncWithArgs);
					n->funcname = $1;
					n->funcargs = extractAggrArgTypes($2);
					$$ = n;
				}
		;

createfunc_opt_list:
			/* Must be at least one to prevent conflict */
			createfunc_opt_item						{ $$ = list_make1($1); }
			| createfunc_opt_list createfunc_opt_item { $$ = lappend($1, $2); }
	;

/*
 * Options common to both CREATE FUNCTION and ALTER FUNCTION
 */
common_func_opt_item:
			CALLED ON NULL_P INPUT_P
				{
					$$ = makeDefElem("strict", (Node *)makeInteger(FALSE), @1);
				}
			| RETURNS NULL_P ON NULL_P INPUT_P
				{
					$$ = makeDefElem("strict", (Node *)makeInteger(TRUE), @1);
				}
			| STRICT_P
				{
					$$ = makeDefElem("strict", (Node *)makeInteger(TRUE), @1);
				}
			| IMMUTABLE
				{
					$$ = makeDefElem("volatility", (Node *)makeString("immutable"), @1);
				}
			| STABLE
				{
					$$ = makeDefElem("volatility", (Node *)makeString("stable"), @1);
				}
			| VOLATILE
				{
					$$ = makeDefElem("volatility", (Node *)makeString("volatile"), @1);
				}
			| EXTERNAL SECURITY DEFINER
				{
					$$ = makeDefElem("security", (Node *)makeInteger(TRUE), @1);
				}
			| EXTERNAL SECURITY INVOKER
				{
					$$ = makeDefElem("security", (Node *)makeInteger(FALSE), @1);
				}
			| SECURITY DEFINER
				{
					$$ = makeDefElem("security", (Node *)makeInteger(TRUE), @1);
				}
			| SECURITY INVOKER
				{
					$$ = makeDefElem("security", (Node *)makeInteger(FALSE), @1);
				}
			| LEAKPROOF
				{
					$$ = makeDefElem("leakproof", (Node *)makeInteger(TRUE), @1);
				}
			| NOT LEAKPROOF
				{
					$$ = makeDefElem("leakproof", (Node *)makeInteger(FALSE), @1);
				}
			| COST NumericOnly
				{
					$$ = makeDefElem("cost", (Node *)$2, @1);
				}
			| ROWS NumericOnly
				{
					$$ = makeDefElem("rows", (Node *)$2, @1);
				}
			| FunctionSetResetClause
				{
					/* we abuse the normal content of a DefElem here */
					$$ = makeDefElem("set", (Node *)$1, @1);
				}
			| PARALLEL ColId
				{
					$$ = makeDefElem("parallel", (Node *)makeString($2), @1);
				}
		;

createfunc_opt_item:
			AS func_as
				{
					$$ = makeDefElem("as", (Node *)$2, @1);
				}
			| LANGUAGE NonReservedWord_or_Sconst
				{
					$$ = makeDefElem("language", (Node *)makeString($2), @1);
				}
			| TRANSFORM transform_type_list
				{
					$$ = makeDefElem("transform", (Node *)$2, @1);
				}
			| WINDOW
				{
					$$ = makeDefElem("window", (Node *)makeInteger(TRUE), @1);
				}
			| common_func_opt_item
				{
					$$ = $1;
				}
		;

func_as:	Sconst						{ $$ = list_make1(makeString($1)); }
			| Sconst ',' Sconst
				{
					$$ = list_make2(makeString($1), makeString($3));
				}
		;

transform_type_list:
			FOR TYPE_P Typename { $$ = list_make1($3); }
			| transform_type_list ',' FOR TYPE_P Typename { $$ = lappend($1, $5); }
		;

opt_definition:
			WITH definition							{ $$ = $2; }
			| /*EMPTY*/								{ $$ = NIL; }
		;

table_func_column:	param_name func_type
				{
					FunctionParameter *n = makeNode(FunctionParameter);
					n->name = $1;
					n->argType = $2;
					n->mode = FUNC_PARAM_TABLE;
					n->defexpr = NULL;
					$$ = n;
				}
		;

table_func_column_list:
			table_func_column
				{
					$$ = list_make1($1);
				}
			| table_func_column_list ',' table_func_column
				{
					$$ = lappend($1, $3);
				}
		;

/*****************************************************************************
 * ALTER FUNCTION
 *
 * RENAME and OWNER subcommands are already provided by the generic
 * ALTER infrastructure, here we just specify alterations that can
 * only be applied to functions.
 *
 *****************************************************************************/
AlterFunctionStmt:
			ALTER FUNCTION function_with_argtypes alterfunc_opt_list opt_restrict
				{
					AlterFunctionStmt *n = makeNode(AlterFunctionStmt);
					n->func = $3;
					n->actions = $4;
					$$ = (Node *) n;
				}
		;

alterfunc_opt_list:
			/* At least one option must be specified */
			common_func_opt_item					{ $$ = list_make1($1); }
			| alterfunc_opt_list common_func_opt_item { $$ = lappend($1, $2); }
		;

/* Ignored, merely for SQL compliance */
opt_restrict:
			RESTRICT
			| /* EMPTY */
		;


/*****************************************************************************
 *
 *		QUERY:
 *
 *		DROP FUNCTION funcname (arg1, arg2, ...) [ RESTRICT | CASCADE ]
 *		DROP AGGREGATE aggname (arg1, ...) [ RESTRICT | CASCADE ]
 *		DROP OPERATOR opname (leftoperand_typ, rightoperand_typ) [ RESTRICT | CASCADE ]
 *
 *****************************************************************************/

RemoveFuncStmt:
			DROP FUNCTION function_with_argtypes opt_drop_behavior
				{
					DropStmt *n = makeNode(DropStmt);
					n->removeType = OBJECT_FUNCTION;
					n->objects = list_make1($3->funcname);
					n->arguments = list_make1($3->funcargs);
					n->behavior = $4;
					n->missing_ok = false;
					n->concurrent = false;
					$$ = (Node *)n;
				}
			| DROP FUNCTION IF_P EXISTS function_with_argtypes opt_drop_behavior
				{
					DropStmt *n = makeNode(DropStmt);
					n->removeType = OBJECT_FUNCTION;
					n->objects = list_make1($5->funcname);
					n->arguments = list_make1($5->funcargs);
					n->behavior = $6;
					n->missing_ok = true;
					n->concurrent = false;
					$$ = (Node *)n;
				}
		;

RemoveAggrStmt:
			DROP AGGREGATE aggregate_with_argtypes opt_drop_behavior
				{
					DropStmt *n = makeNode(DropStmt);
					n->removeType = OBJECT_AGGREGATE;
					n->objects = list_make1($3->funcname);
					n->arguments = list_make1($3->funcargs);
					n->behavior = $4;
					n->missing_ok = false;
					n->concurrent = false;
					$$ = (Node *)n;
				}
			| DROP AGGREGATE IF_P EXISTS aggregate_with_argtypes opt_drop_behavior
				{
					DropStmt *n = makeNode(DropStmt);
					n->removeType = OBJECT_AGGREGATE;
					n->objects = list_make1($5->funcname);
					n->arguments = list_make1($5->funcargs);
					n->behavior = $6;
					n->missing_ok = true;
					n->concurrent = false;
					$$ = (Node *)n;
				}
		;

RemoveOperStmt:
			DROP OPERATOR any_operator oper_argtypes opt_drop_behavior
				{
					DropStmt *n = makeNode(DropStmt);
					n->removeType = OBJECT_OPERATOR;
					n->objects = list_make1($3);
					n->arguments = list_make1($4);
					n->behavior = $5;
					n->missing_ok = false;
					n->concurrent = false;
					$$ = (Node *)n;
				}
			| DROP OPERATOR IF_P EXISTS any_operator oper_argtypes opt_drop_behavior
				{
					DropStmt *n = makeNode(DropStmt);
					n->removeType = OBJECT_OPERATOR;
					n->objects = list_make1($5);
					n->arguments = list_make1($6);
					n->behavior = $7;
					n->missing_ok = true;
					n->concurrent = false;
					$$ = (Node *)n;
				}
		;

oper_argtypes:
			'(' Typename ')'
				{
				   ereport(ERROR,
						   (errcode(ERRCODE_SYNTAX_ERROR),
							errmsg("missing argument"),
							errhint("Use NONE to denote the missing argument of a unary operator."),
							parser_errposition(@3)));
				}
			| '(' Typename ',' Typename ')'
					{ $$ = list_make2($2, $4); }
			| '(' NONE ',' Typename ')'					/* left unary */
					{ $$ = list_make2(NULL, $4); }
			| '(' Typename ',' NONE ')'					/* right unary */
					{ $$ = list_make2($2, NULL); }
		;

any_operator:
			all_Op
					{ $$ = list_make1(makeString($1)); }
			| ColId '.' any_operator
					{ $$ = lcons(makeString($1), $3); }
		;

/*****************************************************************************
 *
 *		DO <anonymous code block> [ LANGUAGE language ]
 *
 * We use a DefElem list for future extensibility, and to allow flexibility
 * in the clause order.
 *
 *****************************************************************************/

DoStmt: DO dostmt_opt_list
				{
					DoStmt *n = makeNode(DoStmt);
					n->args = $2;
					$$ = (Node *)n;
				}
		;

dostmt_opt_list:
			dostmt_opt_item						{ $$ = list_make1($1); }
			| dostmt_opt_list dostmt_opt_item	{ $$ = lappend($1, $2); }
		;

dostmt_opt_item:
			Sconst
				{
					$$ = makeDefElem("as", (Node *)makeString($1), @1);
				}
			| LANGUAGE NonReservedWord_or_Sconst
				{
					$$ = makeDefElem("language", (Node *)makeString($2), @1);
				}
		;

/*****************************************************************************
 *
 *		CREATE CAST / DROP CAST
 *
 *****************************************************************************/

CreateCastStmt: CREATE CAST '(' Typename AS Typename ')'
					WITH FUNCTION function_with_argtypes cast_context
				{
					CreateCastStmt *n = makeNode(CreateCastStmt);
					n->sourcetype = $4;
					n->targettype = $6;
					n->func = $10;
					n->context = (CoercionContext) $11;
					n->inout = false;
					$$ = (Node *)n;
				}
			| CREATE CAST '(' Typename AS Typename ')'
					WITHOUT FUNCTION cast_context
				{
					CreateCastStmt *n = makeNode(CreateCastStmt);
					n->sourcetype = $4;
					n->targettype = $6;
					n->func = NULL;
					n->context = (CoercionContext) $10;
					n->inout = false;
					$$ = (Node *)n;
				}
			| CREATE CAST '(' Typename AS Typename ')'
					WITH INOUT cast_context
				{
					CreateCastStmt *n = makeNode(CreateCastStmt);
					n->sourcetype = $4;
					n->targettype = $6;
					n->func = NULL;
					n->context = (CoercionContext) $10;
					n->inout = true;
					$$ = (Node *)n;
				}
		;

cast_context:  AS IMPLICIT_P					{ $$ = COERCION_IMPLICIT; }
		| AS ASSIGNMENT							{ $$ = COERCION_ASSIGNMENT; }
		| /*EMPTY*/								{ $$ = COERCION_EXPLICIT; }
		;


DropCastStmt: DROP CAST opt_if_exists '(' Typename AS Typename ')' opt_drop_behavior
				{
					DropStmt *n = makeNode(DropStmt);
					n->removeType = OBJECT_CAST;
					n->objects = list_make1(list_make1($5));
					n->arguments = list_make1(list_make1($7));
					n->behavior = $9;
					n->missing_ok = $3;
					n->concurrent = false;
					$$ = (Node *)n;
				}
		;

opt_if_exists: IF_P EXISTS						{ $$ = TRUE; }
		| /*EMPTY*/								{ $$ = FALSE; }
		;


/*****************************************************************************
 *
 *		CREATE TRANSFORM / DROP TRANSFORM
 *
 *****************************************************************************/

CreateTransformStmt: CREATE opt_or_replace TRANSFORM FOR Typename LANGUAGE name '(' transform_element_list ')'
				{
					CreateTransformStmt *n = makeNode(CreateTransformStmt);
					n->replace = $2;
					n->type_name = $5;
					n->lang = $7;
					n->fromsql = linitial($9);
					n->tosql = lsecond($9);
					$$ = (Node *)n;
				}
		;

transform_element_list: FROM SQL_P WITH FUNCTION function_with_argtypes ',' TO SQL_P WITH FUNCTION function_with_argtypes
				{
					$$ = list_make2($5, $11);
				}
				| TO SQL_P WITH FUNCTION function_with_argtypes ',' FROM SQL_P WITH FUNCTION function_with_argtypes
				{
					$$ = list_make2($11, $5);
				}
				| FROM SQL_P WITH FUNCTION function_with_argtypes
				{
					$$ = list_make2($5, NULL);
				}
				| TO SQL_P WITH FUNCTION function_with_argtypes
				{
					$$ = list_make2(NULL, $5);
				}
		;


DropTransformStmt: DROP TRANSFORM opt_if_exists FOR Typename LANGUAGE name opt_drop_behavior
				{
					DropStmt *n = makeNode(DropStmt);
					n->removeType = OBJECT_TRANSFORM;
					n->objects = list_make1(list_make1($5));
					n->arguments = list_make1(list_make1(makeString($7)));
					n->behavior = $8;
					n->missing_ok = $3;
					$$ = (Node *)n;
				}
		;


/*****************************************************************************
 *
 *		QUERY:
 *
 *		REINDEX [ (options) ] type <name>
 *****************************************************************************/

ReindexStmt:
			REINDEX reindex_target_type qualified_name
				{
					ReindexStmt *n = makeNode(ReindexStmt);
					n->kind = $2;
					n->relation = $3;
					n->name = NULL;
					n->options = 0;
					$$ = (Node *)n;
				}
			| REINDEX reindex_target_multitable name
				{
					ReindexStmt *n = makeNode(ReindexStmt);
					n->kind = $2;
					n->name = $3;
					n->relation = NULL;
					n->options = 0;
					$$ = (Node *)n;
				}
			| REINDEX '(' reindex_option_list ')' reindex_target_type qualified_name
				{
					ReindexStmt *n = makeNode(ReindexStmt);
					n->kind = $5;
					n->relation = $6;
					n->name = NULL;
					n->options = $3;
					$$ = (Node *)n;
				}
			| REINDEX '(' reindex_option_list ')' reindex_target_multitable name
				{
					ReindexStmt *n = makeNode(ReindexStmt);
					n->kind = $5;
					n->name = $6;
					n->relation = NULL;
					n->options = $3;
					$$ = (Node *)n;
				}
			| REINDEX reindex_target_label name
				{
					ReindexStmt *n = makeNode(ReindexStmt);
					n->kind = $2;
					n->relation = makeRangeVar(NULL, $3, -1);
					n->name = NULL;
					n->options = 0;
					$$ = (Node *)n;
				}
			| REINDEX '(' reindex_option_list ')' reindex_target_label name
				{
					ReindexStmt *n = makeNode(ReindexStmt);
					n->kind = $5;
					n->relation = makeRangeVar(NULL, $6, -1);
					n->name = NULL;
					n->options = $3;
					$$ = (Node *)n;
				}
		;
reindex_target_type:
			INDEX					{ $$ = REINDEX_OBJECT_INDEX; }
			| TABLE					{ $$ = REINDEX_OBJECT_TABLE; }
		;
reindex_target_multitable:
			SCHEMA					{ $$ = REINDEX_OBJECT_SCHEMA; }
			| SYSTEM_P				{ $$ = REINDEX_OBJECT_SYSTEM; }
			| DATABASE				{ $$ = REINDEX_OBJECT_DATABASE; }
		;
reindex_option_list:
			reindex_option_elem								{ $$ = $1; }
			| reindex_option_list ',' reindex_option_elem	{ $$ = $1 | $3; }
		;
reindex_option_elem:
			VERBOSE	{ $$ = REINDEXOPT_VERBOSE; }
		;
reindex_target_label:
			VLABEL					{ $$ = REINDEX_OBJECT_VLABEL; }
			| ELABEL				{ $$ = REINDEX_OBJECT_ELABEL; }
		;

/*****************************************************************************
 *
 * ALTER TABLESPACE
 *
 *****************************************************************************/

AlterTblSpcStmt:
			ALTER TABLESPACE name SET reloptions
				{
					AlterTableSpaceOptionsStmt *n =
						makeNode(AlterTableSpaceOptionsStmt);
					n->tablespacename = $3;
					n->options = $5;
					n->isReset = FALSE;
					$$ = (Node *)n;
				}
			| ALTER TABLESPACE name RESET reloptions
				{
					AlterTableSpaceOptionsStmt *n =
						makeNode(AlterTableSpaceOptionsStmt);
					n->tablespacename = $3;
					n->options = $5;
					n->isReset = TRUE;
					$$ = (Node *)n;
				}
		;

/*****************************************************************************
 *
 * ALTER THING name RENAME TO newname
 *
 *****************************************************************************/

RenameStmt: ALTER AGGREGATE aggregate_with_argtypes RENAME TO name
				{
					RenameStmt *n = makeNode(RenameStmt);
					n->renameType = OBJECT_AGGREGATE;
					n->object = $3->funcname;
					n->objarg = $3->funcargs;
					n->newname = $6;
					n->missing_ok = false;
					$$ = (Node *)n;
				}
			| ALTER COLLATION any_name RENAME TO name
				{
					RenameStmt *n = makeNode(RenameStmt);
					n->renameType = OBJECT_COLLATION;
					n->object = $3;
					n->newname = $6;
					n->missing_ok = false;
					$$ = (Node *)n;
				}
			| ALTER CONVERSION_P any_name RENAME TO name
				{
					RenameStmt *n = makeNode(RenameStmt);
					n->renameType = OBJECT_CONVERSION;
					n->object = $3;
					n->newname = $6;
					n->missing_ok = false;
					$$ = (Node *)n;
				}
			| ALTER DATABASE database_name RENAME TO database_name
				{
					RenameStmt *n = makeNode(RenameStmt);
					n->renameType = OBJECT_DATABASE;
					n->subname = $3;
					n->newname = $6;
					n->missing_ok = false;
					$$ = (Node *)n;
				}
			| ALTER DOMAIN_P any_name RENAME TO name
				{
					RenameStmt *n = makeNode(RenameStmt);
					n->renameType = OBJECT_DOMAIN;
					n->object = $3;
					n->newname = $6;
					n->missing_ok = false;
					$$ = (Node *)n;
				}
			| ALTER DOMAIN_P any_name RENAME CONSTRAINT name TO name
				{
					RenameStmt *n = makeNode(RenameStmt);
					n->renameType = OBJECT_DOMCONSTRAINT;
					n->object = $3;
					n->subname = $6;
					n->newname = $8;
					$$ = (Node *)n;
				}
			| ALTER FOREIGN DATA_P WRAPPER name RENAME TO name
				{
					RenameStmt *n = makeNode(RenameStmt);
					n->renameType = OBJECT_FDW;
					n->object = list_make1(makeString($5));
					n->newname = $8;
					n->missing_ok = false;
					$$ = (Node *)n;
				}
			| ALTER FUNCTION function_with_argtypes RENAME TO name
				{
					RenameStmt *n = makeNode(RenameStmt);
					n->renameType = OBJECT_FUNCTION;
					n->object = $3->funcname;
					n->objarg = $3->funcargs;
					n->newname = $6;
					n->missing_ok = false;
					$$ = (Node *)n;
				}
			| ALTER GROUP_P RoleId RENAME TO RoleId
				{
					RenameStmt *n = makeNode(RenameStmt);
					n->renameType = OBJECT_ROLE;
					n->subname = $3;
					n->newname = $6;
					n->missing_ok = false;
					$$ = (Node *)n;
				}
			| ALTER opt_procedural LANGUAGE name RENAME TO name
				{
					RenameStmt *n = makeNode(RenameStmt);
					n->renameType = OBJECT_LANGUAGE;
					n->object = list_make1(makeString($4));
					n->newname = $7;
					n->missing_ok = false;
					$$ = (Node *)n;
				}
			| ALTER OPERATOR CLASS any_name USING access_method RENAME TO name
				{
					RenameStmt *n = makeNode(RenameStmt);
					n->renameType = OBJECT_OPCLASS;
					n->object = lcons(makeString($6), $4);
					n->newname = $9;
					n->missing_ok = false;
					$$ = (Node *)n;
				}
			| ALTER OPERATOR FAMILY any_name USING access_method RENAME TO name
				{
					RenameStmt *n = makeNode(RenameStmt);
					n->renameType = OBJECT_OPFAMILY;
					n->object = lcons(makeString($6), $4);
					n->newname = $9;
					n->missing_ok = false;
					$$ = (Node *)n;
				}
			| ALTER POLICY name ON qualified_name RENAME TO name
				{
					RenameStmt *n = makeNode(RenameStmt);
					n->renameType = OBJECT_POLICY;
					n->relation = $5;
					n->subname = $3;
					n->newname = $8;
					n->missing_ok = false;
					$$ = (Node *)n;
				}
			| ALTER POLICY IF_P EXISTS name ON qualified_name RENAME TO name
				{
					RenameStmt *n = makeNode(RenameStmt);
					n->renameType = OBJECT_POLICY;
					n->relation = $7;
					n->subname = $5;
					n->newname = $10;
					n->missing_ok = true;
					$$ = (Node *)n;
				}
			| ALTER SCHEMA name RENAME TO name
				{
					RenameStmt *n = makeNode(RenameStmt);
					n->renameType = OBJECT_SCHEMA;
					n->subname = $3;
					n->newname = $6;
					n->missing_ok = false;
					$$ = (Node *)n;
				}
			| ALTER SERVER name RENAME TO name
				{
					RenameStmt *n = makeNode(RenameStmt);
					n->renameType = OBJECT_FOREIGN_SERVER;
					n->object = list_make1(makeString($3));
					n->newname = $6;
					n->missing_ok = false;
					$$ = (Node *)n;
				}
			| ALTER TABLE relation_expr RENAME TO name
				{
					RenameStmt *n = makeNode(RenameStmt);
					n->renameType = OBJECT_TABLE;
					n->relation = $3;
					n->subname = NULL;
					n->newname = $6;
					n->missing_ok = false;
					$$ = (Node *)n;
				}
			| ALTER TABLE IF_P EXISTS relation_expr RENAME TO name
				{
					RenameStmt *n = makeNode(RenameStmt);
					n->renameType = OBJECT_TABLE;
					n->relation = $5;
					n->subname = NULL;
					n->newname = $8;
					n->missing_ok = true;
					$$ = (Node *)n;
				}
			| ALTER SEQUENCE qualified_name RENAME TO name
				{
					RenameStmt *n = makeNode(RenameStmt);
					n->renameType = OBJECT_SEQUENCE;
					n->relation = $3;
					n->subname = NULL;
					n->newname = $6;
					n->missing_ok = false;
					$$ = (Node *)n;
				}
			| ALTER SEQUENCE IF_P EXISTS qualified_name RENAME TO name
				{
					RenameStmt *n = makeNode(RenameStmt);
					n->renameType = OBJECT_SEQUENCE;
					n->relation = $5;
					n->subname = NULL;
					n->newname = $8;
					n->missing_ok = true;
					$$ = (Node *)n;
				}
			| ALTER VIEW qualified_name RENAME TO name
				{
					RenameStmt *n = makeNode(RenameStmt);
					n->renameType = OBJECT_VIEW;
					n->relation = $3;
					n->subname = NULL;
					n->newname = $6;
					n->missing_ok = false;
					$$ = (Node *)n;
				}
			| ALTER VIEW IF_P EXISTS qualified_name RENAME TO name
				{
					RenameStmt *n = makeNode(RenameStmt);
					n->renameType = OBJECT_VIEW;
					n->relation = $5;
					n->subname = NULL;
					n->newname = $8;
					n->missing_ok = true;
					$$ = (Node *)n;
				}
			| ALTER MATERIALIZED VIEW qualified_name RENAME TO name
				{
					RenameStmt *n = makeNode(RenameStmt);
					n->renameType = OBJECT_MATVIEW;
					n->relation = $4;
					n->subname = NULL;
					n->newname = $7;
					n->missing_ok = false;
					$$ = (Node *)n;
				}
			| ALTER MATERIALIZED VIEW IF_P EXISTS qualified_name RENAME TO name
				{
					RenameStmt *n = makeNode(RenameStmt);
					n->renameType = OBJECT_MATVIEW;
					n->relation = $6;
					n->subname = NULL;
					n->newname = $9;
					n->missing_ok = true;
					$$ = (Node *)n;
				}
			| ALTER INDEX qualified_name RENAME TO name
				{
					RenameStmt *n = makeNode(RenameStmt);
					n->renameType = OBJECT_INDEX;
					n->relation = $3;
					n->subname = NULL;
					n->newname = $6;
					n->missing_ok = false;
					$$ = (Node *)n;
				}
			| ALTER INDEX IF_P EXISTS qualified_name RENAME TO name
				{
					RenameStmt *n = makeNode(RenameStmt);
					n->renameType = OBJECT_INDEX;
					n->relation = $5;
					n->subname = NULL;
					n->newname = $8;
					n->missing_ok = true;
					$$ = (Node *)n;
				}
			| ALTER FOREIGN TABLE relation_expr RENAME TO name
				{
					RenameStmt *n = makeNode(RenameStmt);
					n->renameType = OBJECT_FOREIGN_TABLE;
					n->relation = $4;
					n->subname = NULL;
					n->newname = $7;
					n->missing_ok = false;
					$$ = (Node *)n;
				}
			| ALTER FOREIGN TABLE IF_P EXISTS relation_expr RENAME TO name
				{
					RenameStmt *n = makeNode(RenameStmt);
					n->renameType = OBJECT_FOREIGN_TABLE;
					n->relation = $6;
					n->subname = NULL;
					n->newname = $9;
					n->missing_ok = true;
					$$ = (Node *)n;
				}
			| ALTER TABLE relation_expr RENAME opt_column name TO name
				{
					RenameStmt *n = makeNode(RenameStmt);
					n->renameType = OBJECT_COLUMN;
					n->relationType = OBJECT_TABLE;
					n->relation = $3;
					n->subname = $6;
					n->newname = $8;
					n->missing_ok = false;
					$$ = (Node *)n;
				}
			| ALTER TABLE IF_P EXISTS relation_expr RENAME opt_column name TO name
				{
					RenameStmt *n = makeNode(RenameStmt);
					n->renameType = OBJECT_COLUMN;
					n->relationType = OBJECT_TABLE;
					n->relation = $5;
					n->subname = $8;
					n->newname = $10;
					n->missing_ok = true;
					$$ = (Node *)n;
				}
			| ALTER MATERIALIZED VIEW qualified_name RENAME opt_column name TO name
				{
					RenameStmt *n = makeNode(RenameStmt);
					n->renameType = OBJECT_COLUMN;
					n->relationType = OBJECT_MATVIEW;
					n->relation = $4;
					n->subname = $7;
					n->newname = $9;
					n->missing_ok = false;
					$$ = (Node *)n;
				}
			| ALTER MATERIALIZED VIEW IF_P EXISTS qualified_name RENAME opt_column name TO name
				{
					RenameStmt *n = makeNode(RenameStmt);
					n->renameType = OBJECT_COLUMN;
					n->relationType = OBJECT_MATVIEW;
					n->relation = $6;
					n->subname = $9;
					n->newname = $11;
					n->missing_ok = true;
					$$ = (Node *)n;
				}
			| ALTER TABLE relation_expr RENAME CONSTRAINT name TO name
				{
					RenameStmt *n = makeNode(RenameStmt);
					n->renameType = OBJECT_TABCONSTRAINT;
					n->relation = $3;
					n->subname = $6;
					n->newname = $8;
					n->missing_ok = false;
					$$ = (Node *)n;
				}
			| ALTER TABLE IF_P EXISTS relation_expr RENAME CONSTRAINT name TO name
				{
					RenameStmt *n = makeNode(RenameStmt);
					n->renameType = OBJECT_TABCONSTRAINT;
					n->relation = $5;
					n->subname = $8;
					n->newname = $10;
					n->missing_ok = true;
					$$ = (Node *)n;
				}
			| ALTER FOREIGN TABLE relation_expr RENAME opt_column name TO name
				{
					RenameStmt *n = makeNode(RenameStmt);
					n->renameType = OBJECT_COLUMN;
					n->relationType = OBJECT_FOREIGN_TABLE;
					n->relation = $4;
					n->subname = $7;
					n->newname = $9;
					n->missing_ok = false;
					$$ = (Node *)n;
				}
			| ALTER FOREIGN TABLE IF_P EXISTS relation_expr RENAME opt_column name TO name
				{
					RenameStmt *n = makeNode(RenameStmt);
					n->renameType = OBJECT_COLUMN;
					n->relationType = OBJECT_FOREIGN_TABLE;
					n->relation = $6;
					n->subname = $9;
					n->newname = $11;
					n->missing_ok = true;
					$$ = (Node *)n;
				}
			| ALTER RULE name ON qualified_name RENAME TO name
				{
					RenameStmt *n = makeNode(RenameStmt);
					n->renameType = OBJECT_RULE;
					n->relation = $5;
					n->subname = $3;
					n->newname = $8;
					n->missing_ok = false;
					$$ = (Node *)n;
				}
			| ALTER TRIGGER name ON qualified_name RENAME TO name
				{
					RenameStmt *n = makeNode(RenameStmt);
					n->renameType = OBJECT_TRIGGER;
					n->relation = $5;
					n->subname = $3;
					n->newname = $8;
					n->missing_ok = false;
					$$ = (Node *)n;
				}
			| ALTER EVENT TRIGGER name RENAME TO name
				{
					RenameStmt *n = makeNode(RenameStmt);
					n->renameType = OBJECT_EVENT_TRIGGER;
					n->object = list_make1(makeString($4));
					n->newname = $7;
					$$ = (Node *)n;
				}
			| ALTER ROLE RoleId RENAME TO RoleId
				{
					RenameStmt *n = makeNode(RenameStmt);
					n->renameType = OBJECT_ROLE;
					n->subname = $3;
					n->newname = $6;
					n->missing_ok = false;
					$$ = (Node *)n;
				}
			| ALTER USER RoleId RENAME TO RoleId
				{
					RenameStmt *n = makeNode(RenameStmt);
					n->renameType = OBJECT_ROLE;
					n->subname = $3;
					n->newname = $6;
					n->missing_ok = false;
					$$ = (Node *)n;
				}
			| ALTER TABLESPACE name RENAME TO name
				{
					RenameStmt *n = makeNode(RenameStmt);
					n->renameType = OBJECT_TABLESPACE;
					n->subname = $3;
					n->newname = $6;
					n->missing_ok = false;
					$$ = (Node *)n;
				}
			| ALTER TEXT_P SEARCH PARSER any_name RENAME TO name
				{
					RenameStmt *n = makeNode(RenameStmt);
					n->renameType = OBJECT_TSPARSER;
					n->object = $5;
					n->newname = $8;
					n->missing_ok = false;
					$$ = (Node *)n;
				}
			| ALTER TEXT_P SEARCH DICTIONARY any_name RENAME TO name
				{
					RenameStmt *n = makeNode(RenameStmt);
					n->renameType = OBJECT_TSDICTIONARY;
					n->object = $5;
					n->newname = $8;
					n->missing_ok = false;
					$$ = (Node *)n;
				}
			| ALTER TEXT_P SEARCH TEMPLATE any_name RENAME TO name
				{
					RenameStmt *n = makeNode(RenameStmt);
					n->renameType = OBJECT_TSTEMPLATE;
					n->object = $5;
					n->newname = $8;
					n->missing_ok = false;
					$$ = (Node *)n;
				}
			| ALTER TEXT_P SEARCH CONFIGURATION any_name RENAME TO name
				{
					RenameStmt *n = makeNode(RenameStmt);
					n->renameType = OBJECT_TSCONFIGURATION;
					n->object = $5;
					n->newname = $8;
					n->missing_ok = false;
					$$ = (Node *)n;
				}
			| ALTER TYPE_P any_name RENAME TO name
				{
					RenameStmt *n = makeNode(RenameStmt);
					n->renameType = OBJECT_TYPE;
					n->object = $3;
					n->newname = $6;
					n->missing_ok = false;
					$$ = (Node *)n;
				}
			| ALTER TYPE_P any_name RENAME ATTRIBUTE name TO name opt_drop_behavior
				{
					RenameStmt *n = makeNode(RenameStmt);
					n->renameType = OBJECT_ATTRIBUTE;
					n->relationType = OBJECT_TYPE;
					n->relation = makeRangeVarFromAnyName($3, @3, yyscanner);
					n->subname = $6;
					n->newname = $8;
					n->behavior = $9;
					n->missing_ok = false;
					$$ = (Node *)n;
				}
			| ALTER GRAPH name RENAME TO name
				{
					RenameStmt *n = makeNode(RenameStmt);
					n->renameType = OBJECT_GRAPH;
					n->subname = $3;
					n->newname = $6;
					n->missing_ok = false;
					$$ = (Node *)n;
				}
			| ALTER VLABEL name RENAME TO name
				{
					RenameStmt *n = makeNode(RenameStmt);
					n->renameType = OBJECT_VLABEL;
					n->relation = makeRangeVar(NULL, $3, -1);
					n->subname = NULL;
					n->newname = $6;
					n->missing_ok = false;
					$$ = (Node *)n;
				}
			| ALTER ELABEL name RENAME TO name
				{
					RenameStmt *n = makeNode(RenameStmt);
					n->renameType = OBJECT_ELABEL;
					n->relation = makeRangeVar(NULL, $3, -1);
					n->subname = NULL;
					n->newname = $6;
					n->missing_ok = false;
					$$ = (Node *)n;
				}
		;

opt_column: COLUMN									{ $$ = COLUMN; }
			| /*EMPTY*/								{ $$ = 0; }
		;

opt_set_data: SET DATA_P							{ $$ = 1; }
			| /*EMPTY*/								{ $$ = 0; }
		;

/*****************************************************************************
 *
 * ALTER THING name DEPENDS ON EXTENSION name
 *
 *****************************************************************************/

AlterObjectDependsStmt:
			ALTER FUNCTION function_with_argtypes DEPENDS ON EXTENSION name
				{
					AlterObjectDependsStmt *n = makeNode(AlterObjectDependsStmt);
					n->objectType = OBJECT_FUNCTION;
					n->relation = NULL;
					n->objname = $3->funcname;
					n->objargs = $3->funcargs;
					n->extname = makeString($7);
					$$ = (Node *)n;
				}
			| ALTER TRIGGER name ON qualified_name DEPENDS ON EXTENSION name
				{
					AlterObjectDependsStmt *n = makeNode(AlterObjectDependsStmt);
					n->objectType = OBJECT_TRIGGER;
					n->relation = $5;
					n->objname = list_make1(makeString($3));
					n->objargs = NIL;
					n->extname = makeString($9);
					$$ = (Node *)n;
				}
			| ALTER MATERIALIZED VIEW qualified_name DEPENDS ON EXTENSION name
				{
					AlterObjectDependsStmt *n = makeNode(AlterObjectDependsStmt);
					n->objectType = OBJECT_MATVIEW;
					n->relation = $4;
					n->objname = NIL;
					n->objargs = NIL;
					n->extname = makeString($8);
					$$ = (Node *)n;
				}
			| ALTER INDEX qualified_name DEPENDS ON EXTENSION name
				{
					AlterObjectDependsStmt *n = makeNode(AlterObjectDependsStmt);
					n->objectType = OBJECT_INDEX;
					n->relation = $3;
					n->objname = NIL;
					n->objargs = NIL;
					n->extname = makeString($7);
					$$ = (Node *)n;
				}
		;

/*****************************************************************************
 *
 * ALTER THING name SET SCHEMA name
 *
 *****************************************************************************/

AlterObjectSchemaStmt:
			ALTER AGGREGATE aggregate_with_argtypes SET SCHEMA name
				{
					AlterObjectSchemaStmt *n = makeNode(AlterObjectSchemaStmt);
					n->objectType = OBJECT_AGGREGATE;
					n->object = $3->funcname;
					n->objarg = $3->funcargs;
					n->newschema = $6;
					n->missing_ok = false;
					$$ = (Node *)n;
				}
			| ALTER COLLATION any_name SET SCHEMA name
				{
					AlterObjectSchemaStmt *n = makeNode(AlterObjectSchemaStmt);
					n->objectType = OBJECT_COLLATION;
					n->object = $3;
					n->newschema = $6;
					n->missing_ok = false;
					$$ = (Node *)n;
				}
			| ALTER CONVERSION_P any_name SET SCHEMA name
				{
					AlterObjectSchemaStmt *n = makeNode(AlterObjectSchemaStmt);
					n->objectType = OBJECT_CONVERSION;
					n->object = $3;
					n->newschema = $6;
					n->missing_ok = false;
					$$ = (Node *)n;
				}
			| ALTER DOMAIN_P any_name SET SCHEMA name
				{
					AlterObjectSchemaStmt *n = makeNode(AlterObjectSchemaStmt);
					n->objectType = OBJECT_DOMAIN;
					n->object = $3;
					n->newschema = $6;
					n->missing_ok = false;
					$$ = (Node *)n;
				}
			| ALTER EXTENSION any_name SET SCHEMA name
				{
					AlterObjectSchemaStmt *n = makeNode(AlterObjectSchemaStmt);
					n->objectType = OBJECT_EXTENSION;
					n->object = $3;
					n->newschema = $6;
					n->missing_ok = false;
					$$ = (Node *)n;
				}
			| ALTER FUNCTION function_with_argtypes SET SCHEMA name
				{
					AlterObjectSchemaStmt *n = makeNode(AlterObjectSchemaStmt);
					n->objectType = OBJECT_FUNCTION;
					n->object = $3->funcname;
					n->objarg = $3->funcargs;
					n->newschema = $6;
					n->missing_ok = false;
					$$ = (Node *)n;
				}
			| ALTER OPERATOR any_operator oper_argtypes SET SCHEMA name
				{
					AlterObjectSchemaStmt *n = makeNode(AlterObjectSchemaStmt);
					n->objectType = OBJECT_OPERATOR;
					n->object = $3;
					n->objarg = $4;
					n->newschema = $7;
					n->missing_ok = false;
					$$ = (Node *)n;
				}
			| ALTER OPERATOR CLASS any_name USING access_method SET SCHEMA name
				{
					AlterObjectSchemaStmt *n = makeNode(AlterObjectSchemaStmt);
					n->objectType = OBJECT_OPCLASS;
					n->object = lcons(makeString($6), $4);
					n->newschema = $9;
					n->missing_ok = false;
					$$ = (Node *)n;
				}
			| ALTER OPERATOR FAMILY any_name USING access_method SET SCHEMA name
				{
					AlterObjectSchemaStmt *n = makeNode(AlterObjectSchemaStmt);
					n->objectType = OBJECT_OPFAMILY;
					n->object = lcons(makeString($6), $4);
					n->newschema = $9;
					n->missing_ok = false;
					$$ = (Node *)n;
				}
			| ALTER TABLE relation_expr SET SCHEMA name
				{
					AlterObjectSchemaStmt *n = makeNode(AlterObjectSchemaStmt);
					n->objectType = OBJECT_TABLE;
					n->relation = $3;
					n->newschema = $6;
					n->missing_ok = false;
					$$ = (Node *)n;
				}
			| ALTER TABLE IF_P EXISTS relation_expr SET SCHEMA name
				{
					AlterObjectSchemaStmt *n = makeNode(AlterObjectSchemaStmt);
					n->objectType = OBJECT_TABLE;
					n->relation = $5;
					n->newschema = $8;
					n->missing_ok = true;
					$$ = (Node *)n;
				}
			| ALTER TEXT_P SEARCH PARSER any_name SET SCHEMA name
				{
					AlterObjectSchemaStmt *n = makeNode(AlterObjectSchemaStmt);
					n->objectType = OBJECT_TSPARSER;
					n->object = $5;
					n->newschema = $8;
					n->missing_ok = false;
					$$ = (Node *)n;
				}
			| ALTER TEXT_P SEARCH DICTIONARY any_name SET SCHEMA name
				{
					AlterObjectSchemaStmt *n = makeNode(AlterObjectSchemaStmt);
					n->objectType = OBJECT_TSDICTIONARY;
					n->object = $5;
					n->newschema = $8;
					n->missing_ok = false;
					$$ = (Node *)n;
				}
			| ALTER TEXT_P SEARCH TEMPLATE any_name SET SCHEMA name
				{
					AlterObjectSchemaStmt *n = makeNode(AlterObjectSchemaStmt);
					n->objectType = OBJECT_TSTEMPLATE;
					n->object = $5;
					n->newschema = $8;
					n->missing_ok = false;
					$$ = (Node *)n;
				}
			| ALTER TEXT_P SEARCH CONFIGURATION any_name SET SCHEMA name
				{
					AlterObjectSchemaStmt *n = makeNode(AlterObjectSchemaStmt);
					n->objectType = OBJECT_TSCONFIGURATION;
					n->object = $5;
					n->newschema = $8;
					n->missing_ok = false;
					$$ = (Node *)n;
				}
			| ALTER SEQUENCE qualified_name SET SCHEMA name
				{
					AlterObjectSchemaStmt *n = makeNode(AlterObjectSchemaStmt);
					n->objectType = OBJECT_SEQUENCE;
					n->relation = $3;
					n->newschema = $6;
					n->missing_ok = false;
					$$ = (Node *)n;
				}
			| ALTER SEQUENCE IF_P EXISTS qualified_name SET SCHEMA name
				{
					AlterObjectSchemaStmt *n = makeNode(AlterObjectSchemaStmt);
					n->objectType = OBJECT_SEQUENCE;
					n->relation = $5;
					n->newschema = $8;
					n->missing_ok = true;
					$$ = (Node *)n;
				}
			| ALTER VIEW qualified_name SET SCHEMA name
				{
					AlterObjectSchemaStmt *n = makeNode(AlterObjectSchemaStmt);
					n->objectType = OBJECT_VIEW;
					n->relation = $3;
					n->newschema = $6;
					n->missing_ok = false;
					$$ = (Node *)n;
				}
			| ALTER VIEW IF_P EXISTS qualified_name SET SCHEMA name
				{
					AlterObjectSchemaStmt *n = makeNode(AlterObjectSchemaStmt);
					n->objectType = OBJECT_VIEW;
					n->relation = $5;
					n->newschema = $8;
					n->missing_ok = true;
					$$ = (Node *)n;
				}
			| ALTER MATERIALIZED VIEW qualified_name SET SCHEMA name
				{
					AlterObjectSchemaStmt *n = makeNode(AlterObjectSchemaStmt);
					n->objectType = OBJECT_MATVIEW;
					n->relation = $4;
					n->newschema = $7;
					n->missing_ok = false;
					$$ = (Node *)n;
				}
			| ALTER MATERIALIZED VIEW IF_P EXISTS qualified_name SET SCHEMA name
				{
					AlterObjectSchemaStmt *n = makeNode(AlterObjectSchemaStmt);
					n->objectType = OBJECT_MATVIEW;
					n->relation = $6;
					n->newschema = $9;
					n->missing_ok = true;
					$$ = (Node *)n;
				}
			| ALTER FOREIGN TABLE relation_expr SET SCHEMA name
				{
					AlterObjectSchemaStmt *n = makeNode(AlterObjectSchemaStmt);
					n->objectType = OBJECT_FOREIGN_TABLE;
					n->relation = $4;
					n->newschema = $7;
					n->missing_ok = false;
					$$ = (Node *)n;
				}
			| ALTER FOREIGN TABLE IF_P EXISTS relation_expr SET SCHEMA name
				{
					AlterObjectSchemaStmt *n = makeNode(AlterObjectSchemaStmt);
					n->objectType = OBJECT_FOREIGN_TABLE;
					n->relation = $6;
					n->newschema = $9;
					n->missing_ok = true;
					$$ = (Node *)n;
				}
			| ALTER TYPE_P any_name SET SCHEMA name
				{
					AlterObjectSchemaStmt *n = makeNode(AlterObjectSchemaStmt);
					n->objectType = OBJECT_TYPE;
					n->object = $3;
					n->newschema = $6;
					n->missing_ok = false;
					$$ = (Node *)n;
				}
		;

/*****************************************************************************
 *
 * ALTER OPERATOR name SET define
 *
 *****************************************************************************/

AlterOperatorStmt:
			ALTER OPERATOR any_operator oper_argtypes SET '(' operator_def_list ')'
				{
					AlterOperatorStmt *n = makeNode(AlterOperatorStmt);
					n->opername = $3;
					n->operargs = $4;
					n->options = $7;
					$$ = (Node *)n;
				}
		;

operator_def_list:	operator_def_elem								{ $$ = list_make1($1); }
			| operator_def_list ',' operator_def_elem				{ $$ = lappend($1, $3); }
		;

operator_def_elem: ColLabel '=' NONE
						{ $$ = makeDefElem($1, NULL, @1); }
				   | ColLabel '=' def_arg
					   { $$ = makeDefElem($1, (Node *) $3, @1); }
		;

/*****************************************************************************
 *
 * ALTER THING name OWNER TO newname
 *
 *****************************************************************************/

AlterOwnerStmt: ALTER AGGREGATE aggregate_with_argtypes OWNER TO RoleSpec
				{
					AlterOwnerStmt *n = makeNode(AlterOwnerStmt);
					n->objectType = OBJECT_AGGREGATE;
					n->object = $3->funcname;
					n->objarg = $3->funcargs;
					n->newowner = $6;
					$$ = (Node *)n;
				}
			| ALTER COLLATION any_name OWNER TO RoleSpec
				{
					AlterOwnerStmt *n = makeNode(AlterOwnerStmt);
					n->objectType = OBJECT_COLLATION;
					n->object = $3;
					n->newowner = $6;
					$$ = (Node *)n;
				}
			| ALTER CONVERSION_P any_name OWNER TO RoleSpec
				{
					AlterOwnerStmt *n = makeNode(AlterOwnerStmt);
					n->objectType = OBJECT_CONVERSION;
					n->object = $3;
					n->newowner = $6;
					$$ = (Node *)n;
				}
			| ALTER DATABASE database_name OWNER TO RoleSpec
				{
					AlterOwnerStmt *n = makeNode(AlterOwnerStmt);
					n->objectType = OBJECT_DATABASE;
					n->object = list_make1(makeString($3));
					n->newowner = $6;
					$$ = (Node *)n;
				}
			| ALTER DOMAIN_P any_name OWNER TO RoleSpec
				{
					AlterOwnerStmt *n = makeNode(AlterOwnerStmt);
					n->objectType = OBJECT_DOMAIN;
					n->object = $3;
					n->newowner = $6;
					$$ = (Node *)n;
				}
			| ALTER FUNCTION function_with_argtypes OWNER TO RoleSpec
				{
					AlterOwnerStmt *n = makeNode(AlterOwnerStmt);
					n->objectType = OBJECT_FUNCTION;
					n->object = $3->funcname;
					n->objarg = $3->funcargs;
					n->newowner = $6;
					$$ = (Node *)n;
				}
			| ALTER opt_procedural LANGUAGE name OWNER TO RoleSpec
				{
					AlterOwnerStmt *n = makeNode(AlterOwnerStmt);
					n->objectType = OBJECT_LANGUAGE;
					n->object = list_make1(makeString($4));
					n->newowner = $7;
					$$ = (Node *)n;
				}
			| ALTER LARGE_P OBJECT_P NumericOnly OWNER TO RoleSpec
				{
					AlterOwnerStmt *n = makeNode(AlterOwnerStmt);
					n->objectType = OBJECT_LARGEOBJECT;
					n->object = list_make1($4);
					n->newowner = $7;
					$$ = (Node *)n;
				}
			| ALTER OPERATOR any_operator oper_argtypes OWNER TO RoleSpec
				{
					AlterOwnerStmt *n = makeNode(AlterOwnerStmt);
					n->objectType = OBJECT_OPERATOR;
					n->object = $3;
					n->objarg = $4;
					n->newowner = $7;
					$$ = (Node *)n;
				}
			| ALTER OPERATOR CLASS any_name USING access_method OWNER TO RoleSpec
				{
					AlterOwnerStmt *n = makeNode(AlterOwnerStmt);
					n->objectType = OBJECT_OPCLASS;
					n->object = lcons(makeString($6), $4);
					n->newowner = $9;
					$$ = (Node *)n;
				}
			| ALTER OPERATOR FAMILY any_name USING access_method OWNER TO RoleSpec
				{
					AlterOwnerStmt *n = makeNode(AlterOwnerStmt);
					n->objectType = OBJECT_OPFAMILY;
					n->object = lcons(makeString($6), $4);
					n->newowner = $9;
					$$ = (Node *)n;
				}
			| ALTER SCHEMA name OWNER TO RoleSpec
				{
					AlterOwnerStmt *n = makeNode(AlterOwnerStmt);
					n->objectType = OBJECT_SCHEMA;
					n->object = list_make1(makeString($3));
					n->newowner = $6;
					$$ = (Node *)n;
				}
			| ALTER TYPE_P any_name OWNER TO RoleSpec
				{
					AlterOwnerStmt *n = makeNode(AlterOwnerStmt);
					n->objectType = OBJECT_TYPE;
					n->object = $3;
					n->newowner = $6;
					$$ = (Node *)n;
				}
			| ALTER TABLESPACE name OWNER TO RoleSpec
				{
					AlterOwnerStmt *n = makeNode(AlterOwnerStmt);
					n->objectType = OBJECT_TABLESPACE;
					n->object = list_make1(makeString($3));
					n->newowner = $6;
					$$ = (Node *)n;
				}
			| ALTER TEXT_P SEARCH DICTIONARY any_name OWNER TO RoleSpec
				{
					AlterOwnerStmt *n = makeNode(AlterOwnerStmt);
					n->objectType = OBJECT_TSDICTIONARY;
					n->object = $5;
					n->newowner = $8;
					$$ = (Node *)n;
				}
			| ALTER TEXT_P SEARCH CONFIGURATION any_name OWNER TO RoleSpec
				{
					AlterOwnerStmt *n = makeNode(AlterOwnerStmt);
					n->objectType = OBJECT_TSCONFIGURATION;
					n->object = $5;
					n->newowner = $8;
					$$ = (Node *)n;
				}
			| ALTER FOREIGN DATA_P WRAPPER name OWNER TO RoleSpec
				{
					AlterOwnerStmt *n = makeNode(AlterOwnerStmt);
					n->objectType = OBJECT_FDW;
					n->object = list_make1(makeString($5));
					n->newowner = $8;
					$$ = (Node *)n;
				}
			| ALTER SERVER name OWNER TO RoleSpec
				{
					AlterOwnerStmt *n = makeNode(AlterOwnerStmt);
					n->objectType = OBJECT_FOREIGN_SERVER;
					n->object = list_make1(makeString($3));
					n->newowner = $6;
					$$ = (Node *)n;
				}
			| ALTER EVENT TRIGGER name OWNER TO RoleSpec
				{
					AlterOwnerStmt *n = makeNode(AlterOwnerStmt);
					n->objectType = OBJECT_EVENT_TRIGGER;
					n->object = list_make1(makeString($4));
					n->newowner = $7;
					$$ = (Node *)n;
				}
<<<<<<< HEAD
			| ALTER GRAPH name OWNER TO RoleSpec
				{
					AlterOwnerStmt *n = makeNode(AlterOwnerStmt);
					n->objectType = OBJECT_GRAPH;
=======
			| ALTER PUBLICATION name OWNER TO RoleSpec
				{
					AlterOwnerStmt *n = makeNode(AlterOwnerStmt);
					n->objectType = OBJECT_PUBLICATION;
>>>>>>> 2aaec654
					n->object = list_make1(makeString($3));
					n->newowner = $6;
					$$ = (Node *)n;
				}
<<<<<<< HEAD
=======
			| ALTER SUBSCRIPTION name OWNER TO RoleSpec
				{
					AlterOwnerStmt *n = makeNode(AlterOwnerStmt);
					n->objectType = OBJECT_SUBSCRIPTION;
					n->object = list_make1(makeString($3));
					n->newowner = $6;
					$$ = (Node *)n;
				}
		;


/*****************************************************************************
 *
 * CREATE PUBLICATION name [ FOR TABLE ] [ WITH options ]
 *
 *****************************************************************************/

CreatePublicationStmt:
			CREATE PUBLICATION name opt_publication_for_tables opt_definition
				{
					CreatePublicationStmt *n = makeNode(CreatePublicationStmt);
					n->pubname = $3;
					n->options = $5;
					if ($4 != NULL)
					{
						/* FOR TABLE */
						if (IsA($4, List))
							n->tables = (List *)$4;
						/* FOR ALL TABLES */
						else
							n->for_all_tables = TRUE;
					}
					$$ = (Node *)n;
				}
		;

opt_publication_for_tables:
			publication_for_tables					{ $$ = $1; }
			| /* EMPTY */							{ $$ = NULL; }
		;

publication_for_tables:
			FOR TABLE relation_expr_list
				{
					$$ = (Node *) $3;
				}
			| FOR ALL TABLES
				{
					$$ = (Node *) makeInteger(TRUE);
				}
		;

/*****************************************************************************
 *
 * ALTER PUBLICATION name [ WITH ] options
 *
 * ALTER PUBLICATION name ADD TABLE table [, table2]
 *
 * ALTER PUBLICATION name DROP TABLE table [, table2]
 *
 * ALTER PUBLICATION name SET TABLE table [, table2]
 *
 *****************************************************************************/

AlterPublicationStmt:
			ALTER PUBLICATION name WITH definition
				{
					AlterPublicationStmt *n = makeNode(AlterPublicationStmt);
					n->pubname = $3;
					n->options = $5;
					$$ = (Node *)n;
				}
			| ALTER PUBLICATION name ADD_P TABLE relation_expr_list
				{
					AlterPublicationStmt *n = makeNode(AlterPublicationStmt);
					n->pubname = $3;
					n->tables = $6;
					n->tableAction = DEFELEM_ADD;
					$$ = (Node *)n;
				}
			| ALTER PUBLICATION name SET TABLE relation_expr_list
				{
					AlterPublicationStmt *n = makeNode(AlterPublicationStmt);
					n->pubname = $3;
					n->tables = $6;
					n->tableAction = DEFELEM_SET;
					$$ = (Node *)n;
				}
			| ALTER PUBLICATION name DROP TABLE relation_expr_list
				{
					AlterPublicationStmt *n = makeNode(AlterPublicationStmt);
					n->pubname = $3;
					n->tables = $6;
					n->tableAction = DEFELEM_DROP;
					$$ = (Node *)n;
				}
		;

/*****************************************************************************
 *
 * CREATE SUBSCRIPTION name ...
 *
 *****************************************************************************/

CreateSubscriptionStmt:
			CREATE SUBSCRIPTION name CONNECTION Sconst PUBLICATION publication_name_list opt_definition
				{
					CreateSubscriptionStmt *n =
						makeNode(CreateSubscriptionStmt);
					n->subname = $3;
					n->conninfo = $5;
					n->publication = $7;
					n->options = $8;
					$$ = (Node *)n;
				}
		;

publication_name_list:
			publication_name_item
				{
					$$ = list_make1($1);
				}
			| publication_name_list ',' publication_name_item
				{
					$$ = lappend($1, $3);
				}
		;

publication_name_item:
			ColLabel			{ $$ = makeString($1); };

/*****************************************************************************
 *
 * ALTER SUBSCRIPTION name [ WITH ] options
 *
 *****************************************************************************/

AlterSubscriptionStmt:
			ALTER SUBSCRIPTION name WITH definition
				{
					AlterSubscriptionStmt *n =
						makeNode(AlterSubscriptionStmt);
					n->subname = $3;
					n->options = $5;
					$$ = (Node *)n;
				}
			| ALTER SUBSCRIPTION name CONNECTION Sconst
				{
					AlterSubscriptionStmt *n =
						makeNode(AlterSubscriptionStmt);
					n->subname = $3;
					n->options = list_make1(makeDefElem("conninfo",
											(Node *)makeString($5), @1));
					$$ = (Node *)n;
				}
			| ALTER SUBSCRIPTION name SET PUBLICATION publication_name_list
				{
					AlterSubscriptionStmt *n =
						makeNode(AlterSubscriptionStmt);
					n->subname = $3;
					n->options = list_make1(makeDefElem("publication",
											(Node *)$6, @1));
					$$ = (Node *)n;
				}
			| ALTER SUBSCRIPTION name ENABLE_P
				{
					AlterSubscriptionStmt *n =
						makeNode(AlterSubscriptionStmt);
					n->subname = $3;
					n->options = list_make1(makeDefElem("enabled",
											(Node *)makeInteger(TRUE), @1));
					$$ = (Node *)n;
				}
			| ALTER SUBSCRIPTION name DISABLE_P
				{
					AlterSubscriptionStmt *n =
						makeNode(AlterSubscriptionStmt);
					n->subname = $3;
					n->options = list_make1(makeDefElem("enabled",
											(Node *)makeInteger(FALSE), @1));
					$$ = (Node *)n;
				}		;

/*****************************************************************************
 *
 * DROP SUBSCRIPTION [ IF EXISTS ] name
 *
 *****************************************************************************/

DropSubscriptionStmt: DROP SUBSCRIPTION name opt_drop_slot
				{
					DropSubscriptionStmt *n = makeNode(DropSubscriptionStmt);
					n->subname = $3;
					n->drop_slot = $4;
					n->missing_ok = false;
					$$ = (Node *) n;
				}
				|  DROP SUBSCRIPTION IF_P EXISTS name opt_drop_slot
				{
					DropSubscriptionStmt *n = makeNode(DropSubscriptionStmt);
					n->subname = $5;
					n->drop_slot = $6;
					n->missing_ok = true;
					$$ = (Node *) n;
				}
>>>>>>> 2aaec654
		;

opt_drop_slot:
			IDENT SLOT
				{
					if (strcmp($1, "drop") == 0)
						$$ = TRUE;
					else if (strcmp($1, "nodrop") == 0)
						$$ = FALSE;
					else
						ereport(ERROR,
								(errcode(ERRCODE_SYNTAX_ERROR),
								 errmsg("unrecognized option \"%s\"", $1),
										parser_errposition(@1)));
				}
			| /*EMPTY*/								{ $$ = TRUE; }
		;

/*****************************************************************************
 *
 *		QUERY:	Define Rewrite Rule
 *
 *****************************************************************************/

RuleStmt:	CREATE opt_or_replace RULE name AS
			ON event TO qualified_name where_clause
			DO opt_instead RuleActionList
				{
					RuleStmt *n = makeNode(RuleStmt);
					n->replace = $2;
					n->relation = $9;
					n->rulename = $4;
					n->whereClause = $10;
					n->event = $7;
					n->instead = $12;
					n->actions = $13;
					$$ = (Node *)n;
				}
		;

RuleActionList:
			NOTHING									{ $$ = NIL; }
			| RuleActionStmt						{ $$ = list_make1($1); }
			| '(' RuleActionMulti ')'				{ $$ = $2; }
		;

/* the thrashing around here is to discard "empty" statements... */
RuleActionMulti:
			RuleActionMulti ';' RuleActionStmtOrEmpty
				{ if ($3 != NULL)
					$$ = lappend($1, $3);
				  else
					$$ = $1;
				}
			| RuleActionStmtOrEmpty
				{ if ($1 != NULL)
					$$ = list_make1($1);
				  else
					$$ = NIL;
				}
		;

RuleActionStmt:
			SelectStmt
			| InsertStmt
			| UpdateStmt
			| DeleteStmt
			| NotifyStmt
		;

RuleActionStmtOrEmpty:
			RuleActionStmt							{ $$ = $1; }
			|	/*EMPTY*/							{ $$ = NULL; }
		;

event:		SELECT									{ $$ = CMD_SELECT; }
			| UPDATE								{ $$ = CMD_UPDATE; }
			| DELETE_P								{ $$ = CMD_DELETE; }
			| INSERT								{ $$ = CMD_INSERT; }
		 ;

opt_instead:
			INSTEAD									{ $$ = TRUE; }
			| ALSO									{ $$ = FALSE; }
			| /*EMPTY*/								{ $$ = FALSE; }
		;


DropRuleStmt:
			DROP RULE name ON any_name opt_drop_behavior
				{
					DropStmt *n = makeNode(DropStmt);
					n->removeType = OBJECT_RULE;
					n->objects = list_make1(lappend($5, makeString($3)));
					n->arguments = NIL;
					n->behavior = $6;
					n->missing_ok = false;
					n->concurrent = false;
					$$ = (Node *) n;
				}
			| DROP RULE IF_P EXISTS name ON any_name opt_drop_behavior
				{
					DropStmt *n = makeNode(DropStmt);
					n->removeType = OBJECT_RULE;
					n->objects = list_make1(lappend($7, makeString($5)));
					n->arguments = NIL;
					n->behavior = $8;
					n->missing_ok = true;
					n->concurrent = false;
					$$ = (Node *) n;
				}
		;


/*****************************************************************************
 *
 *		QUERY:
 *				NOTIFY <identifier> can appear both in rule bodies and
 *				as a query-level command
 *
 *****************************************************************************/

NotifyStmt: NOTIFY ColId notify_payload
				{
					NotifyStmt *n = makeNode(NotifyStmt);
					n->conditionname = $2;
					n->payload = $3;
					$$ = (Node *)n;
				}
		;

notify_payload:
			',' Sconst							{ $$ = $2; }
			| /*EMPTY*/							{ $$ = NULL; }
		;

ListenStmt: LISTEN ColId
				{
					ListenStmt *n = makeNode(ListenStmt);
					n->conditionname = $2;
					$$ = (Node *)n;
				}
		;

UnlistenStmt:
			UNLISTEN ColId
				{
					UnlistenStmt *n = makeNode(UnlistenStmt);
					n->conditionname = $2;
					$$ = (Node *)n;
				}
			| UNLISTEN '*'
				{
					UnlistenStmt *n = makeNode(UnlistenStmt);
					n->conditionname = NULL;
					$$ = (Node *)n;
				}
		;


/*****************************************************************************
 *
 *		Transactions:
 *
 *		BEGIN / COMMIT / ROLLBACK
 *		(also older versions END / ABORT)
 *
 *****************************************************************************/

TransactionStmt:
			ABORT_P opt_transaction
				{
					TransactionStmt *n = makeNode(TransactionStmt);
					n->kind = TRANS_STMT_ROLLBACK;
					n->options = NIL;
					$$ = (Node *)n;
				}
			| BEGIN_P opt_transaction transaction_mode_list_or_empty
				{
					TransactionStmt *n = makeNode(TransactionStmt);
					n->kind = TRANS_STMT_BEGIN;
					n->options = $3;
					$$ = (Node *)n;
				}
			| START TRANSACTION transaction_mode_list_or_empty
				{
					TransactionStmt *n = makeNode(TransactionStmt);
					n->kind = TRANS_STMT_START;
					n->options = $3;
					$$ = (Node *)n;
				}
			| COMMIT opt_transaction
				{
					TransactionStmt *n = makeNode(TransactionStmt);
					n->kind = TRANS_STMT_COMMIT;
					n->options = NIL;
					$$ = (Node *)n;
				}
			| END_P opt_transaction
				{
					TransactionStmt *n = makeNode(TransactionStmt);
					n->kind = TRANS_STMT_COMMIT;
					n->options = NIL;
					$$ = (Node *)n;
				}
			| ROLLBACK opt_transaction
				{
					TransactionStmt *n = makeNode(TransactionStmt);
					n->kind = TRANS_STMT_ROLLBACK;
					n->options = NIL;
					$$ = (Node *)n;
				}
			| SAVEPOINT ColId
				{
					TransactionStmt *n = makeNode(TransactionStmt);
					n->kind = TRANS_STMT_SAVEPOINT;
					n->options = list_make1(makeDefElem("savepoint_name",
														(Node *)makeString($2), @1));
					$$ = (Node *)n;
				}
			| RELEASE SAVEPOINT ColId
				{
					TransactionStmt *n = makeNode(TransactionStmt);
					n->kind = TRANS_STMT_RELEASE;
					n->options = list_make1(makeDefElem("savepoint_name",
														(Node *)makeString($3), @1));
					$$ = (Node *)n;
				}
			| RELEASE ColId
				{
					TransactionStmt *n = makeNode(TransactionStmt);
					n->kind = TRANS_STMT_RELEASE;
					n->options = list_make1(makeDefElem("savepoint_name",
														(Node *)makeString($2), @1));
					$$ = (Node *)n;
				}
			| ROLLBACK opt_transaction TO SAVEPOINT ColId
				{
					TransactionStmt *n = makeNode(TransactionStmt);
					n->kind = TRANS_STMT_ROLLBACK_TO;
					n->options = list_make1(makeDefElem("savepoint_name",
														(Node *)makeString($5), @1));
					$$ = (Node *)n;
				}
			| ROLLBACK opt_transaction TO ColId
				{
					TransactionStmt *n = makeNode(TransactionStmt);
					n->kind = TRANS_STMT_ROLLBACK_TO;
					n->options = list_make1(makeDefElem("savepoint_name",
														(Node *)makeString($4), @1));
					$$ = (Node *)n;
				}
			| PREPARE TRANSACTION Sconst
				{
					TransactionStmt *n = makeNode(TransactionStmt);
					n->kind = TRANS_STMT_PREPARE;
					n->gid = $3;
					$$ = (Node *)n;
				}
			| COMMIT PREPARED Sconst
				{
					TransactionStmt *n = makeNode(TransactionStmt);
					n->kind = TRANS_STMT_COMMIT_PREPARED;
					n->gid = $3;
					$$ = (Node *)n;
				}
			| ROLLBACK PREPARED Sconst
				{
					TransactionStmt *n = makeNode(TransactionStmt);
					n->kind = TRANS_STMT_ROLLBACK_PREPARED;
					n->gid = $3;
					$$ = (Node *)n;
				}
		;

opt_transaction:	WORK							{}
			| TRANSACTION							{}
			| /*EMPTY*/								{}
		;

transaction_mode_item:
			ISOLATION LEVEL iso_level
					{ $$ = makeDefElem("transaction_isolation",
									   makeStringConst($3, @3), @1); }
			| READ ONLY
					{ $$ = makeDefElem("transaction_read_only",
									   makeIntConst(TRUE, @1), @1); }
			| READ WRITE
					{ $$ = makeDefElem("transaction_read_only",
									   makeIntConst(FALSE, @1), @1); }
			| DEFERRABLE
					{ $$ = makeDefElem("transaction_deferrable",
									   makeIntConst(TRUE, @1), @1); }
			| NOT DEFERRABLE
					{ $$ = makeDefElem("transaction_deferrable",
									   makeIntConst(FALSE, @1), @1); }
		;

/* Syntax with commas is SQL-spec, without commas is Postgres historical */
transaction_mode_list:
			transaction_mode_item
					{ $$ = list_make1($1); }
			| transaction_mode_list ',' transaction_mode_item
					{ $$ = lappend($1, $3); }
			| transaction_mode_list transaction_mode_item
					{ $$ = lappend($1, $2); }
		;

transaction_mode_list_or_empty:
			transaction_mode_list
			| /* EMPTY */
					{ $$ = NIL; }
		;


/*****************************************************************************
 *
 *	QUERY:
 *		CREATE [ OR REPLACE ] [ TEMP ] VIEW <viewname> '('target-list ')'
 *			AS <query> [ WITH [ CASCADED | LOCAL ] CHECK OPTION ]
 *
 *****************************************************************************/

ViewStmt: CREATE OptTemp VIEW qualified_name opt_column_list opt_reloptions
				AS SelectStmt opt_check_option
				{
					ViewStmt *n = makeNode(ViewStmt);
					n->view = $4;
					n->view->relpersistence = $2;
					n->aliases = $5;
					n->query = $8;
					n->replace = false;
					n->options = $6;
					n->withCheckOption = $9;
					$$ = (Node *) n;
				}
		| CREATE OR REPLACE OptTemp VIEW qualified_name opt_column_list opt_reloptions
				AS SelectStmt opt_check_option
				{
					ViewStmt *n = makeNode(ViewStmt);
					n->view = $6;
					n->view->relpersistence = $4;
					n->aliases = $7;
					n->query = $10;
					n->replace = true;
					n->options = $8;
					n->withCheckOption = $11;
					$$ = (Node *) n;
				}
		| CREATE OptTemp RECURSIVE VIEW qualified_name '(' columnList ')' opt_reloptions
				AS SelectStmt opt_check_option
				{
					ViewStmt *n = makeNode(ViewStmt);
					n->view = $5;
					n->view->relpersistence = $2;
					n->aliases = $7;
					n->query = makeRecursiveViewSelect(n->view->relname, n->aliases, $11);
					n->replace = false;
					n->options = $9;
					n->withCheckOption = $12;
					if (n->withCheckOption != NO_CHECK_OPTION)
						ereport(ERROR,
								(errcode(ERRCODE_FEATURE_NOT_SUPPORTED),
								 errmsg("WITH CHECK OPTION not supported on recursive views"),
								 parser_errposition(@12)));
					$$ = (Node *) n;
				}
		| CREATE OR REPLACE OptTemp RECURSIVE VIEW qualified_name '(' columnList ')' opt_reloptions
				AS SelectStmt opt_check_option
				{
					ViewStmt *n = makeNode(ViewStmt);
					n->view = $7;
					n->view->relpersistence = $4;
					n->aliases = $9;
					n->query = makeRecursiveViewSelect(n->view->relname, n->aliases, $13);
					n->replace = true;
					n->options = $11;
					n->withCheckOption = $14;
					if (n->withCheckOption != NO_CHECK_OPTION)
						ereport(ERROR,
								(errcode(ERRCODE_FEATURE_NOT_SUPPORTED),
								 errmsg("WITH CHECK OPTION not supported on recursive views"),
								 parser_errposition(@14)));
					$$ = (Node *) n;
				}
		;

opt_check_option:
		WITH CHECK OPTION				{ $$ = CASCADED_CHECK_OPTION; }
		| WITH CASCADED CHECK OPTION	{ $$ = CASCADED_CHECK_OPTION; }
		| WITH LOCAL CHECK OPTION		{ $$ = LOCAL_CHECK_OPTION; }
		| /* EMPTY */					{ $$ = NO_CHECK_OPTION; }
		;

/*****************************************************************************
 *
 *		QUERY:
 *				LOAD "filename"
 *
 *****************************************************************************/

LoadStmt:	LOAD file_name
				{
					LoadStmt *n = makeNode(LoadStmt);
					n->filename = $2;
					$$ = (Node *)n;
				}
		;


/*****************************************************************************
 *
 *		CREATE DATABASE
 *
 *****************************************************************************/

CreatedbStmt:
			CREATE DATABASE database_name opt_with createdb_opt_list
				{
					CreatedbStmt *n = makeNode(CreatedbStmt);
					n->dbname = $3;
					n->options = $5;
					$$ = (Node *)n;
				}
		;

createdb_opt_list:
			createdb_opt_items						{ $$ = $1; }
			| /* EMPTY */							{ $$ = NIL; }
		;

createdb_opt_items:
			createdb_opt_item						{ $$ = list_make1($1); }
			| createdb_opt_items createdb_opt_item	{ $$ = lappend($1, $2); }
		;

createdb_opt_item:
			createdb_opt_name opt_equal SignedIconst
				{
					$$ = makeDefElem($1, (Node *)makeInteger($3), @1);
				}
			| createdb_opt_name opt_equal opt_boolean_or_string
				{
					$$ = makeDefElem($1, (Node *)makeString($3), @1);
				}
			| createdb_opt_name opt_equal DEFAULT
				{
					$$ = makeDefElem($1, NULL, @1);
				}
		;

/*
 * Ideally we'd use ColId here, but that causes shift/reduce conflicts against
 * the ALTER DATABASE SET/RESET syntaxes.  Instead call out specific keywords
 * we need, and allow IDENT so that database option names don't have to be
 * parser keywords unless they are already keywords for other reasons.
 *
 * XXX this coding technique is fragile since if someone makes a formerly
 * non-keyword option name into a keyword and forgets to add it here, the
 * option will silently break.  Best defense is to provide a regression test
 * exercising every such option, at least at the syntax level.
 */
createdb_opt_name:
			IDENT							{ $$ = $1; }
			| CONNECTION LIMIT				{ $$ = pstrdup("connection_limit"); }
			| ENCODING						{ $$ = pstrdup($1); }
			| LOCATION						{ $$ = pstrdup($1); }
			| OWNER							{ $$ = pstrdup($1); }
			| TABLESPACE					{ $$ = pstrdup($1); }
			| TEMPLATE						{ $$ = pstrdup($1); }
		;

/*
 *	Though the equals sign doesn't match other WITH options, pg_dump uses
 *	equals for backward compatibility, and it doesn't seem worth removing it.
 */
opt_equal:	'='										{}
			| /*EMPTY*/								{}
		;


/*****************************************************************************
 *
 *		ALTER DATABASE
 *
 *****************************************************************************/

AlterDatabaseStmt:
			ALTER DATABASE database_name WITH createdb_opt_list
				 {
					AlterDatabaseStmt *n = makeNode(AlterDatabaseStmt);
					n->dbname = $3;
					n->options = $5;
					$$ = (Node *)n;
				 }
			| ALTER DATABASE database_name createdb_opt_list
				 {
					AlterDatabaseStmt *n = makeNode(AlterDatabaseStmt);
					n->dbname = $3;
					n->options = $4;
					$$ = (Node *)n;
				 }
			| ALTER DATABASE database_name SET TABLESPACE name
				 {
					AlterDatabaseStmt *n = makeNode(AlterDatabaseStmt);
					n->dbname = $3;
					n->options = list_make1(makeDefElem("tablespace",
														(Node *)makeString($6), @6));
					$$ = (Node *)n;
				 }
		;

AlterDatabaseSetStmt:
			ALTER DATABASE database_name SetResetClause
				{
					AlterDatabaseSetStmt *n = makeNode(AlterDatabaseSetStmt);
					n->dbname = $3;
					n->setstmt = $4;
					$$ = (Node *)n;
				}
		;


/*****************************************************************************
 *
 *		DROP DATABASE [ IF EXISTS ]
 *
 * This is implicitly CASCADE, no need for drop behavior
 *****************************************************************************/

DropdbStmt: DROP DATABASE database_name
				{
					DropdbStmt *n = makeNode(DropdbStmt);
					n->dbname = $3;
					n->missing_ok = FALSE;
					$$ = (Node *)n;
				}
			| DROP DATABASE IF_P EXISTS database_name
				{
					DropdbStmt *n = makeNode(DropdbStmt);
					n->dbname = $5;
					n->missing_ok = TRUE;
					$$ = (Node *)n;
				}
		;


/*****************************************************************************
 *
 *		ALTER SYSTEM
 *
 * This is used to change configuration parameters persistently.
 *****************************************************************************/

AlterSystemStmt:
			ALTER SYSTEM_P SET generic_set
				{
					AlterSystemStmt *n = makeNode(AlterSystemStmt);
					n->setstmt = $4;
					$$ = (Node *)n;
				}
			| ALTER SYSTEM_P RESET generic_reset
				{
					AlterSystemStmt *n = makeNode(AlterSystemStmt);
					n->setstmt = $4;
					$$ = (Node *)n;
				}
		;


/*****************************************************************************
 *
 * Manipulate a domain
 *
 *****************************************************************************/

CreateDomainStmt:
			CREATE DOMAIN_P any_name opt_as Typename ColQualList
				{
					CreateDomainStmt *n = makeNode(CreateDomainStmt);
					n->domainname = $3;
					n->typeName = $5;
					SplitColQualList($6, &n->constraints, &n->collClause,
									 yyscanner);
					$$ = (Node *)n;
				}
		;

AlterDomainStmt:
			/* ALTER DOMAIN <domain> {SET DEFAULT <expr>|DROP DEFAULT} */
			ALTER DOMAIN_P any_name alter_column_default
				{
					AlterDomainStmt *n = makeNode(AlterDomainStmt);
					n->subtype = 'T';
					n->typeName = $3;
					n->def = $4;
					$$ = (Node *)n;
				}
			/* ALTER DOMAIN <domain> DROP NOT NULL */
			| ALTER DOMAIN_P any_name DROP NOT NULL_P
				{
					AlterDomainStmt *n = makeNode(AlterDomainStmt);
					n->subtype = 'N';
					n->typeName = $3;
					$$ = (Node *)n;
				}
			/* ALTER DOMAIN <domain> SET NOT NULL */
			| ALTER DOMAIN_P any_name SET NOT NULL_P
				{
					AlterDomainStmt *n = makeNode(AlterDomainStmt);
					n->subtype = 'O';
					n->typeName = $3;
					$$ = (Node *)n;
				}
			/* ALTER DOMAIN <domain> ADD CONSTRAINT ... */
			| ALTER DOMAIN_P any_name ADD_P TableConstraint
				{
					AlterDomainStmt *n = makeNode(AlterDomainStmt);
					n->subtype = 'C';
					n->typeName = $3;
					n->def = $5;
					$$ = (Node *)n;
				}
			/* ALTER DOMAIN <domain> DROP CONSTRAINT <name> [RESTRICT|CASCADE] */
			| ALTER DOMAIN_P any_name DROP CONSTRAINT name opt_drop_behavior
				{
					AlterDomainStmt *n = makeNode(AlterDomainStmt);
					n->subtype = 'X';
					n->typeName = $3;
					n->name = $6;
					n->behavior = $7;
					n->missing_ok = false;
					$$ = (Node *)n;
				}
			/* ALTER DOMAIN <domain> DROP CONSTRAINT IF EXISTS <name> [RESTRICT|CASCADE] */
			| ALTER DOMAIN_P any_name DROP CONSTRAINT IF_P EXISTS name opt_drop_behavior
				{
					AlterDomainStmt *n = makeNode(AlterDomainStmt);
					n->subtype = 'X';
					n->typeName = $3;
					n->name = $8;
					n->behavior = $9;
					n->missing_ok = true;
					$$ = (Node *)n;
				}
			/* ALTER DOMAIN <domain> VALIDATE CONSTRAINT <name> */
			| ALTER DOMAIN_P any_name VALIDATE CONSTRAINT name
				{
					AlterDomainStmt *n = makeNode(AlterDomainStmt);
					n->subtype = 'V';
					n->typeName = $3;
					n->name = $6;
					$$ = (Node *)n;
				}
			;

opt_as:		AS										{}
			| /* EMPTY */							{}
		;


/*****************************************************************************
 *
 * Manipulate a text search dictionary or configuration
 *
 *****************************************************************************/

AlterTSDictionaryStmt:
			ALTER TEXT_P SEARCH DICTIONARY any_name definition
				{
					AlterTSDictionaryStmt *n = makeNode(AlterTSDictionaryStmt);
					n->dictname = $5;
					n->options = $6;
					$$ = (Node *)n;
				}
		;

AlterTSConfigurationStmt:
			ALTER TEXT_P SEARCH CONFIGURATION any_name ADD_P MAPPING FOR name_list any_with any_name_list
				{
					AlterTSConfigurationStmt *n = makeNode(AlterTSConfigurationStmt);
					n->kind = ALTER_TSCONFIG_ADD_MAPPING;
					n->cfgname = $5;
					n->tokentype = $9;
					n->dicts = $11;
					n->override = false;
					n->replace = false;
					$$ = (Node*)n;
				}
			| ALTER TEXT_P SEARCH CONFIGURATION any_name ALTER MAPPING FOR name_list any_with any_name_list
				{
					AlterTSConfigurationStmt *n = makeNode(AlterTSConfigurationStmt);
					n->kind = ALTER_TSCONFIG_ALTER_MAPPING_FOR_TOKEN;
					n->cfgname = $5;
					n->tokentype = $9;
					n->dicts = $11;
					n->override = true;
					n->replace = false;
					$$ = (Node*)n;
				}
			| ALTER TEXT_P SEARCH CONFIGURATION any_name ALTER MAPPING REPLACE any_name any_with any_name
				{
					AlterTSConfigurationStmt *n = makeNode(AlterTSConfigurationStmt);
					n->kind = ALTER_TSCONFIG_REPLACE_DICT;
					n->cfgname = $5;
					n->tokentype = NIL;
					n->dicts = list_make2($9,$11);
					n->override = false;
					n->replace = true;
					$$ = (Node*)n;
				}
			| ALTER TEXT_P SEARCH CONFIGURATION any_name ALTER MAPPING FOR name_list REPLACE any_name any_with any_name
				{
					AlterTSConfigurationStmt *n = makeNode(AlterTSConfigurationStmt);
					n->kind = ALTER_TSCONFIG_REPLACE_DICT_FOR_TOKEN;
					n->cfgname = $5;
					n->tokentype = $9;
					n->dicts = list_make2($11,$13);
					n->override = false;
					n->replace = true;
					$$ = (Node*)n;
				}
			| ALTER TEXT_P SEARCH CONFIGURATION any_name DROP MAPPING FOR name_list
				{
					AlterTSConfigurationStmt *n = makeNode(AlterTSConfigurationStmt);
					n->kind = ALTER_TSCONFIG_DROP_MAPPING;
					n->cfgname = $5;
					n->tokentype = $9;
					n->missing_ok = false;
					$$ = (Node*)n;
				}
			| ALTER TEXT_P SEARCH CONFIGURATION any_name DROP MAPPING IF_P EXISTS FOR name_list
				{
					AlterTSConfigurationStmt *n = makeNode(AlterTSConfigurationStmt);
					n->kind = ALTER_TSCONFIG_DROP_MAPPING;
					n->cfgname = $5;
					n->tokentype = $11;
					n->missing_ok = true;
					$$ = (Node*)n;
				}
		;

/* Use this if TIME or ORDINALITY after WITH should be taken as an identifier */
any_with:	WITH									{}
			| WITH_LA								{}
		;


/*****************************************************************************
 *
 * Manipulate a conversion
 *
 *		CREATE [DEFAULT] CONVERSION <conversion_name>
 *		FOR <encoding_name> TO <encoding_name> FROM <func_name>
 *
 *****************************************************************************/

CreateConversionStmt:
			CREATE opt_default CONVERSION_P any_name FOR Sconst
			TO Sconst FROM any_name
			{
				CreateConversionStmt *n = makeNode(CreateConversionStmt);
				n->conversion_name = $4;
				n->for_encoding_name = $6;
				n->to_encoding_name = $8;
				n->func_name = $10;
				n->def = $2;
				$$ = (Node *)n;
			}
		;

/*****************************************************************************
 *
 *		QUERY:
 *				CLUSTER [VERBOSE] <qualified_name> [ USING <index_name> ]
 *				CLUSTER [VERBOSE]
 *				CLUSTER [VERBOSE] <index_name> ON <qualified_name> (for pre-8.3)
 *
 *****************************************************************************/

ClusterStmt:
			CLUSTER opt_verbose qualified_name cluster_index_specification
				{
					ClusterStmt *n = makeNode(ClusterStmt);
					n->relation = $3;
					n->indexname = $4;
					n->verbose = $2;
					$$ = (Node*)n;
				}
			| CLUSTER opt_verbose
				{
					ClusterStmt *n = makeNode(ClusterStmt);
					n->relation = NULL;
					n->indexname = NULL;
					n->verbose = $2;
					$$ = (Node*)n;
				}
			/* kept for pre-8.3 compatibility */
			| CLUSTER opt_verbose index_name ON qualified_name
				{
					ClusterStmt *n = makeNode(ClusterStmt);
					n->relation = $5;
					n->indexname = $3;
					n->verbose = $2;
					$$ = (Node*)n;
				}
		;

cluster_index_specification:
			USING index_name		{ $$ = $2; }
			| /*EMPTY*/				{ $$ = NULL; }
		;


/*****************************************************************************
 *
 *		QUERY:
 *				VACUUM
 *				ANALYZE
 *
 *****************************************************************************/

VacuumStmt: VACUUM opt_full opt_freeze opt_verbose
				{
					VacuumStmt *n = makeNode(VacuumStmt);
					n->options = VACOPT_VACUUM;
					if ($2)
						n->options |= VACOPT_FULL;
					if ($3)
						n->options |= VACOPT_FREEZE;
					if ($4)
						n->options |= VACOPT_VERBOSE;
					n->relation = NULL;
					n->va_cols = NIL;
					$$ = (Node *)n;
				}
			| VACUUM opt_full opt_freeze opt_verbose qualified_name
				{
					VacuumStmt *n = makeNode(VacuumStmt);
					n->options = VACOPT_VACUUM;
					if ($2)
						n->options |= VACOPT_FULL;
					if ($3)
						n->options |= VACOPT_FREEZE;
					if ($4)
						n->options |= VACOPT_VERBOSE;
					n->relation = $5;
					n->va_cols = NIL;
					$$ = (Node *)n;
				}
			| VACUUM opt_full opt_freeze opt_verbose AnalyzeStmt
				{
					VacuumStmt *n = (VacuumStmt *) $5;
					n->options |= VACOPT_VACUUM;
					if ($2)
						n->options |= VACOPT_FULL;
					if ($3)
						n->options |= VACOPT_FREEZE;
					if ($4)
						n->options |= VACOPT_VERBOSE;
					$$ = (Node *)n;
				}
			| VACUUM '(' vacuum_option_list ')'
				{
					VacuumStmt *n = makeNode(VacuumStmt);
					n->options = VACOPT_VACUUM | $3;
					n->relation = NULL;
					n->va_cols = NIL;
					$$ = (Node *) n;
				}
			| VACUUM '(' vacuum_option_list ')' qualified_name opt_name_list
				{
					VacuumStmt *n = makeNode(VacuumStmt);
					n->options = VACOPT_VACUUM | $3;
					n->relation = $5;
					n->va_cols = $6;
					if (n->va_cols != NIL)	/* implies analyze */
						n->options |= VACOPT_ANALYZE;
					$$ = (Node *) n;
				}
		;

vacuum_option_list:
			vacuum_option_elem								{ $$ = $1; }
			| vacuum_option_list ',' vacuum_option_elem		{ $$ = $1 | $3; }
		;

vacuum_option_elem:
			analyze_keyword		{ $$ = VACOPT_ANALYZE; }
			| VERBOSE			{ $$ = VACOPT_VERBOSE; }
			| FREEZE			{ $$ = VACOPT_FREEZE; }
			| FULL				{ $$ = VACOPT_FULL; }
			| IDENT
				{
					if (strcmp($1, "disable_page_skipping") == 0)
						$$ = VACOPT_DISABLE_PAGE_SKIPPING;
					else
						ereport(ERROR,
								(errcode(ERRCODE_SYNTAX_ERROR),
							 errmsg("unrecognized VACUUM option \"%s\"", $1),
									 parser_errposition(@1)));
				}
		;

AnalyzeStmt:
			analyze_keyword opt_verbose
				{
					VacuumStmt *n = makeNode(VacuumStmt);
					n->options = VACOPT_ANALYZE;
					if ($2)
						n->options |= VACOPT_VERBOSE;
					n->relation = NULL;
					n->va_cols = NIL;
					$$ = (Node *)n;
				}
			| analyze_keyword opt_verbose qualified_name opt_name_list
				{
					VacuumStmt *n = makeNode(VacuumStmt);
					n->options = VACOPT_ANALYZE;
					if ($2)
						n->options |= VACOPT_VERBOSE;
					n->relation = $3;
					n->va_cols = $4;
					$$ = (Node *)n;
				}
		;

analyze_keyword:
			ANALYZE									{}
			| ANALYSE /* British */					{}
		;

opt_verbose:
			VERBOSE									{ $$ = TRUE; }
			| /*EMPTY*/								{ $$ = FALSE; }
		;

opt_full:	FULL									{ $$ = TRUE; }
			| /*EMPTY*/								{ $$ = FALSE; }
		;

opt_freeze: FREEZE									{ $$ = TRUE; }
			| /*EMPTY*/								{ $$ = FALSE; }
		;

opt_name_list:
			'(' name_list ')'						{ $$ = $2; }
			| /*EMPTY*/								{ $$ = NIL; }
		;


/*****************************************************************************
 *
 *		QUERY:
 *				EXPLAIN [ANALYZE] [VERBOSE] query
 *				EXPLAIN ( options ) query
 *
 *****************************************************************************/

ExplainStmt:
		EXPLAIN ExplainableStmt
				{
					ExplainStmt *n = makeNode(ExplainStmt);
					n->query = $2;
					n->options = NIL;
					$$ = (Node *) n;
				}
		| EXPLAIN analyze_keyword opt_verbose ExplainableStmt
				{
					ExplainStmt *n = makeNode(ExplainStmt);
					n->query = $4;
					n->options = list_make1(makeDefElem("analyze", NULL, @2));
					if ($3)
						n->options = lappend(n->options,
											 makeDefElem("verbose", NULL, @3));
					$$ = (Node *) n;
				}
		| EXPLAIN VERBOSE ExplainableStmt
				{
					ExplainStmt *n = makeNode(ExplainStmt);
					n->query = $3;
					n->options = list_make1(makeDefElem("verbose", NULL, @2));
					$$ = (Node *) n;
				}
		| EXPLAIN '(' explain_option_list ')' ExplainableStmt
				{
					ExplainStmt *n = makeNode(ExplainStmt);
					n->query = $5;
					n->options = $3;
					$$ = (Node *) n;
				}
		;

ExplainableStmt:
			SelectStmt
			| InsertStmt
			| UpdateStmt
			| DeleteStmt
			| CypherStmt
			| DeclareCursorStmt
			| CreateAsStmt
			| CreateMatViewStmt
			| RefreshMatViewStmt
			| ExecuteStmt					/* by default all are $$=$1 */
		;

explain_option_list:
			explain_option_elem
				{
					$$ = list_make1($1);
				}
			| explain_option_list ',' explain_option_elem
				{
					$$ = lappend($1, $3);
				}
		;

explain_option_elem:
			explain_option_name explain_option_arg
				{
					$$ = makeDefElem($1, $2, @1);
				}
		;

explain_option_name:
			NonReservedWord			{ $$ = $1; }
			| analyze_keyword		{ $$ = "analyze"; }
		;

explain_option_arg:
			opt_boolean_or_string	{ $$ = (Node *) makeString($1); }
			| NumericOnly			{ $$ = (Node *) $1; }
			| /* EMPTY */			{ $$ = NULL; }
		;

/*****************************************************************************
 *
 *		QUERY:
 *				PREPARE <plan_name> [(args, ...)] AS <query>
 *
 *****************************************************************************/

PrepareStmt: PREPARE name prep_type_clause AS PreparableStmt
				{
					PrepareStmt *n = makeNode(PrepareStmt);
					n->name = $2;
					n->argtypes = $3;
					n->query = $5;
					$$ = (Node *) n;
				}
		;

prep_type_clause: '(' type_list ')'			{ $$ = $2; }
				| /* EMPTY */				{ $$ = NIL; }
		;

PreparableStmt:
			SelectStmt
			| InsertStmt
			| UpdateStmt
			| DeleteStmt					/* by default all are $$=$1 */
		;

/*****************************************************************************
 *
 * EXECUTE <plan_name> [(params, ...)]
 * CREATE TABLE <name> AS EXECUTE <plan_name> [(params, ...)]
 *
 *****************************************************************************/

ExecuteStmt: EXECUTE name execute_param_clause
				{
					ExecuteStmt *n = makeNode(ExecuteStmt);
					n->name = $2;
					n->params = $3;
					$$ = (Node *) n;
				}
			| CREATE OptTemp TABLE create_as_target AS
				EXECUTE name execute_param_clause opt_with_data
				{
					CreateTableAsStmt *ctas = makeNode(CreateTableAsStmt);
					ExecuteStmt *n = makeNode(ExecuteStmt);
					n->name = $7;
					n->params = $8;
					ctas->query = (Node *) n;
					ctas->into = $4;
					ctas->relkind = OBJECT_TABLE;
					ctas->is_select_into = false;
					/* cram additional flags into the IntoClause */
					$4->rel->relpersistence = $2;
					$4->skipData = !($9);
					$$ = (Node *) ctas;
				}
		;

execute_param_clause: '(' expr_list ')'				{ $$ = $2; }
					| /* EMPTY */					{ $$ = NIL; }
					;

/*****************************************************************************
 *
 *		QUERY:
 *				DEALLOCATE [PREPARE] <plan_name>
 *
 *****************************************************************************/

DeallocateStmt: DEALLOCATE name
					{
						DeallocateStmt *n = makeNode(DeallocateStmt);
						n->name = $2;
						$$ = (Node *) n;
					}
				| DEALLOCATE PREPARE name
					{
						DeallocateStmt *n = makeNode(DeallocateStmt);
						n->name = $3;
						$$ = (Node *) n;
					}
				| DEALLOCATE ALL
					{
						DeallocateStmt *n = makeNode(DeallocateStmt);
						n->name = NULL;
						$$ = (Node *) n;
					}
				| DEALLOCATE PREPARE ALL
					{
						DeallocateStmt *n = makeNode(DeallocateStmt);
						n->name = NULL;
						$$ = (Node *) n;
					}
		;

/*****************************************************************************
 *
 *		QUERY:
 *				INSERT STATEMENTS
 *
 *****************************************************************************/

InsertStmt:
			opt_with_clause INSERT INTO insert_target insert_rest
			opt_on_conflict returning_clause
				{
					$5->relation = $4;
					$5->onConflictClause = $6;
					$5->returningList = $7;
					$5->withClause = $1;
					$$ = (Node *) $5;
				}
		;

/*
 * Can't easily make AS optional here, because VALUES in insert_rest would
 * have a shift/reduce conflict with VALUES as an optional alias.  We could
 * easily allow unreserved_keywords as optional aliases, but that'd be an odd
 * divergence from other places.  So just require AS for now.
 */
insert_target:
			qualified_name
				{
					$$ = $1;
				}
			| qualified_name AS ColId
				{
					$1->alias = makeAlias($3, NIL);
					$$ = $1;
				}
		;

insert_rest:
			SelectStmt
				{
					$$ = makeNode(InsertStmt);
					$$->cols = NIL;
					$$->selectStmt = $1;
				}
			| '(' insert_column_list ')' SelectStmt
				{
					$$ = makeNode(InsertStmt);
					$$->cols = $2;
					$$->selectStmt = $4;
				}
			| DEFAULT VALUES
				{
					$$ = makeNode(InsertStmt);
					$$->cols = NIL;
					$$->selectStmt = NULL;
				}
		;

insert_column_list:
			insert_column_item
					{ $$ = list_make1($1); }
			| insert_column_list ',' insert_column_item
					{ $$ = lappend($1, $3); }
		;

insert_column_item:
			ColId opt_indirection
				{
					$$ = makeNode(ResTarget);
					$$->name = $1;
					$$->indirection = check_indirection($2, yyscanner);
					$$->val = NULL;
					$$->location = @1;
				}
		;

opt_on_conflict:
			ON CONFLICT opt_conf_expr DO UPDATE SET set_clause_list	where_clause
				{
					$$ = makeNode(OnConflictClause);
					$$->action = ONCONFLICT_UPDATE;
					$$->infer = $3;
					$$->targetList = $7;
					$$->whereClause = $8;
					$$->location = @1;
				}
			|
			ON CONFLICT opt_conf_expr DO NOTHING
				{
					$$ = makeNode(OnConflictClause);
					$$->action = ONCONFLICT_NOTHING;
					$$->infer = $3;
					$$->targetList = NIL;
					$$->whereClause = NULL;
					$$->location = @1;
				}
			| /*EMPTY*/
				{
					$$ = NULL;
				}
		;

opt_conf_expr:
			'(' index_params ')' where_clause
				{
					$$ = makeNode(InferClause);
					$$->indexElems = $2;
					$$->whereClause = $4;
					$$->conname = NULL;
					$$->location = @1;
				}
			|
			ON CONSTRAINT name
				{
					$$ = makeNode(InferClause);
					$$->indexElems = NIL;
					$$->whereClause = NULL;
					$$->conname = $3;
					$$->location = @1;
				}
			| /*EMPTY*/
				{
					$$ = NULL;
				}
		;

returning_clause:
			RETURNING target_list		{ $$ = $2; }
			| /* EMPTY */				{ $$ = NIL; }
		;


/*****************************************************************************
 *
 *		QUERY:
 *				DELETE STATEMENTS
 *
 *****************************************************************************/

DeleteStmt: opt_with_clause DELETE_P FROM relation_expr_opt_alias
			using_clause where_or_current_clause returning_clause
				{
					DeleteStmt *n = makeNode(DeleteStmt);
					n->relation = $4;
					n->usingClause = $5;
					n->whereClause = $6;
					n->returningList = $7;
					n->withClause = $1;
					$$ = (Node *)n;
				}
		;

using_clause:
				USING from_list						{ $$ = $2; }
			| /*EMPTY*/								{ $$ = NIL; }
		;


/*****************************************************************************
 *
 *		QUERY:
 *				LOCK TABLE
 *
 *****************************************************************************/

LockStmt:	LOCK_P opt_table relation_expr_list opt_lock opt_nowait
				{
					LockStmt *n = makeNode(LockStmt);

					n->relations = $3;
					n->mode = $4;
					n->nowait = $5;
					$$ = (Node *)n;
				}
		;

opt_lock:	IN_P lock_type MODE				{ $$ = $2; }
			| /*EMPTY*/						{ $$ = AccessExclusiveLock; }
		;

lock_type:	ACCESS SHARE					{ $$ = AccessShareLock; }
			| ROW SHARE						{ $$ = RowShareLock; }
			| ROW EXCLUSIVE					{ $$ = RowExclusiveLock; }
			| SHARE UPDATE EXCLUSIVE		{ $$ = ShareUpdateExclusiveLock; }
			| SHARE							{ $$ = ShareLock; }
			| SHARE ROW EXCLUSIVE			{ $$ = ShareRowExclusiveLock; }
			| EXCLUSIVE						{ $$ = ExclusiveLock; }
			| ACCESS EXCLUSIVE				{ $$ = AccessExclusiveLock; }
		;

opt_nowait:	NOWAIT							{ $$ = TRUE; }
			| /*EMPTY*/						{ $$ = FALSE; }
		;

opt_nowait_or_skip:
			NOWAIT							{ $$ = LockWaitError; }
			| SKIP LOCKED					{ $$ = LockWaitSkip; }
			| /*EMPTY*/						{ $$ = LockWaitBlock; }
		;


/*****************************************************************************
 *
 *		QUERY:
 *				UpdateStmt (UPDATE)
 *
 *****************************************************************************/

UpdateStmt: opt_with_clause UPDATE relation_expr_opt_alias
			SET set_clause_list
			from_clause
			where_or_current_clause
			returning_clause
				{
					UpdateStmt *n = makeNode(UpdateStmt);
					n->relation = $3;
					n->targetList = $5;
					n->fromClause = $6;
					n->whereClause = $7;
					n->returningList = $8;
					n->withClause = $1;
					$$ = (Node *)n;
				}
		;

set_clause_list:
			set_clause							{ $$ = $1; }
			| set_clause_list ',' set_clause	{ $$ = list_concat($1,$3); }
		;

set_clause:
			set_target '=' a_expr
				{
					$1->val = (Node *) $3;
					$$ = list_make1($1);
				}
			| '(' set_target_list ')' '=' a_expr
				{
					int ncolumns = list_length($2);
					int i = 1;
					ListCell *col_cell;

					/* Create a MultiAssignRef source for each target */
					foreach(col_cell, $2)
					{
						ResTarget *res_col = (ResTarget *) lfirst(col_cell);
						MultiAssignRef *r = makeNode(MultiAssignRef);

						r->source = (Node *) $5;
						r->colno = i;
						r->ncolumns = ncolumns;
						res_col->val = (Node *) r;
						i++;
					}

					$$ = $2;
				}
		;

set_target:
			ColId opt_indirection
				{
					$$ = makeNode(ResTarget);
					$$->name = $1;
					$$->indirection = check_indirection($2, yyscanner);
					$$->val = NULL;	/* upper production sets this */
					$$->location = @1;
				}
		;

set_target_list:
			set_target								{ $$ = list_make1($1); }
			| set_target_list ',' set_target		{ $$ = lappend($1,$3); }
		;


/*****************************************************************************
 *
 *		QUERY:
 *				CURSOR STATEMENTS
 *
 *****************************************************************************/
DeclareCursorStmt: DECLARE cursor_name cursor_options CURSOR opt_hold FOR SelectStmt
				{
					DeclareCursorStmt *n = makeNode(DeclareCursorStmt);
					n->portalname = $2;
					/* currently we always set FAST_PLAN option */
					n->options = $3 | $5 | CURSOR_OPT_FAST_PLAN;
					n->query = $7;
					$$ = (Node *)n;
				}
		;

cursor_name:	name						{ $$ = $1; }
		;

cursor_options: /*EMPTY*/					{ $$ = 0; }
			| cursor_options NO SCROLL		{ $$ = $1 | CURSOR_OPT_NO_SCROLL; }
			| cursor_options SCROLL			{ $$ = $1 | CURSOR_OPT_SCROLL; }
			| cursor_options BINARY			{ $$ = $1 | CURSOR_OPT_BINARY; }
			| cursor_options INSENSITIVE	{ $$ = $1 | CURSOR_OPT_INSENSITIVE; }
		;

opt_hold: /* EMPTY */						{ $$ = 0; }
			| WITH HOLD						{ $$ = CURSOR_OPT_HOLD; }
			| WITHOUT HOLD					{ $$ = 0; }
		;

/*****************************************************************************
 *
 *		QUERY:
 *				SELECT STATEMENTS
 *
 *****************************************************************************/

/* A complete SELECT statement looks like this.
 *
 * The rule returns either a single SelectStmt node or a tree of them,
 * representing a set-operation tree.
 *
 * There is an ambiguity when a sub-SELECT is within an a_expr and there
 * are excess parentheses: do the parentheses belong to the sub-SELECT or
 * to the surrounding a_expr?  We don't really care, but bison wants to know.
 * To resolve the ambiguity, we are careful to define the grammar so that
 * the decision is staved off as long as possible: as long as we can keep
 * absorbing parentheses into the sub-SELECT, we will do so, and only when
 * it's no longer possible to do that will we decide that parens belong to
 * the expression.	For example, in "SELECT (((SELECT 2)) + 3)" the extra
 * parentheses are treated as part of the sub-select.  The necessity of doing
 * it that way is shown by "SELECT (((SELECT 2)) UNION SELECT 2)".	Had we
 * parsed "((SELECT 2))" as an a_expr, it'd be too late to go back to the
 * SELECT viewpoint when we see the UNION.
 *
 * This approach is implemented by defining a nonterminal select_with_parens,
 * which represents a SELECT with at least one outer layer of parentheses,
 * and being careful to use select_with_parens, never '(' SelectStmt ')',
 * in the expression grammar.  We will then have shift-reduce conflicts
 * which we can resolve in favor of always treating '(' <select> ')' as
 * a select_with_parens.  To resolve the conflicts, the productions that
 * conflict with the select_with_parens productions are manually given
 * precedences lower than the precedence of ')', thereby ensuring that we
 * shift ')' (and then reduce to select_with_parens) rather than trying to
 * reduce the inner <select> nonterminal to something else.  We use UMINUS
 * precedence for this, which is a fairly arbitrary choice.
 *
 * To be able to define select_with_parens itself without ambiguity, we need
 * a nonterminal select_no_parens that represents a SELECT structure with no
 * outermost parentheses.  This is a little bit tedious, but it works.
 *
 * In non-expression contexts, we use SelectStmt which can represent a SELECT
 * with or without outer parentheses.
 */

SelectStmt: select_no_parens			%prec UMINUS
			| select_with_parens		%prec UMINUS
		;

select_with_parens:
			'(' select_no_parens ')'				{ $$ = $2; }
			| '(' select_with_parens ')'			{ $$ = $2; }
		;

/*
 * This rule parses the equivalent of the standard's <query expression>.
 * The duplicative productions are annoying, but hard to get rid of without
 * creating shift/reduce conflicts.
 *
 *	The locking clause (FOR UPDATE etc) may be before or after LIMIT/OFFSET.
 *	In <=7.2.X, LIMIT/OFFSET had to be after FOR UPDATE
 *	We now support both orderings, but prefer LIMIT/OFFSET before the locking
 * clause.
 *	2002-08-28 bjm
 */
select_no_parens:
			simple_select						{ $$ = $1; }
			| select_clause sort_clause
				{
					insertSelectOptions((SelectStmt *) $1, $2, NIL,
										NULL, NULL, NULL,
										yyscanner);
					$$ = $1;
				}
			| select_clause opt_sort_clause for_locking_clause opt_select_limit
				{
					insertSelectOptions((SelectStmt *) $1, $2, $3,
										list_nth($4, 0), list_nth($4, 1),
										NULL,
										yyscanner);
					$$ = $1;
				}
			| select_clause opt_sort_clause select_limit opt_for_locking_clause
				{
					insertSelectOptions((SelectStmt *) $1, $2, $4,
										list_nth($3, 0), list_nth($3, 1),
										NULL,
										yyscanner);
					$$ = $1;
				}
			| with_clause select_clause
				{
					insertSelectOptions((SelectStmt *) $2, NULL, NIL,
										NULL, NULL,
										$1,
										yyscanner);
					$$ = $2;
				}
			| with_clause select_clause sort_clause
				{
					insertSelectOptions((SelectStmt *) $2, $3, NIL,
										NULL, NULL,
										$1,
										yyscanner);
					$$ = $2;
				}
			| with_clause select_clause opt_sort_clause for_locking_clause opt_select_limit
				{
					insertSelectOptions((SelectStmt *) $2, $3, $4,
										list_nth($5, 0), list_nth($5, 1),
										$1,
										yyscanner);
					$$ = $2;
				}
			| with_clause select_clause opt_sort_clause select_limit opt_for_locking_clause
				{
					insertSelectOptions((SelectStmt *) $2, $3, $5,
										list_nth($4, 0), list_nth($4, 1),
										$1,
										yyscanner);
					$$ = $2;
				}
		;

select_clause:
			simple_select							{ $$ = $1; }
			| select_with_parens					{ $$ = $1; }
		;

/*
 * This rule parses SELECT statements that can appear within set operations,
 * including UNION, INTERSECT and EXCEPT.  '(' and ')' can be used to specify
 * the ordering of the set operations.	Without '(' and ')' we want the
 * operations to be ordered per the precedence specs at the head of this file.
 *
 * As with select_no_parens, simple_select cannot have outer parentheses,
 * but can have parenthesized subclauses.
 *
 * Note that sort clauses cannot be included at this level --- SQL requires
 *		SELECT foo UNION SELECT bar ORDER BY baz
 * to be parsed as
 *		(SELECT foo UNION SELECT bar) ORDER BY baz
 * not
 *		SELECT foo UNION (SELECT bar ORDER BY baz)
 * Likewise for WITH, FOR UPDATE and LIMIT.  Therefore, those clauses are
 * described as part of the select_no_parens production, not simple_select.
 * This does not limit functionality, because you can reintroduce these
 * clauses inside parentheses.
 *
 * NOTE: only the leftmost component SelectStmt should have INTO.
 * However, this is not checked by the grammar; parse analysis must check it.
 */
simple_select:
			SELECT opt_all_clause opt_target_list
			into_clause from_clause where_clause
			group_clause having_clause window_clause
				{
					SelectStmt *n = makeNode(SelectStmt);
					n->targetList = $3;
					n->intoClause = $4;
					n->fromClause = $5;
					n->whereClause = $6;
					n->groupClause = $7;
					n->havingClause = $8;
					n->windowClause = $9;
					$$ = (Node *)n;
				}
			| SELECT distinct_clause target_list
			into_clause from_clause where_clause
			group_clause having_clause window_clause
				{
					SelectStmt *n = makeNode(SelectStmt);
					n->distinctClause = $2;
					n->targetList = $3;
					n->intoClause = $4;
					n->fromClause = $5;
					n->whereClause = $6;
					n->groupClause = $7;
					n->havingClause = $8;
					n->windowClause = $9;
					$$ = (Node *)n;
				}
			| values_clause							{ $$ = $1; }
			| TABLE relation_expr
				{
					/* same as SELECT * FROM relation_expr */
					ColumnRef *cr = makeNode(ColumnRef);
					ResTarget *rt = makeNode(ResTarget);
					SelectStmt *n = makeNode(SelectStmt);

					cr->fields = list_make1(makeNode(A_Star));
					cr->location = -1;

					rt->name = NULL;
					rt->indirection = NIL;
					rt->val = (Node *)cr;
					rt->location = -1;

					n->targetList = list_make1(rt);
					n->fromClause = list_make1($2);
					$$ = (Node *)n;
				}
			| select_clause UNION all_or_distinct select_clause
				{
					$$ = makeSetOp(SETOP_UNION, $3, $1, $4);
				}
			| select_clause INTERSECT all_or_distinct select_clause
				{
					$$ = makeSetOp(SETOP_INTERSECT, $3, $1, $4);
				}
			| select_clause EXCEPT all_or_distinct select_clause
				{
					$$ = makeSetOp(SETOP_EXCEPT, $3, $1, $4);
				}
		;

/*
 * SQL standard WITH clause looks like:
 *
 * WITH [ RECURSIVE ] <query name> [ (<column>,...) ]
 *		AS (query) [ SEARCH or CYCLE clause ]
 *
 * We don't currently support the SEARCH or CYCLE clause.
 *
 * Recognizing WITH_LA here allows a CTE to be named TIME or ORDINALITY.
 */
with_clause:
		WITH cte_list
			{
				$$ = makeNode(WithClause);
				$$->ctes = $2;
				$$->recursive = false;
				$$->location = @1;
			}
		| WITH_LA cte_list
			{
				$$ = makeNode(WithClause);
				$$->ctes = $2;
				$$->recursive = false;
				$$->location = @1;
			}
		| WITH RECURSIVE cte_list
			{
				$$ = makeNode(WithClause);
				$$->ctes = $3;
				$$->recursive = true;
				$$->location = @1;
			}
		;

cte_list:
		common_table_expr						{ $$ = list_make1($1); }
		| cte_list ',' common_table_expr		{ $$ = lappend($1, $3); }
		;

common_table_expr:  name opt_name_list AS '(' PreparableStmt ')'
			{
				CommonTableExpr *n = makeNode(CommonTableExpr);
				n->ctename = $1;
				n->aliascolnames = $2;
				n->ctequery = $5;
				n->location = @1;
				$$ = (Node *) n;
			}
		;

opt_with_clause:
		with_clause								{ $$ = $1; }
		| /*EMPTY*/								{ $$ = NULL; }
		;

into_clause:
			INTO OptTempTableName
				{
					$$ = makeNode(IntoClause);
					$$->rel = $2;
					$$->colNames = NIL;
					$$->options = NIL;
					$$->onCommit = ONCOMMIT_NOOP;
					$$->tableSpaceName = NULL;
					$$->viewQuery = NULL;
					$$->skipData = false;
				}
			| /*EMPTY*/
				{ $$ = NULL; }
		;

/*
 * Redundancy here is needed to avoid shift/reduce conflicts,
 * since TEMP is not a reserved word.  See also OptTemp.
 */
OptTempTableName:
			TEMPORARY opt_table qualified_name
				{
					$$ = $3;
					$$->relpersistence = RELPERSISTENCE_TEMP;
				}
			| TEMP opt_table qualified_name
				{
					$$ = $3;
					$$->relpersistence = RELPERSISTENCE_TEMP;
				}
			| LOCAL TEMPORARY opt_table qualified_name
				{
					$$ = $4;
					$$->relpersistence = RELPERSISTENCE_TEMP;
				}
			| LOCAL TEMP opt_table qualified_name
				{
					$$ = $4;
					$$->relpersistence = RELPERSISTENCE_TEMP;
				}
			| GLOBAL TEMPORARY opt_table qualified_name
				{
					ereport(WARNING,
							(errmsg("GLOBAL is deprecated in temporary table creation"),
							 parser_errposition(@1)));
					$$ = $4;
					$$->relpersistence = RELPERSISTENCE_TEMP;
				}
			| GLOBAL TEMP opt_table qualified_name
				{
					ereport(WARNING,
							(errmsg("GLOBAL is deprecated in temporary table creation"),
							 parser_errposition(@1)));
					$$ = $4;
					$$->relpersistence = RELPERSISTENCE_TEMP;
				}
			| UNLOGGED opt_table qualified_name
				{
					$$ = $3;
					$$->relpersistence = RELPERSISTENCE_UNLOGGED;
				}
			| TABLE qualified_name
				{
					$$ = $2;
					$$->relpersistence = RELPERSISTENCE_PERMANENT;
				}
			| qualified_name
				{
					$$ = $1;
					$$->relpersistence = RELPERSISTENCE_PERMANENT;
				}
		;

opt_table:	TABLE									{}
			| /*EMPTY*/								{}
		;

all_or_distinct:
			ALL										{ $$ = TRUE; }
			| DISTINCT								{ $$ = FALSE; }
			| /*EMPTY*/								{ $$ = FALSE; }
		;

/* We use (NIL) as a placeholder to indicate that all target expressions
 * should be placed in the DISTINCT list during parsetree analysis.
 */
distinct_clause:
			DISTINCT								{ $$ = list_make1(NIL); }
			| DISTINCT ON '(' expr_list ')'			{ $$ = $4; }
		;

opt_all_clause:
			ALL										{ $$ = NIL;}
			| /*EMPTY*/								{ $$ = NIL; }
		;

opt_sort_clause:
			sort_clause								{ $$ = $1;}
			| /*EMPTY*/								{ $$ = NIL; }
		;

sort_clause:
			ORDER BY sortby_list					{ $$ = $3; }
		;

sortby_list:
			sortby									{ $$ = list_make1($1); }
			| sortby_list ',' sortby				{ $$ = lappend($1, $3); }
		;

sortby:		a_expr USING qual_all_Op opt_nulls_order
				{
					$$ = makeNode(SortBy);
					$$->node = $1;
					$$->sortby_dir = SORTBY_USING;
					$$->sortby_nulls = $4;
					$$->useOp = $3;
					$$->location = @3;
				}
			| a_expr opt_asc_desc opt_nulls_order
				{
					$$ = makeNode(SortBy);
					$$->node = $1;
					$$->sortby_dir = $2;
					$$->sortby_nulls = $3;
					$$->useOp = NIL;
					$$->location = -1;		/* no operator */
				}
		;


select_limit:
			limit_clause offset_clause			{ $$ = list_make2($2, $1); }
			| offset_clause limit_clause		{ $$ = list_make2($1, $2); }
			| limit_clause						{ $$ = list_make2(NULL, $1); }
			| offset_clause						{ $$ = list_make2($1, NULL); }
		;

opt_select_limit:
			select_limit						{ $$ = $1; }
			| /* EMPTY */						{ $$ = list_make2(NULL,NULL); }
		;

limit_clause:
			LIMIT select_limit_value
				{ $$ = $2; }
			| LIMIT select_limit_value ',' select_offset_value
				{
					/* Disabled because it was too confusing, bjm 2002-02-18 */
					ereport(ERROR,
							(errcode(ERRCODE_SYNTAX_ERROR),
							 errmsg("LIMIT #,# syntax is not supported"),
							 errhint("Use separate LIMIT and OFFSET clauses."),
							 parser_errposition(@1)));
				}
			/* SQL:2008 syntax */
			| FETCH first_or_next opt_select_fetch_first_value row_or_rows ONLY
				{ $$ = $3; }
		;

offset_clause:
			OFFSET select_offset_value
				{ $$ = $2; }
			/* SQL:2008 syntax */
			| OFFSET select_offset_value2 row_or_rows
				{ $$ = $2; }
		;

select_limit_value:
			a_expr									{ $$ = $1; }
			| ALL
				{
					/* LIMIT ALL is represented as a NULL constant */
					$$ = makeNullAConst(@1);
				}
		;

select_offset_value:
			a_expr									{ $$ = $1; }
		;

/*
 * Allowing full expressions without parentheses causes various parsing
 * problems with the trailing ROW/ROWS key words.  SQL only calls for
 * constants, so we allow the rest only with parentheses.  If omitted,
 * default to 1.
 */
opt_select_fetch_first_value:
			SignedIconst						{ $$ = makeIntConst($1, @1); }
			| '(' a_expr ')'					{ $$ = $2; }
			| /*EMPTY*/							{ $$ = makeIntConst(1, -1); }
		;

/*
 * Again, the trailing ROW/ROWS in this case prevent the full expression
 * syntax.  c_expr is the best we can do.
 */
select_offset_value2:
			c_expr									{ $$ = $1; }
		;

/* noise words */
row_or_rows: ROW									{ $$ = 0; }
			| ROWS									{ $$ = 0; }
		;

first_or_next: FIRST_P								{ $$ = 0; }
			| NEXT									{ $$ = 0; }
		;


/*
 * This syntax for group_clause tries to follow the spec quite closely.
 * However, the spec allows only column references, not expressions,
 * which introduces an ambiguity between implicit row constructors
 * (a,b) and lists of column references.
 *
 * We handle this by using the a_expr production for what the spec calls
 * <ordinary grouping set>, which in the spec represents either one column
 * reference or a parenthesized list of column references. Then, we check the
 * top node of the a_expr to see if it's an implicit RowExpr, and if so, just
 * grab and use the list, discarding the node. (this is done in parse analysis,
 * not here)
 *
 * (we abuse the row_format field of RowExpr to distinguish implicit and
 * explicit row constructors; it's debatable if anyone sanely wants to use them
 * in a group clause, but if they have a reason to, we make it possible.)
 *
 * Each item in the group_clause list is either an expression tree or a
 * GroupingSet node of some type.
 */
group_clause:
			GROUP_P BY group_by_list				{ $$ = $3; }
			| /*EMPTY*/								{ $$ = NIL; }
		;

group_by_list:
			group_by_item							{ $$ = list_make1($1); }
			| group_by_list ',' group_by_item		{ $$ = lappend($1,$3); }
		;

group_by_item:
			a_expr									{ $$ = $1; }
			| empty_grouping_set					{ $$ = $1; }
			| cube_clause							{ $$ = $1; }
			| rollup_clause							{ $$ = $1; }
			| grouping_sets_clause					{ $$ = $1; }
		;

empty_grouping_set:
			'(' ')'
				{
					$$ = (Node *) makeGroupingSet(GROUPING_SET_EMPTY, NIL, @1);
				}
		;

/*
 * These hacks rely on setting precedence of CUBE and ROLLUP below that of '(',
 * so that they shift in these rules rather than reducing the conflicting
 * unreserved_keyword rule.
 */

rollup_clause:
			ROLLUP '(' expr_list ')'
				{
					$$ = (Node *) makeGroupingSet(GROUPING_SET_ROLLUP, $3, @1);
				}
		;

cube_clause:
			CUBE '(' expr_list ')'
				{
					$$ = (Node *) makeGroupingSet(GROUPING_SET_CUBE, $3, @1);
				}
		;

grouping_sets_clause:
			GROUPING SETS '(' group_by_list ')'
				{
					$$ = (Node *) makeGroupingSet(GROUPING_SET_SETS, $4, @1);
				}
		;

having_clause:
			HAVING a_expr							{ $$ = $2; }
			| /*EMPTY*/								{ $$ = NULL; }
		;

for_locking_clause:
			for_locking_items						{ $$ = $1; }
			| FOR READ ONLY							{ $$ = NIL; }
		;

opt_for_locking_clause:
			for_locking_clause						{ $$ = $1; }
			| /* EMPTY */							{ $$ = NIL; }
		;

for_locking_items:
			for_locking_item						{ $$ = list_make1($1); }
			| for_locking_items for_locking_item	{ $$ = lappend($1, $2); }
		;

for_locking_item:
			for_locking_strength locked_rels_list opt_nowait_or_skip
				{
					LockingClause *n = makeNode(LockingClause);
					n->lockedRels = $2;
					n->strength = $1;
					n->waitPolicy = $3;
					$$ = (Node *) n;
				}
		;

for_locking_strength:
			FOR UPDATE 							{ $$ = LCS_FORUPDATE; }
			| FOR NO KEY UPDATE 				{ $$ = LCS_FORNOKEYUPDATE; }
			| FOR SHARE 						{ $$ = LCS_FORSHARE; }
			| FOR KEY SHARE 					{ $$ = LCS_FORKEYSHARE; }
		;

locked_rels_list:
			OF qualified_name_list					{ $$ = $2; }
			| /* EMPTY */							{ $$ = NIL; }
		;


/*
 * We should allow ROW '(' expr_list ')' too, but that seems to require
 * making VALUES a fully reserved word, which will probably break more apps
 * than allowing the noise-word is worth.
 */
values_clause:
			VALUES '(' expr_list ')'
				{
					SelectStmt *n = makeNode(SelectStmt);
					n->valuesLists = list_make1($3);
					$$ = (Node *) n;
				}
			| values_clause ',' '(' expr_list ')'
				{
					SelectStmt *n = (SelectStmt *) $1;
					n->valuesLists = lappend(n->valuesLists, $4);
					$$ = (Node *) n;
				}
		;


/*****************************************************************************
 *
 *	clauses common to all Optimizable Stmts:
 *		from_clause		- allow list of both JOIN expressions and table names
 *		where_clause	- qualifications for joins or restrictions
 *
 *****************************************************************************/

from_clause:
			FROM from_list							{ $$ = $2; }
			| /*EMPTY*/								{ $$ = NIL; }
		;

from_list:
			table_ref								{ $$ = list_make1($1); }
			| from_list ',' table_ref				{ $$ = lappend($1, $3); }
		;

/*
 * table_ref is where an alias clause can be attached.
 */
table_ref:	relation_expr opt_alias_clause
				{
					$1->alias = $2;
					$$ = (Node *) $1;
				}
			| relation_expr opt_alias_clause tablesample_clause
				{
					RangeTableSample *n = (RangeTableSample *) $3;
					$1->alias = $2;
					/* relation_expr goes inside the RangeTableSample node */
					n->relation = (Node *) $1;
					$$ = (Node *) n;
				}
			| func_table func_alias_clause
				{
					RangeFunction *n = (RangeFunction *) $1;
					n->alias = linitial($2);
					n->coldeflist = lsecond($2);
					$$ = (Node *) n;
				}
			| LATERAL_P func_table func_alias_clause
				{
					RangeFunction *n = (RangeFunction *) $2;
					n->lateral = true;
					n->alias = linitial($3);
					n->coldeflist = lsecond($3);
					$$ = (Node *) n;
				}
			| select_with_parens opt_alias_clause
				{
					RangeSubselect *n = makeNode(RangeSubselect);
					n->lateral = false;
					n->subquery = $1;
					n->alias = $2;
					/*
					 * The SQL spec does not permit a subselect
					 * (<derived_table>) without an alias clause,
					 * so we don't either.  This avoids the problem
					 * of needing to invent a unique refname for it.
					 * That could be surmounted if there's sufficient
					 * popular demand, but for now let's just implement
					 * the spec and see if anyone complains.
					 * However, it does seem like a good idea to emit
					 * an error message that's better than "syntax error".
					 */
					if ($2 == NULL)
					{
						if (IsA($1, SelectStmt) &&
							((SelectStmt *) $1)->valuesLists)
							ereport(ERROR,
									(errcode(ERRCODE_SYNTAX_ERROR),
									 errmsg("VALUES in FROM must have an alias"),
									 errhint("For example, FROM (VALUES ...) [AS] foo."),
									 parser_errposition(@1)));
						else
							ereport(ERROR,
									(errcode(ERRCODE_SYNTAX_ERROR),
									 errmsg("subquery in FROM must have an alias"),
									 errhint("For example, FROM (SELECT ...) [AS] foo."),
									 parser_errposition(@1)));
					}
					$$ = (Node *) n;
				}
			| cypher_read_with_parens opt_alias_clause
				{
					RangeSubselect *n = makeNode(RangeSubselect);
					n->lateral = false;
					n->subquery = $1;
					n->alias = $2;
					if ($2 == NULL)
					{
						ereport(ERROR,
								(errcode(ERRCODE_SYNTAX_ERROR),
								 errmsg("Cypher in FROM must have an alias"),
								 errhint("For example, FROM (...) [AS] foo."),
								 parser_errposition(@1)));
					}
					$$ = (Node *) n;
				}
			| LATERAL_P select_with_parens opt_alias_clause
				{
					RangeSubselect *n = makeNode(RangeSubselect);
					n->lateral = true;
					n->subquery = $2;
					n->alias = $3;
					/* same comment as above */
					if ($3 == NULL)
					{
						if (IsA($2, SelectStmt) &&
							((SelectStmt *) $2)->valuesLists)
							ereport(ERROR,
									(errcode(ERRCODE_SYNTAX_ERROR),
									 errmsg("VALUES in FROM must have an alias"),
									 errhint("For example, FROM (VALUES ...) [AS] foo."),
									 parser_errposition(@2)));
						else
							ereport(ERROR,
									(errcode(ERRCODE_SYNTAX_ERROR),
									 errmsg("subquery in FROM must have an alias"),
									 errhint("For example, FROM (SELECT ...) [AS] foo."),
									 parser_errposition(@2)));
					}
					$$ = (Node *) n;
				}
			| joined_table
				{
					$$ = (Node *) $1;
				}
			| '(' joined_table ')' alias_clause
				{
					$2->alias = $4;
					$$ = (Node *) $2;
				}
		;


/*
 * It may seem silly to separate joined_table from table_ref, but there is
 * method in SQL's madness: if you don't do it this way you get reduce-
 * reduce conflicts, because it's not clear to the parser generator whether
 * to expect alias_clause after ')' or not.  For the same reason we must
 * treat 'JOIN' and 'join_type JOIN' separately, rather than allowing
 * join_type to expand to empty; if we try it, the parser generator can't
 * figure out when to reduce an empty join_type right after table_ref.
 *
 * Note that a CROSS JOIN is the same as an unqualified
 * INNER JOIN, and an INNER JOIN/ON has the same shape
 * but a qualification expression to limit membership.
 * A NATURAL JOIN implicitly matches column names between
 * tables and the shape is determined by which columns are
 * in common. We'll collect columns during the later transformations.
 */

joined_table:
			'(' joined_table ')'
				{
					$$ = $2;
				}
			| table_ref CROSS JOIN table_ref
				{
					/* CROSS JOIN is same as unqualified inner join */
					JoinExpr *n = makeNode(JoinExpr);
					n->jointype = JOIN_INNER;
					n->isNatural = FALSE;
					n->larg = $1;
					n->rarg = $4;
					n->usingClause = NIL;
					n->quals = NULL;
					$$ = n;
				}
			| table_ref join_type JOIN table_ref join_qual
				{
					JoinExpr *n = makeNode(JoinExpr);
					n->jointype = $2;
					n->isNatural = FALSE;
					n->larg = $1;
					n->rarg = $4;
					if ($5 != NULL && IsA($5, List))
						n->usingClause = (List *) $5; /* USING clause */
					else
						n->quals = $5; /* ON clause */
					$$ = n;
				}
			| table_ref JOIN table_ref join_qual
				{
					/* letting join_type reduce to empty doesn't work */
					JoinExpr *n = makeNode(JoinExpr);
					n->jointype = JOIN_INNER;
					n->isNatural = FALSE;
					n->larg = $1;
					n->rarg = $3;
					if ($4 != NULL && IsA($4, List))
						n->usingClause = (List *) $4; /* USING clause */
					else
						n->quals = $4; /* ON clause */
					$$ = n;
				}
			| table_ref NATURAL join_type JOIN table_ref
				{
					JoinExpr *n = makeNode(JoinExpr);
					n->jointype = $3;
					n->isNatural = TRUE;
					n->larg = $1;
					n->rarg = $5;
					n->usingClause = NIL; /* figure out which columns later... */
					n->quals = NULL; /* fill later */
					$$ = n;
				}
			| table_ref NATURAL JOIN table_ref
				{
					/* letting join_type reduce to empty doesn't work */
					JoinExpr *n = makeNode(JoinExpr);
					n->jointype = JOIN_INNER;
					n->isNatural = TRUE;
					n->larg = $1;
					n->rarg = $4;
					n->usingClause = NIL; /* figure out which columns later... */
					n->quals = NULL; /* fill later */
					$$ = n;
				}
		;

alias_clause:
			AS ColId '(' name_list ')'
				{
					$$ = makeNode(Alias);
					$$->aliasname = $2;
					$$->colnames = $4;
				}
			| AS ColId
				{
					$$ = makeNode(Alias);
					$$->aliasname = $2;
				}
			| ColId '(' name_list ')'
				{
					$$ = makeNode(Alias);
					$$->aliasname = $1;
					$$->colnames = $3;
				}
			| ColId
				{
					$$ = makeNode(Alias);
					$$->aliasname = $1;
				}
		;

opt_alias_clause: alias_clause						{ $$ = $1; }
			| /*EMPTY*/								{ $$ = NULL; }
		;

/*
 * func_alias_clause can include both an Alias and a coldeflist, so we make it
 * return a 2-element list that gets disassembled by calling production.
 */
func_alias_clause:
			alias_clause
				{
					$$ = list_make2($1, NIL);
				}
			| AS '(' TableFuncElementList ')'
				{
					$$ = list_make2(NULL, $3);
				}
			| AS ColId '(' TableFuncElementList ')'
				{
					Alias *a = makeNode(Alias);
					a->aliasname = $2;
					$$ = list_make2(a, $4);
				}
			| ColId '(' TableFuncElementList ')'
				{
					Alias *a = makeNode(Alias);
					a->aliasname = $1;
					$$ = list_make2(a, $3);
				}
			| /*EMPTY*/
				{
					$$ = list_make2(NULL, NIL);
				}
		;

join_type:	FULL join_outer							{ $$ = JOIN_FULL; }
			| LEFT join_outer						{ $$ = JOIN_LEFT; }
			| RIGHT join_outer						{ $$ = JOIN_RIGHT; }
			| INNER_P								{ $$ = JOIN_INNER; }
		;

/* OUTER is just noise... */
join_outer: OUTER_P									{ $$ = NULL; }
			| /*EMPTY*/								{ $$ = NULL; }
		;

/* JOIN qualification clauses
 * Possibilities are:
 *	USING ( column list ) allows only unqualified column names,
 *						  which must match between tables.
 *	ON expr allows more general qualifications.
 *
 * We return USING as a List node, while an ON-expr will not be a List.
 */

join_qual:	USING '(' name_list ')'					{ $$ = (Node *) $3; }
			| ON a_expr								{ $$ = $2; }
		;


relation_expr:
			qualified_name
				{
					/* inheritance query, implicitly */
					$$ = $1;
					$$->inh = true;
					$$->alias = NULL;
				}
			| qualified_name '*'
				{
					/* inheritance query, explicitly */
					$$ = $1;
					$$->inh = true;
					$$->alias = NULL;
				}
			| ONLY qualified_name
				{
					/* no inheritance */
					$$ = $2;
					$$->inh = false;
					$$->alias = NULL;
				}
			| ONLY '(' qualified_name ')'
				{
					/* no inheritance, SQL99-style syntax */
					$$ = $3;
					$$->inh = false;
					$$->alias = NULL;
				}
		;


relation_expr_list:
			relation_expr							{ $$ = list_make1($1); }
			| relation_expr_list ',' relation_expr	{ $$ = lappend($1, $3); }
		;


/*
 * Given "UPDATE foo set set ...", we have to decide without looking any
 * further ahead whether the first "set" is an alias or the UPDATE's SET
 * keyword.  Since "set" is allowed as a column name both interpretations
 * are feasible.  We resolve the shift/reduce conflict by giving the first
 * relation_expr_opt_alias production a higher precedence than the SET token
 * has, causing the parser to prefer to reduce, in effect assuming that the
 * SET is not an alias.
 */
relation_expr_opt_alias: relation_expr					%prec UMINUS
				{
					$$ = $1;
				}
			| relation_expr ColId
				{
					Alias *alias = makeNode(Alias);
					alias->aliasname = $2;
					$1->alias = alias;
					$$ = $1;
				}
			| relation_expr AS ColId
				{
					Alias *alias = makeNode(Alias);
					alias->aliasname = $3;
					$1->alias = alias;
					$$ = $1;
				}
		;

/*
 * TABLESAMPLE decoration in a FROM item
 */
tablesample_clause:
			TABLESAMPLE func_name '(' expr_list ')' opt_repeatable_clause
				{
					RangeTableSample *n = makeNode(RangeTableSample);
					/* n->relation will be filled in later */
					n->method = $2;
					n->args = $4;
					n->repeatable = $6;
					n->location = @2;
					$$ = (Node *) n;
				}
		;

opt_repeatable_clause:
			REPEATABLE '(' a_expr ')'	{ $$ = (Node *) $3; }
			| /*EMPTY*/					{ $$ = NULL; }
		;

/*
 * func_table represents a function invocation in a FROM list. It can be
 * a plain function call, like "foo(...)", or a ROWS FROM expression with
 * one or more function calls, "ROWS FROM (foo(...), bar(...))",
 * optionally with WITH ORDINALITY attached.
 * In the ROWS FROM syntax, a column definition list can be given for each
 * function, for example:
 *     ROWS FROM (foo() AS (foo_res_a text, foo_res_b text),
 *                bar() AS (bar_res_a text, bar_res_b text))
 * It's also possible to attach a column definition list to the RangeFunction
 * as a whole, but that's handled by the table_ref production.
 */
func_table: func_expr_windowless opt_ordinality
				{
					RangeFunction *n = makeNode(RangeFunction);
					n->lateral = false;
					n->ordinality = $2;
					n->is_rowsfrom = false;
					n->functions = list_make1(list_make2($1, NIL));
					/* alias and coldeflist are set by table_ref production */
					$$ = (Node *) n;
				}
			| ROWS FROM '(' rowsfrom_list ')' opt_ordinality
				{
					RangeFunction *n = makeNode(RangeFunction);
					n->lateral = false;
					n->ordinality = $6;
					n->is_rowsfrom = true;
					n->functions = $4;
					/* alias and coldeflist are set by table_ref production */
					$$ = (Node *) n;
				}
		;

rowsfrom_item: func_expr_windowless opt_col_def_list
				{ $$ = list_make2($1, $2); }
		;

rowsfrom_list:
			rowsfrom_item						{ $$ = list_make1($1); }
			| rowsfrom_list ',' rowsfrom_item	{ $$ = lappend($1, $3); }
		;

opt_col_def_list: AS '(' TableFuncElementList ')'	{ $$ = $3; }
			| /*EMPTY*/								{ $$ = NIL; }
		;

opt_ordinality: WITH_LA ORDINALITY					{ $$ = true; }
			| /*EMPTY*/								{ $$ = false; }
		;


where_clause:
			WHERE a_expr							{ $$ = $2; }
			| /*EMPTY*/								{ $$ = NULL; }
		;

/* variant for UPDATE and DELETE */
where_or_current_clause:
			WHERE a_expr							{ $$ = $2; }
			| WHERE CURRENT_P OF cursor_name
				{
					CurrentOfExpr *n = makeNode(CurrentOfExpr);
					/* cvarno is filled in by parse analysis */
					n->cursor_name = $4;
					n->cursor_param = 0;
					$$ = (Node *) n;
				}
			| /*EMPTY*/								{ $$ = NULL; }
		;


OptTableFuncElementList:
			TableFuncElementList				{ $$ = $1; }
			| /*EMPTY*/							{ $$ = NIL; }
		;

TableFuncElementList:
			TableFuncElement
				{
					$$ = list_make1($1);
				}
			| TableFuncElementList ',' TableFuncElement
				{
					$$ = lappend($1, $3);
				}
		;

TableFuncElement:	ColId Typename opt_collate_clause
				{
					ColumnDef *n = makeNode(ColumnDef);
					n->colname = $1;
					n->typeName = $2;
					n->inhcount = 0;
					n->is_local = true;
					n->is_not_null = false;
					n->is_from_type = false;
					n->storage = 0;
					n->raw_default = NULL;
					n->cooked_default = NULL;
					n->collClause = (CollateClause *) $3;
					n->collOid = InvalidOid;
					n->constraints = NIL;
					n->location = @1;
					$$ = (Node *)n;
				}
		;

/*****************************************************************************
 *
 *	Type syntax
 *		SQL introduces a large amount of type-specific syntax.
 *		Define individual clauses to handle these cases, and use
 *		 the generic case to handle regular type-extensible Postgres syntax.
 *		- thomas 1997-10-10
 *
 *****************************************************************************/

Typename:	SimpleTypename opt_array_bounds
				{
					$$ = $1;
					$$->arrayBounds = $2;
				}
			| SETOF SimpleTypename opt_array_bounds
				{
					$$ = $2;
					$$->arrayBounds = $3;
					$$->setof = TRUE;
				}
			/* SQL standard syntax, currently only one-dimensional */
			| SimpleTypename ARRAY '[' Iconst ']'
				{
					$$ = $1;
					$$->arrayBounds = list_make1(makeInteger($4));
				}
			| SETOF SimpleTypename ARRAY '[' Iconst ']'
				{
					$$ = $2;
					$$->arrayBounds = list_make1(makeInteger($5));
					$$->setof = TRUE;
				}
			| SimpleTypename ARRAY
				{
					$$ = $1;
					$$->arrayBounds = list_make1(makeInteger(-1));
				}
			| SETOF SimpleTypename ARRAY
				{
					$$ = $2;
					$$->arrayBounds = list_make1(makeInteger(-1));
					$$->setof = TRUE;
				}
		;

opt_array_bounds:
			opt_array_bounds '[' ']'
					{  $$ = lappend($1, makeInteger(-1)); }
			| opt_array_bounds '[' Iconst ']'
					{  $$ = lappend($1, makeInteger($3)); }
			| /*EMPTY*/
					{  $$ = NIL; }
		;

SimpleTypename:
			GenericType								{ $$ = $1; }
			| Numeric								{ $$ = $1; }
			| Bit									{ $$ = $1; }
			| Character								{ $$ = $1; }
			| ConstDatetime							{ $$ = $1; }
			| ConstInterval opt_interval
				{
					$$ = $1;
					$$->typmods = $2;
				}
			| ConstInterval '(' Iconst ')'
				{
					$$ = $1;
					$$->typmods = list_make2(makeIntConst(INTERVAL_FULL_RANGE, -1),
											 makeIntConst($3, @3));
				}
		;

/* We have a separate ConstTypename to allow defaulting fixed-length
 * types such as CHAR() and BIT() to an unspecified length.
 * SQL9x requires that these default to a length of one, but this
 * makes no sense for constructs like CHAR 'hi' and BIT '0101',
 * where there is an obvious better choice to make.
 * Note that ConstInterval is not included here since it must
 * be pushed up higher in the rules to accommodate the postfix
 * options (e.g. INTERVAL '1' YEAR). Likewise, we have to handle
 * the generic-type-name case in AExprConst to avoid premature
 * reduce/reduce conflicts against function names.
 */
ConstTypename:
			Numeric									{ $$ = $1; }
			| ConstBit								{ $$ = $1; }
			| ConstCharacter						{ $$ = $1; }
			| ConstDatetime							{ $$ = $1; }
		;

/*
 * GenericType covers all type names that don't have special syntax mandated
 * by the standard, including qualified names.  We also allow type modifiers.
 * To avoid parsing conflicts against function invocations, the modifiers
 * have to be shown as expr_list here, but parse analysis will only accept
 * constants for them.
 */
GenericType:
			type_function_name opt_type_modifiers
				{
					$$ = makeTypeName($1);
					$$->typmods = $2;
					$$->location = @1;
				}
			| type_function_name attrs opt_type_modifiers
				{
					$$ = makeTypeNameFromNameList(lcons(makeString($1), $2));
					$$->typmods = $3;
					$$->location = @1;
				}
		;

opt_type_modifiers: '(' expr_list ')'				{ $$ = $2; }
					| /* EMPTY */					{ $$ = NIL; }
		;

/*
 * SQL numeric data types
 */
Numeric:	INT_P
				{
					$$ = SystemTypeName("int4");
					$$->location = @1;
				}
			| INTEGER
				{
					$$ = SystemTypeName("int4");
					$$->location = @1;
				}
			| SMALLINT
				{
					$$ = SystemTypeName("int2");
					$$->location = @1;
				}
			| BIGINT
				{
					$$ = SystemTypeName("int8");
					$$->location = @1;
				}
			| REAL
				{
					$$ = SystemTypeName("float4");
					$$->location = @1;
				}
			| FLOAT_P opt_float
				{
					$$ = $2;
					$$->location = @1;
				}
			| DOUBLE_P PRECISION
				{
					$$ = SystemTypeName("float8");
					$$->location = @1;
				}
			| DECIMAL_P opt_type_modifiers
				{
					$$ = SystemTypeName("numeric");
					$$->typmods = $2;
					$$->location = @1;
				}
			| DEC opt_type_modifiers
				{
					$$ = SystemTypeName("numeric");
					$$->typmods = $2;
					$$->location = @1;
				}
			| NUMERIC opt_type_modifiers
				{
					$$ = SystemTypeName("numeric");
					$$->typmods = $2;
					$$->location = @1;
				}
			| BOOLEAN_P
				{
					$$ = SystemTypeName("bool");
					$$->location = @1;
				}
		;

opt_float:	'(' Iconst ')'
				{
					/*
					 * Check FLOAT() precision limits assuming IEEE floating
					 * types - thomas 1997-09-18
					 */
					if ($2 < 1)
						ereport(ERROR,
								(errcode(ERRCODE_INVALID_PARAMETER_VALUE),
								 errmsg("precision for type float must be at least 1 bit"),
								 parser_errposition(@2)));
					else if ($2 <= 24)
						$$ = SystemTypeName("float4");
					else if ($2 <= 53)
						$$ = SystemTypeName("float8");
					else
						ereport(ERROR,
								(errcode(ERRCODE_INVALID_PARAMETER_VALUE),
								 errmsg("precision for type float must be less than 54 bits"),
								 parser_errposition(@2)));
				}
			| /*EMPTY*/
				{
					$$ = SystemTypeName("float8");
				}
		;

/*
 * SQL bit-field data types
 * The following implements BIT() and BIT VARYING().
 */
Bit:		BitWithLength
				{
					$$ = $1;
				}
			| BitWithoutLength
				{
					$$ = $1;
				}
		;

/* ConstBit is like Bit except "BIT" defaults to unspecified length */
/* See notes for ConstCharacter, which addresses same issue for "CHAR" */
ConstBit:	BitWithLength
				{
					$$ = $1;
				}
			| BitWithoutLength
				{
					$$ = $1;
					$$->typmods = NIL;
				}
		;

BitWithLength:
			BIT opt_varying '(' expr_list ')'
				{
					char *typname;

					typname = $2 ? "varbit" : "bit";
					$$ = SystemTypeName(typname);
					$$->typmods = $4;
					$$->location = @1;
				}
		;

BitWithoutLength:
			BIT opt_varying
				{
					/* bit defaults to bit(1), varbit to no limit */
					if ($2)
					{
						$$ = SystemTypeName("varbit");
					}
					else
					{
						$$ = SystemTypeName("bit");
						$$->typmods = list_make1(makeIntConst(1, -1));
					}
					$$->location = @1;
				}
		;


/*
 * SQL character data types
 * The following implements CHAR() and VARCHAR().
 */
Character:  CharacterWithLength
				{
					$$ = $1;
				}
			| CharacterWithoutLength
				{
					$$ = $1;
				}
		;

ConstCharacter:  CharacterWithLength
				{
					$$ = $1;
				}
			| CharacterWithoutLength
				{
					/* Length was not specified so allow to be unrestricted.
					 * This handles problems with fixed-length (bpchar) strings
					 * which in column definitions must default to a length
					 * of one, but should not be constrained if the length
					 * was not specified.
					 */
					$$ = $1;
					$$->typmods = NIL;
				}
		;

CharacterWithLength:  character '(' Iconst ')' opt_charset
				{
					if (($5 != NULL) && (strcmp($5, "sql_text") != 0))
						$1 = psprintf("%s_%s", $1, $5);

					$$ = SystemTypeName($1);
					$$->typmods = list_make1(makeIntConst($3, @3));
					$$->location = @1;
				}
		;

CharacterWithoutLength:	 character opt_charset
				{
					if (($2 != NULL) && (strcmp($2, "sql_text") != 0))
						$1 = psprintf("%s_%s", $1, $2);

					$$ = SystemTypeName($1);

					/* char defaults to char(1), varchar to no limit */
					if (strcmp($1, "bpchar") == 0)
						$$->typmods = list_make1(makeIntConst(1, -1));

					$$->location = @1;
				}
		;

character:	CHARACTER opt_varying
										{ $$ = $2 ? "varchar": "bpchar"; }
			| CHAR_P opt_varying
										{ $$ = $2 ? "varchar": "bpchar"; }
			| VARCHAR
										{ $$ = "varchar"; }
			| NATIONAL CHARACTER opt_varying
										{ $$ = $3 ? "varchar": "bpchar"; }
			| NATIONAL CHAR_P opt_varying
										{ $$ = $3 ? "varchar": "bpchar"; }
			| NCHAR opt_varying
										{ $$ = $2 ? "varchar": "bpchar"; }
		;

opt_varying:
			VARYING									{ $$ = TRUE; }
			| /*EMPTY*/								{ $$ = FALSE; }
		;

opt_charset:
			CHARACTER SET ColId						{ $$ = $3; }
			| /*EMPTY*/								{ $$ = NULL; }
		;

/*
 * SQL date/time types
 */
ConstDatetime:
			TIMESTAMP '(' Iconst ')' opt_timezone
				{
					if ($5)
						$$ = SystemTypeName("timestamptz");
					else
						$$ = SystemTypeName("timestamp");
					$$->typmods = list_make1(makeIntConst($3, @3));
					$$->location = @1;
				}
			| TIMESTAMP opt_timezone
				{
					if ($2)
						$$ = SystemTypeName("timestamptz");
					else
						$$ = SystemTypeName("timestamp");
					$$->location = @1;
				}
			| TIME '(' Iconst ')' opt_timezone
				{
					if ($5)
						$$ = SystemTypeName("timetz");
					else
						$$ = SystemTypeName("time");
					$$->typmods = list_make1(makeIntConst($3, @3));
					$$->location = @1;
				}
			| TIME opt_timezone
				{
					if ($2)
						$$ = SystemTypeName("timetz");
					else
						$$ = SystemTypeName("time");
					$$->location = @1;
				}
		;

ConstInterval:
			INTERVAL
				{
					$$ = SystemTypeName("interval");
					$$->location = @1;
				}
		;

opt_timezone:
			WITH_LA TIME ZONE						{ $$ = TRUE; }
			| WITHOUT TIME ZONE						{ $$ = FALSE; }
			| /*EMPTY*/								{ $$ = FALSE; }
		;

opt_interval:
			YEAR_P
				{ $$ = list_make1(makeIntConst(INTERVAL_MASK(YEAR), @1)); }
			| MONTH_P
				{ $$ = list_make1(makeIntConst(INTERVAL_MASK(MONTH), @1)); }
			| DAY_P
				{ $$ = list_make1(makeIntConst(INTERVAL_MASK(DAY), @1)); }
			| HOUR_P
				{ $$ = list_make1(makeIntConst(INTERVAL_MASK(HOUR), @1)); }
			| MINUTE_P
				{ $$ = list_make1(makeIntConst(INTERVAL_MASK(MINUTE), @1)); }
			| interval_second
				{ $$ = $1; }
			| YEAR_P TO MONTH_P
				{
					$$ = list_make1(makeIntConst(INTERVAL_MASK(YEAR) |
												 INTERVAL_MASK(MONTH), @1));
				}
			| DAY_P TO HOUR_P
				{
					$$ = list_make1(makeIntConst(INTERVAL_MASK(DAY) |
												 INTERVAL_MASK(HOUR), @1));
				}
			| DAY_P TO MINUTE_P
				{
					$$ = list_make1(makeIntConst(INTERVAL_MASK(DAY) |
												 INTERVAL_MASK(HOUR) |
												 INTERVAL_MASK(MINUTE), @1));
				}
			| DAY_P TO interval_second
				{
					$$ = $3;
					linitial($$) = makeIntConst(INTERVAL_MASK(DAY) |
												INTERVAL_MASK(HOUR) |
												INTERVAL_MASK(MINUTE) |
												INTERVAL_MASK(SECOND), @1);
				}
			| HOUR_P TO MINUTE_P
				{
					$$ = list_make1(makeIntConst(INTERVAL_MASK(HOUR) |
												 INTERVAL_MASK(MINUTE), @1));
				}
			| HOUR_P TO interval_second
				{
					$$ = $3;
					linitial($$) = makeIntConst(INTERVAL_MASK(HOUR) |
												INTERVAL_MASK(MINUTE) |
												INTERVAL_MASK(SECOND), @1);
				}
			| MINUTE_P TO interval_second
				{
					$$ = $3;
					linitial($$) = makeIntConst(INTERVAL_MASK(MINUTE) |
												INTERVAL_MASK(SECOND), @1);
				}
			| /*EMPTY*/
				{ $$ = NIL; }
		;

interval_second:
			SECOND_P
				{
					$$ = list_make1(makeIntConst(INTERVAL_MASK(SECOND), @1));
				}
			| SECOND_P '(' Iconst ')'
				{
					$$ = list_make2(makeIntConst(INTERVAL_MASK(SECOND), @1),
									makeIntConst($3, @3));
				}
		;


/*****************************************************************************
 *
 *	expression grammar
 *
 *****************************************************************************/

/*
 * General expressions
 * This is the heart of the expression syntax.
 *
 * We have two expression types: a_expr is the unrestricted kind, and
 * b_expr is a subset that must be used in some places to avoid shift/reduce
 * conflicts.  For example, we can't do BETWEEN as "BETWEEN a_expr AND a_expr"
 * because that use of AND conflicts with AND as a boolean operator.  So,
 * b_expr is used in BETWEEN and we remove boolean keywords from b_expr.
 *
 * Note that '(' a_expr ')' is a b_expr, so an unrestricted expression can
 * always be used by surrounding it with parens.
 *
 * c_expr is all the productions that are common to a_expr and b_expr;
 * it's factored out just to eliminate redundant coding.
 *
 * Be careful of productions involving more than one terminal token.
 * By default, bison will assign such productions the precedence of their
 * last terminal, but in nearly all cases you want it to be the precedence
 * of the first terminal instead; otherwise you will not get the behavior
 * you expect!  So we use %prec annotations freely to set precedences.
 */
a_expr:		c_expr									{ $$ = $1; }
			| a_expr TYPECAST Typename
					{ $$ = makeTypeCast($1, $3, @2); }
			| a_expr COLLATE any_name
				{
					CollateClause *n = makeNode(CollateClause);
					n->arg = $1;
					n->collname = $3;
					n->location = @2;
					$$ = (Node *) n;
				}
			| a_expr AT TIME ZONE a_expr			%prec AT
				{
					$$ = (Node *) makeFuncCall(SystemFuncName("timezone"),
											   list_make2($5, $1),
											   @2);
				}
		/*
		 * These operators must be called out explicitly in order to make use
		 * of bison's automatic operator-precedence handling.  All other
		 * operator names are handled by the generic productions using "Op",
		 * below; and all those operators will have the same precedence.
		 *
		 * If you add more explicitly-known operators, be sure to add them
		 * also to b_expr and to the MathOp list below.
		 */
			| '+' a_expr					%prec UMINUS
				{ $$ = (Node *) makeSimpleA_Expr(AEXPR_OP, "+", NULL, $2, @1); }
			| '-' a_expr					%prec UMINUS
				{ $$ = doNegate($2, @1); }
			| a_expr '+' a_expr
				{ $$ = (Node *) makeSimpleA_Expr(AEXPR_OP, "+", $1, $3, @2); }
			| a_expr '-' a_expr
				{ $$ = (Node *) makeSimpleA_Expr(AEXPR_OP, "-", $1, $3, @2); }
			| a_expr '*' a_expr
				{ $$ = (Node *) makeSimpleA_Expr(AEXPR_OP, "*", $1, $3, @2); }
			| a_expr '/' a_expr
				{ $$ = (Node *) makeSimpleA_Expr(AEXPR_OP, "/", $1, $3, @2); }
			| a_expr '%' a_expr
				{ $$ = (Node *) makeSimpleA_Expr(AEXPR_OP, "%", $1, $3, @2); }
			| a_expr '^' a_expr
				{ $$ = (Node *) makeSimpleA_Expr(AEXPR_OP, "^", $1, $3, @2); }
			| a_expr '<' a_expr
				{ $$ = (Node *) makeSimpleA_Expr(AEXPR_OP, "<", $1, $3, @2); }
			| a_expr '>' a_expr
				{ $$ = (Node *) makeSimpleA_Expr(AEXPR_OP, ">", $1, $3, @2); }
			| a_expr '=' a_expr
				{ $$ = (Node *) makeSimpleA_Expr(AEXPR_OP, "=", $1, $3, @2); }
			| a_expr LESS_EQUALS a_expr
				{ $$ = (Node *) makeSimpleA_Expr(AEXPR_OP, "<=", $1, $3, @2); }
			| a_expr GREATER_EQUALS a_expr
				{ $$ = (Node *) makeSimpleA_Expr(AEXPR_OP, ">=", $1, $3, @2); }
			| a_expr NOT_EQUALS a_expr
				{ $$ = (Node *) makeSimpleA_Expr(AEXPR_OP, "<>", $1, $3, @2); }

			| a_expr qual_Op a_expr				%prec Op
				{ $$ = (Node *) makeA_Expr(AEXPR_OP, $2, $1, $3, @2); }
			| qual_Op a_expr					%prec Op
				{ $$ = (Node *) makeA_Expr(AEXPR_OP, $1, NULL, $2, @1); }
			| a_expr qual_Op					%prec POSTFIXOP
				{ $$ = (Node *) makeA_Expr(AEXPR_OP, $2, $1, NULL, @2); }

			| a_expr AND a_expr
				{ $$ = makeAndExpr($1, $3, @2); }
			| a_expr OR a_expr
				{ $$ = makeOrExpr($1, $3, @2); }
			| NOT a_expr
				{ $$ = makeNotExpr($2, @1); }
			| NOT_LA a_expr						%prec NOT
				{ $$ = makeNotExpr($2, @1); }

			| a_expr LIKE a_expr
				{
					$$ = (Node *) makeSimpleA_Expr(AEXPR_LIKE, "~~",
												   $1, $3, @2);
				}
			| a_expr LIKE a_expr ESCAPE a_expr					%prec LIKE
				{
					FuncCall *n = makeFuncCall(SystemFuncName("like_escape"),
											   list_make2($3, $5),
											   @2);
					$$ = (Node *) makeSimpleA_Expr(AEXPR_LIKE, "~~",
												   $1, (Node *) n, @2);
				}
			| a_expr NOT_LA LIKE a_expr							%prec NOT_LA
				{
					$$ = (Node *) makeSimpleA_Expr(AEXPR_LIKE, "!~~",
												   $1, $4, @2);
				}
			| a_expr NOT_LA LIKE a_expr ESCAPE a_expr			%prec NOT_LA
				{
					FuncCall *n = makeFuncCall(SystemFuncName("like_escape"),
											   list_make2($4, $6),
											   @2);
					$$ = (Node *) makeSimpleA_Expr(AEXPR_LIKE, "!~~",
												   $1, (Node *) n, @2);
				}
			| a_expr ILIKE a_expr
				{
					$$ = (Node *) makeSimpleA_Expr(AEXPR_ILIKE, "~~*",
												   $1, $3, @2);
				}
			| a_expr ILIKE a_expr ESCAPE a_expr					%prec ILIKE
				{
					FuncCall *n = makeFuncCall(SystemFuncName("like_escape"),
											   list_make2($3, $5),
											   @2);
					$$ = (Node *) makeSimpleA_Expr(AEXPR_ILIKE, "~~*",
												   $1, (Node *) n, @2);
				}
			| a_expr NOT_LA ILIKE a_expr						%prec NOT_LA
				{
					$$ = (Node *) makeSimpleA_Expr(AEXPR_ILIKE, "!~~*",
												   $1, $4, @2);
				}
			| a_expr NOT_LA ILIKE a_expr ESCAPE a_expr			%prec NOT_LA
				{
					FuncCall *n = makeFuncCall(SystemFuncName("like_escape"),
											   list_make2($4, $6),
											   @2);
					$$ = (Node *) makeSimpleA_Expr(AEXPR_ILIKE, "!~~*",
												   $1, (Node *) n, @2);
				}

			| a_expr SIMILAR TO a_expr							%prec SIMILAR
				{
					FuncCall *n = makeFuncCall(SystemFuncName("similar_escape"),
											   list_make2($4, makeNullAConst(-1)),
											   @2);
					$$ = (Node *) makeSimpleA_Expr(AEXPR_SIMILAR, "~",
												   $1, (Node *) n, @2);
				}
			| a_expr SIMILAR TO a_expr ESCAPE a_expr			%prec SIMILAR
				{
					FuncCall *n = makeFuncCall(SystemFuncName("similar_escape"),
											   list_make2($4, $6),
											   @2);
					$$ = (Node *) makeSimpleA_Expr(AEXPR_SIMILAR, "~",
												   $1, (Node *) n, @2);
				}
			| a_expr NOT_LA SIMILAR TO a_expr					%prec NOT_LA
				{
					FuncCall *n = makeFuncCall(SystemFuncName("similar_escape"),
											   list_make2($5, makeNullAConst(-1)),
											   @2);
					$$ = (Node *) makeSimpleA_Expr(AEXPR_SIMILAR, "!~",
												   $1, (Node *) n, @2);
				}
			| a_expr NOT_LA SIMILAR TO a_expr ESCAPE a_expr		%prec NOT_LA
				{
					FuncCall *n = makeFuncCall(SystemFuncName("similar_escape"),
											   list_make2($5, $7),
											   @2);
					$$ = (Node *) makeSimpleA_Expr(AEXPR_SIMILAR, "!~",
												   $1, (Node *) n, @2);
				}

			/* NullTest clause
			 * Define SQL-style Null test clause.
			 * Allow two forms described in the standard:
			 *	a IS NULL
			 *	a IS NOT NULL
			 * Allow two SQL extensions
			 *	a ISNULL
			 *	a NOTNULL
			 */
			| a_expr IS NULL_P							%prec IS
				{
					NullTest *n = makeNode(NullTest);
					n->arg = (Expr *) $1;
					n->nulltesttype = IS_NULL;
					n->location = @2;
					$$ = (Node *)n;
				}
			| a_expr ISNULL
				{
					NullTest *n = makeNode(NullTest);
					n->arg = (Expr *) $1;
					n->nulltesttype = IS_NULL;
					n->location = @2;
					$$ = (Node *)n;
				}
			| a_expr IS NOT NULL_P						%prec IS
				{
					NullTest *n = makeNode(NullTest);
					n->arg = (Expr *) $1;
					n->nulltesttype = IS_NOT_NULL;
					n->location = @2;
					$$ = (Node *)n;
				}
			| a_expr NOTNULL
				{
					NullTest *n = makeNode(NullTest);
					n->arg = (Expr *) $1;
					n->nulltesttype = IS_NOT_NULL;
					n->location = @2;
					$$ = (Node *)n;
				}
			| row OVERLAPS row
				{
					if (list_length($1) != 2)
						ereport(ERROR,
								(errcode(ERRCODE_SYNTAX_ERROR),
								 errmsg("wrong number of parameters on left side of OVERLAPS expression"),
								 parser_errposition(@1)));
					if (list_length($3) != 2)
						ereport(ERROR,
								(errcode(ERRCODE_SYNTAX_ERROR),
								 errmsg("wrong number of parameters on right side of OVERLAPS expression"),
								 parser_errposition(@3)));
					$$ = (Node *) makeFuncCall(SystemFuncName("overlaps"),
											   list_concat($1, $3),
											   @2);
				}
			| a_expr IS TRUE_P							%prec IS
				{
					BooleanTest *b = makeNode(BooleanTest);
					b->arg = (Expr *) $1;
					b->booltesttype = IS_TRUE;
					b->location = @2;
					$$ = (Node *)b;
				}
			| a_expr IS NOT TRUE_P						%prec IS
				{
					BooleanTest *b = makeNode(BooleanTest);
					b->arg = (Expr *) $1;
					b->booltesttype = IS_NOT_TRUE;
					b->location = @2;
					$$ = (Node *)b;
				}
			| a_expr IS FALSE_P							%prec IS
				{
					BooleanTest *b = makeNode(BooleanTest);
					b->arg = (Expr *) $1;
					b->booltesttype = IS_FALSE;
					b->location = @2;
					$$ = (Node *)b;
				}
			| a_expr IS NOT FALSE_P						%prec IS
				{
					BooleanTest *b = makeNode(BooleanTest);
					b->arg = (Expr *) $1;
					b->booltesttype = IS_NOT_FALSE;
					b->location = @2;
					$$ = (Node *)b;
				}
			| a_expr IS UNKNOWN							%prec IS
				{
					BooleanTest *b = makeNode(BooleanTest);
					b->arg = (Expr *) $1;
					b->booltesttype = IS_UNKNOWN;
					b->location = @2;
					$$ = (Node *)b;
				}
			| a_expr IS NOT UNKNOWN						%prec IS
				{
					BooleanTest *b = makeNode(BooleanTest);
					b->arg = (Expr *) $1;
					b->booltesttype = IS_NOT_UNKNOWN;
					b->location = @2;
					$$ = (Node *)b;
				}
			| a_expr IS DISTINCT FROM a_expr			%prec IS
				{
					$$ = (Node *) makeSimpleA_Expr(AEXPR_DISTINCT, "=", $1, $5, @2);
				}
			| a_expr IS NOT DISTINCT FROM a_expr		%prec IS
				{
					$$ = (Node *) makeSimpleA_Expr(AEXPR_NOT_DISTINCT, "=", $1, $6, @2);
				}
			| a_expr IS OF '(' type_list ')'			%prec IS
				{
					$$ = (Node *) makeSimpleA_Expr(AEXPR_OF, "=", $1, (Node *) $5, @2);
				}
			| a_expr IS NOT OF '(' type_list ')'		%prec IS
				{
					$$ = (Node *) makeSimpleA_Expr(AEXPR_OF, "<>", $1, (Node *) $6, @2);
				}
			| a_expr BETWEEN opt_asymmetric b_expr AND a_expr		%prec BETWEEN
				{
					$$ = (Node *) makeSimpleA_Expr(AEXPR_BETWEEN,
												   "BETWEEN",
												   $1,
												   (Node *) list_make2($4, $6),
												   @2);
				}
			| a_expr NOT_LA BETWEEN opt_asymmetric b_expr AND a_expr %prec NOT_LA
				{
					$$ = (Node *) makeSimpleA_Expr(AEXPR_NOT_BETWEEN,
												   "NOT BETWEEN",
												   $1,
												   (Node *) list_make2($5, $7),
												   @2);
				}
			| a_expr BETWEEN SYMMETRIC b_expr AND a_expr			%prec BETWEEN
				{
					$$ = (Node *) makeSimpleA_Expr(AEXPR_BETWEEN_SYM,
												   "BETWEEN SYMMETRIC",
												   $1,
												   (Node *) list_make2($4, $6),
												   @2);
				}
			| a_expr NOT_LA BETWEEN SYMMETRIC b_expr AND a_expr		%prec NOT_LA
				{
					$$ = (Node *) makeSimpleA_Expr(AEXPR_NOT_BETWEEN_SYM,
												   "NOT BETWEEN SYMMETRIC",
												   $1,
												   (Node *) list_make2($5, $7),
												   @2);
				}
			| a_expr IN_P in_expr
				{
					/* in_expr returns a SubLink or a list of a_exprs */
					if (IsA($3, SubLink))
					{
						/* generate foo = ANY (subquery) */
						SubLink *n = (SubLink *) $3;
						n->subLinkType = ANY_SUBLINK;
						n->subLinkId = 0;
						n->testexpr = $1;
						n->operName = NIL;		/* show it's IN not = ANY */
						n->location = @2;
						$$ = (Node *)n;
					}
					else
					{
						/* generate scalar IN expression */
						$$ = (Node *) makeSimpleA_Expr(AEXPR_IN, "=", $1, $3, @2);
					}
				}
			| a_expr NOT_LA IN_P in_expr						%prec NOT_LA
				{
					/* in_expr returns a SubLink or a list of a_exprs */
					if (IsA($4, SubLink))
					{
						/* generate NOT (foo = ANY (subquery)) */
						/* Make an = ANY node */
						SubLink *n = (SubLink *) $4;
						n->subLinkType = ANY_SUBLINK;
						n->subLinkId = 0;
						n->testexpr = $1;
						n->operName = NIL;		/* show it's IN not = ANY */
						n->location = @2;
						/* Stick a NOT on top; must have same parse location */
						$$ = makeNotExpr((Node *) n, @2);
					}
					else
					{
						/* generate scalar NOT IN expression */
						$$ = (Node *) makeSimpleA_Expr(AEXPR_IN, "<>", $1, $4, @2);
					}
				}
			| a_expr subquery_Op sub_type select_with_parens	%prec Op
				{
					SubLink *n = makeNode(SubLink);
					n->subLinkType = $3;
					n->subLinkId = 0;
					n->testexpr = $1;
					n->operName = $2;
					n->subselect = $4;
					n->location = @2;
					$$ = (Node *)n;
				}
			| a_expr subquery_Op sub_type '(' a_expr ')'		%prec Op
				{
					if ($3 == ANY_SUBLINK)
						$$ = (Node *) makeA_Expr(AEXPR_OP_ANY, $2, $1, $5, @2);
					else
						$$ = (Node *) makeA_Expr(AEXPR_OP_ALL, $2, $1, $5, @2);
				}
			| UNIQUE select_with_parens
				{
					/* Not sure how to get rid of the parentheses
					 * but there are lots of shift/reduce errors without them.
					 *
					 * Should be able to implement this by plopping the entire
					 * select into a node, then transforming the target expressions
					 * from whatever they are into count(*), and testing the
					 * entire result equal to one.
					 * But, will probably implement a separate node in the executor.
					 */
					ereport(ERROR,
							(errcode(ERRCODE_FEATURE_NOT_SUPPORTED),
							 errmsg("UNIQUE predicate is not yet implemented"),
							 parser_errposition(@1)));
				}
			| a_expr IS DOCUMENT_P					%prec IS
				{
					$$ = makeXmlExpr(IS_DOCUMENT, NULL, NIL,
									 list_make1($1), @2);
				}
			| a_expr IS NOT DOCUMENT_P				%prec IS
				{
					$$ = makeNotExpr(makeXmlExpr(IS_DOCUMENT, NULL, NIL,
												 list_make1($1), @2),
									 @2);
				}
			| DEFAULT
				{
					/*
					 * The SQL spec only allows DEFAULT in "contextually typed
					 * expressions", but for us, it's easier to allow it in
					 * any a_expr and then throw error during parse analysis
					 * if it's in an inappropriate context.  This way also
					 * lets us say something smarter than "syntax error".
					 */
					SetToDefault *n = makeNode(SetToDefault);
					/* parse analysis will fill in the rest */
					n->location = @1;
					$$ = (Node *)n;
				}
		;

/*
 * Restricted expressions
 *
 * b_expr is a subset of the complete expression syntax defined by a_expr.
 *
 * Presently, AND, NOT, IS, and IN are the a_expr keywords that would
 * cause trouble in the places where b_expr is used.  For simplicity, we
 * just eliminate all the boolean-keyword-operator productions from b_expr.
 */
b_expr:		c_expr
				{ $$ = $1; }
			| b_expr TYPECAST Typename
				{ $$ = makeTypeCast($1, $3, @2); }
			| '+' b_expr					%prec UMINUS
				{ $$ = (Node *) makeSimpleA_Expr(AEXPR_OP, "+", NULL, $2, @1); }
			| '-' b_expr					%prec UMINUS
				{ $$ = doNegate($2, @1); }
			| b_expr '+' b_expr
				{ $$ = (Node *) makeSimpleA_Expr(AEXPR_OP, "+", $1, $3, @2); }
			| b_expr '-' b_expr
				{ $$ = (Node *) makeSimpleA_Expr(AEXPR_OP, "-", $1, $3, @2); }
			| b_expr '*' b_expr
				{ $$ = (Node *) makeSimpleA_Expr(AEXPR_OP, "*", $1, $3, @2); }
			| b_expr '/' b_expr
				{ $$ = (Node *) makeSimpleA_Expr(AEXPR_OP, "/", $1, $3, @2); }
			| b_expr '%' b_expr
				{ $$ = (Node *) makeSimpleA_Expr(AEXPR_OP, "%", $1, $3, @2); }
			| b_expr '^' b_expr
				{ $$ = (Node *) makeSimpleA_Expr(AEXPR_OP, "^", $1, $3, @2); }
			| b_expr '<' b_expr
				{ $$ = (Node *) makeSimpleA_Expr(AEXPR_OP, "<", $1, $3, @2); }
			| b_expr '>' b_expr
				{ $$ = (Node *) makeSimpleA_Expr(AEXPR_OP, ">", $1, $3, @2); }
			| b_expr '=' b_expr
				{ $$ = (Node *) makeSimpleA_Expr(AEXPR_OP, "=", $1, $3, @2); }
			| b_expr LESS_EQUALS b_expr
				{ $$ = (Node *) makeSimpleA_Expr(AEXPR_OP, "<=", $1, $3, @2); }
			| b_expr GREATER_EQUALS b_expr
				{ $$ = (Node *) makeSimpleA_Expr(AEXPR_OP, ">=", $1, $3, @2); }
			| b_expr NOT_EQUALS b_expr
				{ $$ = (Node *) makeSimpleA_Expr(AEXPR_OP, "<>", $1, $3, @2); }
			| b_expr qual_Op b_expr				%prec Op
				{ $$ = (Node *) makeA_Expr(AEXPR_OP, $2, $1, $3, @2); }
			| qual_Op b_expr					%prec Op
				{ $$ = (Node *) makeA_Expr(AEXPR_OP, $1, NULL, $2, @1); }
			| b_expr qual_Op					%prec POSTFIXOP
				{ $$ = (Node *) makeA_Expr(AEXPR_OP, $2, $1, NULL, @2); }
			| b_expr IS DISTINCT FROM b_expr		%prec IS
				{
					$$ = (Node *) makeSimpleA_Expr(AEXPR_DISTINCT, "=", $1, $5, @2);
				}
			| b_expr IS NOT DISTINCT FROM b_expr	%prec IS
				{
					$$ = (Node *) makeSimpleA_Expr(AEXPR_NOT_DISTINCT, "=", $1, $6, @2);
				}
			| b_expr IS OF '(' type_list ')'		%prec IS
				{
					$$ = (Node *) makeSimpleA_Expr(AEXPR_OF, "=", $1, (Node *) $5, @2);
				}
			| b_expr IS NOT OF '(' type_list ')'	%prec IS
				{
					$$ = (Node *) makeSimpleA_Expr(AEXPR_OF, "<>", $1, (Node *) $6, @2);
				}
			| b_expr IS DOCUMENT_P					%prec IS
				{
					$$ = makeXmlExpr(IS_DOCUMENT, NULL, NIL,
									 list_make1($1), @2);
				}
			| b_expr IS NOT DOCUMENT_P				%prec IS
				{
					$$ = makeNotExpr(makeXmlExpr(IS_DOCUMENT, NULL, NIL,
												 list_make1($1), @2),
									 @2);
				}
		;

/*
 * Productions that can be used in both a_expr and b_expr.
 *
 * Note: productions that refer recursively to a_expr or b_expr mostly
 * cannot appear here.	However, it's OK to refer to a_exprs that occur
 * inside parentheses, such as function arguments; that cannot introduce
 * ambiguity to the b_expr syntax.
 */
c_expr:		columnref								{ $$ = $1; }
			| AexprConst							{ $$ = $1; }
			| PARAM opt_indirection
				{
					ParamRef *p = makeNode(ParamRef);
					p->number = $1;
					p->location = @1;
					if ($2)
					{
						A_Indirection *n = makeNode(A_Indirection);
						n->arg = (Node *) p;
						n->indirection = check_indirection($2, yyscanner);
						$$ = (Node *) n;
					}
					else
						$$ = (Node *) p;
				}
			| '(' a_expr ')' opt_indirection
				{
					if ($4)
					{
						A_Indirection *n = makeNode(A_Indirection);
						n->arg = $2;
						n->indirection = check_indirection($4, yyscanner);
						$$ = (Node *)n;
					}
					else if (operator_precedence_warning)
					{
						/*
						 * If precedence warnings are enabled, insert
						 * AEXPR_PAREN nodes wrapping all explicitly
						 * parenthesized subexpressions; this prevents bogus
						 * warnings from being issued when the ordering has
						 * been forced by parentheses.
						 *
						 * In principle we should not be relying on a GUC to
						 * decide whether to insert AEXPR_PAREN nodes.
						 * However, since they have no effect except to
						 * suppress warnings, it's probably safe enough; and
						 * we'd just as soon not waste cycles on dummy parse
						 * nodes if we don't have to.
						 */
						$$ = (Node *) makeA_Expr(AEXPR_PAREN, NIL, $2, NULL, @1);
					}
					else
						$$ = $2;
				}
			| case_expr
				{ $$ = $1; }
			| func_expr
				{ $$ = $1; }
			| json_object_expr
			| select_with_parens			%prec UMINUS
				{
					SubLink *n = makeNode(SubLink);
					n->subLinkType = EXPR_SUBLINK;
					n->subLinkId = 0;
					n->testexpr = NULL;
					n->operName = NIL;
					n->subselect = $1;
					n->location = @1;
					$$ = (Node *)n;
				}
			| select_with_parens indirection
				{
					/*
					 * Because the select_with_parens nonterminal is designed
					 * to "eat" as many levels of parens as possible, the
					 * '(' a_expr ')' opt_indirection production above will
					 * fail to match a sub-SELECT with indirection decoration;
					 * the sub-SELECT won't be regarded as an a_expr as long
					 * as there are parens around it.  To support applying
					 * subscripting or field selection to a sub-SELECT result,
					 * we need this redundant-looking production.
					 */
					SubLink *n = makeNode(SubLink);
					A_Indirection *a = makeNode(A_Indirection);
					n->subLinkType = EXPR_SUBLINK;
					n->subLinkId = 0;
					n->testexpr = NULL;
					n->operName = NIL;
					n->subselect = $1;
					n->location = @1;
					a->arg = (Node *)n;
					a->indirection = check_indirection($2, yyscanner);
					$$ = (Node *)a;
				}
			| EXISTS select_with_parens
				{
					SubLink *n = makeNode(SubLink);
					n->subLinkType = EXISTS_SUBLINK;
					n->subLinkId = 0;
					n->testexpr = NULL;
					n->operName = NIL;
					n->subselect = $2;
					n->location = @1;
					$$ = (Node *)n;
				}
			| EXISTS '(' cypher_pattern ')'
				{
					CypherSubPattern *sub = makeNode(CypherSubPattern);
					SubLink *n = makeNode(SubLink);
					sub->kind = CSP_EXISTS;
					sub->pattern = $3;
					n->subLinkType = EXISTS_SUBLINK;
					n->subLinkId = 0;
					n->testexpr = NULL;
					n->operName = NIL;
					n->subselect = (Node *) sub;
					n->location = @1;
					$$ = (Node *)n;
				}
			| SIZE '(' cypher_pattern ')'
				{
					CypherSubPattern *sub = makeNode(CypherSubPattern);
					SubLink *n = makeNode(SubLink);
					sub->kind = CSP_SIZE;
					sub->pattern = $3;
					n->subLinkType = EXPR_SUBLINK;
					n->subLinkId = 0;
					n->testexpr = NULL;
					n->operName = NIL;
					n->subselect = (Node *) sub;
					n->location = @1;
					$$ = (Node *)n;
				}
			| cypher_shortestpath_expr
				{
					CypherSubPattern *sub = makeNode(CypherSubPattern);
					SubLink *n = makeNode(SubLink);
					sub->kind = CSP_SHORTESTPATH;
					sub->pattern = list_make1($1);
					n->subLinkType = EXPR_SUBLINK;
					n->subLinkId = 0;
					n->testexpr = NULL;
					n->operName = NIL;
					n->subselect = (Node *) sub;
					n->location = @1;
					$$ = (Node *)n;
				}
			| ARRAY select_with_parens
				{
					SubLink *n = makeNode(SubLink);
					n->subLinkType = ARRAY_SUBLINK;
					n->subLinkId = 0;
					n->testexpr = NULL;
					n->operName = NIL;
					n->subselect = $2;
					n->location = @1;
					$$ = (Node *)n;
				}
			| ARRAY array_expr
				{
					A_ArrayExpr *n = (A_ArrayExpr *) $2;
					Assert(IsA(n, A_ArrayExpr));
					/* point outermost A_ArrayExpr to the ARRAY keyword */
					n->location = @1;
					$$ = (Node *)n;
				}
			| explicit_row
				{
					RowExpr *r = makeNode(RowExpr);
					r->args = $1;
					r->row_typeid = InvalidOid;	/* not analyzed yet */
					r->colnames = NIL;	/* to be filled in during analysis */
					r->row_format = COERCE_EXPLICIT_CALL; /* abuse */
					r->location = @1;
					$$ = (Node *)r;
				}
			| implicit_row
				{
					RowExpr *r = makeNode(RowExpr);
					r->args = $1;
					r->row_typeid = InvalidOid;	/* not analyzed yet */
					r->colnames = NIL;	/* to be filled in during analysis */
					r->row_format = COERCE_IMPLICIT_CAST; /* abuse */
					r->location = @1;
					$$ = (Node *)r;
				}
			| GROUPING '(' expr_list ')'
			  {
				  GroupingFunc *g = makeNode(GroupingFunc);
				  g->args = $3;
				  g->location = @1;
				  $$ = (Node *)g;
			  }
		;

func_application: func_name '(' ')'
				{
					$$ = (Node *) makeFuncCall($1, NIL, @1);
				}
			| func_name '(' func_arg_list opt_sort_clause ')'
				{
					FuncCall *n = makeFuncCall($1, $3, @1);
					n->agg_order = $4;
					$$ = (Node *)n;
				}
			| func_name '(' VARIADIC func_arg_expr opt_sort_clause ')'
				{
					FuncCall *n = makeFuncCall($1, list_make1($4), @1);
					n->func_variadic = TRUE;
					n->agg_order = $5;
					$$ = (Node *)n;
				}
			| func_name '(' func_arg_list ',' VARIADIC func_arg_expr opt_sort_clause ')'
				{
					FuncCall *n = makeFuncCall($1, lappend($3, $6), @1);
					n->func_variadic = TRUE;
					n->agg_order = $7;
					$$ = (Node *)n;
				}
			| func_name '(' ALL func_arg_list opt_sort_clause ')'
				{
					FuncCall *n = makeFuncCall($1, $4, @1);
					n->agg_order = $5;
					/* Ideally we'd mark the FuncCall node to indicate
					 * "must be an aggregate", but there's no provision
					 * for that in FuncCall at the moment.
					 */
					$$ = (Node *)n;
				}
			| func_name '(' DISTINCT func_arg_list opt_sort_clause ')'
				{
					FuncCall *n = makeFuncCall($1, $4, @1);
					n->agg_order = $5;
					n->agg_distinct = TRUE;
					$$ = (Node *)n;
				}
			| func_name '(' '*' ')'
				{
					/*
					 * We consider AGGREGATE(*) to invoke a parameterless
					 * aggregate.  This does the right thing for COUNT(*),
					 * and there are no other aggregates in SQL that accept
					 * '*' as parameter.
					 *
					 * The FuncCall node is also marked agg_star = true,
					 * so that later processing can detect what the argument
					 * really was.
					 */
					FuncCall *n = makeFuncCall($1, NIL, @1);
					n->agg_star = TRUE;
					$$ = (Node *)n;
				}
		;


/*
 * func_expr and its cousin func_expr_windowless are split out from c_expr just
 * so that we have classifications for "everything that is a function call or
 * looks like one".  This isn't very important, but it saves us having to
 * document which variants are legal in places like "FROM function()" or the
 * backwards-compatible functional-index syntax for CREATE INDEX.
 * (Note that many of the special SQL functions wouldn't actually make any
 * sense as functional index entries, but we ignore that consideration here.)
 */
func_expr: func_application within_group_clause filter_clause over_clause
				{
					FuncCall *n = (FuncCall *) $1;
					/*
					 * The order clause for WITHIN GROUP and the one for
					 * plain-aggregate ORDER BY share a field, so we have to
					 * check here that at most one is present.  We also check
					 * for DISTINCT and VARIADIC here to give a better error
					 * location.  Other consistency checks are deferred to
					 * parse analysis.
					 */
					if ($2 != NIL)
					{
						if (n->agg_order != NIL)
							ereport(ERROR,
									(errcode(ERRCODE_SYNTAX_ERROR),
									 errmsg("cannot use multiple ORDER BY clauses with WITHIN GROUP"),
									 parser_errposition(@2)));
						if (n->agg_distinct)
							ereport(ERROR,
									(errcode(ERRCODE_SYNTAX_ERROR),
									 errmsg("cannot use DISTINCT with WITHIN GROUP"),
									 parser_errposition(@2)));
						if (n->func_variadic)
							ereport(ERROR,
									(errcode(ERRCODE_SYNTAX_ERROR),
									 errmsg("cannot use VARIADIC with WITHIN GROUP"),
									 parser_errposition(@2)));
						n->agg_order = $2;
						n->agg_within_group = TRUE;
					}
					n->agg_filter = $3;
					n->over = $4;
					$$ = (Node *) n;
				}
			| func_expr_common_subexpr
				{ $$ = $1; }
		;

/*
 * As func_expr but does not accept WINDOW functions directly
 * (but they can still be contained in arguments for functions etc).
 * Use this when window expressions are not allowed, where needed to
 * disambiguate the grammar (e.g. in CREATE INDEX).
 */
func_expr_windowless:
			func_application						{ $$ = $1; }
			| func_expr_common_subexpr				{ $$ = $1; }
		;

/*
 * Special expressions that are considered to be functions.
 */
func_expr_common_subexpr:
			COLLATION FOR '(' a_expr ')'
				{
					$$ = (Node *) makeFuncCall(SystemFuncName("pg_collation_for"),
											   list_make1($4),
											   @1);
				}
			| CURRENT_DATE
				{
					$$ = makeSQLValueFunction(SVFOP_CURRENT_DATE, -1, @1);
				}
			| CURRENT_TIME
				{
					$$ = makeSQLValueFunction(SVFOP_CURRENT_TIME, -1, @1);
				}
			| CURRENT_TIME '(' Iconst ')'
				{
					$$ = makeSQLValueFunction(SVFOP_CURRENT_TIME_N, $3, @1);
				}
			| CURRENT_TIMESTAMP
				{
					$$ = makeSQLValueFunction(SVFOP_CURRENT_TIMESTAMP, -1, @1);
				}
			| CURRENT_TIMESTAMP '(' Iconst ')'
				{
					$$ = makeSQLValueFunction(SVFOP_CURRENT_TIMESTAMP_N, $3, @1);
				}
			| LOCALTIME
				{
					$$ = makeSQLValueFunction(SVFOP_LOCALTIME, -1, @1);
				}
			| LOCALTIME '(' Iconst ')'
				{
					$$ = makeSQLValueFunction(SVFOP_LOCALTIME_N, $3, @1);
				}
			| LOCALTIMESTAMP
				{
					$$ = makeSQLValueFunction(SVFOP_LOCALTIMESTAMP, -1, @1);
				}
			| LOCALTIMESTAMP '(' Iconst ')'
				{
					$$ = makeSQLValueFunction(SVFOP_LOCALTIMESTAMP_N, $3, @1);
				}
			| CURRENT_ROLE
				{
					$$ = makeSQLValueFunction(SVFOP_CURRENT_ROLE, -1, @1);
				}
			| CURRENT_USER
				{
					$$ = makeSQLValueFunction(SVFOP_CURRENT_USER, -1, @1);
				}
			| SESSION_USER
				{
					$$ = makeSQLValueFunction(SVFOP_SESSION_USER, -1, @1);
				}
			| USER
				{
					$$ = makeSQLValueFunction(SVFOP_USER, -1, @1);
				}
			| CURRENT_CATALOG
				{
					$$ = makeSQLValueFunction(SVFOP_CURRENT_CATALOG, -1, @1);
				}
			| CURRENT_SCHEMA
				{
					$$ = makeSQLValueFunction(SVFOP_CURRENT_SCHEMA, -1, @1);
				}
			| CAST '(' a_expr AS Typename ')'
				{ $$ = makeTypeCast($3, $5, @1); }
			| EXTRACT '(' extract_list ')'
				{
					$$ = (Node *) makeFuncCall(SystemFuncName("date_part"), $3, @1);
				}
			| OVERLAY '(' overlay_list ')'
				{
					/* overlay(A PLACING B FROM C FOR D) is converted to
					 * overlay(A, B, C, D)
					 * overlay(A PLACING B FROM C) is converted to
					 * overlay(A, B, C)
					 */
					$$ = (Node *) makeFuncCall(SystemFuncName("overlay"), $3, @1);
				}
			| POSITION '(' position_list ')'
				{
					/* position(A in B) is converted to position(B, A) */
					$$ = (Node *) makeFuncCall(SystemFuncName("position"), $3, @1);
				}
			| SUBSTRING '(' substr_list ')'
				{
					/* substring(A from B for C) is converted to
					 * substring(A, B, C) - thomas 2000-11-28
					 */
					$$ = (Node *) makeFuncCall(SystemFuncName("substring"), $3, @1);
				}
			| TREAT '(' a_expr AS Typename ')'
				{
					/* TREAT(expr AS target) converts expr of a particular type to target,
					 * which is defined to be a subtype of the original expression.
					 * In SQL99, this is intended for use with structured UDTs,
					 * but let's make this a generally useful form allowing stronger
					 * coercions than are handled by implicit casting.
					 *
					 * Convert SystemTypeName() to SystemFuncName() even though
					 * at the moment they result in the same thing.
					 */
					$$ = (Node *) makeFuncCall(SystemFuncName(((Value *)llast($5->names))->val.str),
												list_make1($3),
												@1);
				}
			| TRIM '(' BOTH trim_list ')'
				{
					/* various trim expressions are defined in SQL
					 * - thomas 1997-07-19
					 */
					$$ = (Node *) makeFuncCall(SystemFuncName("btrim"), $4, @1);
				}
			| TRIM '(' LEADING trim_list ')'
				{
					$$ = (Node *) makeFuncCall(SystemFuncName("ltrim"), $4, @1);
				}
			| TRIM '(' TRAILING trim_list ')'
				{
					$$ = (Node *) makeFuncCall(SystemFuncName("rtrim"), $4, @1);
				}
			| TRIM '(' trim_list ')'
				{
					$$ = (Node *) makeFuncCall(SystemFuncName("btrim"), $3, @1);
				}
			| NULLIF '(' a_expr ',' a_expr ')'
				{
					$$ = (Node *) makeSimpleA_Expr(AEXPR_NULLIF, "=", $3, $5, @1);
				}
			| COALESCE '(' expr_list ')'
				{
					CoalesceExpr *c = makeNode(CoalesceExpr);
					c->args = $3;
					c->location = @1;
					$$ = (Node *)c;
				}
			| GREATEST '(' expr_list ')'
				{
					MinMaxExpr *v = makeNode(MinMaxExpr);
					v->args = $3;
					v->op = IS_GREATEST;
					v->location = @1;
					$$ = (Node *)v;
				}
			| LEAST '(' expr_list ')'
				{
					MinMaxExpr *v = makeNode(MinMaxExpr);
					v->args = $3;
					v->op = IS_LEAST;
					v->location = @1;
					$$ = (Node *)v;
				}
			| XMLCONCAT '(' expr_list ')'
				{
					$$ = makeXmlExpr(IS_XMLCONCAT, NULL, NIL, $3, @1);
				}
			| XMLELEMENT '(' NAME_P ColLabel ')'
				{
					$$ = makeXmlExpr(IS_XMLELEMENT, $4, NIL, NIL, @1);
				}
			| XMLELEMENT '(' NAME_P ColLabel ',' xml_attributes ')'
				{
					$$ = makeXmlExpr(IS_XMLELEMENT, $4, $6, NIL, @1);
				}
			| XMLELEMENT '(' NAME_P ColLabel ',' expr_list ')'
				{
					$$ = makeXmlExpr(IS_XMLELEMENT, $4, NIL, $6, @1);
				}
			| XMLELEMENT '(' NAME_P ColLabel ',' xml_attributes ',' expr_list ')'
				{
					$$ = makeXmlExpr(IS_XMLELEMENT, $4, $6, $8, @1);
				}
			| XMLEXISTS '(' c_expr xmlexists_argument ')'
				{
					/* xmlexists(A PASSING [BY REF] B [BY REF]) is
					 * converted to xmlexists(A, B)*/
					$$ = (Node *) makeFuncCall(SystemFuncName("xmlexists"), list_make2($3, $4), @1);
				}
			| XMLFOREST '(' xml_attribute_list ')'
				{
					$$ = makeXmlExpr(IS_XMLFOREST, NULL, $3, NIL, @1);
				}
			| XMLPARSE '(' document_or_content a_expr xml_whitespace_option ')'
				{
					XmlExpr *x = (XmlExpr *)
						makeXmlExpr(IS_XMLPARSE, NULL, NIL,
									list_make2($4, makeBoolAConst($5, -1)),
									@1);
					x->xmloption = $3;
					$$ = (Node *)x;
				}
			| XMLPI '(' NAME_P ColLabel ')'
				{
					$$ = makeXmlExpr(IS_XMLPI, $4, NULL, NIL, @1);
				}
			| XMLPI '(' NAME_P ColLabel ',' a_expr ')'
				{
					$$ = makeXmlExpr(IS_XMLPI, $4, NULL, list_make1($6), @1);
				}
			| XMLROOT '(' a_expr ',' xml_root_version opt_xml_root_standalone ')'
				{
					$$ = makeXmlExpr(IS_XMLROOT, NULL, NIL,
									 list_make3($3, $5, $6), @1);
				}
			| XMLSERIALIZE '(' document_or_content a_expr AS SimpleTypename ')'
				{
					XmlSerialize *n = makeNode(XmlSerialize);
					n->xmloption = $3;
					n->expr = $4;
					n->typeName = $6;
					n->location = @1;
					$$ = (Node *)n;
				}
		;

json_object_expr:
			'{' json_key_value_list '}'
				{
					JsonObject *n = (JsonObject *) makeNode(JsonObject);
					n->keyvals = $2;
					$$ = (Node *) n;
				}
		;

json_key_value_list:
			json_key_value
					{ $$ = list_make1($1); }
			| json_key_value_list ',' json_key_value
					{ $$ = lappend($1, $3); }
			| /* EMPTY */
					{ $$ = NIL; }
		;

json_key_value:
			a_expr ':' a_expr
				{
					JsonKeyVal *n = (JsonKeyVal *) makeNode(JsonKeyVal);
					n->key = $1;
					n->val = $3;
					$$ = (Node *) n;
				}
		;

/*
 * SQL/XML support
 */
xml_root_version: VERSION_P a_expr
				{ $$ = $2; }
			| VERSION_P NO VALUE_P
				{ $$ = makeNullAConst(-1); }
		;

opt_xml_root_standalone: ',' STANDALONE_P YES_P
				{ $$ = makeIntConst(XML_STANDALONE_YES, -1); }
			| ',' STANDALONE_P NO
				{ $$ = makeIntConst(XML_STANDALONE_NO, -1); }
			| ',' STANDALONE_P NO VALUE_P
				{ $$ = makeIntConst(XML_STANDALONE_NO_VALUE, -1); }
			| /*EMPTY*/
				{ $$ = makeIntConst(XML_STANDALONE_OMITTED, -1); }
		;

xml_attributes: XMLATTRIBUTES '(' xml_attribute_list ')'	{ $$ = $3; }
		;

xml_attribute_list:	xml_attribute_el					{ $$ = list_make1($1); }
			| xml_attribute_list ',' xml_attribute_el	{ $$ = lappend($1, $3); }
		;

xml_attribute_el: a_expr AS ColLabel
				{
					$$ = makeNode(ResTarget);
					$$->name = $3;
					$$->indirection = NIL;
					$$->val = (Node *) $1;
					$$->location = @1;
				}
			| a_expr
				{
					$$ = makeNode(ResTarget);
					$$->name = NULL;
					$$->indirection = NIL;
					$$->val = (Node *) $1;
					$$->location = @1;
				}
		;

document_or_content: DOCUMENT_P						{ $$ = XMLOPTION_DOCUMENT; }
			| CONTENT_P								{ $$ = XMLOPTION_CONTENT; }
		;

xml_whitespace_option: PRESERVE WHITESPACE_P		{ $$ = TRUE; }
			| STRIP_P WHITESPACE_P					{ $$ = FALSE; }
			| /*EMPTY*/								{ $$ = FALSE; }
		;

/* We allow several variants for SQL and other compatibility. */
xmlexists_argument:
			PASSING c_expr
				{
					$$ = $2;
				}
			| PASSING c_expr BY REF
				{
					$$ = $2;
				}
			| PASSING BY REF c_expr
				{
					$$ = $4;
				}
			| PASSING BY REF c_expr BY REF
				{
					$$ = $4;
				}
		;


/*
 * Aggregate decoration clauses
 */
within_group_clause:
			WITHIN GROUP_P '(' sort_clause ')'		{ $$ = $4; }
			| /*EMPTY*/								{ $$ = NIL; }
		;

filter_clause:
			FILTER '(' WHERE a_expr ')'				{ $$ = $4; }
			| /*EMPTY*/								{ $$ = NULL; }
		;


/*
 * Window Definitions
 */
window_clause:
			WINDOW window_definition_list			{ $$ = $2; }
			| /*EMPTY*/								{ $$ = NIL; }
		;

window_definition_list:
			window_definition						{ $$ = list_make1($1); }
			| window_definition_list ',' window_definition
													{ $$ = lappend($1, $3); }
		;

window_definition:
			ColId AS window_specification
				{
					WindowDef *n = $3;
					n->name = $1;
					$$ = n;
				}
		;

over_clause: OVER window_specification
				{ $$ = $2; }
			| OVER ColId
				{
					WindowDef *n = makeNode(WindowDef);
					n->name = $2;
					n->refname = NULL;
					n->partitionClause = NIL;
					n->orderClause = NIL;
					n->frameOptions = FRAMEOPTION_DEFAULTS;
					n->startOffset = NULL;
					n->endOffset = NULL;
					n->location = @2;
					$$ = n;
				}
			| /*EMPTY*/
				{ $$ = NULL; }
		;

window_specification: '(' opt_existing_window_name opt_partition_clause
						opt_sort_clause opt_frame_clause ')'
				{
					WindowDef *n = makeNode(WindowDef);
					n->name = NULL;
					n->refname = $2;
					n->partitionClause = $3;
					n->orderClause = $4;
					/* copy relevant fields of opt_frame_clause */
					n->frameOptions = $5->frameOptions;
					n->startOffset = $5->startOffset;
					n->endOffset = $5->endOffset;
					n->location = @1;
					$$ = n;
				}
		;

/*
 * If we see PARTITION, RANGE, or ROWS as the first token after the '('
 * of a window_specification, we want the assumption to be that there is
 * no existing_window_name; but those keywords are unreserved and so could
 * be ColIds.  We fix this by making them have the same precedence as IDENT
 * and giving the empty production here a slightly higher precedence, so
 * that the shift/reduce conflict is resolved in favor of reducing the rule.
 * These keywords are thus precluded from being an existing_window_name but
 * are not reserved for any other purpose.
 */
opt_existing_window_name: ColId						{ $$ = $1; }
			| /*EMPTY*/				%prec Op		{ $$ = NULL; }
		;

opt_partition_clause: PARTITION BY expr_list		{ $$ = $3; }
			| /*EMPTY*/								{ $$ = NIL; }
		;

/*
 * For frame clauses, we return a WindowDef, but only some fields are used:
 * frameOptions, startOffset, and endOffset.
 *
 * This is only a subset of the full SQL:2008 frame_clause grammar.
 * We don't support <window frame exclusion> yet.
 */
opt_frame_clause:
			RANGE frame_extent
				{
					WindowDef *n = $2;
					n->frameOptions |= FRAMEOPTION_NONDEFAULT | FRAMEOPTION_RANGE;
					if (n->frameOptions & (FRAMEOPTION_START_VALUE_PRECEDING |
										   FRAMEOPTION_END_VALUE_PRECEDING))
						ereport(ERROR,
								(errcode(ERRCODE_FEATURE_NOT_SUPPORTED),
								 errmsg("RANGE PRECEDING is only supported with UNBOUNDED"),
								 parser_errposition(@1)));
					if (n->frameOptions & (FRAMEOPTION_START_VALUE_FOLLOWING |
										   FRAMEOPTION_END_VALUE_FOLLOWING))
						ereport(ERROR,
								(errcode(ERRCODE_FEATURE_NOT_SUPPORTED),
								 errmsg("RANGE FOLLOWING is only supported with UNBOUNDED"),
								 parser_errposition(@1)));
					$$ = n;
				}
			| ROWS frame_extent
				{
					WindowDef *n = $2;
					n->frameOptions |= FRAMEOPTION_NONDEFAULT | FRAMEOPTION_ROWS;
					$$ = n;
				}
			| /*EMPTY*/
				{
					WindowDef *n = makeNode(WindowDef);
					n->frameOptions = FRAMEOPTION_DEFAULTS;
					n->startOffset = NULL;
					n->endOffset = NULL;
					$$ = n;
				}
		;

frame_extent: frame_bound
				{
					WindowDef *n = $1;
					/* reject invalid cases */
					if (n->frameOptions & FRAMEOPTION_START_UNBOUNDED_FOLLOWING)
						ereport(ERROR,
								(errcode(ERRCODE_WINDOWING_ERROR),
								 errmsg("frame start cannot be UNBOUNDED FOLLOWING"),
								 parser_errposition(@1)));
					if (n->frameOptions & FRAMEOPTION_START_VALUE_FOLLOWING)
						ereport(ERROR,
								(errcode(ERRCODE_WINDOWING_ERROR),
								 errmsg("frame starting from following row cannot end with current row"),
								 parser_errposition(@1)));
					n->frameOptions |= FRAMEOPTION_END_CURRENT_ROW;
					$$ = n;
				}
			| BETWEEN frame_bound AND frame_bound
				{
					WindowDef *n1 = $2;
					WindowDef *n2 = $4;
					/* form merged options */
					int		frameOptions = n1->frameOptions;
					/* shift converts START_ options to END_ options */
					frameOptions |= n2->frameOptions << 1;
					frameOptions |= FRAMEOPTION_BETWEEN;
					/* reject invalid cases */
					if (frameOptions & FRAMEOPTION_START_UNBOUNDED_FOLLOWING)
						ereport(ERROR,
								(errcode(ERRCODE_WINDOWING_ERROR),
								 errmsg("frame start cannot be UNBOUNDED FOLLOWING"),
								 parser_errposition(@2)));
					if (frameOptions & FRAMEOPTION_END_UNBOUNDED_PRECEDING)
						ereport(ERROR,
								(errcode(ERRCODE_WINDOWING_ERROR),
								 errmsg("frame end cannot be UNBOUNDED PRECEDING"),
								 parser_errposition(@4)));
					if ((frameOptions & FRAMEOPTION_START_CURRENT_ROW) &&
						(frameOptions & FRAMEOPTION_END_VALUE_PRECEDING))
						ereport(ERROR,
								(errcode(ERRCODE_WINDOWING_ERROR),
								 errmsg("frame starting from current row cannot have preceding rows"),
								 parser_errposition(@4)));
					if ((frameOptions & FRAMEOPTION_START_VALUE_FOLLOWING) &&
						(frameOptions & (FRAMEOPTION_END_VALUE_PRECEDING |
										 FRAMEOPTION_END_CURRENT_ROW)))
						ereport(ERROR,
								(errcode(ERRCODE_WINDOWING_ERROR),
								 errmsg("frame starting from following row cannot have preceding rows"),
								 parser_errposition(@4)));
					n1->frameOptions = frameOptions;
					n1->endOffset = n2->startOffset;
					$$ = n1;
				}
		;

/*
 * This is used for both frame start and frame end, with output set up on
 * the assumption it's frame start; the frame_extent productions must reject
 * invalid cases.
 */
frame_bound:
			UNBOUNDED PRECEDING
				{
					WindowDef *n = makeNode(WindowDef);
					n->frameOptions = FRAMEOPTION_START_UNBOUNDED_PRECEDING;
					n->startOffset = NULL;
					n->endOffset = NULL;
					$$ = n;
				}
			| UNBOUNDED FOLLOWING
				{
					WindowDef *n = makeNode(WindowDef);
					n->frameOptions = FRAMEOPTION_START_UNBOUNDED_FOLLOWING;
					n->startOffset = NULL;
					n->endOffset = NULL;
					$$ = n;
				}
			| CURRENT_P ROW
				{
					WindowDef *n = makeNode(WindowDef);
					n->frameOptions = FRAMEOPTION_START_CURRENT_ROW;
					n->startOffset = NULL;
					n->endOffset = NULL;
					$$ = n;
				}
			| a_expr PRECEDING
				{
					WindowDef *n = makeNode(WindowDef);
					n->frameOptions = FRAMEOPTION_START_VALUE_PRECEDING;
					n->startOffset = $1;
					n->endOffset = NULL;
					$$ = n;
				}
			| a_expr FOLLOWING
				{
					WindowDef *n = makeNode(WindowDef);
					n->frameOptions = FRAMEOPTION_START_VALUE_FOLLOWING;
					n->startOffset = $1;
					n->endOffset = NULL;
					$$ = n;
				}
		;


/*
 * Supporting nonterminals for expressions.
 */

/* Explicit row production.
 *
 * SQL99 allows an optional ROW keyword, so we can now do single-element rows
 * without conflicting with the parenthesized a_expr production.  Without the
 * ROW keyword, there must be more than one a_expr inside the parens.
 */
row:		ROW '(' expr_list ')'					{ $$ = $3; }
			| ROW '(' ')'							{ $$ = NIL; }
			| '(' expr_list ',' a_expr ')'			{ $$ = lappend($2, $4); }
		;

explicit_row:	ROW '(' expr_list ')'				{ $$ = $3; }
			| ROW '(' ')'							{ $$ = NIL; }
		;

implicit_row:	'(' expr_list ',' a_expr ')'		{ $$ = lappend($2, $4); }
		;

sub_type:	ANY										{ $$ = ANY_SUBLINK; }
			| SOME									{ $$ = ANY_SUBLINK; }
			| ALL									{ $$ = ALL_SUBLINK; }
		;

all_Op:		Op										{ $$ = $1; }
			| MathOp								{ $$ = $1; }
		;

MathOp:		 '+'									{ $$ = "+"; }
			| '-'									{ $$ = "-"; }
			| '*'									{ $$ = "*"; }
			| '/'									{ $$ = "/"; }
			| '%'									{ $$ = "%"; }
			| '^'									{ $$ = "^"; }
			| '<'									{ $$ = "<"; }
			| '>'									{ $$ = ">"; }
			| '='									{ $$ = "="; }
			| LESS_EQUALS							{ $$ = "<="; }
			| GREATER_EQUALS						{ $$ = ">="; }
			| NOT_EQUALS							{ $$ = "<>"; }
		;

qual_Op:	Op
					{ $$ = list_make1(makeString($1)); }
			| OPERATOR '(' any_operator ')'
					{ $$ = $3; }
		;

qual_all_Op:
			all_Op
					{ $$ = list_make1(makeString($1)); }
			| OPERATOR '(' any_operator ')'
					{ $$ = $3; }
		;

subquery_Op:
			all_Op
					{ $$ = list_make1(makeString($1)); }
			| OPERATOR '(' any_operator ')'
					{ $$ = $3; }
			| LIKE
					{ $$ = list_make1(makeString("~~")); }
			| NOT_LA LIKE
					{ $$ = list_make1(makeString("!~~")); }
			| ILIKE
					{ $$ = list_make1(makeString("~~*")); }
			| NOT_LA ILIKE
					{ $$ = list_make1(makeString("!~~*")); }
/* cannot put SIMILAR TO here, because SIMILAR TO is a hack.
 * the regular expression is preprocessed by a function (similar_escape),
 * and the ~ operator for posix regular expressions is used.
 *        x SIMILAR TO y     ->    x ~ similar_escape(y)
 * this transformation is made on the fly by the parser upwards.
 * however the SubLink structure which handles any/some/all stuff
 * is not ready for such a thing.
 */
			;

expr_list:	a_expr
				{
					$$ = list_make1($1);
				}
			| expr_list ',' a_expr
				{
					$$ = lappend($1, $3);
				}
		;

/* function arguments can have names */
func_arg_list:  func_arg_expr
				{
					$$ = list_make1($1);
				}
			| func_arg_list ',' func_arg_expr
				{
					$$ = lappend($1, $3);
				}
		;

func_arg_expr:  a_expr
				{
					$$ = $1;
				}
			| param_name COLON_EQUALS a_expr
				{
					NamedArgExpr *na = makeNode(NamedArgExpr);
					na->name = $1;
					na->arg = (Expr *) $3;
					na->argnumber = -1;		/* until determined */
					na->location = @1;
					$$ = (Node *) na;
				}
			| param_name EQUALS_GREATER a_expr
				{
					NamedArgExpr *na = makeNode(NamedArgExpr);
					na->name = $1;
					na->arg = (Expr *) $3;
					na->argnumber = -1;		/* until determined */
					na->location = @1;
					$$ = (Node *) na;
				}
		;

type_list:	Typename								{ $$ = list_make1($1); }
			| type_list ',' Typename				{ $$ = lappend($1, $3); }
		;

array_expr: '[' expr_list ']'
				{
					$$ = makeAArrayExpr($2, @1);
				}
			| '[' array_expr_list ']'
				{
					$$ = makeAArrayExpr($2, @1);
				}
			| '[' ']'
				{
					$$ = makeAArrayExpr(NIL, @1);
				}
		;

array_expr_list: array_expr							{ $$ = list_make1($1); }
			| array_expr_list ',' array_expr		{ $$ = lappend($1, $3); }
		;


extract_list:
			extract_arg FROM a_expr
				{
					$$ = list_make2(makeStringConst($1, @1), $3);
				}
			| /*EMPTY*/								{ $$ = NIL; }
		;

/* Allow delimited string Sconst in extract_arg as an SQL extension.
 * - thomas 2001-04-12
 */
extract_arg:
			IDENT									{ $$ = $1; }
			| YEAR_P								{ $$ = "year"; }
			| MONTH_P								{ $$ = "month"; }
			| DAY_P									{ $$ = "day"; }
			| HOUR_P								{ $$ = "hour"; }
			| MINUTE_P								{ $$ = "minute"; }
			| SECOND_P								{ $$ = "second"; }
			| Sconst								{ $$ = $1; }
		;

/* OVERLAY() arguments
 * SQL99 defines the OVERLAY() function:
 * o overlay(text placing text from int for int)
 * o overlay(text placing text from int)
 * and similarly for binary strings
 */
overlay_list:
			a_expr overlay_placing substr_from substr_for
				{
					$$ = list_make4($1, $2, $3, $4);
				}
			| a_expr overlay_placing substr_from
				{
					$$ = list_make3($1, $2, $3);
				}
		;

overlay_placing:
			PLACING a_expr
				{ $$ = $2; }
		;

/* position_list uses b_expr not a_expr to avoid conflict with general IN */

position_list:
			b_expr IN_P b_expr						{ $$ = list_make2($3, $1); }
			| /*EMPTY*/								{ $$ = NIL; }
		;

/* SUBSTRING() arguments
 * SQL9x defines a specific syntax for arguments to SUBSTRING():
 * o substring(text from int for int)
 * o substring(text from int) get entire string from starting point "int"
 * o substring(text for int) get first "int" characters of string
 * o substring(text from pattern) get entire string matching pattern
 * o substring(text from pattern for escape) same with specified escape char
 * We also want to support generic substring functions which accept
 * the usual generic list of arguments. So we will accept both styles
 * here, and convert the SQL9x style to the generic list for further
 * processing. - thomas 2000-11-28
 */
substr_list:
			a_expr substr_from substr_for
				{
					$$ = list_make3($1, $2, $3);
				}
			| a_expr substr_for substr_from
				{
					/* not legal per SQL99, but might as well allow it */
					$$ = list_make3($1, $3, $2);
				}
			| a_expr substr_from
				{
					$$ = list_make2($1, $2);
				}
			| a_expr substr_for
				{
					/*
					 * Since there are no cases where this syntax allows
					 * a textual FOR value, we forcibly cast the argument
					 * to int4.  The possible matches in pg_proc are
					 * substring(text,int4) and substring(text,text),
					 * and we don't want the parser to choose the latter,
					 * which it is likely to do if the second argument
					 * is unknown or doesn't have an implicit cast to int4.
					 */
					$$ = list_make3($1, makeIntConst(1, -1),
									makeTypeCast($2,
												 SystemTypeName("int4"), -1));
				}
			| expr_list
				{
					$$ = $1;
				}
			| /*EMPTY*/
				{ $$ = NIL; }
		;

substr_from:
			FROM a_expr								{ $$ = $2; }
		;

substr_for: FOR a_expr								{ $$ = $2; }
		;

trim_list:	a_expr FROM expr_list					{ $$ = lappend($3, $1); }
			| FROM expr_list						{ $$ = $2; }
			| expr_list								{ $$ = $1; }
		;

in_expr:	select_with_parens
				{
					SubLink *n = makeNode(SubLink);
					n->subselect = $1;
					/* other fields will be filled later */
					$$ = (Node *)n;
				}
			| '(' expr_list ')'						{ $$ = (Node *)$2; }
		;

/*
 * Define SQL-style CASE clause.
 * - Full specification
 *	CASE WHEN a = b THEN c ... ELSE d END
 * - Implicit argument
 *	CASE a WHEN b THEN c ... ELSE d END
 */
case_expr:	CASE case_arg when_clause_list case_default END_P
				{
					CaseExpr *c = makeNode(CaseExpr);
					c->casetype = InvalidOid; /* not analyzed yet */
					c->arg = (Expr *) $2;
					c->args = $3;
					c->defresult = (Expr *) $4;
					c->location = @1;
					$$ = (Node *)c;
				}
		;

when_clause_list:
			/* There must be at least one */
			when_clause								{ $$ = list_make1($1); }
			| when_clause_list when_clause			{ $$ = lappend($1, $2); }
		;

when_clause:
			WHEN a_expr THEN a_expr
				{
					CaseWhen *w = makeNode(CaseWhen);
					w->expr = (Expr *) $2;
					w->result = (Expr *) $4;
					w->location = @1;
					$$ = (Node *)w;
				}
		;

case_default:
			ELSE a_expr								{ $$ = $2; }
			| /*EMPTY*/								{ $$ = NULL; }
		;

case_arg:	a_expr									{ $$ = $1; }
			| /*EMPTY*/								{ $$ = NULL; }
		;

columnref:	ColId
				{
					$$ = makeColumnRef($1, NIL, @1, yyscanner);
				}
			| ColId indirection
				{
					$$ = makeColumnRef($1, $2, @1, yyscanner);
				}
		;

indirection_el:
			'.' attr_name
				{
					$$ = (Node *) makeString($2);
				}
			| '.' '*'
				{
					$$ = (Node *) makeNode(A_Star);
				}
			| '[' a_expr ']'
				{
					A_Indices *ai = makeNode(A_Indices);
					ai->is_slice = false;
					ai->lidx = NULL;
					ai->uidx = $2;
					$$ = (Node *) ai;
				}
			| '[' opt_slice_bound ':' opt_slice_bound ']'
				{
					A_Indices *ai = makeNode(A_Indices);
					ai->is_slice = true;
					ai->lidx = $2;
					ai->uidx = $4;
					$$ = (Node *) ai;
				}
		;

opt_slice_bound:
			a_expr									{ $$ = $1; }
			| /*EMPTY*/								{ $$ = NULL; }
		;

indirection:
			indirection_el							{ $$ = list_make1($1); }
			| indirection indirection_el			{ $$ = lappend($1, $2); }
		;

opt_indirection:
			/*EMPTY*/								{ $$ = NIL; }
			| opt_indirection indirection_el		{ $$ = lappend($1, $2); }
		;

opt_asymmetric: ASYMMETRIC
			| /*EMPTY*/
		;


/*****************************************************************************
 *
 *	target list for SELECT
 *
 *****************************************************************************/

opt_target_list: target_list						{ $$ = $1; }
			| /* EMPTY */							{ $$ = NIL; }
		;

target_list:
			target_el								{ $$ = list_make1($1); }
			| target_list ',' target_el				{ $$ = lappend($1, $3); }
		;

target_el:	a_expr AS ColLabel
				{
					$$ = makeNode(ResTarget);
					$$->name = $3;
					$$->indirection = NIL;
					$$->val = (Node *)$1;
					$$->location = @1;
				}
			/*
			 * We support omitting AS only for column labels that aren't
			 * any known keyword.  There is an ambiguity against postfix
			 * operators: is "a ! b" an infix expression, or a postfix
			 * expression and a column label?  We prefer to resolve this
			 * as an infix expression, which we accomplish by assigning
			 * IDENT a precedence higher than POSTFIXOP.
			 */
			| a_expr IDENT
				{
					$$ = makeNode(ResTarget);
					$$->name = $2;
					$$->indirection = NIL;
					$$->val = (Node *)$1;
					$$->location = @1;
				}
			| a_expr
				{
					$$ = makeNode(ResTarget);
					$$->name = NULL;
					$$->indirection = NIL;
					$$->val = (Node *)$1;
					$$->location = @1;
				}
			| '*'
				{
					ColumnRef *n = makeNode(ColumnRef);
					n->fields = list_make1(makeNode(A_Star));
					n->location = @1;

					$$ = makeNode(ResTarget);
					$$->name = NULL;
					$$->indirection = NIL;
					$$->val = (Node *)n;
					$$->location = @1;
				}
		;


/*****************************************************************************
 *
 *	Names and constants
 *
 *****************************************************************************/

qualified_name_list:
			qualified_name							{ $$ = list_make1($1); }
			| qualified_name_list ',' qualified_name { $$ = lappend($1, $3); }
		;

/*
 * The production for a qualified relation name has to exactly match the
 * production for a qualified func_name, because in a FROM clause we cannot
 * tell which we are parsing until we see what comes after it ('(' for a
 * func_name, something else for a relation). Therefore we allow 'indirection'
 * which may contain subscripts, and reject that case in the C code.
 */
qualified_name:
			ColId
				{
					$$ = makeRangeVar(NULL, $1, @1);
				}
			| ColId indirection
				{
					check_qualified_name($2, yyscanner);
					$$ = makeRangeVar(NULL, NULL, @1);
					switch (list_length($2))
					{
						case 1:
							$$->catalogname = NULL;
							$$->schemaname = $1;
							$$->relname = strVal(linitial($2));
							break;
						case 2:
							$$->catalogname = $1;
							$$->schemaname = strVal(linitial($2));
							$$->relname = strVal(lsecond($2));
							break;
						default:
							ereport(ERROR,
									(errcode(ERRCODE_SYNTAX_ERROR),
									 errmsg("improper qualified name (too many dotted names): %s",
											NameListToString(lcons(makeString($1), $2))),
									 parser_errposition(@1)));
							break;
					}
				}
		;

name_list:	name
					{ $$ = list_make1(makeString($1)); }
			| name_list ',' name
					{ $$ = lappend($1, makeString($3)); }
		;


name:		ColId									{ $$ = $1; };

database_name:
			ColId									{ $$ = $1; };

access_method:
			ColId									{ $$ = $1; };

attr_name:	ColLabel								{ $$ = $1; };

index_name: ColId									{ $$ = $1; };

file_name:	Sconst									{ $$ = $1; };

/*
 * The production for a qualified func_name has to exactly match the
 * production for a qualified columnref, because we cannot tell which we
 * are parsing until we see what comes after it ('(' or Sconst for a func_name,
 * anything else for a columnref).  Therefore we allow 'indirection' which
 * may contain subscripts, and reject that case in the C code.  (If we
 * ever implement SQL99-like methods, such syntax may actually become legal!)
 */
func_name:	type_function_name
					{ $$ = list_make1(makeString($1)); }
			| ColId indirection
					{
						$$ = check_func_name(lcons(makeString($1), $2),
											 yyscanner);
					}
		;


/*
 * Constants
 */
AexprConst: Iconst
				{
					$$ = makeIntConst($1, @1);
				}
			| FCONST
				{
					$$ = makeFloatConst($1, @1);
				}
			| Sconst
				{
					$$ = makeStringConst($1, @1);
				}
			| BCONST
				{
					$$ = makeBitStringConst($1, @1);
				}
			| XCONST
				{
					/* This is a bit constant per SQL99:
					 * Without Feature F511, "BIT data type",
					 * a <general literal> shall not be a
					 * <bit string literal> or a <hex string literal>.
					 */
					$$ = makeBitStringConst($1, @1);
				}
			| func_name Sconst
				{
					/* generic type 'literal' syntax */
					TypeName *t = makeTypeNameFromNameList($1);
					t->location = @1;
					$$ = makeStringConstCast($2, @2, t);
				}
			| func_name '(' func_arg_list opt_sort_clause ')' Sconst
				{
					/* generic syntax with a type modifier */
					TypeName *t = makeTypeNameFromNameList($1);
					ListCell *lc;

					/*
					 * We must use func_arg_list and opt_sort_clause in the
					 * production to avoid reduce/reduce conflicts, but we
					 * don't actually wish to allow NamedArgExpr in this
					 * context, nor ORDER BY.
					 */
					foreach(lc, $3)
					{
						NamedArgExpr *arg = (NamedArgExpr *) lfirst(lc);

						if (IsA(arg, NamedArgExpr))
							ereport(ERROR,
									(errcode(ERRCODE_SYNTAX_ERROR),
									 errmsg("type modifier cannot have parameter name"),
									 parser_errposition(arg->location)));
					}
					if ($4 != NIL)
							ereport(ERROR,
									(errcode(ERRCODE_SYNTAX_ERROR),
									 errmsg("type modifier cannot have ORDER BY"),
									 parser_errposition(@4)));

					t->typmods = $3;
					t->location = @1;
					$$ = makeStringConstCast($6, @6, t);
				}
			| ConstTypename Sconst
				{
					$$ = makeStringConstCast($2, @2, $1);
				}
			| ConstInterval Sconst opt_interval
				{
					TypeName *t = $1;
					t->typmods = $3;
					$$ = makeStringConstCast($2, @2, t);
				}
			| ConstInterval '(' Iconst ')' Sconst
				{
					TypeName *t = $1;
					t->typmods = list_make2(makeIntConst(INTERVAL_FULL_RANGE, -1),
											makeIntConst($3, @3));
					$$ = makeStringConstCast($5, @5, t);
				}
			| TRUE_P
				{
					$$ = makeBoolAConst(TRUE, @1);
				}
			| FALSE_P
				{
					$$ = makeBoolAConst(FALSE, @1);
				}
			| NULL_P
				{
					$$ = makeNullAConst(@1);
				}
		;

Iconst:		ICONST									{ $$ = $1; };
Sconst:		SCONST									{ $$ = $1; };

SignedIconst: Iconst								{ $$ = $1; }
			| '+' Iconst							{ $$ = + $2; }
			| '-' Iconst							{ $$ = - $2; }
		;

/* Role specifications */
RoleId:		RoleSpec
				{
					RoleSpec *spc = (RoleSpec *) $1;
					switch (spc->roletype)
					{
						case ROLESPEC_CSTRING:
							$$ = spc->rolename;
							break;
						case ROLESPEC_PUBLIC:
							ereport(ERROR,
									(errcode(ERRCODE_RESERVED_NAME),
									 errmsg("role name \"%s\" is reserved",
											"public"),
									 parser_errposition(@1)));
						case ROLESPEC_SESSION_USER:
							ereport(ERROR,
									(errcode(ERRCODE_RESERVED_NAME),
									 errmsg("%s cannot be used as a role name here",
											"SESSION_USER"),
									 parser_errposition(@1)));
						case ROLESPEC_CURRENT_USER:
							ereport(ERROR,
									(errcode(ERRCODE_RESERVED_NAME),
									 errmsg("%s cannot be used as a role name here",
											"CURRENT_USER"),
									 parser_errposition(@1)));
					}
				}
			;

RoleSpec:	NonReservedWord
					{
						/*
						 * "public" and "none" are not keywords, but they must
						 * be treated specially here.
						 */
						RoleSpec *n;
						if (strcmp($1, "public") == 0)
						{
							n = (RoleSpec *) makeRoleSpec(ROLESPEC_PUBLIC, @1);
							n->roletype = ROLESPEC_PUBLIC;
						}
						else if (strcmp($1, "none") == 0)
						{
							ereport(ERROR,
									(errcode(ERRCODE_RESERVED_NAME),
									 errmsg("role name \"%s\" is reserved",
											"none"),
									 parser_errposition(@1)));
						}
						else
						{
							n = makeRoleSpec(ROLESPEC_CSTRING, @1);
							n->rolename = pstrdup($1);
						}
						$$ = n;
					}
			| CURRENT_USER
					{
						$$ = makeRoleSpec(ROLESPEC_CURRENT_USER, @1);
					}
			| SESSION_USER
					{
						$$ = makeRoleSpec(ROLESPEC_SESSION_USER, @1);
					}
		;

role_list:	RoleSpec
					{ $$ = list_make1($1); }
			| role_list ',' RoleSpec
					{ $$ = lappend($1, $3); }
		;

/*
 * Name classification hierarchy.
 *
 * IDENT is the lexeme returned by the lexer for identifiers that match
 * no known keyword.  In most cases, we can accept certain keywords as
 * names, not only IDENTs.	We prefer to accept as many such keywords
 * as possible to minimize the impact of "reserved words" on programmers.
 * So, we divide names into several possible classes.  The classification
 * is chosen in part to make keywords acceptable as names wherever possible.
 */

/* Column identifier --- names that can be column, table, etc names.
 */
ColId:		IDENT									{ $$ = $1; }
			| unreserved_keyword					{ $$ = pstrdup($1); }
			| col_name_keyword						{ $$ = pstrdup($1); }
		;

/* Type/function identifier --- names that can be type or function names.
 */
type_function_name:	IDENT							{ $$ = $1; }
			| unreserved_keyword					{ $$ = pstrdup($1); }
			| type_func_name_keyword				{ $$ = pstrdup($1); }
		;

/* Any not-fully-reserved word --- these names can be, eg, role names.
 */
NonReservedWord:	IDENT							{ $$ = $1; }
			| unreserved_keyword					{ $$ = pstrdup($1); }
			| col_name_keyword						{ $$ = pstrdup($1); }
			| type_func_name_keyword				{ $$ = pstrdup($1); }
		;

/* Column label --- allowed labels in "AS" clauses.
 * This presently includes *all* Postgres keywords.
 */
ColLabel:	IDENT									{ $$ = $1; }
			| unreserved_keyword					{ $$ = pstrdup($1); }
			| col_name_keyword						{ $$ = pstrdup($1); }
			| type_func_name_keyword				{ $$ = pstrdup($1); }
			| reserved_keyword						{ $$ = pstrdup($1); }
		;


/*
 * Keyword category lists.  Generally, every keyword present in
 * the Postgres grammar should appear in exactly one of these lists.
 *
 * Put a new keyword into the first list that it can go into without causing
 * shift or reduce conflicts.  The earlier lists define "less reserved"
 * categories of keywords.
 *
 * Make sure that each keyword's category in kwlist.h matches where
 * it is listed here.  (Someday we may be able to generate these lists and
 * kwlist.h's table from a common master list.)
 */

/* "Unreserved" keywords --- available for use as any kind of name.
 */
unreserved_keyword:
			  ABORT_P
			| ABSOLUTE_P
			| ACCESS
			| ACTION
			| ADD_P
			| ADMIN
			| AFTER
			| AGGREGATE
			| ALLSHORTESTPATHS
			| ALSO
			| ALTER
			| ALWAYS
			| ASSERT
			| ASSERTION
			| ASSIGNMENT
			| AT
			| ATTACH
			| ATTRIBUTE
			| BACKWARD
			| BEFORE
			| BEGIN_P
			| BY
			| CACHE
			| CALLED
			| CASCADE
			| CASCADED
			| CATALOG_P
			| CHAIN
			| CHARACTERISTICS
			| CHECKPOINT
			| CLASS
			| CLOSE
			| CLUSTER
			| COMMENT
			| COMMENTS
			| COMMIT
			| COMMITTED
			| CONFIGURATION
			| CONFLICT
			| CONNECTION
			| CONSTRAINTS
			| CONTENT_P
			| CONTINUE_P
			| CONVERSION_P
			| COPY
			| COST
			| CSV
			| CUBE
			| CURRENT_P
			| CURSOR
			| CYCLE
			| DATA_P
			| DATABASE
			| DAY_P
			| DEALLOCATE
			| DECLARE
			| DEFAULTS
			| DEFERRED
			| DEFINER
			| DELETE_P
			| DELIMITER
			| DELIMITERS
			| DEPENDS
			| DETACH
			| DICTIONARY
			| DISABLE_P
			| DISCARD
			| DOCUMENT_P
			| DOMAIN_P
			| DOUBLE_P
			| DROP
			| EACH
			| ELABEL
			| ENABLE_P
			| ENCODING
			| ENCRYPTED
			| ENUM_P
			| ESCAPE
			| EVENT
			| EXCLUDE
			| EXCLUDING
			| EXCLUSIVE
			| EXECUTE
			| EXPLAIN
			| EXTENSION
			| EXTERNAL
			| FAMILY
			| FILTER
			| FIRST_P
			| FOLLOWING
			| FORCE
			| FORWARD
			| FUNCTION
			| FUNCTIONS
			| GLOBAL
			| GRANTED
			| GRAPH
			| HANDLER
			| HEADER_P
			| HOLD
			| HOUR_P
			| IDENTITY_P
			| IF_P
			| IMMEDIATE
			| IMMUTABLE
			| IMPLICIT_P
			| IMPORT_P
			| INCLUDING
			| INCREMENT
			| INDEX
			| INDEXES
			| INHERIT
			| INHERITS
			| INLINE_P
			| INPUT_P
			| INSENSITIVE
			| INSERT
			| INSTEAD
			| INVOKER
			| ISOLATION
			| KEY
			| LABEL
			| LANGUAGE
			| LARGE_P
			| LAST_P
			| LEAKPROOF
			| LEVEL
			| LISTEN
			| LOAD
			| LOCAL
			| LOCATION
			| LOCK_P
			| LOCKED
			| LOGGED
			| MAPPING
			| MATERIALIZED
			| MAXVALUE
			| METHOD
			| MINUTE_P
			| MINVALUE
			| MODE
			| MONTH_P
			| MOVE
			| NAME_P
			| NAMES
			| NEW
			| NEXT
			| NO
			| NOTHING
			| NOTIFY
			| NOWAIT
			| NULLS_P
			| OBJECT_P
			| OF
			| OFF
			| OIDS
			| OLD
			| OPERATOR
			| OPTION
			| OPTIONAL
			| OPTIONS
			| ORDINALITY
			| OVER
			| OWNED
			| OWNER
			| PARALLEL
			| PARSER
			| PARTIAL
			| PARTITION
			| PASSING
			| PASSWORD
			| PLANS
			| POLICY
			| PRECEDING
			| PREPARE
			| PREPARED
			| PRESERVE
			| PRIOR
			| PRIVILEGES
			| PROCEDURAL
			| PROCEDURE
			| PROGRAM
<<<<<<< HEAD
			| PROPERTY
=======
			| PUBLICATION
>>>>>>> 2aaec654
			| QUOTE
			| RANGE
			| READ
			| REASSIGN
			| RECHECK
			| RECURSIVE
			| REF
			| REFERENCING
			| REFRESH
			| REINDEX
			| RELATIVE_P
			| RELEASE
			| REMOVE
			| RENAME
			| REPEATABLE
			| REPLACE
			| REPLICA
			| RESET
			| RESTART
			| RESTRICT
			| RETURNS
			| REVOKE
			| ROLE
			| ROLLBACK
			| ROLLUP
			| ROWS
			| RULE
			| SAVEPOINT
			| SCHEMA
			| SCROLL
			| SEARCH
			| SECOND_P
			| SECURITY
			| SEQUENCE
			| SEQUENCES
			| SERIALIZABLE
			| SERVER
			| SESSION
			| SET
			| SETS
			| SHARE
			| SHORTESTPATH
			| SHOW
			| SIMPLE
			| SIZE
			| SKIP
			| SLOT
			| SNAPSHOT
			| SQL_P
			| STABLE
			| STANDALONE_P
			| START
			| STATEMENT
			| STATISTICS
			| STDIN
			| STDOUT
			| STORAGE
			| STRICT_P
			| STRIP_P
			| SUBSCRIPTION
			| SYSID
			| SYSTEM_P
			| TABLES
			| TABLESPACE
			| TEMP
			| TEMPLATE
			| TEMPORARY
			| TEXT_P
			| TRANSACTION
			| TRANSFORM
			| TRIGGER
			| TRUNCATE
			| TRUSTED
			| TYPE_P
			| TYPES_P
			| UNBOUNDED
			| UNCOMMITTED
			| UNENCRYPTED
			| UNKNOWN
			| UNLISTEN
			| UNLOGGED
			| UNTIL
			| UPDATE
			| VACUUM
			| VALID
			| VALIDATE
			| VALIDATOR
			| VALUE_P
			| VARYING
			| VERSION_P
			| VIEW
			| VIEWS
			| VLABEL
			| VOLATILE
			| WHITESPACE_P
			| WITHIN
			| WITHOUT
			| WORK
			| WRAPPER
			| WRITE
			| XML_P
			| YEAR_P
			| YES_P
			| ZONE
		;

/* Column identifier --- keywords that can be column, table, etc names.
 *
 * Many of these keywords will in fact be recognized as type or function
 * names too; but they have special productions for the purpose, and so
 * can't be treated as "generic" type or function names.
 *
 * The type names appearing here are not usable as function names
 * because they can be followed by '(' in typename productions, which
 * looks too much like a function call for an LR(1) parser.
 */
col_name_keyword:
			  BETWEEN
			| BIGINT
			| BIT
			| BOOLEAN_P
			| CHAR_P
			| CHARACTER
			| COALESCE
			| DEC
			| DECIMAL_P
			| EXISTS
			| EXTRACT
			| FLOAT_P
			| GREATEST
			| GROUPING
			| INOUT
			| INT_P
			| INTEGER
			| INTERVAL
			| LEAST
			| NATIONAL
			| NCHAR
			| NONE
			| NULLIF
			| NUMERIC
			| OUT_P
			| OVERLAY
			| POSITION
			| PRECISION
			| REAL
			| ROW
			| SETOF
			| SMALLINT
			| SUBSTRING
			| TIME
			| TIMESTAMP
			| TREAT
			| TRIM
			| VALUES
			| VARCHAR
			| XMLATTRIBUTES
			| XMLCONCAT
			| XMLELEMENT
			| XMLEXISTS
			| XMLFOREST
			| XMLPARSE
			| XMLPI
			| XMLROOT
			| XMLSERIALIZE
		;

/* Type/function identifier --- keywords that can be type or function names.
 *
 * Most of these are keywords that are used as operators in expressions;
 * in general such keywords can't be column names because they would be
 * ambiguous with variables, but they are unambiguous as function identifiers.
 *
 * Do not include POSITION, SUBSTRING, etc here since they have explicit
 * productions in a_expr to support the goofy SQL9x argument syntax.
 * - thomas 2000-11-28
 */
type_func_name_keyword:
			  AUTHORIZATION
			| BINARY
			| COLLATION
			| CONCURRENTLY
			| CROSS
			| CURRENT_SCHEMA
			| FREEZE
			| FULL
			| ILIKE
			| INNER_P
			| IS
			| ISNULL
			| JOIN
			| LEFT
			| LIKE
			| NATURAL
			| NOTNULL
			| OUTER_P
			| OVERLAPS
			| RIGHT
			| SIMILAR
			| TABLESAMPLE
			| VERBOSE
		;

/* Reserved keyword --- these keywords are usable only as a ColLabel.
 *
 * Keywords appear here if they could not be distinguished from variable,
 * type, or function names in some contexts.  Don't put things here unless
 * forced to.
 */
reserved_keyword:
			  ALL
			| ANALYSE
			| ANALYZE
			| AND
			| ANY
			| ARRAY
			| AS
			| ASC
			| ASYMMETRIC
			| BOTH
			| CASE
			| CAST
			| CHECK
			| COLLATE
			| COLUMN
			| CONSTRAINT
			| CREATE
			| CURRENT_CATALOG
			| CURRENT_DATE
			| CURRENT_ROLE
			| CURRENT_TIME
			| CURRENT_TIMESTAMP
			| CURRENT_USER
			| DEFAULT
			| DEFERRABLE
			| DESC
			| DISTINCT
			| DO
			| ELSE
			| END_P
			| EXCEPT
			| FALSE_P
			| FETCH
			| FOR
			| FOREIGN
			| FROM
			| GRANT
			| GROUP_P
			| HAVING
			| IN_P
			| INITIALLY
			| INTERSECT
			| INTO
			| LATERAL_P
			| LEADING
			| LIMIT
			| LOCALTIME
			| LOCALTIMESTAMP
			| MATCH
			| NOT
			| NULL_P
			| OFFSET
			| ON
			| ONLY
			| OR
			| ORDER
			| PLACING
			| PRIMARY
			| REFERENCES
			| RETURN
			| RETURNING
			| SELECT
			| SESSION_USER
			| SOME
			| SYMMETRIC
			| TABLE
			| THEN
			| TO
			| TRAILING
			| TRUE_P
			| UNION
			| UNIQUE
			| USER
			| USING
			| VARIADIC
			| WHEN
			| WHERE
			| WINDOW
			| WITH
		;


/*
 * Agens Graph
 */
<<<<<<< HEAD
=======
static void
base_yyerror(YYLTYPE *yylloc, core_yyscan_t yyscanner, const char *msg)
{
	parser_yyerror(msg);
}

static RawStmt *
makeRawStmt(Node *stmt, int stmt_location)
{
	RawStmt    *rs = makeNode(RawStmt);

	rs->stmt = stmt;
	rs->stmt_location = stmt_location;
	rs->stmt_len = 0;			/* might get changed later */
	return rs;
}

/* Adjust a RawStmt to reflect that it doesn't run to the end of the string */
static void
updateRawStmtEnd(RawStmt *rs, int end_location)
{
	/*
	 * If we already set the length, don't change it.  This is for situations
	 * like "select foo ;; select bar" where the same statement will be last
	 * in the string for more than one semicolon.
	 */
	if (rs->stmt_len > 0)
		return;

	/* OK, update length of RawStmt */
	rs->stmt_len = end_location - rs->stmt_location;
}

static Node *
makeColumnRef(char *colname, List *indirection,
			  int location, core_yyscan_t yyscanner)
{
	/*
	 * Generate a ColumnRef node, with an A_Indirection node added if there
	 * is any subscripting in the specified indirection list.  However,
	 * any field selection at the start of the indirection list must be
	 * transposed into the "fields" part of the ColumnRef node.
	 */
	ColumnRef  *c = makeNode(ColumnRef);
	int		nfields = 0;
	ListCell *l;

	c->location = location;
	foreach(l, indirection)
	{
		if (IsA(lfirst(l), A_Indices))
		{
			A_Indirection *i = makeNode(A_Indirection);

			if (nfields == 0)
			{
				/* easy case - all indirection goes to A_Indirection */
				c->fields = list_make1(makeString(colname));
				i->indirection = check_indirection(indirection, yyscanner);
			}
			else
			{
				/* got to split the list in two */
				i->indirection = check_indirection(list_copy_tail(indirection,
																  nfields),
												   yyscanner);
				indirection = list_truncate(indirection, nfields);
				c->fields = lcons(makeString(colname), indirection);
			}
			i->arg = (Node *) c;
			return (Node *) i;
		}
		else if (IsA(lfirst(l), A_Star))
		{
			/* We only allow '*' at the end of a ColumnRef */
			if (lnext(l) != NULL)
				parser_yyerror("improper use of \"*\"");
		}
		nfields++;
	}
	/* No subscripting, so all indirection gets added to field list */
	c->fields = lcons(makeString(colname), indirection);
	return (Node *) c;
}
>>>>>>> 2aaec654

CreateGraphStmt:
			CREATE GRAPH ColId AUTHORIZATION RoleSpec
				{
					CreateGraphStmt *n = makeNode(CreateGraphStmt);
					n->graphname = $3;
					n->authrole = $5;
					n->if_not_exists = false;
					$$ = (Node *) n;
				}
			| CREATE GRAPH ColId
				{
					CreateGraphStmt *n = makeNode(CreateGraphStmt);
					n->graphname = $3;
					n->authrole = NULL;
					n->if_not_exists = false;
					$$ = (Node *) n;
				}
			| CREATE GRAPH IF_P NOT EXISTS ColId AUTHORIZATION RoleSpec
				{
					CreateGraphStmt *n = makeNode(CreateGraphStmt);
					n->graphname = $6;
					n->authrole = $8;
					n->if_not_exists = true;
					$$ = (Node *) n;
				}
			| CREATE GRAPH IF_P NOT EXISTS ColId
				{
					CreateGraphStmt *n = makeNode(CreateGraphStmt);
					n->graphname = $6;
					n->authrole = NULL;
					n->if_not_exists = true;
					$$ = (Node *) n;
				}
		;

CreateLabelStmt:
			CREATE OptNoLog VLABEL name opt_disable_index
			OptInherit opt_reloptions OptTableSpace
				{
					CreateLabelStmt *n = makeNode(CreateLabelStmt);
					n->labelKind = LABEL_VERTEX;
					n->relation = makeRangeVar(NULL, $4, -1);
					n->relation->relpersistence = $2;
					n->inhRelations = $6;
					n->options = $7;
					n->tablespacename = $8;
					n->if_not_exists = false;
					n->disable_index = $5;
					$$ = (Node *)n;
				}
			| CREATE OptNoLog VLABEL IF_P NOT EXISTS name opt_disable_index
			OptInherit opt_reloptions OptTableSpace
				{
					CreateLabelStmt *n = makeNode(CreateLabelStmt);
					n->labelKind = LABEL_VERTEX;
					n->relation = makeRangeVar(NULL, $7, -1);
					n->relation->relpersistence = $2;
					n->inhRelations = $9;
					n->options = $10;
					n->tablespacename = $11;
					n->if_not_exists = true;
					n->disable_index = $8;
					$$ = (Node *)n;
				}
			| CREATE OptNoLog ELABEL name opt_disable_index
			OptInherit opt_reloptions OptTableSpace
				{
					CreateLabelStmt *n = makeNode(CreateLabelStmt);
					n->labelKind = LABEL_EDGE;
					n->relation = makeRangeVar(NULL, $4, -1);
					n->relation->relpersistence = $2;
					n->inhRelations = $6;
					n->options = $7;
					n->tablespacename = $8;
					n->if_not_exists = false;
					n->disable_index = $5;
					$$ = (Node *)n;
				}
			| CREATE OptNoLog ELABEL IF_P NOT EXISTS name opt_disable_index
			OptInherit opt_reloptions OptTableSpace
				{
					CreateLabelStmt *n = makeNode(CreateLabelStmt);
					n->labelKind = LABEL_EDGE;
					n->relation = makeRangeVar(NULL, $7, -1);
					n->relation->relpersistence = $2;
					n->inhRelations = $9;
					n->options = $10;
					n->tablespacename = $11;
					n->if_not_exists = true;
					n->disable_index = $8;
					$$ = (Node *)n;
				}
		;

opt_disable_index:
			DISABLE_P INDEX							{ $$ = true; }
			| /*EMPTY*/								{ $$ = false; }
		;

AlterLabelStmt:
			ALTER VLABEL name alter_label_cmds
				{
					AlterLabelStmt *n = makeNode(AlterLabelStmt);
					n->relation = makeRangeVar(NULL, $3, -1);
					n->cmds = $4;
					n->relkind = OBJECT_VLABEL;
					n->missing_ok = false;
					$$ = (Node *)n;
				}
			| ALTER VLABEL IF_P EXISTS name alter_label_cmds
				{
					AlterLabelStmt *n = makeNode(AlterLabelStmt);
					n->relation = makeRangeVar(NULL, $5, -1);
					n->cmds = $6;
					n->relkind = OBJECT_VLABEL;
					n->missing_ok = true;
					$$ = (Node *)n;
				}
			| ALTER ELABEL name alter_label_cmds
				{
					AlterLabelStmt *n = makeNode(AlterLabelStmt);
					n->relation = makeRangeVar(NULL, $3, -1);
					n->cmds = $4;
					n->relkind = OBJECT_ELABEL;
					n->missing_ok = false;
					$$ = (Node *)n;
				}
			| ALTER ELABEL IF_P EXISTS name alter_label_cmds
				{
					AlterLabelStmt *n = makeNode(AlterLabelStmt);
					n->relation = makeRangeVar(NULL, $5, -1);
					n->cmds = $6;
					n->relkind = OBJECT_ELABEL;
					n->missing_ok = true;
					$$ = (Node *)n;
				}
		;

alter_label_cmds:
			alter_label_cmd							{ $$ = list_make1($1); }
			| alter_label_cmds ',' alter_label_cmd	{ $$ = lappend($1, $3); }
		;

alter_label_cmd:
			/* ALTER VLABEL <name> SET STORAGE <storagemode> */
			SET STORAGE ColId
				{
					AlterTableCmd *n = makeNode(AlterTableCmd);
					n->subtype = AT_SetStorage;
					n->name = NULL;
					n->def = (Node *) makeString($3);
					$$ = (Node *)n;
				}
			/* ALTER VLABEL <name> OWNER TO RoleSpec */
			| OWNER TO RoleSpec
				{
					AlterTableCmd *n = makeNode(AlterTableCmd);
					n->subtype = AT_ChangeOwner;
					n->newowner = $3;
					$$ = (Node *)n;
				}
			/* ALTER VLABEL <name> SET TABLESPACE <tablespacename> */
			| SET TABLESPACE name
				{
					AlterTableCmd *n = makeNode(AlterTableCmd);
					n->subtype = AT_SetTableSpace;
					n->name = $3;
					$$ = (Node *)n;
				}
			/* ALTER VLABEL <name> CLUSTER ON <indexname> */
			| CLUSTER ON name
				{
					AlterTableCmd *n = makeNode(AlterTableCmd);
					n->subtype = AT_ClusterOn;
					n->name = $3;
					$$ = (Node *)n;
				}
			/* ALTER VLABEL <name> SET WITHOUT CLUSTER */
			| SET WITHOUT CLUSTER
				{
					AlterTableCmd *n = makeNode(AlterTableCmd);
					n->subtype = AT_DropCluster;
					n->name = NULL;
					$$ = (Node *)n;
				}
			/* ALTER VLABEL <name> SET LOGGED  */
			| SET LOGGED
				{
					AlterTableCmd *n = makeNode(AlterTableCmd);
					n->subtype = AT_SetLogged;
					$$ = (Node *)n;
				}
			/* ALTER VLABEL <name> SET UNLOGGED  */
			| SET UNLOGGED
				{
					AlterTableCmd *n = makeNode(AlterTableCmd);
					n->subtype = AT_SetUnLogged;
					$$ = (Node *)n;
				}
			/* ALTER VLABEL <name> INHERIT <parent> */
			| INHERIT qualified_name
				{
					AlterTableCmd *n = makeNode(AlterTableCmd);
					n->subtype = AT_AddInherit;
					n->def = (Node *) $2;
					$$ = (Node *)n;
				}
			/* ALTER VLABEL <name> NO INHERIT <parent> */
			| NO INHERIT qualified_name
				{
					AlterTableCmd *n = makeNode(AlterTableCmd);
					n->subtype = AT_DropInherit;
					n->def = (Node *) $3;
					$$ = (Node *)n;
				}
			/* ALTER VLABEL <name> REPLICA IDENTITY  */
			| REPLICA IDENTITY_P replica_identity
				{
					AlterTableCmd *n = makeNode(AlterTableCmd);
					n->subtype = AT_ReplicaIdentity;
					n->def = $3;
					$$ = (Node *)n;
				}
			| DISABLE_P INDEX
				{
					AlterTableCmd *n = makeNode(AlterTableCmd);
					n->subtype = AT_DisableIndex;
					$$ = (Node *)n;
				}
		;

CreateConstraintStmt:
			CREATE CONSTRAINT opt_constraint_name ON ColId ASSERT a_expr IS UNIQUE
				{
					CreateConstraintStmt *n = makeNode(CreateConstraintStmt);
					n->graphlabel = makeRangeVar(NULL, $5, @5);
					n->conname = $3;
					n->contype = CONSTR_UNIQUE;
					n->expr = (Node *)$7;
					$$ = (Node *)n;
				}
			| CREATE CONSTRAINT opt_constraint_name ON ColId ASSERT a_expr
				{
					CreateConstraintStmt *n = makeNode(CreateConstraintStmt);
					n->graphlabel = makeRangeVar(NULL, $5, @5);
					n->conname = $3;
					n->contype = CONSTR_CHECK;
					n->expr = (Node *)$7;
					$$ = (Node *)n;
				}
		;

DropConstraintStmt:
			DROP CONSTRAINT name ON ColId
				{
					DropConstraintStmt *n = makeNode(DropConstraintStmt);
					n->graphlabel = makeRangeVar(NULL, $5, @5);
					n->conname = $3;
					$$ = (Node *)n;
				}
		;

opt_constraint_name:
			name									{ $$ = $1; }
			| /*EMPTY*/								{ $$ = NULL; }
		;

/*
 * Note: We cannot put TABLESPACE clause after WHERE clause unless we are
 *       willing to make TABLESPACE a fully reserved word.
 */
CreatePropertyIndexStmt:
			CREATE opt_unique PROPERTY INDEX opt_concurrently opt_index_name
			ON ColId access_method_clause '(' prop_idx_params ')'
			opt_reloptions OptTableSpace where_clause
				{
					CreatePropertyIndexStmt *n =
											makeNode(CreatePropertyIndexStmt);
					n->unique = $2;
					n->concurrent = $5;
					n->idxname = $6;
					n->relation = makeRangeVar(NULL, $8, @8);
					n->accessMethod = $9;
					n->indexParams = $11;
					n->options = $13;
					n->tableSpace = $14;
					n->whereClause = $15;
					n->excludeOpNames = NIL;
					n->idxcomment = NULL;
					n->indexOid = InvalidOid;
					n->oldNode = InvalidOid;
					n->primary = false;
					n->isconstraint = false;
					n->deferrable = false;
					n->initdeferred = false;
					n->transformed = false;
					n->if_not_exists = false;
					$$ = (Node *)n;
				}
			| CREATE opt_unique PROPERTY INDEX opt_concurrently IF_P NOT EXISTS
			index_name ON ColId access_method_clause '(' prop_idx_params ')'
			opt_reloptions OptTableSpace where_clause
				{
					CreatePropertyIndexStmt *n =
											makeNode(CreatePropertyIndexStmt);
					n->unique = $2;
					n->concurrent = $5;
					n->idxname = $9;
					n->relation = makeRangeVar(NULL, $11, @11);
					n->accessMethod = $12;
					n->indexParams = $14;
					n->options = $16;
					n->tableSpace = $17;
					n->whereClause = $18;
					n->excludeOpNames = NIL;
					n->idxcomment = NULL;
					n->indexOid = InvalidOid;
					n->oldNode = InvalidOid;
					n->primary = false;
					n->isconstraint = false;
					n->deferrable = false;
					n->initdeferred = false;
					n->transformed = false;
					n->if_not_exists = true;
					$$ = (Node *)n;
				}
		;

prop_idx_params:
			prop_idx_elem							{ $$ = list_make1($1); }
			| prop_idx_params ',' prop_idx_elem		{ $$ = lappend($1, $3); }
		;

/*
 * Property index attributes can be either simple column references,
 * or arbitrary expressions in parens.
 */
prop_idx_elem:
			columnref opt_collate opt_class opt_asc_desc opt_nulls_order
				{
					$$ = makeNode(IndexElem);
					$$->name = NULL;
					$$->expr = $1;
					$$->indexcolname = NULL;
					$$->collation = $2;
					$$->opclass = $3;
					$$->ordering = $4;
					$$->nulls_ordering = $5;
				}
			| '(' a_expr ')' opt_collate opt_class opt_asc_desc opt_nulls_order
				{
					$$ = makeNode(IndexElem);
					$$->name = NULL;
					$$->expr = $2;
					$$->indexcolname = NULL;
					$$->collation = $4;
					$$->opclass = $5;
					$$->ordering = $6;
					$$->nulls_ordering = $7;
				}
		;

DropPropertyIndexStmt:
			DROP PROPERTY INDEX name opt_drop_behavior
				{
					DropPropertyIndexStmt *n = makeNode(DropPropertyIndexStmt);
					n->idxname = $4;
					n->behavior = $5;
					n->missing_ok = FALSE;
					$$ = (Node *)n;
				}
			| DROP PROPERTY INDEX IF_P EXISTS name opt_drop_behavior
				{
					DropPropertyIndexStmt *n = makeNode(DropPropertyIndexStmt);
					n->idxname = $6;
					n->behavior = $7;
					n->missing_ok = TRUE;
					$$ = (Node *)n;
				}
		;

/*
 * Cypher
 */

cypher_read_opt_parens:
			cypher_read_stmt
			| cypher_read_with_parens
		;

cypher_read_with_parens:
			'(' cypher_read_stmt ')'			{ $$ = $2; }
			| '(' cypher_read_with_parens ')'	{ $$ = $2; }
		;

cypher_read_stmt:
			cypher_read_opt cypher_return
				{
					CypherClause *clause;
					CypherStmt *n;

					clause = makeNode(CypherClause);
					clause->detail = $2;
					clause->prev = $1;

					n = makeNode(CypherStmt);
					n->last = (Node *) clause;
					$$ = (Node *) n;
				}
			| cypher_read_opt_parens UNION all_or_distinct
			  cypher_read_opt_parens
				{
					$$ = makeCypherSetOp(SETOP_UNION, $3, $1, $4);
				}
			| cypher_read_opt_parens INTERSECT all_or_distinct
			  cypher_read_opt_parens
				{
					$$ = makeCypherSetOp(SETOP_INTERSECT, $3, $1, $4);
				}
			| cypher_read_opt_parens EXCEPT all_or_distinct
			  cypher_read_opt_parens
				{
					$$ = makeCypherSetOp(SETOP_EXCEPT, $3, $1, $4);
				}
		;

cypher_read_opt:
			cypher_read
			| /* EMPTY */		{ $$ = NULL; }
		;

cypher_read:
			cypher_match
				{
					CypherClause *n = makeNode(CypherClause);
					n->detail = $1;
					$$ = (Node *) n;
				}
			| cypher_load
				{
					CypherClause *n = makeNode(CypherClause);
					n->detail = $1;
					$$ = (Node *) n;
				}
			| cypher_read cypher_read_clauses
				{
					CypherClause *n = makeNode(CypherClause);
					n->detail = $2;
					n->prev = $1;
					$$ = (Node *) n;
				}
		;

cypher_read_clauses:
			cypher_match
			| cypher_with
			| cypher_load
		;

CypherStmt:
			cypher_no_parens
			| cypher_with_parens
		;

cypher_with_parens:
			'(' cypher_no_parens ')'		{ $$ = $2; }
			| '(' cypher_with_parens ')'	{ $$ = $2; }
		;

cypher_no_parens:
			cypher_clause_prev
				{
					CypherStmt *n = makeNode(CypherStmt);
					n->last = $1;
					$$ = (Node *) n;
				}
			| CypherStmt UNION all_or_distinct CypherStmt
				{
					$$ = makeCypherSetOp(SETOP_UNION, $3, $1, $4);
				}
			| CypherStmt INTERSECT all_or_distinct CypherStmt
				{
					$$ = makeCypherSetOp(SETOP_INTERSECT, $3, $1, $4);
				}
			| CypherStmt EXCEPT all_or_distinct CypherStmt
				{
					$$ = makeCypherSetOp(SETOP_EXCEPT, $3, $1, $4);
				}
		;

cypher_clause_prev:
			cypher_clause_head
				{
					CypherClause *n = makeNode(CypherClause);
					n->detail = $1;
					$$ = (Node *) n;
				}
			| cypher_clause_prev cypher_clause
				{
					CypherClause *n = makeNode(CypherClause);
					n->detail = $2;
					n->prev = $1;
					$$ = (Node *) n;
				}
		;

cypher_clause_head:
			cypher_match
			| cypher_return
			| cypher_create
			| cypher_load
		;

cypher_clause:
			cypher_clause_head
			| cypher_with
			| cypher_delete
			| cypher_set
			| cypher_remove
		;

cypher_match:
			cypher_optional_opt MATCH cypher_pattern where_clause
				{
					CypherMatchClause *n = makeNode(CypherMatchClause);
					n->pattern = $3;
					n->where = $4;
					n->optional = $1;
					$$ = (Node *) n;
				}
		;

cypher_optional_opt:
			OPTIONAL			{ $$ = true; }
			| /* EMPTY */		{ $$ = false; }
		;

cypher_return:
			RETURN cypher_distinct_opt target_list
			opt_sort_clause cypher_skip_opt cypher_limit_opt
				{
					CypherProjection *n = makeNode(CypherProjection);
					n->kind = CP_RETURN;
					n->distinct = $2;
					n->items = $3;
					n->order = $4;
					n->skip = $5;
					n->limit = $6;
					$$ = (Node *) n;
				}
		;

cypher_create:
			CREATE cypher_pattern
				{
					CypherCreateClause *n = makeNode(CypherCreateClause);
					n->pattern = $2;
					$$ = (Node *) n;
				}
		;

cypher_with:
			WITH cypher_distinct_opt target_list
			opt_sort_clause cypher_skip_opt cypher_limit_opt
			where_clause
				{
					CypherProjection *n = makeNode(CypherProjection);
					n->kind = CP_WITH;
					n->distinct = $2;
					n->items = $3;
					n->order = $4;
					n->skip = $5;
					n->limit = $6;
					n->where = $7;
					$$ = (Node *) n;
				}
		;

cypher_delete:
			cypher_detach_opt DELETE_P cypher_expr_list
				{
					CypherDeleteClause *n = makeNode(CypherDeleteClause);
					n->detach = $1;
					n->exprs = $3;
					$$ = (Node *) n;
				}
		;

cypher_detach_opt:
			DETACH				{ $$ = true; }
			| /* EMPTY */		{ $$ = false; }
		;

cypher_set:	SET cypher_setitem_list
			{
				CypherSetClause *n = makeNode(CypherSetClause);
				n->items = $2;
				$$ = (Node *) n;
			}
		;

cypher_remove:
			REMOVE cypher_rmitem_list
			{
				CypherSetClause *n = makeNode(CypherSetClause);
				n->items = $2;
				$$ = (Node *) n;
			}
		;

cypher_load:
			LOAD FROM qualified_name AS cypher_varname
				{
					Alias *alias = makeNode(Alias);
					CypherLoadClause *n = makeNode(CypherLoadClause);
					alias->aliasname = $5;
					n->relation = $3;
					n->relation->alias = alias;
					$$ = (Node *) n;
				}
		;

cypher_pattern:
			cypher_path_opt_varirable
					{ $$ = list_make1($1); }
			| cypher_pattern ',' cypher_path_opt_varirable
					{ $$ = lappend($1, $3); }
		;

cypher_path_opt_varirable:
			cypher_path
			| cypher_variable '=' cypher_path
				{
					CypherPath *n = (CypherPath *) $3;
					n->variable = $1;
					$$ = (Node *) n;
				}
			| cypher_shortestpath_expr
			| cypher_variable '=' cypher_shortestpath_expr
				{
					CypherPath *n = (CypherPath *) $3;
					n->variable = $1;
					$$ = (Node *) n;
				}
		;

cypher_path:
			cypher_path_chain_opt_parens
				{
					CypherPath *n = makeNode(CypherPath);
					n->kind = CPATH_NORMAL;
					n->chain = $1;
					$$ = (Node *) n;
				}
		;

cypher_shortestpath_expr:
			SHORTESTPATH '(' cypher_path_chain ')'
				{
					CypherPath *n;

					if (list_length($3) != 3)
						ereport(ERROR,
								(errcode(ERRCODE_SYNTAX_ERROR),
								 errmsg("only one relationship is allowed"),
								 parser_errposition(@3)));

					n = makeNode(CypherPath);
					n->kind = CPATH_SHORTEST;
					n->chain = $3;
					$$ = (Node *) n;
				}
			| ALLSHORTESTPATHS '(' cypher_path_chain ')'
				{
					CypherPath *n;

					if (list_length($3) != 3)
						ereport(ERROR,
								(errcode(ERRCODE_SYNTAX_ERROR),
								 errmsg("only one relationship is allowed"),
								 parser_errposition(@3)));

					n = makeNode(CypherPath);
					n->kind = CPATH_SHORTEST_ALL;
					n->chain = $3;
					$$ = (Node *) n;
				}
			;

cypher_path_chain_opt_parens:
			cypher_path_chain
			| '(' cypher_path_chain ')'
					{ $$ = $2; }
		;

cypher_path_chain:
			cypher_node
					{ $$ = list_make1($1); }
			| cypher_path_chain cypher_rel cypher_node
					{ $$ = lappend(lappend($1, $2), $3); }
		;

cypher_node:
			'(' cypher_variable_opt cypher_label_opt cypher_prop_map_opt ')'
				{
					CypherNode *n = makeNode(CypherNode);
					n->variable = $2;
					n->label = $3;
					n->prop_map = $4;
					$$ = (Node *) n;
				}
		;

cypher_variable_opt:
			cypher_variable
			| /* EMPTY */		{ $$ = NULL; }
		;

cypher_variable:
			cypher_varname
				{
					CypherName *n = makeNode(CypherName);
					n->name = $1;
					n->location = @1;
					$$ = (Node *) n;
				}
		;

cypher_varname:
			IDENT						{ $$ = $1; }
			| col_name_keyword			{ $$ = pstrdup($1); }
			| type_func_name_keyword	{ $$ = pstrdup($1); }
		;

cypher_label_opt:
			':' ColId
				{
					CypherName *n = makeNode(CypherName);
					n->name = $2;
					n->location = @2;
					$$ = (Node *) n;
				}
			| /* EMPTY */
					{ $$ = NULL; }
		;

cypher_prop_map_opt:
			json_object_expr
			| Sconst
					{ $$ = makeStringConst($1, @1); }
			| PARAM
				{
					ParamRef *p = makeNode(ParamRef);
					p->number = $1;
					p->location = @1;
					$$ = (Node *) p;
				}
			| '=' a_expr
					{ $$ = $2; }
			| /* EMPTY */
					{ $$ = NULL; }
		;

cypher_rel:
			cypher_rel_left '[' cypher_variable_opt
			cypher_types_opt cypher_varlen_opt cypher_prop_map_opt
			']' cypher_rel_right
				{
					CypherRel *n = makeNode(CypherRel);
					if ($1)
						n->direction |= CYPHER_REL_DIR_LEFT;
					if ($8)
						n->direction |= CYPHER_REL_DIR_RIGHT;
					if ($1 && $8)
						n->direction = CYPHER_REL_DIR_NONE;
					n->variable = $3;
					n->types = $4;
					n->varlen = $5;
					n->prop_map = $6;
					$$ = (Node *) n;
				}
		;

cypher_rel_left:
			'-'					{ $$ = false; }
			| '<' '-'			{ $$ = true; }
		;

cypher_rel_right:
			'-'
					{ $$ = false; }
			| Op
				{
					/*
					 * This is tricky but the scanner treats -> as an operator.
					 */
					if (strcmp($1, "->") != 0)
						ereport(ERROR,
								(errcode(ERRCODE_SYNTAX_ERROR),
								 errmsg("syntax error: -> expected"),
								 parser_errposition(@1)));
					$$ = true;
				}
		;

cypher_types_opt:
			cypher_types
			| /* EMPTY */		{ $$ = NIL; }
		;

cypher_types:
			':' ColId
				{
					CypherName *n = makeNode(CypherName);
					n->name = $2;
					n->location = @2;
					$$ = list_make1(n);
				}
			| cypher_types Op ColId
				{
					CypherName *n;

					/* this is also tricky */
					if (strcmp($2, "|") != 0)
						ereport(ERROR,
								(errcode(ERRCODE_SYNTAX_ERROR),
								 errmsg("syntax error: | expected"),
								 parser_errposition(@2)));

					n = makeNode(CypherName);
					n->name = $3;
					n->location = @3;
					$$ = lappend($1, n);
				}
		;

cypher_varlen_opt:
			'*' cypher_range_opt
				{
					A_Indices *n = (A_Indices *) $2;

					if (n->lidx == NULL)
						n->lidx = makeIntConst(1, @2);

					if (n->uidx != NULL)
					{
						A_Const	   *lidx = (A_Const *) n->lidx;
						A_Const	   *uidx = (A_Const *) n->uidx;

						if (lidx->val.val.ival > uidx->val.val.ival)
							ereport(ERROR,
									(errcode(ERRCODE_SYNTAX_ERROR),
									 errmsg("invalid range"),
									 parser_errposition(@2)));
					}

					$$ = $2;
				}
			| /* EMPTY */
					{ $$ = NULL; }
		;

cypher_range_opt:
			cypher_range_idx
				{
					A_Indices *n = makeNode(A_Indices);
					n->lidx = copyObject($1);
					n->uidx = $1;
					$$ = (Node *) n;
				}
			| cypher_range_idx_opt DOT_DOT cypher_range_idx_opt
				{
					A_Indices *n = makeNode(A_Indices);
					n->lidx = $1;
					n->uidx = $3;
					$$ = (Node *) n;
				}
			| /* EMPTY */
					{ $$ = (Node *) makeNode(A_Indices); }
		;

cypher_range_idx_opt:
			cypher_range_idx
			| /* EMPTY */		{ $$ = NULL; }
		;

cypher_range_idx:
			Iconst				{ $$ = makeIntConst($1, @1); }
		;

cypher_distinct_opt:
			distinct_clause
			| /* EMPTY */		{ $$ = NIL; }
		;

cypher_skip_opt:
			SKIP select_offset_value
					{ $$ = $2; }
			| /* EMPTY */
					{ $$ = NULL; }
		;

cypher_limit_opt:
			limit_clause
			| /* EMPTY */		{ $$ = NULL; }
		;

cypher_expr_list:
			a_expr
					{ $$ = list_make1($1); }
			| cypher_expr_list ',' a_expr
					{ $$ = lappend($1, $3); }
		;

cypher_setitem_list:
			cypher_setitem
					{ $$ = list_make1($1); }
			| cypher_setitem_list ',' cypher_setitem
					{ $$ = lappend($1, $3); }
		;

cypher_setitem:
			a_expr '=' a_expr
				{
					CypherSetProp *n = makeNode(CypherSetProp);
					n->prop = $1;
					n->expr = $3;
					n->add = false;
					$$ = (Node *) n;
				}
			| a_expr ADD_EQUALS a_expr
				{
					CypherSetProp *n = makeNode(CypherSetProp);
					n->prop = $1;
					n->expr = $3;
					n->add = true;
					$$ = (Node *) n;
				}
		;

cypher_rmitem_list:
			cypher_rmitem
					{ $$ = list_make1($1); }
			| cypher_rmitem_list ',' cypher_rmitem
					{ $$ = lappend($1, $3); }
		;

cypher_rmitem:
			a_expr
				{
					CypherSetProp *n = makeNode(CypherSetProp);
					n->prop = $1;
					n->expr = makeNullAConst(-1);
					n->add = false;
					$$ = (Node *) n;
				}
		;

%%

/*
 * The signature of this function is required by bison.  However, we
 * ignore the passed yylloc and instead use the last token position
 * available from the scanner.
 */
static void
base_yyerror(YYLTYPE *yylloc, core_yyscan_t yyscanner, const char *msg)
{
	parser_yyerror(msg);
}

static Node *
makeColumnRef(char *colname, List *indirection,
			  int location, core_yyscan_t yyscanner)
{
	/*
	 * Generate a ColumnRef node, with an A_Indirection node added if there
	 * is any subscripting in the specified indirection list.  However,
	 * any field selection at the start of the indirection list must be
	 * transposed into the "fields" part of the ColumnRef node.
	 */
	ColumnRef  *c = makeNode(ColumnRef);
	int		nfields = 0;
	ListCell *l;

	c->location = location;
	foreach(l, indirection)
	{
		if (IsA(lfirst(l), A_Indices))
		{
			A_Indirection *i = makeNode(A_Indirection);

			if (nfields == 0)
			{
				/* easy case - all indirection goes to A_Indirection */
				c->fields = list_make1(makeString(colname));
				i->indirection = check_indirection(indirection, yyscanner);
			}
			else
			{
				/* got to split the list in two */
				i->indirection = check_indirection(list_copy_tail(indirection,
																  nfields),
												   yyscanner);
				indirection = list_truncate(indirection, nfields);
				c->fields = lcons(makeString(colname), indirection);
			}
			i->arg = (Node *) c;
			return (Node *) i;
		}
		else if (IsA(lfirst(l), A_Star))
		{
			/* We only allow '*' at the end of a ColumnRef */
			if (lnext(l) != NULL)
				parser_yyerror("improper use of \"*\"");
		}
		nfields++;
	}
	/* No subscripting, so all indirection gets added to field list */
	c->fields = lcons(makeString(colname), indirection);
	return (Node *) c;
}

static Node *
makeTypeCast(Node *arg, TypeName *typename, int location)
{
	TypeCast *n = makeNode(TypeCast);
	n->arg = arg;
	n->typeName = typename;
	n->location = location;
	return (Node *) n;
}

static Node *
makeStringConst(char *str, int location)
{
	A_Const *n = makeNode(A_Const);

	n->val.type = T_String;
	n->val.val.str = str;
	n->location = location;

	return (Node *)n;
}

static Node *
makeStringConstCast(char *str, int location, TypeName *typename)
{
	Node *s = makeStringConst(str, location);

	return makeTypeCast(s, typename, -1);
}

static Node *
makeIntConst(int val, int location)
{
	A_Const *n = makeNode(A_Const);

	n->val.type = T_Integer;
	n->val.val.ival = val;
	n->location = location;

	return (Node *)n;
}

static Node *
makeFloatConst(char *str, int location)
{
	A_Const *n = makeNode(A_Const);

	n->val.type = T_Float;
	n->val.val.str = str;
	n->location = location;

	return (Node *)n;
}

static Node *
makeBitStringConst(char *str, int location)
{
	A_Const *n = makeNode(A_Const);

	n->val.type = T_BitString;
	n->val.val.str = str;
	n->location = location;

	return (Node *)n;
}

static Node *
makeNullAConst(int location)
{
	A_Const *n = makeNode(A_Const);

	n->val.type = T_Null;
	n->location = location;

	return (Node *)n;
}

static Node *
makeAConst(Value *v, int location)
{
	Node *n;

	switch (v->type)
	{
		case T_Float:
			n = makeFloatConst(v->val.str, location);
			break;

		case T_Integer:
			n = makeIntConst(v->val.ival, location);
			break;

		case T_String:
		default:
			n = makeStringConst(v->val.str, location);
			break;
	}

	return n;
}

/* makeBoolAConst()
 * Create an A_Const string node and put it inside a boolean cast.
 */
static Node *
makeBoolAConst(bool state, int location)
{
	A_Const *n = makeNode(A_Const);

	n->val.type = T_String;
	n->val.val.str = (state ? "t" : "f");
	n->location = location;

	return makeTypeCast((Node *)n, SystemTypeName("bool"), -1);
}

/* makeRoleSpec
 * Create a RoleSpec with the given type
 */
static RoleSpec *
makeRoleSpec(RoleSpecType type, int location)
{
	RoleSpec *spec = makeNode(RoleSpec);

	spec->roletype = type;
	spec->location = location;

	return spec;
}

/* check_qualified_name --- check the result of qualified_name production
 *
 * It's easiest to let the grammar production for qualified_name allow
 * subscripts and '*', which we then must reject here.
 */
static void
check_qualified_name(List *names, core_yyscan_t yyscanner)
{
	ListCell   *i;

	foreach(i, names)
	{
		if (!IsA(lfirst(i), String))
			parser_yyerror("syntax error");
	}
}

/* check_func_name --- check the result of func_name production
 *
 * It's easiest to let the grammar production for func_name allow subscripts
 * and '*', which we then must reject here.
 */
static List *
check_func_name(List *names, core_yyscan_t yyscanner)
{
	ListCell   *i;

	foreach(i, names)
	{
		if (!IsA(lfirst(i), String))
			parser_yyerror("syntax error");
	}
	return names;
}

/* check_indirection --- check the result of indirection production
 *
 * We only allow '*' at the end of the list, but it's hard to enforce that
 * in the grammar, so do it here.
 */
static List *
check_indirection(List *indirection, core_yyscan_t yyscanner)
{
	ListCell *l;

	foreach(l, indirection)
	{
		if (IsA(lfirst(l), A_Star))
		{
			if (lnext(l) != NULL)
				parser_yyerror("improper use of \"*\"");
		}
	}
	return indirection;
}

/* extractArgTypes()
 * Given a list of FunctionParameter nodes, extract a list of just the
 * argument types (TypeNames) for input parameters only.  This is what
 * is needed to look up an existing function, which is what is wanted by
 * the productions that use this call.
 */
static List *
extractArgTypes(List *parameters)
{
	List	   *result = NIL;
	ListCell   *i;

	foreach(i, parameters)
	{
		FunctionParameter *p = (FunctionParameter *) lfirst(i);

		if (p->mode != FUNC_PARAM_OUT && p->mode != FUNC_PARAM_TABLE)
			result = lappend(result, p->argType);
	}
	return result;
}

/* extractAggrArgTypes()
 * As above, but work from the output of the aggr_args production.
 */
static List *
extractAggrArgTypes(List *aggrargs)
{
	Assert(list_length(aggrargs) == 2);
	return extractArgTypes((List *) linitial(aggrargs));
}

/* makeOrderedSetArgs()
 * Build the result of the aggr_args production (which see the comments for).
 * This handles only the case where both given lists are nonempty, so that
 * we have to deal with multiple VARIADIC arguments.
 */
static List *
makeOrderedSetArgs(List *directargs, List *orderedargs,
				   core_yyscan_t yyscanner)
{
	FunctionParameter *lastd = (FunctionParameter *) llast(directargs);
	int			ndirectargs;

	/* No restriction unless last direct arg is VARIADIC */
	if (lastd->mode == FUNC_PARAM_VARIADIC)
	{
		FunctionParameter *firsto = (FunctionParameter *) linitial(orderedargs);

		/*
		 * We ignore the names, though the aggr_arg production allows them;
		 * it doesn't allow default values, so those need not be checked.
		 */
		if (list_length(orderedargs) != 1 ||
			firsto->mode != FUNC_PARAM_VARIADIC ||
			!equal(lastd->argType, firsto->argType))
			ereport(ERROR,
					(errcode(ERRCODE_FEATURE_NOT_SUPPORTED),
					 errmsg("an ordered-set aggregate with a VARIADIC direct argument must have one VARIADIC aggregated argument of the same data type"),
					 parser_errposition(exprLocation((Node *) firsto))));

		/* OK, drop the duplicate VARIADIC argument from the internal form */
		orderedargs = NIL;
	}

	/* don't merge into the next line, as list_concat changes directargs */
	ndirectargs = list_length(directargs);

	return list_make2(list_concat(directargs, orderedargs),
					  makeInteger(ndirectargs));
}

/* insertSelectOptions()
 * Insert ORDER BY, etc into an already-constructed SelectStmt.
 *
 * This routine is just to avoid duplicating code in SelectStmt productions.
 */
static void
insertSelectOptions(SelectStmt *stmt,
					List *sortClause, List *lockingClause,
					Node *limitOffset, Node *limitCount,
					WithClause *withClause,
					core_yyscan_t yyscanner)
{
	Assert(IsA(stmt, SelectStmt));

	/*
	 * Tests here are to reject constructs like
	 *	(SELECT foo ORDER BY bar) ORDER BY baz
	 */
	if (sortClause)
	{
		if (stmt->sortClause)
			ereport(ERROR,
					(errcode(ERRCODE_SYNTAX_ERROR),
					 errmsg("multiple ORDER BY clauses not allowed"),
					 parser_errposition(exprLocation((Node *) sortClause))));
		stmt->sortClause = sortClause;
	}
	/* We can handle multiple locking clauses, though */
	stmt->lockingClause = list_concat(stmt->lockingClause, lockingClause);
	if (limitOffset)
	{
		if (stmt->limitOffset)
			ereport(ERROR,
					(errcode(ERRCODE_SYNTAX_ERROR),
					 errmsg("multiple OFFSET clauses not allowed"),
					 parser_errposition(exprLocation(limitOffset))));
		stmt->limitOffset = limitOffset;
	}
	if (limitCount)
	{
		if (stmt->limitCount)
			ereport(ERROR,
					(errcode(ERRCODE_SYNTAX_ERROR),
					 errmsg("multiple LIMIT clauses not allowed"),
					 parser_errposition(exprLocation(limitCount))));
		stmt->limitCount = limitCount;
	}
	if (withClause)
	{
		if (stmt->withClause)
			ereport(ERROR,
					(errcode(ERRCODE_SYNTAX_ERROR),
					 errmsg("multiple WITH clauses not allowed"),
					 parser_errposition(exprLocation((Node *) withClause))));
		stmt->withClause = withClause;
	}
}

static Node *
makeSetOp(SetOperation op, bool all, Node *larg, Node *rarg)
{
	SelectStmt *n = makeNode(SelectStmt);

	n->op = op;
	n->all = all;
	n->larg = (SelectStmt *) larg;
	n->rarg = (SelectStmt *) rarg;
	return (Node *) n;
}

/* SystemFuncName()
 * Build a properly-qualified reference to a built-in function.
 */
List *
SystemFuncName(char *name)
{
	return list_make2(makeString("pg_catalog"), makeString(name));
}

/* SystemTypeName()
 * Build a properly-qualified reference to a built-in type.
 *
 * typmod is defaulted, but may be changed afterwards by caller.
 * Likewise for the location.
 */
TypeName *
SystemTypeName(char *name)
{
	return makeTypeNameFromNameList(list_make2(makeString("pg_catalog"),
											   makeString(name)));
}

/* doNegate()
 * Handle negation of a numeric constant.
 *
 * Formerly, we did this here because the optimizer couldn't cope with
 * indexquals that looked like "var = -4" --- it wants "var = const"
 * and a unary minus operator applied to a constant didn't qualify.
 * As of Postgres 7.0, that problem doesn't exist anymore because there
 * is a constant-subexpression simplifier in the optimizer.  However,
 * there's still a good reason for doing this here, which is that we can
 * postpone committing to a particular internal representation for simple
 * negative constants.	It's better to leave "-123.456" in string form
 * until we know what the desired type is.
 */
static Node *
doNegate(Node *n, int location)
{
	if (IsA(n, A_Const))
	{
		A_Const *con = (A_Const *)n;

		/* report the constant's location as that of the '-' sign */
		con->location = location;

		if (con->val.type == T_Integer)
		{
			con->val.val.ival = -con->val.val.ival;
			return n;
		}
		if (con->val.type == T_Float)
		{
			doNegateFloat(&con->val);
			return n;
		}
	}

	return (Node *) makeSimpleA_Expr(AEXPR_OP, "-", NULL, n, location);
}

static void
doNegateFloat(Value *v)
{
	char   *oldval = v->val.str;

	Assert(IsA(v, Float));
	if (*oldval == '+')
		oldval++;
	if (*oldval == '-')
		v->val.str = oldval+1;	/* just strip the '-' */
	else
		v->val.str = psprintf("-%s", oldval);
}

static Node *
makeAndExpr(Node *lexpr, Node *rexpr, int location)
{
	Node	   *lexp = lexpr;

	/* Look through AEXPR_PAREN nodes so they don't affect flattening */
	while (IsA(lexp, A_Expr) &&
		   ((A_Expr *) lexp)->kind == AEXPR_PAREN)
		lexp = ((A_Expr *) lexp)->lexpr;
	/* Flatten "a AND b AND c ..." to a single BoolExpr on sight */
	if (IsA(lexp, BoolExpr))
	{
		BoolExpr *blexpr = (BoolExpr *) lexp;

		if (blexpr->boolop == AND_EXPR)
		{
			blexpr->args = lappend(blexpr->args, rexpr);
			return (Node *) blexpr;
		}
	}
	return (Node *) makeBoolExpr(AND_EXPR, list_make2(lexpr, rexpr), location);
}

static Node *
makeOrExpr(Node *lexpr, Node *rexpr, int location)
{
	Node	   *lexp = lexpr;

	/* Look through AEXPR_PAREN nodes so they don't affect flattening */
	while (IsA(lexp, A_Expr) &&
		   ((A_Expr *) lexp)->kind == AEXPR_PAREN)
		lexp = ((A_Expr *) lexp)->lexpr;
	/* Flatten "a OR b OR c ..." to a single BoolExpr on sight */
	if (IsA(lexp, BoolExpr))
	{
		BoolExpr *blexpr = (BoolExpr *) lexp;

		if (blexpr->boolop == OR_EXPR)
		{
			blexpr->args = lappend(blexpr->args, rexpr);
			return (Node *) blexpr;
		}
	}
	return (Node *) makeBoolExpr(OR_EXPR, list_make2(lexpr, rexpr), location);
}

static Node *
makeNotExpr(Node *expr, int location)
{
	return (Node *) makeBoolExpr(NOT_EXPR, list_make1(expr), location);
}

static Node *
makeAArrayExpr(List *elements, int location)
{
	A_ArrayExpr *n = makeNode(A_ArrayExpr);

	n->elements = elements;
	n->location = location;
	return (Node *) n;
}

static Node *
makeSQLValueFunction(SQLValueFunctionOp op, int32 typmod, int location)
{
	SQLValueFunction *svf = makeNode(SQLValueFunction);

	svf->op = op;
	/* svf->type will be filled during parse analysis */
	svf->typmod = typmod;
	svf->location = location;
	return (Node *) svf;
}

static Node *
makeXmlExpr(XmlExprOp op, char *name, List *named_args, List *args,
			int location)
{
	XmlExpr		*x = makeNode(XmlExpr);

	x->op = op;
	x->name = name;
	/*
	 * named_args is a list of ResTarget; it'll be split apart into separate
	 * expression and name lists in transformXmlExpr().
	 */
	x->named_args = named_args;
	x->arg_names = NIL;
	x->args = args;
	/* xmloption, if relevant, must be filled in by caller */
	/* type and typmod will be filled in during parse analysis */
	x->type = InvalidOid;			/* marks the node as not analyzed */
	x->location = location;
	return (Node *) x;
}

/*
 * Merge the input and output parameters of a table function.
 */
static List *
mergeTableFuncParameters(List *func_args, List *columns)
{
	ListCell   *lc;

	/* Explicit OUT and INOUT parameters shouldn't be used in this syntax */
	foreach(lc, func_args)
	{
		FunctionParameter *p = (FunctionParameter *) lfirst(lc);

		if (p->mode != FUNC_PARAM_IN && p->mode != FUNC_PARAM_VARIADIC)
			ereport(ERROR,
					(errcode(ERRCODE_SYNTAX_ERROR),
					 errmsg("OUT and INOUT arguments aren't allowed in TABLE functions")));
	}

	return list_concat(func_args, columns);
}

/*
 * Determine return type of a TABLE function.  A single result column
 * returns setof that column's type; otherwise return setof record.
 */
static TypeName *
TableFuncTypeName(List *columns)
{
	TypeName *result;

	if (list_length(columns) == 1)
	{
		FunctionParameter *p = (FunctionParameter *) linitial(columns);

		result = (TypeName *) copyObject(p->argType);
	}
	else
		result = SystemTypeName("record");

	result->setof = true;

	return result;
}

/*
 * Convert a list of (dotted) names to a RangeVar (like
 * makeRangeVarFromNameList, but with position support).  The
 * "AnyName" refers to the any_name production in the grammar.
 */
static RangeVar *
makeRangeVarFromAnyName(List *names, int position, core_yyscan_t yyscanner)
{
	RangeVar *r = makeNode(RangeVar);

	switch (list_length(names))
	{
		case 1:
			r->catalogname = NULL;
			r->schemaname = NULL;
			r->relname = strVal(linitial(names));
			break;
		case 2:
			r->catalogname = NULL;
			r->schemaname = strVal(linitial(names));
			r->relname = strVal(lsecond(names));
			break;
		case 3:
			r->catalogname = strVal(linitial(names));
			r->schemaname = strVal(lsecond(names));
			r->relname = strVal(lthird(names));
			break;
		default:
			ereport(ERROR,
					(errcode(ERRCODE_SYNTAX_ERROR),
					 errmsg("improper qualified name (too many dotted names): %s",
							NameListToString(names)),
					 parser_errposition(position)));
			break;
	}

	r->relpersistence = RELPERSISTENCE_PERMANENT;
	r->location = position;

	return r;
}

/* Separate Constraint nodes from COLLATE clauses in a ColQualList */
static void
SplitColQualList(List *qualList,
				 List **constraintList, CollateClause **collClause,
				 core_yyscan_t yyscanner)
{
	ListCell   *cell;
	ListCell   *prev;
	ListCell   *next;

	*collClause = NULL;
	prev = NULL;
	for (cell = list_head(qualList); cell; cell = next)
	{
		Node   *n = (Node *) lfirst(cell);

		next = lnext(cell);
		if (IsA(n, Constraint))
		{
			/* keep it in list */
			prev = cell;
			continue;
		}
		if (IsA(n, CollateClause))
		{
			CollateClause *c = (CollateClause *) n;

			if (*collClause)
				ereport(ERROR,
						(errcode(ERRCODE_SYNTAX_ERROR),
						 errmsg("multiple COLLATE clauses not allowed"),
						 parser_errposition(c->location)));
			*collClause = c;
		}
		else
			elog(ERROR, "unexpected node type %d", (int) n->type);
		/* remove non-Constraint nodes from qualList */
		qualList = list_delete_cell(qualList, cell, prev);
	}
	*constraintList = qualList;
}

/*
 * Process result of ConstraintAttributeSpec, and set appropriate bool flags
 * in the output command node.  Pass NULL for any flags the particular
 * command doesn't support.
 */
static void
processCASbits(int cas_bits, int location, const char *constrType,
			   bool *deferrable, bool *initdeferred, bool *not_valid,
			   bool *no_inherit, core_yyscan_t yyscanner)
{
	/* defaults */
	if (deferrable)
		*deferrable = false;
	if (initdeferred)
		*initdeferred = false;
	if (not_valid)
		*not_valid = false;

	if (cas_bits & (CAS_DEFERRABLE | CAS_INITIALLY_DEFERRED))
	{
		if (deferrable)
			*deferrable = true;
		else
			ereport(ERROR,
					(errcode(ERRCODE_FEATURE_NOT_SUPPORTED),
					 /* translator: %s is CHECK, UNIQUE, or similar */
					 errmsg("%s constraints cannot be marked DEFERRABLE",
							constrType),
					 parser_errposition(location)));
	}

	if (cas_bits & CAS_INITIALLY_DEFERRED)
	{
		if (initdeferred)
			*initdeferred = true;
		else
			ereport(ERROR,
					(errcode(ERRCODE_FEATURE_NOT_SUPPORTED),
					 /* translator: %s is CHECK, UNIQUE, or similar */
					 errmsg("%s constraints cannot be marked DEFERRABLE",
							constrType),
					 parser_errposition(location)));
	}

	if (cas_bits & CAS_NOT_VALID)
	{
		if (not_valid)
			*not_valid = true;
		else
			ereport(ERROR,
					(errcode(ERRCODE_FEATURE_NOT_SUPPORTED),
					 /* translator: %s is CHECK, UNIQUE, or similar */
					 errmsg("%s constraints cannot be marked NOT VALID",
							constrType),
					 parser_errposition(location)));
	}

	if (cas_bits & CAS_NO_INHERIT)
	{
		if (no_inherit)
			*no_inherit = true;
		else
			ereport(ERROR,
					(errcode(ERRCODE_FEATURE_NOT_SUPPORTED),
					 /* translator: %s is CHECK, UNIQUE, or similar */
					 errmsg("%s constraints cannot be marked NO INHERIT",
							constrType),
					 parser_errposition(location)));
	}
}

/*----------
 * Recursive view transformation
 *
 * Convert
 *
 *     CREATE RECURSIVE VIEW relname (aliases) AS query
 *
 * to
 *
 *     CREATE VIEW relname (aliases) AS
 *         WITH RECURSIVE relname (aliases) AS (query)
 *         SELECT aliases FROM relname
 *
 * Actually, just the WITH ... part, which is then inserted into the original
 * view definition as the query.
 * ----------
 */
static Node *
makeRecursiveViewSelect(char *relname, List *aliases, Node *query)
{
	SelectStmt *s = makeNode(SelectStmt);
	WithClause *w = makeNode(WithClause);
	CommonTableExpr *cte = makeNode(CommonTableExpr);
	List	   *tl = NIL;
	ListCell   *lc;

	/* create common table expression */
	cte->ctename = relname;
	cte->aliascolnames = aliases;
	cte->ctequery = query;
	cte->location = -1;

	/* create WITH clause and attach CTE */
	w->recursive = true;
	w->ctes = list_make1(cte);
	w->location = -1;

	/* create target list for the new SELECT from the alias list of the
	 * recursive view specification */
	foreach (lc, aliases)
	{
		ResTarget *rt = makeNode(ResTarget);

		rt->name = NULL;
		rt->indirection = NIL;
		rt->val = makeColumnRef(strVal(lfirst(lc)), NIL, -1, 0);
		rt->location = -1;

		tl = lappend(tl, rt);
	}

	/* create new SELECT combining WITH clause, target list, and fake FROM
	 * clause */
	s->withClause = w;
	s->targetList = tl;
	s->fromClause = list_make1(makeRangeVar(NULL, relname, -1));

	return (Node *) s;
}

static Node *
makeCypherSetOp(SetOperation op, bool all, Node *larg, Node *rarg)
{
	if (IsA(larg, CypherStmt))
		larg = wrapCypherWithSelect(larg);
	if (IsA(rarg, CypherStmt))
		rarg = wrapCypherWithSelect(rarg);

	return makeSetOp(op, all, larg, rarg);
}

static Node *
wrapCypherWithSelect(Node *stmt)
{
	ColumnRef  *colref;
	ResTarget  *target;
	RangeSubselect *sub;
	SelectStmt *select;

	AssertArg(IsA(stmt, CypherStmt));

	colref = makeNode(ColumnRef);
	colref->fields = list_make1(makeNode(A_Star));
	colref->location = -1;

	target = makeNode(ResTarget);
	target->val = (Node *) colref;
	target->location = -1;

	sub = makeNode(RangeSubselect);
	sub->subquery = stmt;
	/* CYPHER_SUBQUERY_ALIAS */
	sub->alias = makeAlias("_", NIL);

	select = makeNode(SelectStmt);
	select->targetList = list_make1(target);
	select->fromClause = list_make1(sub);

	return (Node *) select;
}

/* parser_init()
 * Initialize to parse one query string
 */
void
parser_init(base_yy_extra_type *yyext)
{
	yyext->parsetree = NIL;		/* in case grammar forgets to set it */
}<|MERGE_RESOLUTION|>--- conflicted
+++ resolved
@@ -6,12 +6,7 @@
  * gram.y
  *	  POSTGRESQL BISON rules/actions
  *
-<<<<<<< HEAD
- * Portions Copyright (c) 2016, Bitnine Inc.
- * Portions Copyright (c) 1996-2016, PostgreSQL Global Development Group
-=======
  * Portions Copyright (c) 1996-2017, PostgreSQL Global Development Group
->>>>>>> 2aaec654
  * Portions Copyright (c) 1994, Regents of the University of California
  *
  *
@@ -268,8 +263,7 @@
 		CreateFdwStmt CreateForeignServerStmt CreateForeignTableStmt
 		CreateAssertStmt CreateTransformStmt CreateTrigStmt CreateEventTrigStmt
 		CreateUserStmt CreateUserMappingStmt CreateRoleStmt CreatePolicyStmt
-		CreatedbStmt
-		DeclareCursorStmt DefineStmt DeleteStmt DiscardStmt DoStmt
+		CreatedbStmt DeclareCursorStmt DefineStmt DeleteStmt DiscardStmt DoStmt
 		DropGroupStmt DropOpClassStmt DropOpFamilyStmt DropPLangStmt DropStmt
 		DropAssertStmt DropTrigStmt DropRuleStmt DropCastStmt DropRoleStmt
 		DropPolicyStmt DropUserStmt DropdbStmt DropTableSpaceStmt DropFdwStmt
@@ -642,13 +636,8 @@
 
 /* ordinary key words in alphabetical order */
 %token <keyword> ABORT_P ABSOLUTE_P ACCESS ACTION ADD_P ADMIN AFTER
-<<<<<<< HEAD
 	AGGREGATE ALL ALLSHORTESTPATHS ALSO ALTER ALWAYS ANALYSE ANALYZE AND ANY ARRAY AS ASC
-	ASSERT ASSERTION ASSIGNMENT ASYMMETRIC AT ATTRIBUTE AUTHORIZATION
-=======
-	AGGREGATE ALL ALSO ALTER ALWAYS ANALYSE ANALYZE AND ANY ARRAY AS ASC
 	ASSERTION ASSIGNMENT ASYMMETRIC AT ATTACH ATTRIBUTE AUTHORIZATION
->>>>>>> 2aaec654
 
 	BACKWARD BEFORE BEGIN_P BETWEEN BIGINT BINARY BIT
 	BOOLEAN_P BOTH BY
@@ -663,14 +652,9 @@
 	CURRENT_TIME CURRENT_TIMESTAMP CURRENT_USER CURSOR CYCLE
 
 	DATA_P DATABASE DAY_P DEALLOCATE DEC DECIMAL_P DECLARE DEFAULT DEFAULTS
-<<<<<<< HEAD
-	DEFERRABLE DEFERRED DEFINER DELETE_P DELIMITER DELIMITERS DEPENDS DESC DETACH
-	DICTIONARY DISABLE_P DISCARD DISTINCT DO DOCUMENT_P DOMAIN_P DOUBLE_P DROP
-=======
 	DEFERRABLE DEFERRED DEFINER DELETE_P DELIMITER DELIMITERS DEPENDS DESC
 	DETACH DICTIONARY DISABLE_P DISCARD DISTINCT DO DOCUMENT_P DOMAIN_P
 	DOUBLE_P DROP
->>>>>>> 2aaec654
 
 	EACH ELABEL ELSE ENABLE_P ENCODING ENCRYPTED END_P ENUM_P ESCAPE EVENT EXCEPT
 	EXCLUDE EXCLUDING EXCLUSIVE EXECUTE EXISTS EXPLAIN
@@ -702,46 +686,25 @@
 	NOT NOTHING NOTIFY NOTNULL NOWAIT NULL_P NULLIF
 	NULLS_P NUMERIC
 
-<<<<<<< HEAD
-	OBJECT_P OF OFF OFFSET OIDS ON ONLY OPERATOR OPTION OPTIONAL OPTIONS OR
-=======
-	OBJECT_P OF OFF OFFSET OIDS OLD ON ONLY OPERATOR OPTION OPTIONS OR
->>>>>>> 2aaec654
+	OBJECT_P OF OFF OFFSET OIDS OLD ON ONLY OPERATOR OPTION OPTIONAL OPTIONS OR
 	ORDER ORDINALITY OUT_P OUTER_P OVER OVERLAPS OVERLAY OWNED OWNER
 
 	PARALLEL PARSER PARTIAL PARTITION PASSING PASSWORD PLACING PLANS POLICY
 	POSITION PRECEDING PRECISION PRESERVE PREPARE PREPARED PRIMARY
-<<<<<<< HEAD
-	PRIOR PRIVILEGES PROCEDURAL PROCEDURE PROGRAM PROPERTY
+	PRIOR PRIVILEGES PROCEDURAL PROCEDURE PROGRAM PROPERTY PUBLICATION
 
 	QUOTE
 
-	RANGE READ REAL REASSIGN RECHECK RECURSIVE REF REFERENCES REFRESH REINDEX
-	RELATIVE_P RELEASE REMOVE RENAME REPEATABLE REPLACE REPLICA
+	RANGE READ REAL REASSIGN RECHECK RECURSIVE REF REFERENCES REFERENCING
+	REFRESH REINDEX RELATIVE_P RELEASE REMOVE RENAME REPEATABLE REPLACE REPLICA
 	RESET RESTART RESTRICT RETURN RETURNING RETURNS REVOKE RIGHT ROLE ROLLBACK ROLLUP
 	ROW ROWS RULE
 
 	SAVEPOINT SCHEMA SCROLL SEARCH SECOND_P SECURITY SELECT SEQUENCE SEQUENCES
 	SERIALIZABLE SERVER SESSION SESSION_USER SET SETS SETOF SHARE SHORTESTPATH SHOW
-	SIMILAR SIMPLE SIZE SKIP SMALLINT SNAPSHOT SOME SQL_P STABLE STANDALONE_P START
-	STATEMENT STATISTICS STDIN STDOUT STORAGE STRICT_P STRIP_P SUBSTRING
-	SYMMETRIC SYSID SYSTEM_P
-=======
-	PRIOR PRIVILEGES PROCEDURAL PROCEDURE PROGRAM PUBLICATION
-
-	QUOTE
-
-	RANGE READ REAL REASSIGN RECHECK RECURSIVE REF REFERENCES REFERENCING
-	REFRESH REINDEX RELATIVE_P RELEASE RENAME REPEATABLE REPLACE REPLICA
-	RESET RESTART RESTRICT RETURNING RETURNS REVOKE RIGHT ROLE ROLLBACK ROLLUP
-	ROW ROWS RULE
-
-	SAVEPOINT SCHEMA SCROLL SEARCH SECOND_P SECURITY SELECT SEQUENCE SEQUENCES
-	SERIALIZABLE SERVER SESSION SESSION_USER SET SETS SETOF SHARE SHOW
-	SIMILAR SIMPLE SKIP SLOT SMALLINT SNAPSHOT SOME SQL_P STABLE STANDALONE_P
-	START STATEMENT STATISTICS STDIN STDOUT STORAGE STRICT_P STRIP_P
+	SIMILAR SIMPLE SIZE SKIP SLOT SMALLINT SNAPSHOT SOME SQL_P STABLE STANDALONE_P
+	START STATEMENT STATISTICS STDIN STDOUT STORAGE STRICT_P STRIP_P SUBSTRING
 	SUBSCRIPTION SUBSTRING SYMMETRIC SYSID SYSTEM_P
->>>>>>> 2aaec654
 
 	TABLE TABLES TABLESAMPLE TABLESPACE TEMP TEMPLATE TEMPORARY TEXT_P THEN
 	TIME TIMESTAMP TO TRAILING TRANSACTION TRANSFORM TREAT TRIGGER TRIM TRUE_P
@@ -6179,13 +6142,10 @@
 			| TEXT_P SEARCH DICTIONARY				{ $$ = OBJECT_TSDICTIONARY; }
 			| TEXT_P SEARCH TEMPLATE				{ $$ = OBJECT_TSTEMPLATE; }
 			| TEXT_P SEARCH CONFIGURATION			{ $$ = OBJECT_TSCONFIGURATION; }
-<<<<<<< HEAD
+			| PUBLICATION							{ $$ = OBJECT_PUBLICATION; }
 			| GRAPH									{ $$ = OBJECT_GRAPH; }
 			| ELABEL								{ $$ = OBJECT_ELABEL; }
 			| VLABEL								{ $$ = OBJECT_VLABEL; }
-=======
-			| PUBLICATION							{ $$ = OBJECT_PUBLICATION; }
->>>>>>> 2aaec654
 		;
 
 any_name_list:
@@ -9100,27 +9060,26 @@
 					n->newowner = $7;
 					$$ = (Node *)n;
 				}
-<<<<<<< HEAD
+			| ALTER PUBLICATION name OWNER TO RoleSpec
+				{
+					AlterOwnerStmt *n = makeNode(AlterOwnerStmt);
+					n->objectType = OBJECT_PUBLICATION;
+					n->object = list_make1(makeString($3));
+					n->newowner = $6;
+					$$ = (Node *)n;
+				}
+			| ALTER SUBSCRIPTION name OWNER TO RoleSpec
+				{
+					AlterOwnerStmt *n = makeNode(AlterOwnerStmt);
+					n->objectType = OBJECT_SUBSCRIPTION;
+					n->object = list_make1(makeString($3));
+					n->newowner = $6;
+					$$ = (Node *)n;
+				}
 			| ALTER GRAPH name OWNER TO RoleSpec
 				{
 					AlterOwnerStmt *n = makeNode(AlterOwnerStmt);
 					n->objectType = OBJECT_GRAPH;
-=======
-			| ALTER PUBLICATION name OWNER TO RoleSpec
-				{
-					AlterOwnerStmt *n = makeNode(AlterOwnerStmt);
-					n->objectType = OBJECT_PUBLICATION;
->>>>>>> 2aaec654
-					n->object = list_make1(makeString($3));
-					n->newowner = $6;
-					$$ = (Node *)n;
-				}
-<<<<<<< HEAD
-=======
-			| ALTER SUBSCRIPTION name OWNER TO RoleSpec
-				{
-					AlterOwnerStmt *n = makeNode(AlterOwnerStmt);
-					n->objectType = OBJECT_SUBSCRIPTION;
 					n->object = list_make1(makeString($3));
 					n->newowner = $6;
 					$$ = (Node *)n;
@@ -9322,7 +9281,6 @@
 					n->missing_ok = true;
 					$$ = (Node *) n;
 				}
->>>>>>> 2aaec654
 		;
 
 opt_drop_slot:
@@ -14698,11 +14656,8 @@
 			| PROCEDURAL
 			| PROCEDURE
 			| PROGRAM
-<<<<<<< HEAD
 			| PROPERTY
-=======
 			| PUBLICATION
->>>>>>> 2aaec654
 			| QUOTE
 			| RANGE
 			| READ
@@ -14998,93 +14953,6 @@
 /*
  * Agens Graph
  */
-<<<<<<< HEAD
-=======
-static void
-base_yyerror(YYLTYPE *yylloc, core_yyscan_t yyscanner, const char *msg)
-{
-	parser_yyerror(msg);
-}
-
-static RawStmt *
-makeRawStmt(Node *stmt, int stmt_location)
-{
-	RawStmt    *rs = makeNode(RawStmt);
-
-	rs->stmt = stmt;
-	rs->stmt_location = stmt_location;
-	rs->stmt_len = 0;			/* might get changed later */
-	return rs;
-}
-
-/* Adjust a RawStmt to reflect that it doesn't run to the end of the string */
-static void
-updateRawStmtEnd(RawStmt *rs, int end_location)
-{
-	/*
-	 * If we already set the length, don't change it.  This is for situations
-	 * like "select foo ;; select bar" where the same statement will be last
-	 * in the string for more than one semicolon.
-	 */
-	if (rs->stmt_len > 0)
-		return;
-
-	/* OK, update length of RawStmt */
-	rs->stmt_len = end_location - rs->stmt_location;
-}
-
-static Node *
-makeColumnRef(char *colname, List *indirection,
-			  int location, core_yyscan_t yyscanner)
-{
-	/*
-	 * Generate a ColumnRef node, with an A_Indirection node added if there
-	 * is any subscripting in the specified indirection list.  However,
-	 * any field selection at the start of the indirection list must be
-	 * transposed into the "fields" part of the ColumnRef node.
-	 */
-	ColumnRef  *c = makeNode(ColumnRef);
-	int		nfields = 0;
-	ListCell *l;
-
-	c->location = location;
-	foreach(l, indirection)
-	{
-		if (IsA(lfirst(l), A_Indices))
-		{
-			A_Indirection *i = makeNode(A_Indirection);
-
-			if (nfields == 0)
-			{
-				/* easy case - all indirection goes to A_Indirection */
-				c->fields = list_make1(makeString(colname));
-				i->indirection = check_indirection(indirection, yyscanner);
-			}
-			else
-			{
-				/* got to split the list in two */
-				i->indirection = check_indirection(list_copy_tail(indirection,
-																  nfields),
-												   yyscanner);
-				indirection = list_truncate(indirection, nfields);
-				c->fields = lcons(makeString(colname), indirection);
-			}
-			i->arg = (Node *) c;
-			return (Node *) i;
-		}
-		else if (IsA(lfirst(l), A_Star))
-		{
-			/* We only allow '*' at the end of a ColumnRef */
-			if (lnext(l) != NULL)
-				parser_yyerror("improper use of \"*\"");
-		}
-		nfields++;
-	}
-	/* No subscripting, so all indirection gets added to field list */
-	c->fields = lcons(makeString(colname), indirection);
-	return (Node *) c;
-}
->>>>>>> 2aaec654
 
 CreateGraphStmt:
 			CREATE GRAPH ColId AUTHORIZATION RoleSpec
@@ -16055,6 +15923,33 @@
 base_yyerror(YYLTYPE *yylloc, core_yyscan_t yyscanner, const char *msg)
 {
 	parser_yyerror(msg);
+}
+
+static RawStmt *
+makeRawStmt(Node *stmt, int stmt_location)
+{
+	RawStmt    *rs = makeNode(RawStmt);
+
+	rs->stmt = stmt;
+	rs->stmt_location = stmt_location;
+	rs->stmt_len = 0;			/* might get changed later */
+	return rs;
+}
+
+/* Adjust a RawStmt to reflect that it doesn't run to the end of the string */
+static void
+updateRawStmtEnd(RawStmt *rs, int end_location)
+{
+	/*
+	 * If we already set the length, don't change it.  This is for situations
+	 * like "select foo ;; select bar" where the same statement will be last
+	 * in the string for more than one semicolon.
+	 */
+	if (rs->stmt_len > 0)
+		return;
+
+	/* OK, update length of RawStmt */
+	rs->stmt_len = end_location - rs->stmt_location;
 }
 
 static Node *
