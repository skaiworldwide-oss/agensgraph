/*-------------------------------------------------------------------------
 *
 * analyze.c
 *	  transform the raw parse tree into a query tree
 *
 * For optimizable statements, we are careful to obtain a suitable lock on
 * each referenced table, and other modules of the backend preserve or
 * re-obtain these locks before depending on the results.  It is therefore
 * okay to do significant semantic analysis of these statements.  For
 * utility commands, no locks are obtained here (and if they were, we could
 * not be sure we'd still have them at execution).  Hence the general rule
 * for utility commands is to just dump them into a Query node untransformed.
 * DECLARE CURSOR, EXPLAIN, and CREATE TABLE AS are exceptions because they
 * contain optimizable statements, which we should transform.
 *
 *
 * Portions Copyright (c) 1996-2016, PostgreSQL Global Development Group
 * Portions Copyright (c) 1994, Regents of the University of California
 *
 *	src/backend/parser/analyze.c
 *
 *-------------------------------------------------------------------------
 */

#include "postgres.h"

#include "access/sysattr.h"
#include "catalog/pg_type.h"
#include "miscadmin.h"
#include "nodes/makefuncs.h"
#include "nodes/nodeFuncs.h"
#include "optimizer/var.h"
#include "parser/analyze.h"
#include "parser/parse_agg.h"
#include "parser/parse_clause.h"
#include "parser/parse_coerce.h"
#include "parser/parse_collate.h"
#include "parser/parse_cte.h"
#include "parser/parse_graph.h"
#include "parser/parse_oper.h"
#include "parser/parse_param.h"
#include "parser/parse_relation.h"
#include "parser/parse_target.h"
#include "parser/parsetree.h"
#include "rewrite/rewriteManip.h"
#include "utils/rel.h"


/* Hook for plugins to get control at end of parse analysis */
post_parse_analyze_hook_type post_parse_analyze_hook = NULL;

static Query *transformDeleteStmt(ParseState *pstate, DeleteStmt *stmt);
static Query *transformInsertStmt(ParseState *pstate, InsertStmt *stmt);
static List *transformInsertRow(ParseState *pstate, List *exprlist,
				   List *stmtcols, List *icolumns, List *attrnos,
				   bool strip_indirection);
static OnConflictExpr *transformOnConflictClause(ParseState *pstate,
						  OnConflictClause *onConflictClause);
static int	count_rowexpr_columns(ParseState *pstate, Node *expr);
static Query *transformSelectStmt(ParseState *pstate, SelectStmt *stmt);
static Query *transformValuesClause(ParseState *pstate, SelectStmt *stmt);
static Query *transformSetOperationStmt(ParseState *pstate, SelectStmt *stmt);
static Node *transformSetOperationTree(ParseState *pstate, SelectStmt *stmt,
						  bool isTopLevel, List **targetlist);
static void determineRecursiveColTypes(ParseState *pstate,
						   Node *larg, List *nrtargetlist);
static Query *transformUpdateStmt(ParseState *pstate, UpdateStmt *stmt);
static List *transformReturningList(ParseState *pstate, List *returningList);
static List *transformUpdateTargetList(ParseState *pstate,
						  List *targetList);
static Query *transformDeclareCursorStmt(ParseState *pstate,
						   DeclareCursorStmt *stmt);
static Query *transformExplainStmt(ParseState *pstate,
					 ExplainStmt *stmt);
static Query *transformCreateTableAsStmt(ParseState *pstate,
						   CreateTableAsStmt *stmt);
static void transformLockingClause(ParseState *pstate, Query *qry,
					   LockingClause *lc, bool pushedDown);
<<<<<<< HEAD
static Query *transformCypherStmt(ParseState *pstate, CypherStmt *stmt);
static Query *transformCypherClause(ParseState *pstate, CypherClause *clause);
=======
#ifdef RAW_EXPRESSION_COVERAGE_TEST
static bool test_raw_expression_coverage(Node *node, void *context);
#endif
>>>>>>> b5bce6c1


/*
 * parse_analyze
 *		Analyze a raw parse tree and transform it to Query form.
 *
 * Optionally, information about $n parameter types can be supplied.
 * References to $n indexes not defined by paramTypes[] are disallowed.
 *
 * The result is a Query node.  Optimizable statements require considerable
 * transformation, while utility-type statements are simply hung off
 * a dummy CMD_UTILITY Query node.
 */
Query *
parse_analyze(Node *parseTree, const char *sourceText,
			  Oid *paramTypes, int numParams)
{
	ParseState *pstate = make_parsestate(NULL);
	Query	   *query;

	Assert(sourceText != NULL); /* required as of 8.4 */

	pstate->p_sourcetext = sourceText;

	if (numParams > 0)
		parse_fixed_parameters(pstate, paramTypes, numParams);

	query = transformTopLevelStmt(pstate, parseTree);

	if (post_parse_analyze_hook)
		(*post_parse_analyze_hook) (pstate, query);

	free_parsestate(pstate);

	return query;
}

/*
 * parse_analyze_varparams
 *
 * This variant is used when it's okay to deduce information about $n
 * symbol datatypes from context.  The passed-in paramTypes[] array can
 * be modified or enlarged (via repalloc).
 */
Query *
parse_analyze_varparams(Node *parseTree, const char *sourceText,
						Oid **paramTypes, int *numParams)
{
	ParseState *pstate = make_parsestate(NULL);
	Query	   *query;

	Assert(sourceText != NULL); /* required as of 8.4 */

	pstate->p_sourcetext = sourceText;

	parse_variable_parameters(pstate, paramTypes, numParams);

	query = transformTopLevelStmt(pstate, parseTree);

	/* make sure all is well with parameter types */
	check_variable_parameters(pstate, query);

	if (post_parse_analyze_hook)
		(*post_parse_analyze_hook) (pstate, query);

	free_parsestate(pstate);

	return query;
}

/*
 * parse_sub_analyze
 *		Entry point for recursively analyzing a sub-statement.
 */
Query *
parse_sub_analyze(Node *parseTree, ParseState *parentParseState,
				  CommonTableExpr *parentCTE,
				  bool locked_from_parent)
{
	ParseState *pstate = make_parsestate(parentParseState);
	Query	   *query;

	pstate->p_parent_cte = parentCTE;
	pstate->p_locked_from_parent = locked_from_parent;

	query = transformStmt(pstate, parseTree);

	free_parsestate(pstate);

	return query;
}

/*
 * transformTopLevelStmt -
 *	  transform a Parse tree into a Query tree.
 *
 * The only thing we do here that we don't do in transformStmt() is to
 * convert SELECT ... INTO into CREATE TABLE AS.  Since utility statements
 * aren't allowed within larger statements, this is only allowed at the top
 * of the parse tree, and so we only try it before entering the recursive
 * transformStmt() processing.
 */
Query *
transformTopLevelStmt(ParseState *pstate, Node *parseTree)
{
	if (IsA(parseTree, SelectStmt))
	{
		SelectStmt *stmt = (SelectStmt *) parseTree;

		/* If it's a set-operation tree, drill down to leftmost SelectStmt */
		while (stmt && stmt->op != SETOP_NONE)
			stmt = stmt->larg;
		Assert(stmt && IsA(stmt, SelectStmt) &&stmt->larg == NULL);

		if (stmt->intoClause)
		{
			CreateTableAsStmt *ctas = makeNode(CreateTableAsStmt);

			ctas->query = parseTree;
			ctas->into = stmt->intoClause;
			ctas->relkind = OBJECT_TABLE;
			ctas->is_select_into = true;

			/*
			 * Remove the intoClause from the SelectStmt.  This makes it safe
			 * for transformSelectStmt to complain if it finds intoClause set
			 * (implying that the INTO appeared in a disallowed place).
			 */
			stmt->intoClause = NULL;

			parseTree = (Node *) ctas;
		}
	}

	return transformStmt(pstate, parseTree);
}

/*
 * transformStmt -
 *	  recursively transform a Parse tree into a Query tree.
 */
Query *
transformStmt(ParseState *pstate, Node *parseTree)
{
	Query	   *result;

	/*
	 * We apply RAW_EXPRESSION_COVERAGE_TEST testing to basic DML statements;
	 * we can't just run it on everything because raw_expression_tree_walker()
	 * doesn't claim to handle utility statements.
	 */
#ifdef RAW_EXPRESSION_COVERAGE_TEST
	switch (nodeTag(parseTree))
	{
		case T_SelectStmt:
		case T_InsertStmt:
		case T_UpdateStmt:
		case T_DeleteStmt:
			(void) test_raw_expression_coverage(parseTree, NULL);
			break;
		default:
			break;
	}
#endif   /* RAW_EXPRESSION_COVERAGE_TEST */

	switch (nodeTag(parseTree))
	{
			/*
			 * Optimizable statements
			 */
		case T_InsertStmt:
			result = transformInsertStmt(pstate, (InsertStmt *) parseTree);
			break;

		case T_DeleteStmt:
			result = transformDeleteStmt(pstate, (DeleteStmt *) parseTree);
			break;

		case T_UpdateStmt:
			result = transformUpdateStmt(pstate, (UpdateStmt *) parseTree);
			break;

		case T_SelectStmt:
			{
				SelectStmt *n = (SelectStmt *) parseTree;

				if (n->valuesLists)
					result = transformValuesClause(pstate, n);
				else if (n->op == SETOP_NONE)
					result = transformSelectStmt(pstate, n);
				else
					result = transformSetOperationStmt(pstate, n);
			}
			break;

		case T_CypherStmt:
			result = transformCypherStmt(pstate, (CypherStmt *) parseTree);
			break;
		case T_CypherSubPattern:
			result = transformCypherSubPattern(pstate,
											   (CypherSubPattern *) parseTree);
			break;
		case T_CypherClause:
			/* Cypher clauses are transformed into a Query recursively */
			result = transformCypherClause(pstate, (CypherClause *) parseTree);
			break;

			/*
			 * Special cases
			 */
		case T_DeclareCursorStmt:
			result = transformDeclareCursorStmt(pstate,
											(DeclareCursorStmt *) parseTree);
			break;

		case T_ExplainStmt:
			result = transformExplainStmt(pstate,
										  (ExplainStmt *) parseTree);
			break;

		case T_CreateTableAsStmt:
			result = transformCreateTableAsStmt(pstate,
											(CreateTableAsStmt *) parseTree);
			break;

		default:

			/*
			 * other statements don't require any transformation; just return
			 * the original parsetree with a Query node plastered on top.
			 */
			result = makeNode(Query);
			result->commandType = CMD_UTILITY;
			result->utilityStmt = (Node *) parseTree;
			break;
	}

	/* Mark as original query until we learn differently */
	result->querySource = QSRC_ORIGINAL;
	result->canSetTag = true;

	return result;
}

/*
 * analyze_requires_snapshot
 *		Returns true if a snapshot must be set before doing parse analysis
 *		on the given raw parse tree.
 *
 * Classification here should match transformStmt().
 */
bool
analyze_requires_snapshot(Node *parseTree)
{
	bool		result;

	switch (nodeTag(parseTree))
	{
			/*
			 * Optimizable statements
			 */
		case T_InsertStmt:
		case T_DeleteStmt:
		case T_UpdateStmt:
		case T_SelectStmt:
			result = true;
			break;

		case T_CypherStmt:
			result = true;
			break;

			/*
			 * Special cases
			 */
		case T_DeclareCursorStmt:
			/* yes, because it's analyzed just like SELECT */
			result = true;
			break;

		case T_ExplainStmt:
		case T_CreateTableAsStmt:
			/* yes, because we must analyze the contained statement */
			result = true;
			break;

		default:
			/* other utility statements don't have any real parse analysis */
			result = false;
			break;
	}

	return result;
}

/*
 * transformDeleteStmt -
 *	  transforms a Delete Statement
 */
static Query *
transformDeleteStmt(ParseState *pstate, DeleteStmt *stmt)
{
	Query	   *qry = makeNode(Query);
	ParseNamespaceItem *nsitem;
	Node	   *qual;

	qry->commandType = CMD_DELETE;

	/* process the WITH clause independently of all else */
	if (stmt->withClause)
	{
		qry->hasRecursive = stmt->withClause->recursive;
		qry->cteList = transformWithClause(pstate, stmt->withClause);
		qry->hasModifyingCTE = pstate->p_hasModifyingCTE;
	}

	/* set up range table with just the result rel */
	qry->resultRelation = setTargetTable(pstate, stmt->relation,
								  interpretInhOption(stmt->relation->inhOpt),
										 true,
										 ACL_DELETE);

	/* grab the namespace item made by setTargetTable */
	nsitem = (ParseNamespaceItem *) llast(pstate->p_namespace);

	/* there's no DISTINCT in DELETE */
	qry->distinctClause = NIL;

	/* subqueries in USING cannot access the result relation */
	nsitem->p_lateral_only = true;
	nsitem->p_lateral_ok = false;

	/*
	 * The USING clause is non-standard SQL syntax, and is equivalent in
	 * functionality to the FROM list that can be specified for UPDATE. The
	 * USING keyword is used rather than FROM because FROM is already a
	 * keyword in the DELETE syntax.
	 */
	transformFromClause(pstate, stmt->usingClause);

	/* remaining clauses can reference the result relation normally */
	nsitem->p_lateral_only = false;
	nsitem->p_lateral_ok = true;

	qual = transformWhereClause(pstate, stmt->whereClause,
								EXPR_KIND_WHERE, "WHERE");

	qry->returningList = transformReturningList(pstate, stmt->returningList);

	/* done building the range table and jointree */
	qry->rtable = pstate->p_rtable;
	qry->jointree = makeFromExpr(pstate->p_joinlist, qual);

	qry->hasSubLinks = pstate->p_hasSubLinks;
	qry->hasWindowFuncs = pstate->p_hasWindowFuncs;
	qry->hasAggs = pstate->p_hasAggs;
	if (pstate->p_hasAggs)
		parseCheckAggregates(pstate, qry);

	assign_query_collations(pstate, qry);

	return qry;
}

/*
 * transformInsertStmt -
 *	  transform an Insert Statement
 */
static Query *
transformInsertStmt(ParseState *pstate, InsertStmt *stmt)
{
	Query	   *qry = makeNode(Query);
	SelectStmt *selectStmt = (SelectStmt *) stmt->selectStmt;
	List	   *exprList = NIL;
	bool		isGeneralSelect;
	List	   *sub_rtable;
	List	   *sub_namespace;
	List	   *icolumns;
	List	   *attrnos;
	RangeTblEntry *rte;
	RangeTblRef *rtr;
	ListCell   *icols;
	ListCell   *attnos;
	ListCell   *lc;
	bool		isOnConflictUpdate;
	AclMode		targetPerms;

	/* There can't be any outer WITH to worry about */
	Assert(pstate->p_ctenamespace == NIL);

	qry->commandType = CMD_INSERT;
	pstate->p_is_insert = true;

	/* process the WITH clause independently of all else */
	if (stmt->withClause)
	{
		qry->hasRecursive = stmt->withClause->recursive;
		qry->cteList = transformWithClause(pstate, stmt->withClause);
		qry->hasModifyingCTE = pstate->p_hasModifyingCTE;
	}

	isOnConflictUpdate = (stmt->onConflictClause &&
						stmt->onConflictClause->action == ONCONFLICT_UPDATE);

	/*
	 * We have three cases to deal with: DEFAULT VALUES (selectStmt == NULL),
	 * VALUES list, or general SELECT input.  We special-case VALUES, both for
	 * efficiency and so we can handle DEFAULT specifications.
	 *
	 * The grammar allows attaching ORDER BY, LIMIT, FOR UPDATE, or WITH to a
	 * VALUES clause.  If we have any of those, treat it as a general SELECT;
	 * so it will work, but you can't use DEFAULT items together with those.
	 */
	isGeneralSelect = (selectStmt && (selectStmt->valuesLists == NIL ||
									  selectStmt->sortClause != NIL ||
									  selectStmt->limitOffset != NULL ||
									  selectStmt->limitCount != NULL ||
									  selectStmt->lockingClause != NIL ||
									  selectStmt->withClause != NULL));

	/*
	 * If a non-nil rangetable/namespace was passed in, and we are doing
	 * INSERT/SELECT, arrange to pass the rangetable/namespace down to the
	 * SELECT.  This can only happen if we are inside a CREATE RULE, and in
	 * that case we want the rule's OLD and NEW rtable entries to appear as
	 * part of the SELECT's rtable, not as outer references for it.  (Kluge!)
	 * The SELECT's joinlist is not affected however.  We must do this before
	 * adding the target table to the INSERT's rtable.
	 */
	if (isGeneralSelect)
	{
		sub_rtable = pstate->p_rtable;
		pstate->p_rtable = NIL;
		sub_namespace = pstate->p_namespace;
		pstate->p_namespace = NIL;
	}
	else
	{
		sub_rtable = NIL;		/* not used, but keep compiler quiet */
		sub_namespace = NIL;
	}

	/*
	 * Must get write lock on INSERT target table before scanning SELECT, else
	 * we will grab the wrong kind of initial lock if the target table is also
	 * mentioned in the SELECT part.  Note that the target table is not added
	 * to the joinlist or namespace.
	 */
	targetPerms = ACL_INSERT;
	if (isOnConflictUpdate)
		targetPerms |= ACL_UPDATE;
	qry->resultRelation = setTargetTable(pstate, stmt->relation,
										 false, false, targetPerms);

	/* Validate stmt->cols list, or build default list if no list given */
	icolumns = checkInsertTargets(pstate, stmt->cols, &attrnos);
	Assert(list_length(icolumns) == list_length(attrnos));

	/*
	 * Determine which variant of INSERT we have.
	 */
	if (selectStmt == NULL)
	{
		/*
		 * We have INSERT ... DEFAULT VALUES.  We can handle this case by
		 * emitting an empty targetlist --- all columns will be defaulted when
		 * the planner expands the targetlist.
		 */
		exprList = NIL;
	}
	else if (isGeneralSelect)
	{
		/*
		 * We make the sub-pstate a child of the outer pstate so that it can
		 * see any Param definitions supplied from above.  Since the outer
		 * pstate's rtable and namespace are presently empty, there are no
		 * side-effects of exposing names the sub-SELECT shouldn't be able to
		 * see.
		 */
		ParseState *sub_pstate = make_parsestate(pstate);
		Query	   *selectQuery;

		/*
		 * Process the source SELECT.
		 *
		 * It is important that this be handled just like a standalone SELECT;
		 * otherwise the behavior of SELECT within INSERT might be different
		 * from a stand-alone SELECT. (Indeed, Postgres up through 6.5 had
		 * bugs of just that nature...)
		 */
		sub_pstate->p_rtable = sub_rtable;
		sub_pstate->p_joinexprs = NIL;	/* sub_rtable has no joins */
		sub_pstate->p_namespace = sub_namespace;

		selectQuery = transformStmt(sub_pstate, stmt->selectStmt);

		free_parsestate(sub_pstate);

		/* The grammar should have produced a SELECT */
		if (!IsA(selectQuery, Query) ||
			selectQuery->commandType != CMD_SELECT ||
			selectQuery->utilityStmt != NULL)
			elog(ERROR, "unexpected non-SELECT command in INSERT ... SELECT");

		/*
		 * Make the source be a subquery in the INSERT's rangetable, and add
		 * it to the INSERT's joinlist.
		 */
		rte = addRangeTableEntryForSubquery(pstate,
											selectQuery,
											makeAlias("*SELECT*", NIL),
											false,
											false);
		rtr = makeNode(RangeTblRef);
		/* assume new rte is at end */
		rtr->rtindex = list_length(pstate->p_rtable);
		Assert(rte == rt_fetch(rtr->rtindex, pstate->p_rtable));
		pstate->p_joinlist = lappend(pstate->p_joinlist, rtr);

		/*----------
		 * Generate an expression list for the INSERT that selects all the
		 * non-resjunk columns from the subquery.  (INSERT's tlist must be
		 * separate from the subquery's tlist because we may add columns,
		 * insert datatype coercions, etc.)
		 *
		 * HACK: unknown-type constants and params in the SELECT's targetlist
		 * are copied up as-is rather than being referenced as subquery
		 * outputs.  This is to ensure that when we try to coerce them to
		 * the target column's datatype, the right things happen (see
		 * special cases in coerce_type).  Otherwise, this fails:
		 *		INSERT INTO foo SELECT 'bar', ... FROM baz
		 *----------
		 */
		exprList = NIL;
		foreach(lc, selectQuery->targetList)
		{
			TargetEntry *tle = (TargetEntry *) lfirst(lc);
			Expr	   *expr;

			if (tle->resjunk)
				continue;
			if (tle->expr &&
				(IsA(tle->expr, Const) ||IsA(tle->expr, Param)) &&
				exprType((Node *) tle->expr) == UNKNOWNOID)
				expr = tle->expr;
			else
			{
				Var		   *var = makeVarFromTargetEntry(rtr->rtindex, tle);

				var->location = exprLocation((Node *) tle->expr);
				expr = (Expr *) var;
			}
			exprList = lappend(exprList, expr);
		}

		/* Prepare row for assignment to target table */
		exprList = transformInsertRow(pstate, exprList,
									  stmt->cols,
									  icolumns, attrnos,
									  false);
	}
	else if (list_length(selectStmt->valuesLists) > 1)
	{
		/*
		 * Process INSERT ... VALUES with multiple VALUES sublists. We
		 * generate a VALUES RTE holding the transformed expression lists, and
		 * build up a targetlist containing Vars that reference the VALUES
		 * RTE.
		 */
		List	   *exprsLists = NIL;
		List	   *collations = NIL;
		int			sublist_length = -1;
		bool		lateral = false;
		int			i;

		Assert(selectStmt->intoClause == NULL);

		foreach(lc, selectStmt->valuesLists)
		{
			List	   *sublist = (List *) lfirst(lc);

			/* Do basic expression transformation (same as a ROW() expr) */
			sublist = transformExpressionList(pstate, sublist, EXPR_KIND_VALUES);

			/*
			 * All the sublists must be the same length, *after*
			 * transformation (which might expand '*' into multiple items).
			 * The VALUES RTE can't handle anything different.
			 */
			if (sublist_length < 0)
			{
				/* Remember post-transformation length of first sublist */
				sublist_length = list_length(sublist);
			}
			else if (sublist_length != list_length(sublist))
			{
				ereport(ERROR,
						(errcode(ERRCODE_SYNTAX_ERROR),
						 errmsg("VALUES lists must all be the same length"),
						 parser_errposition(pstate,
											exprLocation((Node *) sublist))));
			}

			/*
			 * Prepare row for assignment to target table.  We process any
			 * indirection on the target column specs normally but then strip
			 * off the resulting field/array assignment nodes, since we don't
			 * want the parsed statement to contain copies of those in each
			 * VALUES row.  (It's annoying to have to transform the
			 * indirection specs over and over like this, but avoiding it
			 * would take some really messy refactoring of
			 * transformAssignmentIndirection.)
			 */
			sublist = transformInsertRow(pstate, sublist,
										 stmt->cols,
										 icolumns, attrnos,
										 true);

			/*
			 * We must assign collations now because assign_query_collations
			 * doesn't process rangetable entries.  We just assign all the
			 * collations independently in each row, and don't worry about
			 * whether they are consistent vertically.  The outer INSERT query
			 * isn't going to care about the collations of the VALUES columns,
			 * so it's not worth the effort to identify a common collation for
			 * each one here.  (But note this does have one user-visible
			 * consequence: INSERT ... VALUES won't complain about conflicting
			 * explicit COLLATEs in a column, whereas the same VALUES
			 * construct in another context would complain.)
			 */
			assign_list_collations(pstate, sublist);

			exprsLists = lappend(exprsLists, sublist);
		}

		/*
		 * Although we don't really need collation info, let's just make sure
		 * we provide a correctly-sized list in the VALUES RTE.
		 */
		for (i = 0; i < sublist_length; i++)
			collations = lappend_oid(collations, InvalidOid);

		/*
		 * Ordinarily there can't be any current-level Vars in the expression
		 * lists, because the namespace was empty ... but if we're inside
		 * CREATE RULE, then NEW/OLD references might appear.  In that case we
		 * have to mark the VALUES RTE as LATERAL.
		 */
		if (list_length(pstate->p_rtable) != 1 &&
			contain_vars_of_level((Node *) exprsLists, 0))
			lateral = true;

		/*
		 * Generate the VALUES RTE
		 */
		rte = addRangeTableEntryForValues(pstate, exprsLists, collations,
										  NULL, lateral, true);
		rtr = makeNode(RangeTblRef);
		/* assume new rte is at end */
		rtr->rtindex = list_length(pstate->p_rtable);
		Assert(rte == rt_fetch(rtr->rtindex, pstate->p_rtable));
		pstate->p_joinlist = lappend(pstate->p_joinlist, rtr);

		/*
		 * Generate list of Vars referencing the RTE
		 */
		expandRTE(rte, rtr->rtindex, 0, -1, false, NULL, &exprList);

		/*
		 * Re-apply any indirection on the target column specs to the Vars
		 */
		exprList = transformInsertRow(pstate, exprList,
									  stmt->cols,
									  icolumns, attrnos,
									  false);
	}
	else
	{
		/*
		 * Process INSERT ... VALUES with a single VALUES sublist.  We treat
		 * this case separately for efficiency.  The sublist is just computed
		 * directly as the Query's targetlist, with no VALUES RTE.  So it
		 * works just like a SELECT without any FROM.
		 */
		List	   *valuesLists = selectStmt->valuesLists;

		Assert(list_length(valuesLists) == 1);
		Assert(selectStmt->intoClause == NULL);

		/* Do basic expression transformation (same as a ROW() expr) */
		exprList = transformExpressionList(pstate,
										   (List *) linitial(valuesLists),
										   EXPR_KIND_VALUES);

		/* Prepare row for assignment to target table */
		exprList = transformInsertRow(pstate, exprList,
									  stmt->cols,
									  icolumns, attrnos,
									  false);
	}

	/*
	 * Generate query's target list using the computed list of expressions.
	 * Also, mark all the target columns as needing insert permissions.
	 */
	rte = pstate->p_target_rangetblentry;
	qry->targetList = NIL;
	icols = list_head(icolumns);
	attnos = list_head(attrnos);
	foreach(lc, exprList)
	{
		Expr	   *expr = (Expr *) lfirst(lc);
		ResTarget  *col;
		AttrNumber	attr_num;
		TargetEntry *tle;

		col = (ResTarget *) lfirst(icols);
		Assert(IsA(col, ResTarget));
		attr_num = (AttrNumber) lfirst_int(attnos);

		tle = makeTargetEntry(expr,
							  attr_num,
							  col->name,
							  false);
		qry->targetList = lappend(qry->targetList, tle);

		rte->insertedCols = bms_add_member(rte->insertedCols,
							  attr_num - FirstLowInvalidHeapAttributeNumber);

		icols = lnext(icols);
		attnos = lnext(attnos);
	}

	/* Process ON CONFLICT, if any. */
	if (stmt->onConflictClause)
		qry->onConflict = transformOnConflictClause(pstate,
													stmt->onConflictClause);

	/*
	 * If we have a RETURNING clause, we need to add the target relation to
	 * the query namespace before processing it, so that Var references in
	 * RETURNING will work.  Also, remove any namespace entries added in a
	 * sub-SELECT or VALUES list.
	 */
	if (stmt->returningList)
	{
		pstate->p_namespace = NIL;
		addRTEtoQuery(pstate, pstate->p_target_rangetblentry,
					  false, true, true);
		qry->returningList = transformReturningList(pstate,
													stmt->returningList);
	}

	/* done building the range table and jointree */
	qry->rtable = pstate->p_rtable;
	qry->jointree = makeFromExpr(pstate->p_joinlist, NULL);

	qry->hasSubLinks = pstate->p_hasSubLinks;

	assign_query_collations(pstate, qry);

	return qry;
}

/*
 * Prepare an INSERT row for assignment to the target table.
 *
 * exprlist: transformed expressions for source values; these might come from
 * a VALUES row, or be Vars referencing a sub-SELECT or VALUES RTE output.
 * stmtcols: original target-columns spec for INSERT (we just test for NIL)
 * icolumns: effective target-columns spec (list of ResTarget)
 * attrnos: integer column numbers (must be same length as icolumns)
 * strip_indirection: if true, remove any field/array assignment nodes
 */
static List *
transformInsertRow(ParseState *pstate, List *exprlist,
				   List *stmtcols, List *icolumns, List *attrnos,
				   bool strip_indirection)
{
	List	   *result;
	ListCell   *lc;
	ListCell   *icols;
	ListCell   *attnos;

	/*
	 * Check length of expr list.  It must not have more expressions than
	 * there are target columns.  We allow fewer, but only if no explicit
	 * columns list was given (the remaining columns are implicitly
	 * defaulted).  Note we must check this *after* transformation because
	 * that could expand '*' into multiple items.
	 */
	if (list_length(exprlist) > list_length(icolumns))
		ereport(ERROR,
				(errcode(ERRCODE_SYNTAX_ERROR),
				 errmsg("INSERT has more expressions than target columns"),
				 parser_errposition(pstate,
									exprLocation(list_nth(exprlist,
												  list_length(icolumns))))));
	if (stmtcols != NIL &&
		list_length(exprlist) < list_length(icolumns))
	{
		/*
		 * We can get here for cases like INSERT ... SELECT (a,b,c) FROM ...
		 * where the user accidentally created a RowExpr instead of separate
		 * columns.  Add a suitable hint if that seems to be the problem,
		 * because the main error message is quite misleading for this case.
		 * (If there's no stmtcols, you'll get something about data type
		 * mismatch, which is less misleading so we don't worry about giving a
		 * hint in that case.)
		 */
		ereport(ERROR,
				(errcode(ERRCODE_SYNTAX_ERROR),
				 errmsg("INSERT has more target columns than expressions"),
				 ((list_length(exprlist) == 1 &&
				   count_rowexpr_columns(pstate, linitial(exprlist)) ==
				   list_length(icolumns)) ?
				  errhint("The insertion source is a row expression containing the same number of columns expected by the INSERT. Did you accidentally use extra parentheses?") : 0),
				 parser_errposition(pstate,
									exprLocation(list_nth(icolumns,
												  list_length(exprlist))))));
	}

	/*
	 * Prepare columns for assignment to target table.
	 */
	result = NIL;
	icols = list_head(icolumns);
	attnos = list_head(attrnos);
	foreach(lc, exprlist)
	{
		Expr	   *expr = (Expr *) lfirst(lc);
		ResTarget  *col;

		col = (ResTarget *) lfirst(icols);
		Assert(IsA(col, ResTarget));

		expr = transformAssignedExpr(pstate, expr,
									 EXPR_KIND_INSERT_TARGET,
									 col->name,
									 lfirst_int(attnos),
									 col->indirection,
									 col->location);

		if (strip_indirection)
		{
			while (expr)
			{
				if (IsA(expr, FieldStore))
				{
					FieldStore *fstore = (FieldStore *) expr;

					expr = (Expr *) linitial(fstore->newvals);
				}
				else if (IsA(expr, ArrayRef))
				{
					ArrayRef   *aref = (ArrayRef *) expr;

					if (aref->refassgnexpr == NULL)
						break;
					expr = aref->refassgnexpr;
				}
				else
					break;
			}
		}

		result = lappend(result, expr);

		icols = lnext(icols);
		attnos = lnext(attnos);
	}

	return result;
}

/*
 * transformSelectStmt -
 *	  transforms an OnConflictClause in an INSERT
 */
static OnConflictExpr *
transformOnConflictClause(ParseState *pstate,
						  OnConflictClause *onConflictClause)
{
	List	   *arbiterElems;
	Node	   *arbiterWhere;
	Oid			arbiterConstraint;
	List	   *onConflictSet = NIL;
	Node	   *onConflictWhere = NULL;
	RangeTblEntry *exclRte = NULL;
	int			exclRelIndex = 0;
	List	   *exclRelTlist = NIL;
	OnConflictExpr *result;

	/* Process the arbiter clause, ON CONFLICT ON (...) */
	transformOnConflictArbiter(pstate, onConflictClause, &arbiterElems,
							   &arbiterWhere, &arbiterConstraint);

	/* Process DO UPDATE */
	if (onConflictClause->action == ONCONFLICT_UPDATE)
	{
		Relation	targetrel = pstate->p_target_relation;
		Var		   *var;
		TargetEntry *te;
		int			attno;

		/*
		 * All INSERT expressions have been parsed, get ready for potentially
		 * existing SET statements that need to be processed like an UPDATE.
		 */
		pstate->p_is_insert = false;

		/*
		 * Add range table entry for the EXCLUDED pseudo relation; relkind is
		 * set to composite to signal that we're not dealing with an actual
		 * relation.
		 */
		exclRte = addRangeTableEntryForRelation(pstate,
												targetrel,
												makeAlias("excluded", NIL),
												false, false);
		exclRte->relkind = RELKIND_COMPOSITE_TYPE;
		exclRelIndex = list_length(pstate->p_rtable);

		/*
		 * Build a targetlist for the EXCLUDED pseudo relation. Have to be
		 * careful to use resnos that correspond to attnos of the underlying
		 * relation.
		 */
		Assert(pstate->p_next_resno == 1);
		for (attno = 0; attno < targetrel->rd_rel->relnatts; attno++)
		{
			Form_pg_attribute attr = targetrel->rd_att->attrs[attno];
			char	   *name;

			if (attr->attisdropped)
			{
				/*
				 * can't use atttypid here, but it doesn't really matter what
				 * type the Const claims to be.
				 */
				var = (Var *) makeNullConst(INT4OID, -1, InvalidOid);
				name = "";
			}
			else
			{
				var = makeVar(exclRelIndex, attno + 1,
							  attr->atttypid, attr->atttypmod,
							  attr->attcollation,
							  0);
				var->location = -1;

				name = NameStr(attr->attname);
			}

			Assert(pstate->p_next_resno == attno + 1);
			te = makeTargetEntry((Expr *) var,
								 pstate->p_next_resno++,
								 name,
								 false);

			/* don't require select access yet */
			exclRelTlist = lappend(exclRelTlist, te);
		}

		/*
		 * Additionally add a whole row tlist entry for EXCLUDED. That's
		 * really only needed for ruleutils' benefit, which expects to find
		 * corresponding entries in child tlists. Alternatively we could do
		 * this only when required, but that doesn't seem worth the trouble.
		 */
		var = makeVar(exclRelIndex, InvalidAttrNumber,
					  RelationGetRelid(targetrel),
					  -1, InvalidOid, 0);
		te = makeTargetEntry((Expr *) var, 0, NULL, true);
		exclRelTlist = lappend(exclRelTlist, te);

		/*
		 * Add EXCLUDED and the target RTE to the namespace, so that they can
		 * be used in the UPDATE statement.
		 */
		addRTEtoQuery(pstate, exclRte, false, true, true);
		addRTEtoQuery(pstate, pstate->p_target_rangetblentry,
					  false, true, true);

		onConflictSet =
			transformUpdateTargetList(pstate, onConflictClause->targetList);

		onConflictWhere = transformWhereClause(pstate,
											   onConflictClause->whereClause,
											   EXPR_KIND_WHERE, "WHERE");
	}

	/* Finally, build ON CONFLICT DO [NOTHING | UPDATE] expression */
	result = makeNode(OnConflictExpr);

	result->action = onConflictClause->action;
	result->arbiterElems = arbiterElems;
	result->arbiterWhere = arbiterWhere;
	result->constraint = arbiterConstraint;
	result->onConflictSet = onConflictSet;
	result->onConflictWhere = onConflictWhere;
	result->exclRelIndex = exclRelIndex;
	result->exclRelTlist = exclRelTlist;

	return result;
}


/*
 * count_rowexpr_columns -
 *	  get number of columns contained in a ROW() expression;
 *	  return -1 if expression isn't a RowExpr or a Var referencing one.
 *
 * This is currently used only for hint purposes, so we aren't terribly
 * tense about recognizing all possible cases.  The Var case is interesting
 * because that's what we'll get in the INSERT ... SELECT (...) case.
 */
static int
count_rowexpr_columns(ParseState *pstate, Node *expr)
{
	if (expr == NULL)
		return -1;
	if (IsA(expr, RowExpr))
		return list_length(((RowExpr *) expr)->args);
	if (IsA(expr, Var))
	{
		Var		   *var = (Var *) expr;
		AttrNumber	attnum = var->varattno;

		if (attnum > 0 && var->vartype == RECORDOID)
		{
			RangeTblEntry *rte;

			rte = GetRTEByRangeTablePosn(pstate, var->varno, var->varlevelsup);
			if (rte->rtekind == RTE_SUBQUERY)
			{
				/* Subselect-in-FROM: examine sub-select's output expr */
				TargetEntry *ste = get_tle_by_resno(rte->subquery->targetList,
													attnum);

				if (ste == NULL || ste->resjunk)
					return -1;
				expr = (Node *) ste->expr;
				if (IsA(expr, RowExpr))
					return list_length(((RowExpr *) expr)->args);
			}
		}
	}
	return -1;
}


/*
 * transformSelectStmt -
 *	  transforms a Select Statement
 *
 * Note: this covers only cases with no set operations and no VALUES lists;
 * see below for the other cases.
 */
static Query *
transformSelectStmt(ParseState *pstate, SelectStmt *stmt)
{
	Query	   *qry = makeNode(Query);
	Node	   *qual;
	ListCell   *l;

	qry->commandType = CMD_SELECT;

	/* process the WITH clause independently of all else */
	if (stmt->withClause)
	{
		qry->hasRecursive = stmt->withClause->recursive;
		qry->cteList = transformWithClause(pstate, stmt->withClause);
		qry->hasModifyingCTE = pstate->p_hasModifyingCTE;
	}

	/* Complain if we get called from someplace where INTO is not allowed */
	if (stmt->intoClause)
		ereport(ERROR,
				(errcode(ERRCODE_SYNTAX_ERROR),
				 errmsg("SELECT ... INTO is not allowed here"),
				 parser_errposition(pstate,
								  exprLocation((Node *) stmt->intoClause))));

	/* make FOR UPDATE/FOR SHARE info available to addRangeTableEntry */
	pstate->p_locking_clause = stmt->lockingClause;

	/* make WINDOW info available for window functions, too */
	pstate->p_windowdefs = stmt->windowClause;

	/* process the FROM clause */
	transformFromClause(pstate, stmt->fromClause);

	/* transform targetlist */
	qry->targetList = transformTargetList(pstate, stmt->targetList,
										  EXPR_KIND_SELECT_TARGET);

	/* mark column origins */
	markTargetListOrigins(pstate, qry->targetList);

	/* transform WHERE */
	qual = transformWhereClause(pstate, stmt->whereClause,
								EXPR_KIND_WHERE, "WHERE");

	/* initial processing of HAVING clause is much like WHERE clause */
	qry->havingQual = transformWhereClause(pstate, stmt->havingClause,
										   EXPR_KIND_HAVING, "HAVING");

	/*
	 * Transform sorting/grouping stuff.  Do ORDER BY first because both
	 * transformGroupClause and transformDistinctClause need the results. Note
	 * that these functions can also change the targetList, so it's passed to
	 * them by reference.
	 */
	qry->sortClause = transformSortClause(pstate,
										  stmt->sortClause,
										  &qry->targetList,
										  EXPR_KIND_ORDER_BY,
										  true /* fix unknowns */ ,
										  false /* allow SQL92 rules */ );

	qry->groupClause = transformGroupClause(pstate,
											stmt->groupClause,
											&qry->groupingSets,
											&qry->targetList,
											qry->sortClause,
											EXPR_KIND_GROUP_BY,
											false /* allow SQL92 rules */ );

	if (stmt->distinctClause == NIL)
	{
		qry->distinctClause = NIL;
		qry->hasDistinctOn = false;
	}
	else if (linitial(stmt->distinctClause) == NULL)
	{
		/* We had SELECT DISTINCT */
		qry->distinctClause = transformDistinctClause(pstate,
													  &qry->targetList,
													  qry->sortClause,
													  false);
		qry->hasDistinctOn = false;
	}
	else
	{
		/* We had SELECT DISTINCT ON */
		qry->distinctClause = transformDistinctOnClause(pstate,
														stmt->distinctClause,
														&qry->targetList,
														qry->sortClause);
		qry->hasDistinctOn = true;
	}

	/* transform LIMIT */
	qry->limitOffset = transformLimitClause(pstate, stmt->limitOffset,
											EXPR_KIND_OFFSET, "OFFSET");
	qry->limitCount = transformLimitClause(pstate, stmt->limitCount,
										   EXPR_KIND_LIMIT, "LIMIT");

	/* transform window clauses after we have seen all window functions */
	qry->windowClause = transformWindowDefinitions(pstate,
												   pstate->p_windowdefs,
												   &qry->targetList);

	qry->rtable = pstate->p_rtable;
	qry->jointree = makeFromExpr(pstate->p_joinlist, qual);

	qry->hasSubLinks = pstate->p_hasSubLinks;
	qry->hasWindowFuncs = pstate->p_hasWindowFuncs;
	qry->hasAggs = pstate->p_hasAggs;
	if (pstate->p_hasAggs || qry->groupClause || qry->groupingSets || qry->havingQual)
		parseCheckAggregates(pstate, qry);

	foreach(l, stmt->lockingClause)
	{
		transformLockingClause(pstate, qry,
							   (LockingClause *) lfirst(l), false);
	}

	assign_query_collations(pstate, qry);

	return qry;
}

/*
 * transformValuesClause -
 *	  transforms a VALUES clause that's being used as a standalone SELECT
 *
 * We build a Query containing a VALUES RTE, rather as if one had written
 *			SELECT * FROM (VALUES ...) AS "*VALUES*"
 */
static Query *
transformValuesClause(ParseState *pstate, SelectStmt *stmt)
{
	Query	   *qry = makeNode(Query);
	List	   *exprsLists;
	List	   *collations;
	List	  **colexprs = NULL;
	int			sublist_length = -1;
	bool		lateral = false;
	RangeTblEntry *rte;
	int			rtindex;
	ListCell   *lc;
	ListCell   *lc2;
	int			i;

	qry->commandType = CMD_SELECT;

	/* Most SELECT stuff doesn't apply in a VALUES clause */
	Assert(stmt->distinctClause == NIL);
	Assert(stmt->intoClause == NULL);
	Assert(stmt->targetList == NIL);
	Assert(stmt->fromClause == NIL);
	Assert(stmt->whereClause == NULL);
	Assert(stmt->groupClause == NIL);
	Assert(stmt->havingClause == NULL);
	Assert(stmt->windowClause == NIL);
	Assert(stmt->op == SETOP_NONE);

	/* process the WITH clause independently of all else */
	if (stmt->withClause)
	{
		qry->hasRecursive = stmt->withClause->recursive;
		qry->cteList = transformWithClause(pstate, stmt->withClause);
		qry->hasModifyingCTE = pstate->p_hasModifyingCTE;
	}

	/*
	 * For each row of VALUES, transform the raw expressions.  This is also a
	 * handy place to reject DEFAULT nodes, which the grammar allows for
	 * simplicity.
	 *
	 * Note that the intermediate representation we build is column-organized
	 * not row-organized.  That simplifies the type and collation processing
	 * below.
	 */
	foreach(lc, stmt->valuesLists)
	{
		List	   *sublist = (List *) lfirst(lc);

		/* Do basic expression transformation (same as a ROW() expr) */
		sublist = transformExpressionList(pstate, sublist, EXPR_KIND_VALUES);

		/*
		 * All the sublists must be the same length, *after* transformation
		 * (which might expand '*' into multiple items).  The VALUES RTE can't
		 * handle anything different.
		 */
		if (sublist_length < 0)
		{
			/* Remember post-transformation length of first sublist */
			sublist_length = list_length(sublist);
			/* and allocate array for per-column lists */
			colexprs = (List **) palloc0(sublist_length * sizeof(List *));
		}
		else if (sublist_length != list_length(sublist))
		{
			ereport(ERROR,
					(errcode(ERRCODE_SYNTAX_ERROR),
					 errmsg("VALUES lists must all be the same length"),
					 parser_errposition(pstate,
										exprLocation((Node *) sublist))));
		}

		/* Check for DEFAULT and build per-column expression lists */
		i = 0;
		foreach(lc2, sublist)
		{
			Node	   *col = (Node *) lfirst(lc2);

			if (IsA(col, SetToDefault))
				ereport(ERROR,
						(errcode(ERRCODE_SYNTAX_ERROR),
						 errmsg("DEFAULT can only appear in a VALUES list within INSERT"),
						 parser_errposition(pstate, exprLocation(col))));
			colexprs[i] = lappend(colexprs[i], col);
			i++;
		}

		/* Release sub-list's cells to save memory */
		list_free(sublist);
	}

	/*
	 * Now resolve the common types of the columns, and coerce everything to
	 * those types.  Then identify the common collation, if any, of each
	 * column.
	 *
	 * We must do collation processing now because (1) assign_query_collations
	 * doesn't process rangetable entries, and (2) we need to label the VALUES
	 * RTE with column collations for use in the outer query.  We don't
	 * consider conflict of implicit collations to be an error here; instead
	 * the column will just show InvalidOid as its collation, and you'll get a
	 * failure later if that results in failure to resolve a collation.
	 *
	 * Note we modify the per-column expression lists in-place.
	 */
	collations = NIL;
	for (i = 0; i < sublist_length; i++)
	{
		Oid			coltype;
		Oid			colcoll;

		coltype = select_common_type(pstate, colexprs[i], "VALUES", NULL);

		foreach(lc, colexprs[i])
		{
			Node	   *col = (Node *) lfirst(lc);

			col = coerce_to_common_type(pstate, col, coltype, "VALUES");
			lfirst(lc) = (void *) col;
		}

		colcoll = select_common_collation(pstate, colexprs[i], true);

		collations = lappend_oid(collations, colcoll);
	}

	/*
	 * Finally, rearrange the coerced expressions into row-organized lists.
	 */
	exprsLists = NIL;
	foreach(lc, colexprs[0])
	{
		Node	   *col = (Node *) lfirst(lc);
		List	   *sublist;

		sublist = list_make1(col);
		exprsLists = lappend(exprsLists, sublist);
	}
	list_free(colexprs[0]);
	for (i = 1; i < sublist_length; i++)
	{
		forboth(lc, colexprs[i], lc2, exprsLists)
		{
			Node	   *col = (Node *) lfirst(lc);
			List	   *sublist = lfirst(lc2);

			/* sublist pointer in exprsLists won't need adjustment */
			(void) lappend(sublist, col);
		}
		list_free(colexprs[i]);
	}

	/*
	 * Ordinarily there can't be any current-level Vars in the expression
	 * lists, because the namespace was empty ... but if we're inside CREATE
	 * RULE, then NEW/OLD references might appear.  In that case we have to
	 * mark the VALUES RTE as LATERAL.
	 */
	if (pstate->p_rtable != NIL &&
		contain_vars_of_level((Node *) exprsLists, 0))
		lateral = true;

	/*
	 * Generate the VALUES RTE
	 */
	rte = addRangeTableEntryForValues(pstate, exprsLists, collations,
									  NULL, lateral, true);
	addRTEtoQuery(pstate, rte, true, true, true);

	/* assume new rte is at end */
	rtindex = list_length(pstate->p_rtable);
	Assert(rte == rt_fetch(rtindex, pstate->p_rtable));

	/*
	 * Generate a targetlist as though expanding "*"
	 */
	Assert(pstate->p_next_resno == 1);
	qry->targetList = expandRelAttrs(pstate, rte, rtindex, 0, -1);

	/*
	 * The grammar allows attaching ORDER BY, LIMIT, and FOR UPDATE to a
	 * VALUES, so cope.
	 */
	qry->sortClause = transformSortClause(pstate,
										  stmt->sortClause,
										  &qry->targetList,
										  EXPR_KIND_ORDER_BY,
										  true /* fix unknowns */ ,
										  false /* allow SQL92 rules */ );

	qry->limitOffset = transformLimitClause(pstate, stmt->limitOffset,
											EXPR_KIND_OFFSET, "OFFSET");
	qry->limitCount = transformLimitClause(pstate, stmt->limitCount,
										   EXPR_KIND_LIMIT, "LIMIT");

	if (stmt->lockingClause)
		ereport(ERROR,
				(errcode(ERRCODE_FEATURE_NOT_SUPPORTED),
		/*------
		  translator: %s is a SQL row locking clause such as FOR UPDATE */
				 errmsg("%s cannot be applied to VALUES",
						LCS_asString(((LockingClause *)
								linitial(stmt->lockingClause))->strength))));

	qry->rtable = pstate->p_rtable;
	qry->jointree = makeFromExpr(pstate->p_joinlist, NULL);

	qry->hasSubLinks = pstate->p_hasSubLinks;

	assign_query_collations(pstate, qry);

	return qry;
}

/*
 * transformSetOperationStmt -
 *	  transforms a set-operations tree
 *
 * A set-operation tree is just a SELECT, but with UNION/INTERSECT/EXCEPT
 * structure to it.  We must transform each leaf SELECT and build up a top-
 * level Query that contains the leaf SELECTs as subqueries in its rangetable.
 * The tree of set operations is converted into the setOperations field of
 * the top-level Query.
 */
static Query *
transformSetOperationStmt(ParseState *pstate, SelectStmt *stmt)
{
	Query	   *qry = makeNode(Query);
	SelectStmt *leftmostSelect;
	int			leftmostRTI;
	Query	   *leftmostQuery;
	SetOperationStmt *sostmt;
	List	   *sortClause;
	Node	   *limitOffset;
	Node	   *limitCount;
	List	   *lockingClause;
	WithClause *withClause;
	Node	   *node;
	ListCell   *left_tlist,
			   *lct,
			   *lcm,
			   *lcc,
			   *l;
	List	   *targetvars,
			   *targetnames,
			   *sv_namespace;
	int			sv_rtable_length;
	RangeTblEntry *jrte;
	int			tllen;

	qry->commandType = CMD_SELECT;

	/*
	 * Find leftmost leaf SelectStmt.  We currently only need to do this in
	 * order to deliver a suitable error message if there's an INTO clause
	 * there, implying the set-op tree is in a context that doesn't allow
	 * INTO.  (transformSetOperationTree would throw error anyway, but it
	 * seems worth the trouble to throw a different error for non-leftmost
	 * INTO, so we produce that error in transformSetOperationTree.)
	 */
	leftmostSelect = stmt->larg;
	while (leftmostSelect && leftmostSelect->op != SETOP_NONE)
		leftmostSelect = leftmostSelect->larg;
	Assert(leftmostSelect && IsA(leftmostSelect, SelectStmt) &&
		   leftmostSelect->larg == NULL);
	if (leftmostSelect->intoClause)
		ereport(ERROR,
				(errcode(ERRCODE_SYNTAX_ERROR),
				 errmsg("SELECT ... INTO is not allowed here"),
				 parser_errposition(pstate,
						exprLocation((Node *) leftmostSelect->intoClause))));

	/*
	 * We need to extract ORDER BY and other top-level clauses here and not
	 * let transformSetOperationTree() see them --- else it'll just recurse
	 * right back here!
	 */
	sortClause = stmt->sortClause;
	limitOffset = stmt->limitOffset;
	limitCount = stmt->limitCount;
	lockingClause = stmt->lockingClause;
	withClause = stmt->withClause;

	stmt->sortClause = NIL;
	stmt->limitOffset = NULL;
	stmt->limitCount = NULL;
	stmt->lockingClause = NIL;
	stmt->withClause = NULL;

	/* We don't support FOR UPDATE/SHARE with set ops at the moment. */
	if (lockingClause)
		ereport(ERROR,
				(errcode(ERRCODE_FEATURE_NOT_SUPPORTED),
		/*------
		  translator: %s is a SQL row locking clause such as FOR UPDATE */
				 errmsg("%s is not allowed with UNION/INTERSECT/EXCEPT",
						LCS_asString(((LockingClause *)
									  linitial(lockingClause))->strength))));

	/* Process the WITH clause independently of all else */
	if (withClause)
	{
		qry->hasRecursive = withClause->recursive;
		qry->cteList = transformWithClause(pstate, withClause);
		qry->hasModifyingCTE = pstate->p_hasModifyingCTE;
	}

	/*
	 * Recursively transform the components of the tree.
	 */
	sostmt = (SetOperationStmt *) transformSetOperationTree(pstate, stmt,
															true,
															NULL);
	Assert(sostmt && IsA(sostmt, SetOperationStmt));
	qry->setOperations = (Node *) sostmt;

	/*
	 * Re-find leftmost SELECT (now it's a sub-query in rangetable)
	 */
	node = sostmt->larg;
	while (node && IsA(node, SetOperationStmt))
		node = ((SetOperationStmt *) node)->larg;
	Assert(node && IsA(node, RangeTblRef));
	leftmostRTI = ((RangeTblRef *) node)->rtindex;
	leftmostQuery = rt_fetch(leftmostRTI, pstate->p_rtable)->subquery;
	Assert(leftmostQuery != NULL);

	/*
	 * Generate dummy targetlist for outer query using column names of
	 * leftmost select and common datatypes/collations of topmost set
	 * operation.  Also make lists of the dummy vars and their names for use
	 * in parsing ORDER BY.
	 *
	 * Note: we use leftmostRTI as the varno of the dummy variables. It
	 * shouldn't matter too much which RT index they have, as long as they
	 * have one that corresponds to a real RT entry; else funny things may
	 * happen when the tree is mashed by rule rewriting.
	 */
	qry->targetList = NIL;
	targetvars = NIL;
	targetnames = NIL;
	left_tlist = list_head(leftmostQuery->targetList);

	forthree(lct, sostmt->colTypes,
			 lcm, sostmt->colTypmods,
			 lcc, sostmt->colCollations)
	{
		Oid			colType = lfirst_oid(lct);
		int32		colTypmod = lfirst_int(lcm);
		Oid			colCollation = lfirst_oid(lcc);
		TargetEntry *lefttle = (TargetEntry *) lfirst(left_tlist);
		char	   *colName;
		TargetEntry *tle;
		Var		   *var;

		Assert(!lefttle->resjunk);
		colName = pstrdup(lefttle->resname);
		var = makeVar(leftmostRTI,
					  lefttle->resno,
					  colType,
					  colTypmod,
					  colCollation,
					  0);
		var->location = exprLocation((Node *) lefttle->expr);
		tle = makeTargetEntry((Expr *) var,
							  (AttrNumber) pstate->p_next_resno++,
							  colName,
							  false);
		qry->targetList = lappend(qry->targetList, tle);
		targetvars = lappend(targetvars, var);
		targetnames = lappend(targetnames, makeString(colName));
		left_tlist = lnext(left_tlist);
	}

	/*
	 * As a first step towards supporting sort clauses that are expressions
	 * using the output columns, generate a namespace entry that makes the
	 * output columns visible.  A Join RTE node is handy for this, since we
	 * can easily control the Vars generated upon matches.
	 *
	 * Note: we don't yet do anything useful with such cases, but at least
	 * "ORDER BY upper(foo)" will draw the right error message rather than
	 * "foo not found".
	 */
	sv_rtable_length = list_length(pstate->p_rtable);

	jrte = addRangeTableEntryForJoin(pstate,
									 targetnames,
									 JOIN_INNER,
									 targetvars,
									 NULL,
									 false);

	sv_namespace = pstate->p_namespace;
	pstate->p_namespace = NIL;

	/* add jrte to column namespace only */
	addRTEtoQuery(pstate, jrte, false, false, true);

	/*
	 * For now, we don't support resjunk sort clauses on the output of a
	 * setOperation tree --- you can only use the SQL92-spec options of
	 * selecting an output column by name or number.  Enforce by checking that
	 * transformSortClause doesn't add any items to tlist.
	 */
	tllen = list_length(qry->targetList);

	qry->sortClause = transformSortClause(pstate,
										  sortClause,
										  &qry->targetList,
										  EXPR_KIND_ORDER_BY,
										  false /* no unknowns expected */ ,
										  false /* allow SQL92 rules */ );

	/* restore namespace, remove jrte from rtable */
	pstate->p_namespace = sv_namespace;
	pstate->p_rtable = list_truncate(pstate->p_rtable, sv_rtable_length);

	if (tllen != list_length(qry->targetList))
		ereport(ERROR,
				(errcode(ERRCODE_FEATURE_NOT_SUPPORTED),
				 errmsg("invalid UNION/INTERSECT/EXCEPT ORDER BY clause"),
				 errdetail("Only result column names can be used, not expressions or functions."),
				 errhint("Add the expression/function to every SELECT, or move the UNION into a FROM clause."),
				 parser_errposition(pstate,
						   exprLocation(list_nth(qry->targetList, tllen)))));

	qry->limitOffset = transformLimitClause(pstate, limitOffset,
											EXPR_KIND_OFFSET, "OFFSET");
	qry->limitCount = transformLimitClause(pstate, limitCount,
										   EXPR_KIND_LIMIT, "LIMIT");

	qry->rtable = pstate->p_rtable;
	qry->jointree = makeFromExpr(pstate->p_joinlist, NULL);

	qry->hasSubLinks = pstate->p_hasSubLinks;
	qry->hasWindowFuncs = pstate->p_hasWindowFuncs;
	qry->hasAggs = pstate->p_hasAggs;
	if (pstate->p_hasAggs || qry->groupClause || qry->groupingSets || qry->havingQual)
		parseCheckAggregates(pstate, qry);

	foreach(l, lockingClause)
	{
		transformLockingClause(pstate, qry,
							   (LockingClause *) lfirst(l), false);
	}

	assign_query_collations(pstate, qry);

	return qry;
}

/*
 * transformSetOperationTree
 *		Recursively transform leaves and internal nodes of a set-op tree
 *
 * In addition to returning the transformed node, if targetlist isn't NULL
 * then we return a list of its non-resjunk TargetEntry nodes.  For a leaf
 * set-op node these are the actual targetlist entries; otherwise they are
 * dummy entries created to carry the type, typmod, collation, and location
 * (for error messages) of each output column of the set-op node.  This info
 * is needed only during the internal recursion of this function, so outside
 * callers pass NULL for targetlist.  Note: the reason for passing the
 * actual targetlist entries of a leaf node is so that upper levels can
 * replace UNKNOWN Consts with properly-coerced constants.
 */
static Node *
transformSetOperationTree(ParseState *pstate, SelectStmt *stmt,
						  bool isTopLevel, List **targetlist)
{
	bool		isLeaf;

	Assert(stmt && IsA(stmt, SelectStmt));

	/* Guard against stack overflow due to overly complex set-expressions */
	check_stack_depth();

	/*
	 * Validity-check both leaf and internal SELECTs for disallowed ops.
	 */
	if (stmt->intoClause)
		ereport(ERROR,
				(errcode(ERRCODE_SYNTAX_ERROR),
				 errmsg("INTO is only allowed on first SELECT of UNION/INTERSECT/EXCEPT"),
				 parser_errposition(pstate,
								  exprLocation((Node *) stmt->intoClause))));

	/* We don't support FOR UPDATE/SHARE with set ops at the moment. */
	if (stmt->lockingClause)
		ereport(ERROR,
				(errcode(ERRCODE_FEATURE_NOT_SUPPORTED),
		/*------
		  translator: %s is a SQL row locking clause such as FOR UPDATE */
				 errmsg("%s is not allowed with UNION/INTERSECT/EXCEPT",
						LCS_asString(((LockingClause *)
								linitial(stmt->lockingClause))->strength))));

	/*
	 * If an internal node of a set-op tree has ORDER BY, LIMIT, FOR UPDATE,
	 * or WITH clauses attached, we need to treat it like a leaf node to
	 * generate an independent sub-Query tree.  Otherwise, it can be
	 * represented by a SetOperationStmt node underneath the parent Query.
	 */
	if (stmt->op == SETOP_NONE)
	{
		Assert(stmt->larg == NULL && stmt->rarg == NULL);
		isLeaf = true;
	}
	else
	{
		Assert(stmt->larg != NULL && stmt->rarg != NULL);
		if (stmt->sortClause || stmt->limitOffset || stmt->limitCount ||
			stmt->lockingClause || stmt->withClause)
			isLeaf = true;
		else
			isLeaf = false;
	}

	if (isLeaf)
	{
		/* Process leaf SELECT */
		Query	   *selectQuery;
		char		selectName[32];
		RangeTblEntry *rte PG_USED_FOR_ASSERTS_ONLY;
		RangeTblRef *rtr;
		ListCell   *tl;

		/*
		 * Transform SelectStmt into a Query.
		 *
		 * Note: previously transformed sub-queries don't affect the parsing
		 * of this sub-query, because they are not in the toplevel pstate's
		 * namespace list.
		 */
		selectQuery = parse_sub_analyze((Node *) stmt, pstate, NULL, false);

		/*
		 * Check for bogus references to Vars on the current query level (but
		 * upper-level references are okay). Normally this can't happen
		 * because the namespace will be empty, but it could happen if we are
		 * inside a rule.
		 */
		if (pstate->p_namespace)
		{
			if (contain_vars_of_level((Node *) selectQuery, 1))
				ereport(ERROR,
						(errcode(ERRCODE_INVALID_COLUMN_REFERENCE),
						 errmsg("UNION/INTERSECT/EXCEPT member statement cannot refer to other relations of same query level"),
						 parser_errposition(pstate,
							 locate_var_of_level((Node *) selectQuery, 1))));
		}

		/*
		 * Extract a list of the non-junk TLEs for upper-level processing.
		 */
		if (targetlist)
		{
			*targetlist = NIL;
			foreach(tl, selectQuery->targetList)
			{
				TargetEntry *tle = (TargetEntry *) lfirst(tl);

				if (!tle->resjunk)
					*targetlist = lappend(*targetlist, tle);
			}
		}

		/*
		 * Make the leaf query be a subquery in the top-level rangetable.
		 */
		snprintf(selectName, sizeof(selectName), "*SELECT* %d",
				 list_length(pstate->p_rtable) + 1);
		rte = addRangeTableEntryForSubquery(pstate,
											selectQuery,
											makeAlias(selectName, NIL),
											false,
											false);

		/*
		 * Return a RangeTblRef to replace the SelectStmt in the set-op tree.
		 */
		rtr = makeNode(RangeTblRef);
		/* assume new rte is at end */
		rtr->rtindex = list_length(pstate->p_rtable);
		Assert(rte == rt_fetch(rtr->rtindex, pstate->p_rtable));
		return (Node *) rtr;
	}
	else
	{
		/* Process an internal node (set operation node) */
		SetOperationStmt *op = makeNode(SetOperationStmt);
		List	   *ltargetlist;
		List	   *rtargetlist;
		ListCell   *ltl;
		ListCell   *rtl;
		const char *context;

		context = (stmt->op == SETOP_UNION ? "UNION" :
				   (stmt->op == SETOP_INTERSECT ? "INTERSECT" :
					"EXCEPT"));

		op->op = stmt->op;
		op->all = stmt->all;

		/*
		 * Recursively transform the left child node.
		 */
		op->larg = transformSetOperationTree(pstate, stmt->larg,
											 false,
											 &ltargetlist);

		/*
		 * If we are processing a recursive union query, now is the time to
		 * examine the non-recursive term's output columns and mark the
		 * containing CTE as having those result columns.  We should do this
		 * only at the topmost setop of the CTE, of course.
		 */
		if (isTopLevel &&
			pstate->p_parent_cte &&
			pstate->p_parent_cte->cterecursive)
			determineRecursiveColTypes(pstate, op->larg, ltargetlist);

		/*
		 * Recursively transform the right child node.
		 */
		op->rarg = transformSetOperationTree(pstate, stmt->rarg,
											 false,
											 &rtargetlist);

		/*
		 * Verify that the two children have the same number of non-junk
		 * columns, and determine the types of the merged output columns.
		 */
		if (list_length(ltargetlist) != list_length(rtargetlist))
			ereport(ERROR,
					(errcode(ERRCODE_SYNTAX_ERROR),
				 errmsg("each %s query must have the same number of columns",
						context),
					 parser_errposition(pstate,
										exprLocation((Node *) rtargetlist))));

		if (targetlist)
			*targetlist = NIL;
		op->colTypes = NIL;
		op->colTypmods = NIL;
		op->colCollations = NIL;
		op->groupClauses = NIL;
		forboth(ltl, ltargetlist, rtl, rtargetlist)
		{
			TargetEntry *ltle = (TargetEntry *) lfirst(ltl);
			TargetEntry *rtle = (TargetEntry *) lfirst(rtl);
			Node	   *lcolnode = (Node *) ltle->expr;
			Node	   *rcolnode = (Node *) rtle->expr;
			Oid			lcoltype = exprType(lcolnode);
			Oid			rcoltype = exprType(rcolnode);
			int32		lcoltypmod = exprTypmod(lcolnode);
			int32		rcoltypmod = exprTypmod(rcolnode);
			Node	   *bestexpr;
			int			bestlocation;
			Oid			rescoltype;
			int32		rescoltypmod;
			Oid			rescolcoll;

			/* select common type, same as CASE et al */
			rescoltype = select_common_type(pstate,
											list_make2(lcolnode, rcolnode),
											context,
											&bestexpr);
			bestlocation = exprLocation(bestexpr);
			/* if same type and same typmod, use typmod; else default */
			if (lcoltype == rcoltype && lcoltypmod == rcoltypmod)
				rescoltypmod = lcoltypmod;
			else
				rescoltypmod = -1;

			/*
			 * Verify the coercions are actually possible.  If not, we'd fail
			 * later anyway, but we want to fail now while we have sufficient
			 * context to produce an error cursor position.
			 *
			 * For all non-UNKNOWN-type cases, we verify coercibility but we
			 * don't modify the child's expression, for fear of changing the
			 * child query's semantics.
			 *
			 * If a child expression is an UNKNOWN-type Const or Param, we
			 * want to replace it with the coerced expression.  This can only
			 * happen when the child is a leaf set-op node.  It's safe to
			 * replace the expression because if the child query's semantics
			 * depended on the type of this output column, it'd have already
			 * coerced the UNKNOWN to something else.  We want to do this
			 * because (a) we want to verify that a Const is valid for the
			 * target type, or resolve the actual type of an UNKNOWN Param,
			 * and (b) we want to avoid unnecessary discrepancies between the
			 * output type of the child query and the resolved target type.
			 * Such a discrepancy would disable optimization in the planner.
			 *
			 * If it's some other UNKNOWN-type node, eg a Var, we do nothing
			 * (knowing that coerce_to_common_type would fail).  The planner
			 * is sometimes able to fold an UNKNOWN Var to a constant before
			 * it has to coerce the type, so failing now would just break
			 * cases that might work.
			 */
			if (lcoltype != UNKNOWNOID)
				lcolnode = coerce_to_common_type(pstate, lcolnode,
												 rescoltype, context);
			else if (IsA(lcolnode, Const) ||
					 IsA(lcolnode, Param))
			{
				lcolnode = coerce_to_common_type(pstate, lcolnode,
												 rescoltype, context);
				ltle->expr = (Expr *) lcolnode;
			}

			if (rcoltype != UNKNOWNOID)
				rcolnode = coerce_to_common_type(pstate, rcolnode,
												 rescoltype, context);
			else if (IsA(rcolnode, Const) ||
					 IsA(rcolnode, Param))
			{
				rcolnode = coerce_to_common_type(pstate, rcolnode,
												 rescoltype, context);
				rtle->expr = (Expr *) rcolnode;
			}

			/*
			 * Select common collation.  A common collation is required for
			 * all set operators except UNION ALL; see SQL:2008 7.13 <query
			 * expression> Syntax Rule 15c.  (If we fail to identify a common
			 * collation for a UNION ALL column, the curCollations element
			 * will be set to InvalidOid, which may result in a runtime error
			 * if something at a higher query level wants to use the column's
			 * collation.)
			 */
			rescolcoll = select_common_collation(pstate,
											  list_make2(lcolnode, rcolnode),
										 (op->op == SETOP_UNION && op->all));

			/* emit results */
			op->colTypes = lappend_oid(op->colTypes, rescoltype);
			op->colTypmods = lappend_int(op->colTypmods, rescoltypmod);
			op->colCollations = lappend_oid(op->colCollations, rescolcoll);

			/*
			 * For all cases except UNION ALL, identify the grouping operators
			 * (and, if available, sorting operators) that will be used to
			 * eliminate duplicates.
			 */
			if (op->op != SETOP_UNION || !op->all)
			{
				SortGroupClause *grpcl = makeNode(SortGroupClause);
				Oid			sortop;
				Oid			eqop;
				bool		hashable;
				ParseCallbackState pcbstate;

				setup_parser_errposition_callback(&pcbstate, pstate,
												  bestlocation);

				/* determine the eqop and optional sortop */
				get_sort_group_operators(rescoltype,
										 false, true, false,
										 &sortop, &eqop, NULL,
										 &hashable);

				cancel_parser_errposition_callback(&pcbstate);

				/* we don't have a tlist yet, so can't assign sortgrouprefs */
				grpcl->tleSortGroupRef = 0;
				grpcl->eqop = eqop;
				grpcl->sortop = sortop;
				grpcl->nulls_first = false;		/* OK with or without sortop */
				grpcl->hashable = hashable;

				op->groupClauses = lappend(op->groupClauses, grpcl);
			}

			/*
			 * Construct a dummy tlist entry to return.  We use a SetToDefault
			 * node for the expression, since it carries exactly the fields
			 * needed, but any other expression node type would do as well.
			 */
			if (targetlist)
			{
				SetToDefault *rescolnode = makeNode(SetToDefault);
				TargetEntry *restle;

				rescolnode->typeId = rescoltype;
				rescolnode->typeMod = rescoltypmod;
				rescolnode->collation = rescolcoll;
				rescolnode->location = bestlocation;
				restle = makeTargetEntry((Expr *) rescolnode,
										 0,		/* no need to set resno */
										 NULL,
										 false);
				*targetlist = lappend(*targetlist, restle);
			}
		}

		return (Node *) op;
	}
}

/*
 * Process the outputs of the non-recursive term of a recursive union
 * to set up the parent CTE's columns
 */
static void
determineRecursiveColTypes(ParseState *pstate, Node *larg, List *nrtargetlist)
{
	Node	   *node;
	int			leftmostRTI;
	Query	   *leftmostQuery;
	List	   *targetList;
	ListCell   *left_tlist;
	ListCell   *nrtl;
	int			next_resno;

	/*
	 * Find leftmost leaf SELECT
	 */
	node = larg;
	while (node && IsA(node, SetOperationStmt))
		node = ((SetOperationStmt *) node)->larg;
	Assert(node && IsA(node, RangeTblRef));
	leftmostRTI = ((RangeTblRef *) node)->rtindex;
	leftmostQuery = rt_fetch(leftmostRTI, pstate->p_rtable)->subquery;
	Assert(leftmostQuery != NULL);

	/*
	 * Generate dummy targetlist using column names of leftmost select and
	 * dummy result expressions of the non-recursive term.
	 */
	targetList = NIL;
	left_tlist = list_head(leftmostQuery->targetList);
	next_resno = 1;

	foreach(nrtl, nrtargetlist)
	{
		TargetEntry *nrtle = (TargetEntry *) lfirst(nrtl);
		TargetEntry *lefttle = (TargetEntry *) lfirst(left_tlist);
		char	   *colName;
		TargetEntry *tle;

		Assert(!lefttle->resjunk);
		colName = pstrdup(lefttle->resname);
		tle = makeTargetEntry(nrtle->expr,
							  next_resno++,
							  colName,
							  false);
		targetList = lappend(targetList, tle);
		left_tlist = lnext(left_tlist);
	}

	/* Now build CTE's output column info using dummy targetlist */
	analyzeCTETargetList(pstate, pstate->p_parent_cte, targetList);
}


/*
 * transformUpdateStmt -
 *	  transforms an update statement
 */
static Query *
transformUpdateStmt(ParseState *pstate, UpdateStmt *stmt)
{
	Query	   *qry = makeNode(Query);
	ParseNamespaceItem *nsitem;
	Node	   *qual;

	qry->commandType = CMD_UPDATE;
	pstate->p_is_insert = false;

	/* process the WITH clause independently of all else */
	if (stmt->withClause)
	{
		qry->hasRecursive = stmt->withClause->recursive;
		qry->cteList = transformWithClause(pstate, stmt->withClause);
		qry->hasModifyingCTE = pstate->p_hasModifyingCTE;
	}

	qry->resultRelation = setTargetTable(pstate, stmt->relation,
								  interpretInhOption(stmt->relation->inhOpt),
										 true,
										 ACL_UPDATE);

	/* grab the namespace item made by setTargetTable */
	nsitem = (ParseNamespaceItem *) llast(pstate->p_namespace);

	/* subqueries in FROM cannot access the result relation */
	nsitem->p_lateral_only = true;
	nsitem->p_lateral_ok = false;

	/*
	 * the FROM clause is non-standard SQL syntax. We used to be able to do
	 * this with REPLACE in POSTQUEL so we keep the feature.
	 */
	transformFromClause(pstate, stmt->fromClause);

	/* remaining clauses can reference the result relation normally */
	nsitem->p_lateral_only = false;
	nsitem->p_lateral_ok = true;

	qual = transformWhereClause(pstate, stmt->whereClause,
								EXPR_KIND_WHERE, "WHERE");

	qry->returningList = transformReturningList(pstate, stmt->returningList);

	/*
	 * Now we are done with SELECT-like processing, and can get on with
	 * transforming the target list to match the UPDATE target columns.
	 */
	qry->targetList = transformUpdateTargetList(pstate, stmt->targetList);

	qry->rtable = pstate->p_rtable;
	qry->jointree = makeFromExpr(pstate->p_joinlist, qual);

	qry->hasSubLinks = pstate->p_hasSubLinks;

	assign_query_collations(pstate, qry);

	return qry;
}

/*
 * transformUpdateTargetList -
 *	handle SET clause in UPDATE/INSERT ... ON CONFLICT UPDATE
 */
static List *
transformUpdateTargetList(ParseState *pstate, List *origTlist)
{
	List	   *tlist = NIL;
	RangeTblEntry *target_rte;
	ListCell   *orig_tl;
	ListCell   *tl;

	tlist = transformTargetList(pstate, origTlist,
								EXPR_KIND_UPDATE_SOURCE);

	/* Prepare to assign non-conflicting resnos to resjunk attributes */
	if (pstate->p_next_resno <= pstate->p_target_relation->rd_rel->relnatts)
		pstate->p_next_resno = pstate->p_target_relation->rd_rel->relnatts + 1;

	/* Prepare non-junk columns for assignment to target table */
	target_rte = pstate->p_target_rangetblentry;
	orig_tl = list_head(origTlist);

	foreach(tl, tlist)
	{
		TargetEntry *tle = (TargetEntry *) lfirst(tl);
		ResTarget  *origTarget;
		int			attrno;

		if (tle->resjunk)
		{
			/*
			 * Resjunk nodes need no additional processing, but be sure they
			 * have resnos that do not match any target columns; else rewriter
			 * or planner might get confused.  They don't need a resname
			 * either.
			 */
			tle->resno = (AttrNumber) pstate->p_next_resno++;
			tle->resname = NULL;
			continue;
		}
		if (orig_tl == NULL)
			elog(ERROR, "UPDATE target count mismatch --- internal error");
		origTarget = (ResTarget *) lfirst(orig_tl);
		Assert(IsA(origTarget, ResTarget));

		attrno = attnameAttNum(pstate->p_target_relation,
							   origTarget->name, true);
		if (attrno == InvalidAttrNumber)
			ereport(ERROR,
					(errcode(ERRCODE_UNDEFINED_COLUMN),
					 errmsg("column \"%s\" of relation \"%s\" does not exist",
							origTarget->name,
						 RelationGetRelationName(pstate->p_target_relation)),
					 parser_errposition(pstate, origTarget->location)));

		updateTargetListEntry(pstate, tle, origTarget->name,
							  attrno,
							  origTarget->indirection,
							  origTarget->location);

		/* Mark the target column as requiring update permissions */
		target_rte->updatedCols = bms_add_member(target_rte->updatedCols,
								attrno - FirstLowInvalidHeapAttributeNumber);

		orig_tl = lnext(orig_tl);
	}
	if (orig_tl != NULL)
		elog(ERROR, "UPDATE target count mismatch --- internal error");

	return tlist;
}

/*
 * transformReturningList -
 *	handle a RETURNING clause in INSERT/UPDATE/DELETE
 */
static List *
transformReturningList(ParseState *pstate, List *returningList)
{
	List	   *rlist;
	int			save_next_resno;

	if (returningList == NIL)
		return NIL;				/* nothing to do */

	/*
	 * We need to assign resnos starting at one in the RETURNING list. Save
	 * and restore the main tlist's value of p_next_resno, just in case
	 * someone looks at it later (probably won't happen).
	 */
	save_next_resno = pstate->p_next_resno;
	pstate->p_next_resno = 1;

	/* transform RETURNING identically to a SELECT targetlist */
	rlist = transformTargetList(pstate, returningList, EXPR_KIND_RETURNING);

	/*
	 * Complain if the nonempty tlist expanded to nothing (which is possible
	 * if it contains only a star-expansion of a zero-column table).  If we
	 * allow this, the parsed Query will look like it didn't have RETURNING,
	 * with results that would probably surprise the user.
	 */
	if (rlist == NIL)
		ereport(ERROR,
				(errcode(ERRCODE_SYNTAX_ERROR),
				 errmsg("RETURNING must have at least one column"),
				 parser_errposition(pstate,
									exprLocation(linitial(returningList)))));

	/* mark column origins */
	markTargetListOrigins(pstate, rlist);

	/* restore state */
	pstate->p_next_resno = save_next_resno;

	return rlist;
}


/*
 * transformDeclareCursorStmt -
 *	transform a DECLARE CURSOR Statement
 *
 * DECLARE CURSOR is a hybrid case: it's an optimizable statement (in fact not
 * significantly different from a SELECT) as far as parsing/rewriting/planning
 * are concerned, but it's not passed to the executor and so in that sense is
 * a utility statement.  We transform it into a Query exactly as if it were
 * a SELECT, then stick the original DeclareCursorStmt into the utilityStmt
 * field to carry the cursor name and options.
 */
static Query *
transformDeclareCursorStmt(ParseState *pstate, DeclareCursorStmt *stmt)
{
	Query	   *result;

	/*
	 * Don't allow both SCROLL and NO SCROLL to be specified
	 */
	if ((stmt->options & CURSOR_OPT_SCROLL) &&
		(stmt->options & CURSOR_OPT_NO_SCROLL))
		ereport(ERROR,
				(errcode(ERRCODE_INVALID_CURSOR_DEFINITION),
				 errmsg("cannot specify both SCROLL and NO SCROLL")));

	result = transformStmt(pstate, stmt->query);

	/* Grammar should not have allowed anything but SELECT */
	if (!IsA(result, Query) ||
		result->commandType != CMD_SELECT ||
		result->utilityStmt != NULL)
		elog(ERROR, "unexpected non-SELECT command in DECLARE CURSOR");

	/*
	 * We also disallow data-modifying WITH in a cursor.  (This could be
	 * allowed, but the semantics of when the updates occur might be
	 * surprising.)
	 */
	if (result->hasModifyingCTE)
		ereport(ERROR,
				(errcode(ERRCODE_FEATURE_NOT_SUPPORTED),
				 errmsg("DECLARE CURSOR must not contain data-modifying statements in WITH")));

	/* FOR UPDATE and WITH HOLD are not compatible */
	if (result->rowMarks != NIL && (stmt->options & CURSOR_OPT_HOLD))
		ereport(ERROR,
				(errcode(ERRCODE_FEATURE_NOT_SUPPORTED),
		/*------
		  translator: %s is a SQL row locking clause such as FOR UPDATE */
				 errmsg("DECLARE CURSOR WITH HOLD ... %s is not supported",
						LCS_asString(((RowMarkClause *)
									  linitial(result->rowMarks))->strength)),
				 errdetail("Holdable cursors must be READ ONLY.")));

	/* FOR UPDATE and SCROLL are not compatible */
	if (result->rowMarks != NIL && (stmt->options & CURSOR_OPT_SCROLL))
		ereport(ERROR,
				(errcode(ERRCODE_FEATURE_NOT_SUPPORTED),
		/*------
		  translator: %s is a SQL row locking clause such as FOR UPDATE */
				 errmsg("DECLARE SCROLL CURSOR ... %s is not supported",
						LCS_asString(((RowMarkClause *)
									  linitial(result->rowMarks))->strength)),
				 errdetail("Scrollable cursors must be READ ONLY.")));

	/* FOR UPDATE and INSENSITIVE are not compatible */
	if (result->rowMarks != NIL && (stmt->options & CURSOR_OPT_INSENSITIVE))
		ereport(ERROR,
				(errcode(ERRCODE_FEATURE_NOT_SUPPORTED),
		/*------
		  translator: %s is a SQL row locking clause such as FOR UPDATE */
				 errmsg("DECLARE INSENSITIVE CURSOR ... %s is not supported",
						LCS_asString(((RowMarkClause *)
									  linitial(result->rowMarks))->strength)),
				 errdetail("Insensitive cursors must be READ ONLY.")));

	/* We won't need the raw querytree any more */
	stmt->query = NULL;

	result->utilityStmt = (Node *) stmt;

	return result;
}


/*
 * transformExplainStmt -
 *	transform an EXPLAIN Statement
 *
 * EXPLAIN is like other utility statements in that we emit it as a
 * CMD_UTILITY Query node; however, we must first transform the contained
 * query.  We used to postpone that until execution, but it's really necessary
 * to do it during the normal parse analysis phase to ensure that side effects
 * of parser hooks happen at the expected time.
 */
static Query *
transformExplainStmt(ParseState *pstate, ExplainStmt *stmt)
{
	Query	   *result;

	/* transform contained query, allowing SELECT INTO */
	stmt->query = (Node *) transformTopLevelStmt(pstate, stmt->query);

	/* represent the command as a utility Query */
	result = makeNode(Query);
	result->commandType = CMD_UTILITY;
	result->utilityStmt = (Node *) stmt;

	return result;
}


/*
 * transformCreateTableAsStmt -
 *	transform a CREATE TABLE AS, SELECT ... INTO, or CREATE MATERIALIZED VIEW
 *	Statement
 *
 * As with EXPLAIN, transform the contained statement now.
 */
static Query *
transformCreateTableAsStmt(ParseState *pstate, CreateTableAsStmt *stmt)
{
	Query	   *result;
	Query	   *query;

	/* transform contained query */
	query = transformStmt(pstate, stmt->query);
	stmt->query = (Node *) query;

	/* additional work needed for CREATE MATERIALIZED VIEW */
	if (stmt->relkind == OBJECT_MATVIEW)
	{
		/*
		 * Prohibit a data-modifying CTE in the query used to create a
		 * materialized view. It's not sufficiently clear what the user would
		 * want to happen if the MV is refreshed or incrementally maintained.
		 */
		if (query->hasModifyingCTE)
			ereport(ERROR,
					(errcode(ERRCODE_FEATURE_NOT_SUPPORTED),
					 errmsg("materialized views must not use data-modifying statements in WITH")));

		/*
		 * Check whether any temporary database objects are used in the
		 * creation query. It would be hard to refresh data or incrementally
		 * maintain it if a source disappeared.
		 */
		if (isQueryUsingTempRelation(query))
			ereport(ERROR,
					(errcode(ERRCODE_FEATURE_NOT_SUPPORTED),
					 errmsg("materialized views must not use temporary tables or views")));

		/*
		 * A materialized view would either need to save parameters for use in
		 * maintaining/loading the data or prohibit them entirely.  The latter
		 * seems safer and more sane.
		 */
		if (query_contains_extern_params(query))
			ereport(ERROR,
					(errcode(ERRCODE_FEATURE_NOT_SUPPORTED),
					 errmsg("materialized views may not be defined using bound parameters")));

		/*
		 * For now, we disallow unlogged materialized views, because it seems
		 * like a bad idea for them to just go to empty after a crash. (If we
		 * could mark them as unpopulated, that would be better, but that
		 * requires catalog changes which crash recovery can't presently
		 * handle.)
		 */
		if (stmt->into->rel->relpersistence == RELPERSISTENCE_UNLOGGED)
			ereport(ERROR,
					(errcode(ERRCODE_FEATURE_NOT_SUPPORTED),
					 errmsg("materialized views cannot be UNLOGGED")));

		/*
		 * At runtime, we'll need a copy of the parsed-but-not-rewritten Query
		 * for purposes of creating the view's ON SELECT rule.  We stash that
		 * in the IntoClause because that's where intorel_startup() can
		 * conveniently get it from.
		 */
		stmt->into->viewQuery = copyObject(query);
	}

	/* represent the command as a utility Query */
	result = makeNode(Query);
	result->commandType = CMD_UTILITY;
	result->utilityStmt = (Node *) stmt;

	return result;
}


/*
 * Produce a string representation of a LockClauseStrength value.
 * This should only be applied to valid values (not LCS_NONE).
 */
const char *
LCS_asString(LockClauseStrength strength)
{
	switch (strength)
	{
		case LCS_NONE:
			Assert(false);
			break;
		case LCS_FORKEYSHARE:
			return "FOR KEY SHARE";
		case LCS_FORSHARE:
			return "FOR SHARE";
		case LCS_FORNOKEYUPDATE:
			return "FOR NO KEY UPDATE";
		case LCS_FORUPDATE:
			return "FOR UPDATE";
	}
	return "FOR some";			/* shouldn't happen */
}

/*
 * Check for features that are not supported with FOR [KEY] UPDATE/SHARE.
 *
 * exported so planner can check again after rewriting, query pullup, etc
 */
void
CheckSelectLocking(Query *qry, LockClauseStrength strength)
{
	Assert(strength != LCS_NONE);		/* else caller error */

	if (qry->setOperations)
		ereport(ERROR,
				(errcode(ERRCODE_FEATURE_NOT_SUPPORTED),
		/*------
		  translator: %s is a SQL row locking clause such as FOR UPDATE */
				 errmsg("%s is not allowed with UNION/INTERSECT/EXCEPT",
						LCS_asString(strength))));
	if (qry->distinctClause != NIL)
		ereport(ERROR,
				(errcode(ERRCODE_FEATURE_NOT_SUPPORTED),
		/*------
		  translator: %s is a SQL row locking clause such as FOR UPDATE */
				 errmsg("%s is not allowed with DISTINCT clause",
						LCS_asString(strength))));
	if (qry->groupClause != NIL)
		ereport(ERROR,
				(errcode(ERRCODE_FEATURE_NOT_SUPPORTED),
		/*------
		  translator: %s is a SQL row locking clause such as FOR UPDATE */
				 errmsg("%s is not allowed with GROUP BY clause",
						LCS_asString(strength))));
	if (qry->havingQual != NULL)
		ereport(ERROR,
				(errcode(ERRCODE_FEATURE_NOT_SUPPORTED),
		/*------
		  translator: %s is a SQL row locking clause such as FOR UPDATE */
				 errmsg("%s is not allowed with HAVING clause",
						LCS_asString(strength))));
	if (qry->hasAggs)
		ereport(ERROR,
				(errcode(ERRCODE_FEATURE_NOT_SUPPORTED),
		/*------
		  translator: %s is a SQL row locking clause such as FOR UPDATE */
				 errmsg("%s is not allowed with aggregate functions",
						LCS_asString(strength))));
	if (qry->hasWindowFuncs)
		ereport(ERROR,
				(errcode(ERRCODE_FEATURE_NOT_SUPPORTED),
		/*------
		  translator: %s is a SQL row locking clause such as FOR UPDATE */
				 errmsg("%s is not allowed with window functions",
						LCS_asString(strength))));
	if (expression_returns_set((Node *) qry->targetList))
		ereport(ERROR,
				(errcode(ERRCODE_FEATURE_NOT_SUPPORTED),
		/*------
		  translator: %s is a SQL row locking clause such as FOR UPDATE */
				 errmsg("%s is not allowed with set-returning functions in the target list",
						LCS_asString(strength))));
}

/*
 * Transform a FOR [KEY] UPDATE/SHARE clause
 *
 * This basically involves replacing names by integer relids.
 *
 * NB: if you need to change this, see also markQueryForLocking()
 * in rewriteHandler.c, and isLockedRefname() in parse_relation.c.
 */
static void
transformLockingClause(ParseState *pstate, Query *qry, LockingClause *lc,
					   bool pushedDown)
{
	List	   *lockedRels = lc->lockedRels;
	ListCell   *l;
	ListCell   *rt;
	Index		i;
	LockingClause *allrels;

	CheckSelectLocking(qry, lc->strength);

	/* make a clause we can pass down to subqueries to select all rels */
	allrels = makeNode(LockingClause);
	allrels->lockedRels = NIL;	/* indicates all rels */
	allrels->strength = lc->strength;
	allrels->waitPolicy = lc->waitPolicy;

	if (lockedRels == NIL)
	{
		/* all regular tables used in query */
		i = 0;
		foreach(rt, qry->rtable)
		{
			RangeTblEntry *rte = (RangeTblEntry *) lfirst(rt);

			++i;
			switch (rte->rtekind)
			{
				case RTE_RELATION:
					applyLockingClause(qry, i, lc->strength, lc->waitPolicy,
									   pushedDown);
					rte->requiredPerms |= ACL_SELECT_FOR_UPDATE;
					break;
				case RTE_SUBQUERY:
					applyLockingClause(qry, i, lc->strength, lc->waitPolicy,
									   pushedDown);

					/*
					 * FOR UPDATE/SHARE of subquery is propagated to all of
					 * subquery's rels, too.  We could do this later (based on
					 * the marking of the subquery RTE) but it is convenient
					 * to have local knowledge in each query level about which
					 * rels need to be opened with RowShareLock.
					 */
					transformLockingClause(pstate, rte->subquery,
										   allrels, true);
					break;
				default:
					/* ignore JOIN, SPECIAL, FUNCTION, VALUES, CTE RTEs */
					break;
			}
		}
	}
	else
	{
		/* just the named tables */
		foreach(l, lockedRels)
		{
			RangeVar   *thisrel = (RangeVar *) lfirst(l);

			/* For simplicity we insist on unqualified alias names here */
			if (thisrel->catalogname || thisrel->schemaname)
				ereport(ERROR,
						(errcode(ERRCODE_SYNTAX_ERROR),
				/*------
				  translator: %s is a SQL row locking clause such as FOR UPDATE */
						 errmsg("%s must specify unqualified relation names",
								LCS_asString(lc->strength)),
						 parser_errposition(pstate, thisrel->location)));

			i = 0;
			foreach(rt, qry->rtable)
			{
				RangeTblEntry *rte = (RangeTblEntry *) lfirst(rt);

				++i;
				if (strcmp(rte->eref->aliasname, thisrel->relname) == 0)
				{
					switch (rte->rtekind)
					{
						case RTE_RELATION:
							applyLockingClause(qry, i, lc->strength,
											   lc->waitPolicy, pushedDown);
							rte->requiredPerms |= ACL_SELECT_FOR_UPDATE;
							break;
						case RTE_SUBQUERY:
							applyLockingClause(qry, i, lc->strength,
											   lc->waitPolicy, pushedDown);
							/* see comment above */
							transformLockingClause(pstate, rte->subquery,
												   allrels, true);
							break;
						case RTE_JOIN:
							ereport(ERROR,
									(errcode(ERRCODE_FEATURE_NOT_SUPPORTED),
							/*------
							  translator: %s is a SQL row locking clause such as FOR UPDATE */
									 errmsg("%s cannot be applied to a join",
											LCS_asString(lc->strength)),
							 parser_errposition(pstate, thisrel->location)));
							break;
						case RTE_FUNCTION:
							ereport(ERROR,
									(errcode(ERRCODE_FEATURE_NOT_SUPPORTED),
							/*------
							  translator: %s is a SQL row locking clause such as FOR UPDATE */
								 errmsg("%s cannot be applied to a function",
										LCS_asString(lc->strength)),
							 parser_errposition(pstate, thisrel->location)));
							break;
						case RTE_VALUES:
							ereport(ERROR,
									(errcode(ERRCODE_FEATURE_NOT_SUPPORTED),
							/*------
							  translator: %s is a SQL row locking clause such as FOR UPDATE */
									 errmsg("%s cannot be applied to VALUES",
											LCS_asString(lc->strength)),
							 parser_errposition(pstate, thisrel->location)));
							break;
						case RTE_CTE:
							ereport(ERROR,
									(errcode(ERRCODE_FEATURE_NOT_SUPPORTED),
							/*------
							  translator: %s is a SQL row locking clause such as FOR UPDATE */
							   errmsg("%s cannot be applied to a WITH query",
									  LCS_asString(lc->strength)),
							 parser_errposition(pstate, thisrel->location)));
							break;
						default:
							elog(ERROR, "unrecognized RTE type: %d",
								 (int) rte->rtekind);
							break;
					}
					break;		/* out of foreach loop */
				}
			}
			if (rt == NULL)
				ereport(ERROR,
						(errcode(ERRCODE_UNDEFINED_TABLE),
				/*------
				  translator: %s is a SQL row locking clause such as FOR UPDATE */
						 errmsg("relation \"%s\" in %s clause not found in FROM clause",
								thisrel->relname,
								LCS_asString(lc->strength)),
						 parser_errposition(pstate, thisrel->location)));
		}
	}
}

/*
 * Record locking info for a single rangetable item
 */
void
applyLockingClause(Query *qry, Index rtindex,
				   LockClauseStrength strength, LockWaitPolicy waitPolicy,
				   bool pushedDown)
{
	RowMarkClause *rc;

	Assert(strength != LCS_NONE);		/* else caller error */

	/* If it's an explicit clause, make sure hasForUpdate gets set */
	if (!pushedDown)
		qry->hasForUpdate = true;

	/* Check for pre-existing entry for same rtindex */
	if ((rc = get_parse_rowmark(qry, rtindex)) != NULL)
	{
		/*
		 * If the same RTE is specified with more than one locking strength,
		 * use the strongest.  (Reasonable, since you can't take both a shared
		 * and exclusive lock at the same time; it'll end up being exclusive
		 * anyway.)
		 *
		 * Similarly, if the same RTE is specified with more than one lock
		 * wait policy, consider that NOWAIT wins over SKIP LOCKED, which in
		 * turn wins over waiting for the lock (the default).  This is a bit
		 * more debatable but raising an error doesn't seem helpful. (Consider
		 * for instance SELECT FOR UPDATE NOWAIT from a view that internally
		 * contains a plain FOR UPDATE spec.)  Having NOWAIT win over SKIP
		 * LOCKED is reasonable since the former throws an error in case of
		 * coming across a locked tuple, which may be undesirable in some
		 * cases but it seems better than silently returning inconsistent
		 * results.
		 *
		 * And of course pushedDown becomes false if any clause is explicit.
		 */
		rc->strength = Max(rc->strength, strength);
		rc->waitPolicy = Max(rc->waitPolicy, waitPolicy);
		rc->pushedDown &= pushedDown;
		return;
	}

	/* Make a new RowMarkClause */
	rc = makeNode(RowMarkClause);
	rc->rti = rtindex;
	rc->strength = strength;
	rc->waitPolicy = waitPolicy;
	rc->pushedDown = pushedDown;
	qry->rowMarks = lappend(qry->rowMarks, rc);
}

<<<<<<< HEAD

/*
 * transformCypherStmt - transforms a Cypher statement
 */
static Query *
transformCypherStmt(ParseState *pstate, CypherStmt *stmt)
{
	Node	   *clause = stmt->last;
	NodeTag		type = cypherClauseTag(clause);

	switch (type)
	{
		case T_CypherProjection:
			if (cypherProjectionKind(clause) != CP_RETURN)
				break;
			/* fall-through */
		case T_CypherCreateClause:
		case T_CypherDeleteClause:
			return transformStmt(pstate, clause);
		default:
			break;
	}

	ereport(ERROR,
			(errcode(ERRCODE_SYNTAX_ERROR),
			 errmsg("Cypher query must end with RETURN or update clause")));

	return NULL;
}

static Query *
transformCypherClause(ParseState *pstate, CypherClause *clause)
{
	Query *qry;

	switch (cypherClauseTag(clause))
	{
		case T_CypherProjection:
			qry = transformCypherProjection(pstate, clause);
			break;
		case T_CypherMatchClause:
			qry = transformCypherMatchClause(pstate, clause);
			break;
		case T_CypherCreateClause:
			qry = transformCypherCreateClause(pstate, clause);
			break;
		case T_CypherDeleteClause:
			qry = transformCypherDeleteClause(pstate, clause);
			break;
		case T_CypherLoadClause:
			qry = transformCypherLoadClause(pstate, clause);
			break;
		default:
			elog(ERROR, "unrecognized Cypher clause type: %d",
				 cypherClauseTag(clause));
	}

	return qry;
}
=======
/*
 * Coverage testing for raw_expression_tree_walker().
 *
 * When enabled, we run raw_expression_tree_walker() over every DML statement
 * submitted to parse analysis.  Without this provision, that function is only
 * applied in limited cases involving CTEs, and we don't really want to have
 * to test everything inside as well as outside a CTE.
 */
#ifdef RAW_EXPRESSION_COVERAGE_TEST

static bool
test_raw_expression_coverage(Node *node, void *context)
{
	if (node == NULL)
		return false;
	return raw_expression_tree_walker(node,
									  test_raw_expression_coverage,
									  context);
}

#endif   /* RAW_EXPRESSION_COVERAGE_TEST */
>>>>>>> b5bce6c1
<|MERGE_RESOLUTION|>--- conflicted
+++ resolved
@@ -76,14 +76,11 @@
 						   CreateTableAsStmt *stmt);
 static void transformLockingClause(ParseState *pstate, Query *qry,
 					   LockingClause *lc, bool pushedDown);
-<<<<<<< HEAD
-static Query *transformCypherStmt(ParseState *pstate, CypherStmt *stmt);
-static Query *transformCypherClause(ParseState *pstate, CypherClause *clause);
-=======
 #ifdef RAW_EXPRESSION_COVERAGE_TEST
 static bool test_raw_expression_coverage(Node *node, void *context);
 #endif
->>>>>>> b5bce6c1
+static Query *transformCypherStmt(ParseState *pstate, CypherStmt *stmt);
+static Query *transformCypherClause(ParseState *pstate, CypherClause *clause);
 
 
 /*
@@ -2807,7 +2804,28 @@
 	qry->rowMarks = lappend(qry->rowMarks, rc);
 }
 
-<<<<<<< HEAD
+/*
+ * Coverage testing for raw_expression_tree_walker().
+ *
+ * When enabled, we run raw_expression_tree_walker() over every DML statement
+ * submitted to parse analysis.  Without this provision, that function is only
+ * applied in limited cases involving CTEs, and we don't really want to have
+ * to test everything inside as well as outside a CTE.
+ */
+#ifdef RAW_EXPRESSION_COVERAGE_TEST
+
+static bool
+test_raw_expression_coverage(Node *node, void *context)
+{
+	if (node == NULL)
+		return false;
+	return raw_expression_tree_walker(node,
+									  test_raw_expression_coverage,
+									  context);
+}
+
+#endif   /* RAW_EXPRESSION_COVERAGE_TEST */
+
 
 /*
  * transformCypherStmt - transforms a Cypher statement
@@ -2866,27 +2884,4 @@
 	}
 
 	return qry;
-}
-=======
-/*
- * Coverage testing for raw_expression_tree_walker().
- *
- * When enabled, we run raw_expression_tree_walker() over every DML statement
- * submitted to parse analysis.  Without this provision, that function is only
- * applied in limited cases involving CTEs, and we don't really want to have
- * to test everything inside as well as outside a CTE.
- */
-#ifdef RAW_EXPRESSION_COVERAGE_TEST
-
-static bool
-test_raw_expression_coverage(Node *node, void *context)
-{
-	if (node == NULL)
-		return false;
-	return raw_expression_tree_walker(node,
-									  test_raw_expression_coverage,
-									  context);
-}
-
-#endif   /* RAW_EXPRESSION_COVERAGE_TEST */
->>>>>>> b5bce6c1
+}