--- conflicted
+++ resolved
@@ -319,56 +319,54 @@
 				result = (Node *) expr;
 				break;
 			}
-
-<<<<<<< HEAD
+		case T_JsonObjectConstructor:
+			result = transformJsonObjectConstructor(pstate, (JsonObjectConstructor *) expr);
+			break;
+
+		case T_JsonArrayConstructor:
+			result = transformJsonArrayConstructor(pstate, (JsonArrayConstructor *) expr);
+			break;
+
+		case T_JsonArrayQueryConstructor:
+			result = transformJsonArrayQueryConstructor(pstate, (JsonArrayQueryConstructor *) expr);
+			break;
+
+		case T_JsonObjectAgg:
+			result = transformJsonObjectAgg(pstate, (JsonObjectAgg *) expr);
+			break;
+
+		case T_JsonArrayAgg:
+			result = transformJsonArrayAgg(pstate, (JsonArrayAgg *) expr);
+			break;
+
+		case T_JsonIsPredicate:
+			result = transformJsonIsPredicate(pstate, (JsonIsPredicate *) expr);
+			break;
+
+		case T_JsonFuncExpr:
+			result = transformJsonFuncExpr(pstate, (JsonFuncExpr *) expr);
+			break;
+
+		case T_JsonValueExpr:
+			result = transformJsonValueExpr(pstate, (JsonValueExpr *) expr);
+			break;
+
+		case T_JsonParseExpr:
+			result = transformJsonParseExpr(pstate, (JsonParseExpr *) expr);
+			break;
+
+		case T_JsonScalarExpr:
+			result = transformJsonScalarExpr(pstate, (JsonScalarExpr *) expr);
+			break;
+
+		case T_JsonSerializeExpr:
+			result = transformJsonSerializeExpr(pstate, (JsonSerializeExpr *) expr);
+			break;
+
 		case T_CypherGenericExpr:
 			result = transformCypherExpr(pstate,
 										 ((CypherGenericExpr *) expr)->expr,
 										 pstate->p_expr_kind);
-=======
-		case T_JsonObjectConstructor:
-			result = transformJsonObjectConstructor(pstate, (JsonObjectConstructor *) expr);
-			break;
-
-		case T_JsonArrayConstructor:
-			result = transformJsonArrayConstructor(pstate, (JsonArrayConstructor *) expr);
-			break;
-
-		case T_JsonArrayQueryConstructor:
-			result = transformJsonArrayQueryConstructor(pstate, (JsonArrayQueryConstructor *) expr);
-			break;
-
-		case T_JsonObjectAgg:
-			result = transformJsonObjectAgg(pstate, (JsonObjectAgg *) expr);
-			break;
-
-		case T_JsonArrayAgg:
-			result = transformJsonArrayAgg(pstate, (JsonArrayAgg *) expr);
-			break;
-
-		case T_JsonIsPredicate:
-			result = transformJsonIsPredicate(pstate, (JsonIsPredicate *) expr);
-			break;
-
-		case T_JsonFuncExpr:
-			result = transformJsonFuncExpr(pstate, (JsonFuncExpr *) expr);
-			break;
-
-		case T_JsonValueExpr:
-			result = transformJsonValueExpr(pstate, (JsonValueExpr *) expr);
-			break;
-
-		case T_JsonParseExpr:
-			result = transformJsonParseExpr(pstate, (JsonParseExpr *) expr);
-			break;
-
-		case T_JsonScalarExpr:
-			result = transformJsonScalarExpr(pstate, (JsonScalarExpr *) expr);
-			break;
-
-		case T_JsonSerializeExpr:
-			result = transformJsonSerializeExpr(pstate, (JsonSerializeExpr *) expr);
->>>>>>> adadae45
 			break;
 
 		default:
