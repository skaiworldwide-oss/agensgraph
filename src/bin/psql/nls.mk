--- conflicted
+++ resolved
@@ -8,12 +8,8 @@
                    tab-complete.c variables.c \
                    ../../fe_utils/cancel.c ../../fe_utils/print.c ../../fe_utils/psqlscan.c \
                    ../../common/exec.c ../../common/fe_memutils.c ../../common/username.c \
-<<<<<<< HEAD
-                   ../../common/wait_error.c \
+                   ../../common/wait_error.c ../../port/thread.c \
                    cypher_describe.c
-=======
-                   ../../common/wait_error.c ../../port/thread.c
->>>>>>> adadae45
 GETTEXT_TRIGGERS = $(FRONTEND_COMMON_GETTEXT_TRIGGERS) \
                    HELP0 HELPN N_ simple_prompt simple_prompt_extended
 GETTEXT_FLAGS    = $(FRONTEND_COMMON_GETTEXT_FLAGS)