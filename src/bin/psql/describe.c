--- conflicted
+++ resolved
@@ -45,17 +45,8 @@
 								const char *pnspname, const char *prsname);
 static void printACLColumn(PQExpBuffer buf, const char *colname);
 static bool listOneExtensionContents(const char *extname, const char *oid);
-<<<<<<< HEAD
 static bool describeOneLabelDetails(const char *graphname,
 									const char *labelname);
-=======
-static bool validateSQLNamePattern(PQExpBuffer buf, const char *pattern,
-								   bool have_where, bool force_escape,
-								   const char *schemavar, const char *namevar,
-								   const char *altnamevar,
-								   const char *visibilityrule,
-								   bool *added_clause, int maxparts);
->>>>>>> 164d174b
 
 
 /*----------------
@@ -6268,7 +6259,7 @@
  * reference whether a clause was added to 'buf'.  Returns whether the pattern
  * passed validation, after logging any errors.
  */
-static bool
+bool
 validateSQLNamePattern(PQExpBuffer buf, const char *pattern, bool have_where,
 					   bool force_escape, const char *schemavar,
 					   const char *namevar, const char *altnamevar,
@@ -7052,8 +7043,12 @@
 					  "\nFROM pg_catalog.ag_graph g\n"
 					  "  LEFT JOIN pg_catalog.pg_namespace n ON n.oid = g.nspid\n");
 
-	processSQLNamePattern(pset.db, &buf, pattern, false, false,
-						  NULL, "g.graphname", NULL, NULL);
+	if (!validateSQLNamePattern(&buf, pattern,
+								false, false,
+								NULL, "g.graphname", NULL,
+								NULL,
+								NULL, 1))
+		return false;
 
 	appendPQExpBufferStr(&buf, "ORDER BY 1;");
 
@@ -7129,8 +7124,10 @@
 		appendPQExpBufferStr(&buf, "'e', ");
 	appendPQExpBufferStr(&buf, "'')\n");	/* dummy */
 
-	processSQLNamePattern(pset.db, &buf, pattern, true, false,
-						  "g.graphname", "l.labname", NULL, NULL);
+	if (!validateSQLNamePattern(&buf, pattern, true, false,
+								"g.graphname", "l.labname", NULL, NULL,
+								NULL, 3))
+		return false;
 
 	appendPQExpBufferStr(&buf, "ORDER BY 1, 3, 2;");
 
