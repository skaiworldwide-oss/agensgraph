/*
 * psql - the PostgreSQL interactive terminal
 *
 * Copyright (c) 2000-2022, PostgreSQL Global Development Group
 *
 * src/bin/psql/help.c
 */
#include "postgres_fe.h"

#ifndef WIN32
#include <unistd.h>				/* for geteuid() */
#else
#include <win32.h>
#endif

#ifndef WIN32
#include <sys/ioctl.h>			/* for ioctl() */
#endif

#ifdef HAVE_TERMIOS_H
#include <termios.h>
#endif

#include "ag_const.h"
#include "common.h"
#include "common/logging.h"
#include "common/username.h"
#include "help.h"
#include "input.h"
#include "settings.h"
#include "sql_help.h"

/*
 * PLEASE:
 * If you change something in this file, also make the same changes
 * in the DocBook documentation, file ref/psql-ref.sgml. If you don't
 * know how to do it, please find someone who can help you.
 */

/* Some helper macros to make the code less verbose */
#define HELP0(str) appendPQExpBufferStr(&buf, _(str))
#define HELPN(str,...) appendPQExpBuffer(&buf, _(str), __VA_ARGS__)
#define ON(var) ((var) ? _("on") : _("off"))


/*
 * usage
 *
 * print out command line arguments
 */
void
usage(unsigned short int pager)
{
	const char *env;
	const char *user;
	char	   *errstr;
	PQExpBufferData buf;
	int			nlcount;
	FILE	   *output;

	/* Find default user, in case we need it. */
	user = getenv("PGUSER");
	if (!user)
	{
		user = get_user_name(&errstr);
		if (!user)
			pg_fatal("%s", errstr);
	}

	/*
	 * To avoid counting the output lines manually, build the output in "buf"
	 * and then count them.
	 */
	initPQExpBuffer(&buf);

	HELP0("psql is the PostgreSQL interactive terminal.\n\n");
	HELP0("Usage:\n");
	HELP0("  psql [OPTION]... [DBNAME [USERNAME]]\n\n");

	HELP0("General options:\n");
	/* Display default database */
	env = getenv("PGDATABASE");
	if (!env)
		env = user;
	HELP0("  -c, --command=COMMAND    run only single command (SQL or internal) and exit\n");
	HELPN("  -d, --dbname=DBNAME      database name to connect to (default: \"%s\")\n",
		  env);
	HELP0("  -f, --file=FILENAME      execute commands from file, then exit\n");
	HELP0("  -l, --list               list available databases, then exit\n");
	HELP0("  -v, --set=, --variable=NAME=VALUE\n"
		  "                           set psql variable NAME to VALUE\n"
		  "                           (e.g., -v ON_ERROR_STOP=1)\n");
	HELP0("  -V, --version            output version information, then exit\n");
	HELP0("  -X, --no-psqlrc          do not read startup file (~/.psqlrc)\n");
	HELP0("  -1 (\"one\"), --single-transaction\n"
		  "                           execute as a single transaction (if non-interactive)\n");
	HELP0("  -?, --help[=options]     show this help, then exit\n");
	HELP0("      --help=commands      list backslash commands, then exit\n");
	HELP0("      --help=variables     list special variables, then exit\n");

	HELP0("\nInput and output options:\n");
	HELP0("  -a, --echo-all           echo all input from script\n");
	HELP0("  -b, --echo-errors        echo failed commands\n");
	HELP0("  -e, --echo-queries       echo commands sent to server\n");
	HELP0("  -E, --echo-hidden        display queries that internal commands generate\n");
	HELP0("  -L, --log-file=FILENAME  send session log to file\n");
	HELP0("  -n, --no-readline        disable enhanced command line editing (readline)\n");
	HELP0("  -o, --output=FILENAME    send query results to file (or |pipe)\n");
	HELP0("  -q, --quiet              run quietly (no messages, only query output)\n");
	HELP0("  -s, --single-step        single-step mode (confirm each query)\n");
	HELP0("  -S, --single-line        single-line mode (end of line terminates SQL command)\n");

	HELP0("\nOutput format options:\n");
	HELP0("  -A, --no-align           unaligned table output mode\n");
	HELP0("      --csv                CSV (Comma-Separated Values) table output mode\n");
	HELPN("  -F, --field-separator=STRING\n"
		  "                           field separator for unaligned output (default: \"%s\")\n",
		  DEFAULT_FIELD_SEP);
	HELP0("  -H, --html               HTML table output mode\n");
	HELP0("  -P, --pset=VAR[=ARG]     set printing option VAR to ARG (see \\pset command)\n");
	HELP0("  -R, --record-separator=STRING\n"
		  "                           record separator for unaligned output (default: newline)\n");
	HELP0("  -t, --tuples-only        print rows only\n");
	HELP0("  -T, --table-attr=TEXT    set HTML table tag attributes (e.g., width, border)\n");
	HELP0("  -x, --expanded           turn on expanded table output\n");
	HELP0("  -z, --field-separator-zero\n"
		  "                           set field separator for unaligned output to zero byte\n");
	HELP0("  -0, --record-separator-zero\n"
		  "                           set record separator for unaligned output to zero byte\n");

	HELP0("\nConnection options:\n");
	/* Display default host */
	env = getenv("PGHOST");
	HELPN("  -h, --host=HOSTNAME      database server host or socket directory (default: \"%s\")\n",
		  env ? env : _("local socket"));
	/* Display default port */
	env = getenv("PGPORT");
	HELPN("  -p, --port=PORT          database server port (default: \"%s\")\n",
		  env ? env : DEF_PGPORT_STR);
	/* Display default user */
	HELPN("  -U, --username=USERNAME  database user name (default: \"%s\")\n",
		  user);
	HELP0("  -w, --no-password        never prompt for password\n");
	HELP0("  -W, --password           force password prompt (should happen automatically)\n");

	HELP0("\nFor more information, type \"\\?\" (for internal commands) or \"\\help\" (for SQL\n"
		  "commands) from within psql, or consult the psql section in the PostgreSQL\n"
		  "documentation.\n\n");
	HELPN("Report bugs to <%s>.\n", PACKAGE_BUGREPORT);
	HELPN("%s home page: <%s>\n", PACKAGE_NAME, PACKAGE_URL);

	/* Now we can count the lines. */
	nlcount = 0;
	for (const char *ptr = buf.data; *ptr; ptr++)
	{
		if (*ptr == '\n')
			nlcount++;
	}

	/* And dump the output, with appropriate pagination. */
	output = PageOutput(nlcount, pager ? &(pset.popt.topt) : NULL);

<<<<<<< HEAD
	fprintf(output, _("\nFor more information, type \"\\?\" (for internal commands) or \"\\help\" (for SQL\n"
					  "commands) from within psql, or consult the psql section in the PostgreSQL\n"
					  "documentation.\n\n"));
	if (is_ag_prefix_binary())
	{
		fprintf(output, _("Report bugs to <%s>.\n"), AG_PACKAGE_BUGREPORT);
		fprintf(output, _("%s home page: <%s>\n"), AG_PACKAGE_NAME, AG_PACKAGE_URL);
	}
	else
	{
		fprintf(output, _("Report bugs to <%s>.\n"), PACKAGE_BUGREPORT);
		fprintf(output, _("%s home page: <%s>\n"), PACKAGE_NAME, PACKAGE_URL);
	}
=======
	fputs(buf.data, output);
>>>>>>> adadae45

	ClosePager(output);

	termPQExpBuffer(&buf);
}


/*
 * slashUsage
 *
 * print out help for the backslash commands
 */
void
slashUsage(unsigned short int pager)
{
	PQExpBufferData buf;
	int			nlcount;
	FILE	   *output;
	char	   *currdb;

	currdb = PQdb(pset.db);

	/*
	 * To avoid counting the output lines manually, build the output in "buf"
	 * and then count them.
	 */
	initPQExpBuffer(&buf);

	HELP0("General\n");
	HELP0("  \\copyright             show PostgreSQL usage and distribution terms\n");
	HELP0("  \\crosstabview [COLUMNS] execute query and display result in crosstab\n");
	HELP0("  \\errverbose            show most recent error message at maximum verbosity\n");
	HELP0("  \\g [(OPTIONS)] [FILE]  execute query (and send result to file or |pipe);\n"
		  "                         \\g with no arguments is equivalent to a semicolon\n");
	HELP0("  \\gdesc                 describe result of query, without executing it\n");
	HELP0("  \\gexec                 execute query, then execute each value in its result\n");
	HELP0("  \\gset [PREFIX]         execute query and store result in psql variables\n");
	HELP0("  \\gx [(OPTIONS)] [FILE] as \\g, but forces expanded output mode\n");
	HELP0("  \\q                     quit psql\n");
	HELP0("  \\watch [SEC]           execute query every SEC seconds\n");
	HELP0("\n");

	HELP0("Help\n");

	HELP0("  \\? [commands]          show help on backslash commands\n");
	HELP0("  \\? options             show help on psql command-line options\n");
	HELP0("  \\? variables           show help on special variables\n");
	HELP0("  \\h [NAME]              help on syntax of SQL commands, * for all commands\n");
	HELP0("\n");

	HELP0("Query Buffer\n");
	HELP0("  \\e [FILE] [LINE]       edit the query buffer (or file) with external editor\n");
	HELP0("  \\ef [FUNCNAME [LINE]]  edit function definition with external editor\n");
	HELP0("  \\ev [VIEWNAME [LINE]]  edit view definition with external editor\n");
	HELP0("  \\p                     show the contents of the query buffer\n");
	HELP0("  \\r                     reset (clear) the query buffer\n");
#ifdef USE_READLINE
	HELP0("  \\s [FILE]              display history or save it to file\n");
#endif
	HELP0("  \\w FILE                write query buffer to file\n");
	HELP0("\n");

	HELP0("Input/Output\n");
	HELP0("  \\copy ...              perform SQL COPY with data stream to the client host\n");
	HELP0("  \\echo [-n] [STRING]    write string to standard output (-n for no newline)\n");
	HELP0("  \\i FILE                execute commands from file\n");
	HELP0("  \\ir FILE               as \\i, but relative to location of current script\n");
	HELP0("  \\o [FILE]              send all query results to file or |pipe\n");
	HELP0("  \\qecho [-n] [STRING]   write string to \\o output stream (-n for no newline)\n");
	HELP0("  \\warn [-n] [STRING]    write string to standard error (-n for no newline)\n");
	HELP0("\n");

	HELP0("Conditional\n");
	HELP0("  \\if EXPR               begin conditional block\n");
	HELP0("  \\elif EXPR             alternative within current conditional block\n");
	HELP0("  \\else                  final alternative within current conditional block\n");
	HELP0("  \\endif                 end conditional block\n");
	HELP0("\n");

	HELP0("Informational\n");
	HELP0("  (options: S = show system objects, + = additional detail)\n");
	HELP0("  \\d[S+]                 list tables, views, and sequences\n");
	HELP0("  \\d[S+]  NAME           describe table, view, sequence, or index\n");
	HELP0("  \\da[S]  [PATTERN]      list aggregates\n");
	HELP0("  \\dA[+]  [PATTERN]      list access methods\n");
	HELP0("  \\dAc[+] [AMPTRN [TYPEPTRN]]  list operator classes\n");
	HELP0("  \\dAf[+] [AMPTRN [TYPEPTRN]]  list operator families\n");
	HELP0("  \\dAo[+] [AMPTRN [OPFPTRN]]   list operators of operator families\n");
	HELP0("  \\dAp[+] [AMPTRN [OPFPTRN]]   list support functions of operator families\n");
	HELP0("  \\db[+]  [PATTERN]      list tablespaces\n");
	HELP0("  \\dc[S+] [PATTERN]      list conversions\n");
	HELP0("  \\dconfig[+] [PATTERN]  list configuration parameters\n");
	HELP0("  \\dC[+]  [PATTERN]      list casts\n");
	HELP0("  \\dd[S]  [PATTERN]      show object descriptions not displayed elsewhere\n");
	HELP0("  \\dD[S+] [PATTERN]      list domains\n");
	HELP0("  \\ddp    [PATTERN]      list default privileges\n");
	HELP0("  \\dE[S+] [PATTERN]      list foreign tables\n");
	HELP0("  \\des[+] [PATTERN]      list foreign servers\n");
	HELP0("  \\det[+] [PATTERN]      list foreign tables\n");
	HELP0("  \\deu[+] [PATTERN]      list user mappings\n");
	HELP0("  \\dew[+] [PATTERN]      list foreign-data wrappers\n");
	HELP0("  \\df[anptw][S+] [FUNCPTRN [TYPEPTRN ...]]\n"
		  "                         list [only agg/normal/procedure/trigger/window] functions\n");
	HELP0("  \\dF[+]  [PATTERN]      list text search configurations\n");
	HELP0("  \\dFd[+] [PATTERN]      list text search dictionaries\n");
	HELP0("  \\dFp[+] [PATTERN]      list text search parsers\n");
	HELP0("  \\dFt[+] [PATTERN]      list text search templates\n");
	HELP0("  \\dg[S+] [PATTERN]      list roles\n");
	HELP0("  \\di[S+] [PATTERN]      list indexes\n");
	HELP0("  \\dl[+]                 list large objects, same as \\lo_list\n");
	HELP0("  \\dL[S+] [PATTERN]      list procedural languages\n");
	HELP0("  \\dm[S+] [PATTERN]      list materialized views\n");
	HELP0("  \\dn[S+] [PATTERN]      list schemas\n");
	HELP0("  \\do[S+] [OPPTRN [TYPEPTRN [TYPEPTRN]]]\n"
		  "                         list operators\n");
	HELP0("  \\dO[S+] [PATTERN]      list collations\n");
	HELP0("  \\dp     [PATTERN]      list table, view, and sequence access privileges\n");
	HELP0("  \\dP[itn+] [PATTERN]    list [only index/table] partitioned relations [n=nested]\n");
	HELP0("  \\drds [ROLEPTRN [DBPTRN]] list per-database role settings\n");
	HELP0("  \\dRp[+] [PATTERN]      list replication publications\n");
	HELP0("  \\dRs[+] [PATTERN]      list replication subscriptions\n");
	HELP0("  \\ds[S+] [PATTERN]      list sequences\n");
	HELP0("  \\dt[S+] [PATTERN]      list tables\n");
	HELP0("  \\dT[S+] [PATTERN]      list data types\n");
	HELP0("  \\du[S+] [PATTERN]      list roles\n");
	HELP0("  \\dv[S+] [PATTERN]      list views\n");
	HELP0("  \\dx[+]  [PATTERN]      list extensions\n");
	HELP0("  \\dX     [PATTERN]      list extended statistics\n");
	HELP0("  \\dy[+]  [PATTERN]      list event triggers\n");
	HELP0("  \\l[+]   [PATTERN]      list databases\n");
	HELP0("  \\sf[+]  FUNCNAME       show a function's definition\n");
	HELP0("  \\sv[+]  VIEWNAME       show a view's definition\n");
	HELP0("  \\z      [PATTERN]      same as \\dp\n");
	HELP0("\n");

	HELP0("Large Objects\n");
	HELP0("  \\lo_export LOBOID FILE write large object to file\n");
	HELP0("  \\lo_import FILE [COMMENT]\n"
		  "                         read large object from file\n");
	HELP0("  \\lo_list[+]            list large objects\n");
	HELP0("  \\lo_unlink LOBOID      delete a large object\n");
	HELP0("\n");

	HELP0("Formatting\n");
	HELP0("  \\a                     toggle between unaligned and aligned output mode\n");
	HELP0("  \\C [STRING]            set table title, or unset if none\n");
	HELP0("  \\f [STRING]            show or set field separator for unaligned query output\n");
	HELPN("  \\H                     toggle HTML output mode (currently %s)\n",
		  ON(pset.popt.topt.format == PRINT_HTML));
	HELP0("  \\pset [NAME [VALUE]]   set table output option\n"
		  "                         (border|columns|csv_fieldsep|expanded|fieldsep|\n"
		  "                         fieldsep_zero|footer|format|linestyle|null|\n"
		  "                         numericlocale|pager|pager_min_lines|recordsep|\n"
		  "                         recordsep_zero|tableattr|title|tuples_only|\n"
		  "                         unicode_border_linestyle|unicode_column_linestyle|\n"
		  "                         unicode_header_linestyle)\n");
	HELPN("  \\t [on|off]            show only rows (currently %s)\n",
		  ON(pset.popt.topt.tuples_only));
	HELP0("  \\T [STRING]            set HTML <table> tag attributes, or unset if none\n");
	HELPN("  \\x [on|off|auto]       toggle expanded output (currently %s)\n",
		  pset.popt.topt.expanded == 2 ? _("auto") : ON(pset.popt.topt.expanded));
	HELP0("\n");

	HELP0("Connection\n");
	if (currdb)
		HELPN("  \\c[onnect] {[DBNAME|- USER|- HOST|- PORT|-] | conninfo}\n"
			  "                         connect to new database (currently \"%s\")\n",
			  currdb);
	else
		HELP0("  \\c[onnect] {[DBNAME|- USER|- HOST|- PORT|-] | conninfo}\n"
			  "                         connect to new database (currently no connection)\n");
	HELP0("  \\conninfo              display information about current connection\n");
	HELP0("  \\encoding [ENCODING]   show or set client encoding\n");
	HELP0("  \\password [USERNAME]   securely change the password for a user\n");
	HELP0("\n");

	HELP0("Operating System\n");
	HELP0("  \\cd [DIR]              change the current working directory\n");
	HELP0("  \\getenv PSQLVAR ENVVAR fetch environment variable\n");
	HELP0("  \\setenv NAME [VALUE]   set or unset environment variable\n");
	HELPN("  \\timing [on|off]       toggle timing of commands (currently %s)\n",
		  ON(pset.timing));
	HELP0("  \\! [COMMAND]           execute command in shell or start interactive shell\n");
	HELP0("\n");

	HELP0("Variables\n");
	HELP0("  \\prompt [TEXT] NAME    prompt user to set internal variable\n");
	HELP0("  \\set [NAME [VALUE]]    set internal variable, or list all if no parameters\n");
	HELP0("  \\unset NAME            unset (delete) internal variable\n");

	/* Now we can count the lines. */
	nlcount = 0;
	for (const char *ptr = buf.data; *ptr; ptr++)
	{
		if (*ptr == '\n')
			nlcount++;
	}

	/* And dump the output, with appropriate pagination. */
	output = PageOutput(nlcount, pager ? &(pset.popt.topt) : NULL);

	fputs(buf.data, output);

	ClosePager(output);

	termPQExpBuffer(&buf);
}


/*
 * helpVariables
 *
 * show list of available variables (options) from command line
 */
void
helpVariables(unsigned short int pager)
{
	PQExpBufferData buf;
	int			nlcount;
	FILE	   *output;

	/*
	 * To avoid counting the output lines manually, build the output in "buf"
	 * and then count them.
	 */
	initPQExpBuffer(&buf);

	HELP0("List of specially treated variables\n\n");

	HELP0("psql variables:\n");
	HELP0("Usage:\n");
	HELP0("  psql --set=NAME=VALUE\n  or \\set NAME VALUE inside psql\n\n");

	HELP0("  AUTOCOMMIT\n"
		  "    if set, successful SQL commands are automatically committed\n");
	HELP0("  COMP_KEYWORD_CASE\n"
		  "    determines the case used to complete SQL key words\n"
		  "    [lower, upper, preserve-lower, preserve-upper]\n");
	HELP0("  DBNAME\n"
		  "    the currently connected database name\n");
	HELP0("  ECHO\n"
		  "    controls what input is written to standard output\n"
		  "    [all, errors, none, queries]\n");
	HELP0("  ECHO_HIDDEN\n"
		  "    if set, display internal queries executed by backslash commands;\n"
		  "    if set to \"noexec\", just show them without execution\n");
	HELP0("  ENCODING\n"
		  "    current client character set encoding\n");
	HELP0("  ERROR\n"
		  "    true if last query failed, else false\n");
	HELP0("  FETCH_COUNT\n"
		  "    the number of result rows to fetch and display at a time (0 = unlimited)\n");
	HELP0("  HIDE_TABLEAM\n"
		  "    if set, table access methods are not displayed\n");
	HELP0("  HIDE_TOAST_COMPRESSION\n"
		  "    if set, compression methods are not displayed\n");
	HELP0("  HISTCONTROL\n"
		  "    controls command history [ignorespace, ignoredups, ignoreboth]\n");
	HELP0("  HISTFILE\n"
		  "    file name used to store the command history\n");
	HELP0("  HISTSIZE\n"
		  "    maximum number of commands to store in the command history\n");
	HELP0("  HOST\n"
		  "    the currently connected database server host\n");
	HELP0("  IGNOREEOF\n"
		  "    number of EOFs needed to terminate an interactive session\n");
	HELP0("  LASTOID\n"
		  "    value of the last affected OID\n");
	HELP0("  LAST_ERROR_MESSAGE\n"
		  "  LAST_ERROR_SQLSTATE\n"
		  "    message and SQLSTATE of last error, or empty string and \"00000\" if none\n");
	HELP0("  ON_ERROR_ROLLBACK\n"
		  "    if set, an error doesn't stop a transaction (uses implicit savepoints)\n");
	HELP0("  ON_ERROR_STOP\n"
		  "    stop batch execution after error\n");
	HELP0("  PORT\n"
		  "    server port of the current connection\n");
	HELP0("  PROMPT1\n"
		  "    specifies the standard psql prompt\n");
	HELP0("  PROMPT2\n"
		  "    specifies the prompt used when a statement continues from a previous line\n");
	HELP0("  PROMPT3\n"
		  "    specifies the prompt used during COPY ... FROM STDIN\n");
	HELP0("  QUIET\n"
		  "    run quietly (same as -q option)\n");
	HELP0("  ROW_COUNT\n"
		  "    number of rows returned or affected by last query, or 0\n");
	HELP0("  SERVER_VERSION_NAME\n"
		  "  SERVER_VERSION_NUM\n"
		  "    server's version (in short string or numeric format)\n");
	HELP0("  SHOW_ALL_RESULTS\n"
		  "    show all results of a combined query (\\;) instead of only the last\n");
	HELP0("  SHOW_CONTEXT\n"
		  "    controls display of message context fields [never, errors, always]\n");
	HELP0("  SINGLELINE\n"
		  "    if set, end of line terminates SQL commands (same as -S option)\n");
	HELP0("  SINGLESTEP\n"
		  "    single-step mode (same as -s option)\n");
	HELP0("  SQLSTATE\n"
		  "    SQLSTATE of last query, or \"00000\" if no error\n");
	HELP0("  USER\n"
		  "    the currently connected database user\n");
	HELP0("  VERBOSITY\n"
		  "    controls verbosity of error reports [default, verbose, terse, sqlstate]\n");
	HELP0("  VERSION\n"
		  "  VERSION_NAME\n"
		  "  VERSION_NUM\n"
		  "    psql's version (in verbose string, short string, or numeric format)\n");

	HELP0("\nDisplay settings:\n");
	HELP0("Usage:\n");
	HELP0("  psql --pset=NAME[=VALUE]\n  or \\pset NAME [VALUE] inside psql\n\n");

	HELP0("  border\n"
		  "    border style (number)\n");
	HELP0("  columns\n"
		  "    target width for the wrapped format\n");
	HELP0("  expanded (or x)\n"
		  "    expanded output [on, off, auto]\n");
	HELPN("  fieldsep\n"
		  "    field separator for unaligned output (default \"%s\")\n",
		  DEFAULT_FIELD_SEP);
	HELP0("  fieldsep_zero\n"
		  "    set field separator for unaligned output to a zero byte\n");
	HELP0("  footer\n"
		  "    enable or disable display of the table footer [on, off]\n");
	HELP0("  format\n"
		  "    set output format [unaligned, aligned, wrapped, html, asciidoc, ...]\n");
	HELP0("  linestyle\n"
		  "    set the border line drawing style [ascii, old-ascii, unicode]\n");
	HELP0("  null\n"
		  "    set the string to be printed in place of a null value\n");
	HELP0("  numericlocale\n"
		  "    enable display of a locale-specific character to separate groups of digits\n");
	HELP0("  pager\n"
		  "    control when an external pager is used [yes, no, always]\n");
	HELP0("  recordsep\n"
		  "    record (line) separator for unaligned output\n");
	HELP0("  recordsep_zero\n"
		  "    set record separator for unaligned output to a zero byte\n");
	HELP0("  tableattr (or T)\n"
		  "    specify attributes for table tag in html format, or proportional\n"
		  "    column widths for left-aligned data types in latex-longtable format\n");
	HELP0("  title\n"
		  "    set the table title for subsequently printed tables\n");
	HELP0("  tuples_only\n"
		  "    if set, only actual table data is shown\n");
	HELP0("  unicode_border_linestyle\n"
		  "  unicode_column_linestyle\n"
		  "  unicode_header_linestyle\n"
		  "    set the style of Unicode line drawing [single, double]\n");

	HELP0("\nEnvironment variables:\n");
	HELP0("Usage:\n");

#ifndef WIN32
	HELP0("  NAME=VALUE [NAME=VALUE] psql ...\n  or \\setenv NAME [VALUE] inside psql\n\n");
#else
	HELP0("  set NAME=VALUE\n  psql ...\n  or \\setenv NAME [VALUE] inside psql\n\n");
#endif

	HELP0("  COLUMNS\n"
		  "    number of columns for wrapped format\n");
	HELP0("  PGAPPNAME\n"
		  "    same as the application_name connection parameter\n");
	HELP0("  PGDATABASE\n"
		  "    same as the dbname connection parameter\n");
	HELP0("  PGHOST\n"
		  "    same as the host connection parameter\n");
	HELP0("  PGPASSFILE\n"
		  "    password file name\n");
	HELP0("  PGPASSWORD\n"
		  "    connection password (not recommended)\n");
	HELP0("  PGPORT\n"
		  "    same as the port connection parameter\n");
	HELP0("  PGUSER\n"
		  "    same as the user connection parameter\n");
	HELP0("  PSQL_EDITOR, EDITOR, VISUAL\n"
		  "    editor used by the \\e, \\ef, and \\ev commands\n");
	HELP0("  PSQL_EDITOR_LINENUMBER_ARG\n"
		  "    how to specify a line number when invoking the editor\n");
	HELP0("  PSQL_HISTORY\n"
		  "    alternative location for the command history file\n");
	HELP0("  PSQL_PAGER, PAGER\n"
		  "    name of external pager program\n");
#ifndef WIN32
	HELP0("  PSQL_WATCH_PAGER\n"
		  "    name of external pager program used for \\watch\n");
#endif
	HELP0("  PSQLRC\n"
		  "    alternative location for the user's .psqlrc file\n");
	HELP0("  SHELL\n"
		  "    shell used by the \\! command\n");
	HELP0("  TMPDIR\n"
		  "    directory for temporary files\n");

	/* Now we can count the lines. */
	nlcount = 0;
	for (const char *ptr = buf.data; *ptr; ptr++)
	{
		if (*ptr == '\n')
			nlcount++;
	}

	/* And dump the output, with appropriate pagination. */
	output = PageOutput(nlcount, pager ? &(pset.popt.topt) : NULL);

	fputs(buf.data, output);

	ClosePager(output);

	termPQExpBuffer(&buf);
}


/*
 * helpSQL -- help with SQL commands
 *
 * Note: we assume caller removed any trailing spaces in "topic".
 */
void
helpSQL(const char *topic, unsigned short int pager)
{
#define VALUE_OR_NULL(a) ((a) ? (a) : "")

	if (!topic || strlen(topic) == 0)
	{
		/* Print all the available command names */
		int			screen_width;
		int			ncolumns;
		int			nrows;
		FILE	   *output;
		int			i;
		int			j;

		/* Find screen width to determine how many columns will fit */
#ifdef TIOCGWINSZ
		struct winsize screen_size;

		if (ioctl(fileno(stdout), TIOCGWINSZ, &screen_size) == -1)
			screen_width = 80;	/* ioctl failed, assume 80 */
		else
			screen_width = screen_size.ws_col;
#else
		screen_width = 80;		/* default assumption */
#endif

		ncolumns = (screen_width - 3) / (QL_MAX_CMD_LEN + 1);
		ncolumns = Max(ncolumns, 1);
		nrows = (QL_HELP_COUNT + (ncolumns - 1)) / ncolumns;

		output = PageOutput(nrows + 1, pager ? &(pset.popt.topt) : NULL);

		fputs(_("Available help:\n"), output);

		for (i = 0; i < nrows; i++)
		{
			fprintf(output, "  ");
			for (j = 0; j < ncolumns - 1; j++)
				fprintf(output, "%-*s",
						QL_MAX_CMD_LEN + 1,
						VALUE_OR_NULL(QL_HELP[i + j * nrows].cmd));
			if (i + j * nrows < QL_HELP_COUNT)
				fprintf(output, "%s",
						VALUE_OR_NULL(QL_HELP[i + j * nrows].cmd));
			fputc('\n', output);
		}

		ClosePager(output);
	}
	else
	{
		int			i,
					pass;
		FILE	   *output = NULL;
		size_t		len,
					wordlen,
					j;
		int			nl_count;

		/*
		 * len is the amount of the input to compare to the help topic names.
		 * We first try exact match, then first + second words, then first
		 * word only.
		 */
		len = strlen(topic);

		for (pass = 1; pass <= 3; pass++)
		{
			if (pass > 1)		/* Nothing on first pass - try the opening
								 * word(s) */
			{
				wordlen = j = 1;
				while (j < len && topic[j++] != ' ')
					wordlen++;
				if (pass == 2 && j < len)
				{
					wordlen++;
					while (j < len && topic[j++] != ' ')
						wordlen++;
				}
				if (wordlen >= len)
				{
					/* Failed to shorten input, so try next pass if any */
					continue;
				}
				len = wordlen;
			}

			/*
			 * Count newlines for pager.  This logic must agree with what the
			 * following loop will do!
			 */
			nl_count = 0;
			for (i = 0; QL_HELP[i].cmd; i++)
			{
				if (pg_strncasecmp(topic, QL_HELP[i].cmd, len) == 0 ||
					strcmp(topic, "*") == 0)
				{
					/* magic constant here must match format below! */
					nl_count += 7 + QL_HELP[i].nl_count;

					/* If we have an exact match, exit.  Fixes \h SELECT */
					if (pg_strcasecmp(topic, QL_HELP[i].cmd) == 0)
						break;
				}
			}
			/* If no matches, don't open the output yet */
			if (nl_count == 0)
				continue;

			if (!output)
				output = PageOutput(nl_count, pager ? &(pset.popt.topt) : NULL);

			for (i = 0; QL_HELP[i].cmd; i++)
			{
				if (pg_strncasecmp(topic, QL_HELP[i].cmd, len) == 0 ||
					strcmp(topic, "*") == 0)
				{
					PQExpBufferData buffer;
					char	   *url;

					initPQExpBuffer(&buffer);
					QL_HELP[i].syntaxfunc(&buffer);
					url = psprintf("https://www.postgresql.org/docs/%s/%s.html",
								   strstr(PG_VERSION, "devel") ? "devel" : PG_MAJORVERSION,
								   QL_HELP[i].docbook_id);
					/* # of newlines in format must match constant above! */
					fprintf(output, _("Command:     %s\n"
									  "Description: %s\n"
									  "Syntax:\n%s\n\n"
									  "URL: %s\n\n"),
							QL_HELP[i].cmd,
							_(QL_HELP[i].help),
							buffer.data,
							url);
					free(url);
					termPQExpBuffer(&buffer);

					/* If we have an exact match, exit.  Fixes \h SELECT */
					if (pg_strcasecmp(topic, QL_HELP[i].cmd) == 0)
						break;
				}
			}
			break;
		}

		/* If we never found anything, report that */
		if (!output)
		{
			output = PageOutput(2, pager ? &(pset.popt.topt) : NULL);
			fprintf(output, _("No help available for \"%s\".\n"
							  "Try \\h with no arguments to see available help.\n"),
					topic);
		}

		ClosePager(output);
	}
}



void
print_copyright(void)
{
	puts("PostgreSQL Database Management System\n"
		 "(formerly known as Postgres, then as Postgres95)\n\n"
		 "Portions Copyright (c) 1996-2022, PostgreSQL Global Development Group\n\n"
		 "Portions Copyright (c) 1994, The Regents of the University of California\n\n"
		 "Permission to use, copy, modify, and distribute this software and its\n"
		 "documentation for any purpose, without fee, and without a written agreement\n"
		 "is hereby granted, provided that the above copyright notice and this\n"
		 "paragraph and the following two paragraphs appear in all copies.\n\n"
		 "IN NO EVENT SHALL THE UNIVERSITY OF CALIFORNIA BE LIABLE TO ANY PARTY FOR\n"
		 "DIRECT, INDIRECT, SPECIAL, INCIDENTAL, OR CONSEQUENTIAL DAMAGES, INCLUDING\n"
		 "LOST PROFITS, ARISING OUT OF THE USE OF THIS SOFTWARE AND ITS\n"
		 "DOCUMENTATION, EVEN IF THE UNIVERSITY OF CALIFORNIA HAS BEEN ADVISED OF THE\n"
		 "POSSIBILITY OF SUCH DAMAGE.\n\n"
		 "THE UNIVERSITY OF CALIFORNIA SPECIFICALLY DISCLAIMS ANY WARRANTIES,\n"
		 "INCLUDING, BUT NOT LIMITED TO, THE IMPLIED WARRANTIES OF MERCHANTABILITY\n"
		 "AND FITNESS FOR A PARTICULAR PURPOSE.  THE SOFTWARE PROVIDED HEREUNDER IS\n"
		 "ON AN \"AS IS\" BASIS, AND THE UNIVERSITY OF CALIFORNIA HAS NO OBLIGATIONS TO\n"
		 "PROVIDE MAINTENANCE, SUPPORT, UPDATES, ENHANCEMENTS, OR MODIFICATIONS.\n");
}<|MERGE_RESOLUTION|>--- conflicted
+++ resolved
@@ -146,8 +146,17 @@
 	HELP0("\nFor more information, type \"\\?\" (for internal commands) or \"\\help\" (for SQL\n"
 		  "commands) from within psql, or consult the psql section in the PostgreSQL\n"
 		  "documentation.\n\n");
-	HELPN("Report bugs to <%s>.\n", PACKAGE_BUGREPORT);
-	HELPN("%s home page: <%s>\n", PACKAGE_NAME, PACKAGE_URL);
+
+	if (is_ag_prefix_binary())
+	{
+		HELPN("Report bugs to <%s>.\n", AG_PACKAGE_BUGREPORT);
+		HELPN("%s home page: <%s>\n", AG_PACKAGE_NAME, AG_PACKAGE_URL);
+	}
+	else
+	{
+		HELPN("Report bugs to <%s>.\n", PACKAGE_BUGREPORT);
+		HELPN("%s home page: <%s>\n", PACKAGE_NAME, PACKAGE_URL);
+	}
 
 	/* Now we can count the lines. */
 	nlcount = 0;
@@ -160,23 +169,7 @@
 	/* And dump the output, with appropriate pagination. */
 	output = PageOutput(nlcount, pager ? &(pset.popt.topt) : NULL);
 
-<<<<<<< HEAD
-	fprintf(output, _("\nFor more information, type \"\\?\" (for internal commands) or \"\\help\" (for SQL\n"
-					  "commands) from within psql, or consult the psql section in the PostgreSQL\n"
-					  "documentation.\n\n"));
-	if (is_ag_prefix_binary())
-	{
-		fprintf(output, _("Report bugs to <%s>.\n"), AG_PACKAGE_BUGREPORT);
-		fprintf(output, _("%s home page: <%s>\n"), AG_PACKAGE_NAME, AG_PACKAGE_URL);
-	}
-	else
-	{
-		fprintf(output, _("Report bugs to <%s>.\n"), PACKAGE_BUGREPORT);
-		fprintf(output, _("%s home page: <%s>\n"), PACKAGE_NAME, PACKAGE_URL);
-	}
-=======
 	fputs(buf.data, output);
->>>>>>> adadae45
 
 	ClosePager(output);
 
