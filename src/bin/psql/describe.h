/*
 * psql - the PostgreSQL interactive terminal
 *
 * Copyright (c) 2000-2022, PostgreSQL Global Development Group
 *
 * src/bin/psql/describe.h
 */
#ifndef DESCRIBE_H
#define DESCRIBE_H


/* \da */
extern bool describeAggregates(const char *pattern, bool verbose, bool showSystem);

/* \dA */
extern bool describeAccessMethods(const char *pattern, bool verbose);

/* \db */
extern bool describeTablespaces(const char *pattern, bool verbose);

/* \df, \dfa, \dfn, \dft, \dfw, etc. */
extern bool describeFunctions(const char *functypes, const char *func_pattern,
							  char **arg_patterns, int num_arg_patterns,
							  bool verbose, bool showSystem);

/* \dT */
extern bool describeTypes(const char *pattern, bool verbose, bool showSystem);

/* \do */
extern bool describeOperators(const char *oper_pattern,
							  char **arg_patterns, int num_arg_patterns,
							  bool verbose, bool showSystem);

/* \du, \dg */
extern bool describeRoles(const char *pattern, bool verbose, bool showSystem);

/* \drds */
extern bool listDbRoleSettings(const char *pattern, const char *pattern2);

/* \z (or \dp) */
extern bool permissionsList(const char *pattern);

/* \ddp */
extern bool listDefaultACLs(const char *pattern);

/* \dd */
extern bool objectDescription(const char *pattern, bool showSystem);

/* \d foo */
extern bool describeTableDetails(const char *pattern, bool verbose, bool showSystem);

/* \dF */
extern bool listTSConfigs(const char *pattern, bool verbose);

/* \dFp */
extern bool listTSParsers(const char *pattern, bool verbose);

/* \dFd */
extern bool listTSDictionaries(const char *pattern, bool verbose);

/* \dFt */
extern bool listTSTemplates(const char *pattern, bool verbose);

/* \l */
extern bool listAllDbs(const char *pattern, bool verbose);

/* \dt, \di, \ds, \dS, etc. */
extern bool listTables(const char *tabtypes, const char *pattern, bool verbose, bool showSystem);

/* \dP */
extern bool listPartitionedTables(const char *reltypes, const char *pattern, bool verbose);

/* \dD */
extern bool listDomains(const char *pattern, bool verbose, bool showSystem);

/* \dc */
extern bool listConversions(const char *pattern, bool verbose, bool showSystem);

/* \dconfig */
extern bool describeConfigurationParameters(const char *pattern, bool verbose,
											bool showSystem);

/* \dC */
extern bool listCasts(const char *pattern, bool verbose);

/* \dO */
extern bool listCollations(const char *pattern, bool verbose, bool showSystem);

/* \dn */
extern bool listSchemas(const char *pattern, bool verbose, bool showSystem);

/* \dew */
extern bool listForeignDataWrappers(const char *pattern, bool verbose);

/* \des */
extern bool listForeignServers(const char *pattern, bool verbose);

/* \deu */
extern bool listUserMappings(const char *pattern, bool verbose);

/* \det */
extern bool listForeignTables(const char *pattern, bool verbose);

/* \dL */
extern bool listLanguages(const char *pattern, bool verbose, bool showSystem);

/* \dx */
extern bool listExtensions(const char *pattern);

/* \dx+ */
extern bool listExtensionContents(const char *pattern);

/* \dX */
extern bool listExtendedStats(const char *pattern);

/* \dy */
extern bool listEventTriggers(const char *pattern, bool verbose);

/* \dRp */
bool		listPublications(const char *pattern);

/* \dRp+ */
bool		describePublications(const char *pattern);

/* \dRs */
bool		describeSubscriptions(const char *pattern, bool verbose);

/* \dAc */
extern bool listOperatorClasses(const char *access_method_pattern,
								const char *opclass_pattern,
								bool verbose);

/* \dAf */
extern bool listOperatorFamilies(const char *access_method_pattern,
								 const char *opclass_pattern,
								 bool verbose);

/* \dAo */
extern bool listOpFamilyOperators(const char *accessMethod_pattern,
								  const char *family_pattern, bool verbose);

/* \dAp */
extern bool listOpFamilyFunctions(const char *access_method_pattern,
								  const char *family_pattern, bool verbose);

<<<<<<< HEAD
/* AgensGraph Commands */
/* \dG */
extern bool listGraphs(const char *pattern, bool verbose);

/* \dGl, \dGv, \dGe */
extern bool listLabels(const char *pattern, bool verbose, const char labkind);
=======
/* \dl or \lo_list */
extern bool listLargeObjects(bool verbose);
>>>>>>> adadae45

#endif							/* DESCRIBE_H */<|MERGE_RESOLUTION|>--- conflicted
+++ resolved
@@ -143,16 +143,14 @@
 extern bool listOpFamilyFunctions(const char *access_method_pattern,
 								  const char *family_pattern, bool verbose);
 
-<<<<<<< HEAD
+/* \dl or \lo_list */
+extern bool listLargeObjects(bool verbose);
+
 /* AgensGraph Commands */
 /* \dG */
 extern bool listGraphs(const char *pattern, bool verbose);
 
 /* \dGl, \dGv, \dGe */
 extern bool listLabels(const char *pattern, bool verbose, const char labkind);
-=======
-/* \dl or \lo_list */
-extern bool listLargeObjects(bool verbose);
->>>>>>> adadae45
 
 #endif							/* DESCRIBE_H */