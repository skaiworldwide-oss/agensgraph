/*-------------------------------------------------------------------------
 *
 * initdb --- initialize a PostgreSQL installation
 *
 * initdb creates (initializes) a PostgreSQL database cluster (site,
 * instance, installation, whatever).  A database cluster is a
 * collection of PostgreSQL databases all managed by the same server.
 *
 * To create the database cluster, we create the directory that contains
 * all its data, create the files that hold the global tables, create
 * a few other control files for it, and create three databases: the
 * template databases "template0" and "template1", and a default user
 * database "postgres".
 *
 * The template databases are ordinary PostgreSQL databases.  template0
 * is never supposed to change after initdb, whereas template1 can be
 * changed to add site-local standard data.  Either one can be copied
 * to produce a new database.
 *
 * For largely-historical reasons, the template1 database is the one built
 * by the basic bootstrap process.  After it is complete, template0 and
 * the default database, postgres, are made just by copying template1.
 *
 * To create template1, we run the postgres (backend) program in bootstrap
 * mode and feed it data from the postgres.bki library file.  After this
 * initial bootstrap phase, some additional stuff is created by normal
 * SQL commands fed to a standalone backend.  Some of those commands are
 * just embedded into this program (yeah, it's ugly), but larger chunks
 * are taken from script files.
 *
 *
 * Note:
 *	 The program has some memory leakage - it isn't worth cleaning it up.
 *
 * This is a C implementation of the previous shell script for setting up a
 * PostgreSQL cluster location, and should be highly compatible with it.
 * author of C translation: Andrew Dunstan	   mailto:andrew@dunslane.net
 *
 * This code is released under the terms of the PostgreSQL License.
 *
 * Portions Copyright (c) 1996-2021, PostgreSQL Global Development Group
 * Portions Copyright (c) 1994, Regents of the University of California
 *
 * src/bin/initdb/initdb.c
 *
 *-------------------------------------------------------------------------
 */

#include "postgres_fe.h"

#include <dirent.h>
#include <fcntl.h>
#include <sys/stat.h>
#include <unistd.h>
#include <signal.h>
#include <time.h>

#ifdef HAVE_SHM_OPEN
#include "sys/mman.h"
#endif

#include "access/xlog_internal.h"
#include "catalog/pg_authid_d.h"
#include "catalog/pg_class_d.h" /* pgrminclude ignore */
#include "catalog/pg_collation_d.h"
#include "common/file_perm.h"
#include "common/file_utils.h"
#include "common/logging.h"
#include "common/restricted_token.h"
#include "common/string.h"
#include "common/username.h"
#include "fe_utils/string_utils.h"
#include "getaddrinfo.h"
#include "getopt_long.h"
#include "mb/pg_wchar.h"
#include "miscadmin.h"


/* Ideally this would be in a .h file, but it hardly seems worth the trouble */
extern const char *select_default_timezone(const char *share_path);

static const char *const auth_methods_host[] = {
	"trust", "reject", "scram-sha-256", "md5", "password", "ident", "radius",
#ifdef ENABLE_GSS
	"gss",
#endif
#ifdef ENABLE_SSPI
	"sspi",
#endif
#ifdef USE_PAM
	"pam", "pam ",
#endif
#ifdef USE_BSD_AUTH
	"bsd",
#endif
#ifdef USE_LDAP
	"ldap",
#endif
#ifdef USE_SSL
	"cert",
#endif
	NULL
};
static const char *const auth_methods_local[] = {
	"trust", "reject", "scram-sha-256", "md5", "password", "peer", "radius",
#ifdef USE_PAM
	"pam", "pam ",
#endif
#ifdef USE_BSD_AUTH
	"bsd",
#endif
#ifdef USE_LDAP
	"ldap",
#endif
	NULL
};

/*
 * these values are passed in by makefile defines
 */
static char *share_path = NULL;

/* values to be obtained from arguments */
static char *pg_data = NULL;
static char *encoding = NULL;
static char *locale = NULL;
static char *lc_collate = NULL;
static char *lc_ctype = NULL;
static char *lc_monetary = NULL;
static char *lc_numeric = NULL;
static char *lc_time = NULL;
static char *lc_messages = NULL;
static const char *default_text_search_config = NULL;
static char *username = NULL;
static bool pwprompt = false;
static char *pwfilename = NULL;
static char *superuser_password = NULL;
static const char *authmethodhost = NULL;
static const char *authmethodlocal = NULL;
static bool debug = false;
static bool noclean = false;
static bool do_sync = true;
static bool sync_only = false;
static bool show_setting = false;
static bool data_checksums = false;
static char *xlog_dir = NULL;
static char *str_wal_segment_size_mb = NULL;
static int	wal_segment_size_mb;


/* internal vars */
static const char *progname;
static int	encodingid;
static char *bki_file;
static char *hba_file;
static char *ident_file;
static char *conf_file;
static char *dictionary_file;
static char *info_schema_file;
static char *features_file;
static char *system_views_file;
static bool success = false;
static bool made_new_pgdata = false;
static bool found_existing_pgdata = false;
static bool made_new_xlogdir = false;
static bool found_existing_xlogdir = false;
static char infoversion[100];
static bool caught_signal = false;
static bool output_failed = false;
static int	output_errno = 0;
static char *pgdata_native;

/* defaults */
static int	n_connections = 10;
static int	n_buffers = 50;
static const char *dynamic_shared_memory_type = NULL;
static const char *default_timezone = NULL;

/*
 * Warning messages for authentication methods
 */
#define AUTHTRUST_WARNING \
"# CAUTION: Configuring the system for local \"trust\" authentication\n" \
"# allows any local user to connect as any PostgreSQL user, including\n" \
"# the database superuser.  If you do not trust all your local users,\n" \
"# use another authentication method.\n"
static bool authwarning = false;

/*
 * Centralized knowledge of switches to pass to backend
 *
 * Note: we run the backend with -F (fsync disabled) and then do a single
 * pass of fsync'ing at the end.  This is faster than fsync'ing each step.
 *
 * Note: in the shell-script version, we also passed PGDATA as a -D switch,
 * but here it is more convenient to pass it as an environment variable
 * (no quoting to worry about).
 */
static const char *boot_options = "-F";
static const char *backend_options = "--single -F -O -j -c search_path=pg_catalog -c exit_on_error=true";

static const char *const subdirs[] = {
	"global",
	"pg_wal/archive_status",
	"pg_commit_ts",
	"pg_dynshmem",
	"pg_notify",
	"pg_serial",
	"pg_snapshots",
	"pg_subtrans",
	"pg_twophase",
	"pg_multixact",
	"pg_multixact/members",
	"pg_multixact/offsets",
	"base",
	"base/1",
	"pg_replslot",
	"pg_tblspc",
	"pg_stat",
	"pg_stat_tmp",
	"pg_xact",
	"pg_logical",
	"pg_logical/snapshots",
	"pg_logical/mappings"
};


/* path to 'initdb' binary directory */
static char bin_path[MAXPGPATH];
static char backend_exec[MAXPGPATH];

static char **replace_token(char **lines,
							const char *token, const char *replacement);

#ifndef HAVE_UNIX_SOCKETS
static char **filter_lines_with_token(char **lines, const char *token);
#endif
static char **readfile(const char *path);
static void writefile(char *path, char **lines);
static FILE *popen_check(const char *command, const char *mode);
static char *get_id(void);
static int	get_encoding_id(const char *encoding_name);
static void set_input(char **dest, const char *filename);
static void check_input(char *path);
static void write_version_file(const char *extrapath);
static void set_null_conf(void);
static void test_config_settings(void);
static void setup_config(void);
static void bootstrap_template1(void);
static void setup_auth(FILE *cmdfd);
static void get_su_pwd(void);
static void setup_depend(FILE *cmdfd);
static void setup_sysviews(FILE *cmdfd);
static void setup_description(FILE *cmdfd);
static void setup_collation(FILE *cmdfd);
static void setup_dictionary(FILE *cmdfd);
static void setup_privileges(FILE *cmdfd);
static void set_info_version(void);
static void setup_schema(FILE *cmdfd);
static void load_plpgsql(FILE *cmdfd);
static void vacuum_db(FILE *cmdfd);
static void make_template0(FILE *cmdfd);
static void make_postgres(FILE *cmdfd);
static void trapsig(int signum);
static void check_ok(void);
static char *escape_quotes(const char *src);
static char *escape_quotes_bki(const char *src);
static int	locale_date_order(const char *locale);
static void check_locale_name(int category, const char *locale,
							  char **canonname);
static bool check_locale_encoding(const char *locale, int encoding);
static void setlocales(void);
static void usage(const char *progname);
void		setup_pgdata(void);
void		setup_bin_paths(const char *argv0);
void		setup_data_file_paths(void);
void		setup_locale_encoding(void);
void		setup_signals(void);
void		setup_text_search(void);
void		create_data_directory(void);
void		create_xlog_or_symlink(void);
void		warn_on_mount_point(int error);
void		initialize_data_directory(void);

/*
 * macros for running pipes to postgres
 */
#define PG_CMD_DECL		char cmd[MAXPGPATH]; FILE *cmdfd

#define PG_CMD_OPEN \
do { \
	cmdfd = popen_check(cmd, "w"); \
	if (cmdfd == NULL) \
		exit(1); /* message already printed by popen_check */ \
} while (0)

#define PG_CMD_CLOSE \
do { \
	if (pclose_check(cmdfd)) \
		exit(1); /* message already printed by pclose_check */ \
} while (0)

#define PG_CMD_PUTS(line) \
do { \
	if (fputs(line, cmdfd) < 0 || fflush(cmdfd) < 0) \
		output_failed = true, output_errno = errno; \
} while (0)

#define PG_CMD_PRINTF(fmt, ...) \
do { \
	if (fprintf(cmdfd, fmt, __VA_ARGS__) < 0 || fflush(cmdfd) < 0) \
		output_failed = true, output_errno = errno; \
} while (0)

/*
 * Escape single quotes and backslashes, suitably for insertions into
 * configuration files or SQL E'' strings.
 */
static char *
escape_quotes(const char *src)
{
	char	   *result = escape_single_quotes_ascii(src);

	if (!result)
	{
		pg_log_error("out of memory");
		exit(1);
	}
	return result;
}

/*
 * Escape a field value to be inserted into the BKI data.
 * Run the value through escape_quotes (which will be inverted
 * by the backend's DeescapeQuotedString() function), then wrap
 * the value in single quotes, even if that isn't strictly necessary.
 */
static char *
escape_quotes_bki(const char *src)
{
	char	   *result;
	char	   *data = escape_quotes(src);
	char	   *resultp;
	char	   *datap;

	result = (char *) pg_malloc(strlen(data) + 3);
	resultp = result;
	*resultp++ = '\'';
	for (datap = data; *datap; datap++)
		*resultp++ = *datap;
	*resultp++ = '\'';
	*resultp = '\0';

	free(data);
	return result;
}

/*
 * make a copy of the array of lines, with token replaced by replacement
 * the first time it occurs on each line.
 *
 * This does most of what sed was used for in the shell script, but
 * doesn't need any regexp stuff.
 */
static char **
replace_token(char **lines, const char *token, const char *replacement)
{
	int			numlines = 1;
	int			i;
	char	  **result;
	int			toklen,
				replen,
				diff;

	for (i = 0; lines[i]; i++)
		numlines++;

	result = (char **) pg_malloc(numlines * sizeof(char *));

	toklen = strlen(token);
	replen = strlen(replacement);
	diff = replen - toklen;

	for (i = 0; i < numlines; i++)
	{
		char	   *where;
		char	   *newline;
		int			pre;

		/* just copy pointer if NULL or no change needed */
		if (lines[i] == NULL || (where = strstr(lines[i], token)) == NULL)
		{
			result[i] = lines[i];
			continue;
		}

		/* if we get here a change is needed - set up new line */

		newline = (char *) pg_malloc(strlen(lines[i]) + diff + 1);

		pre = where - lines[i];

		memcpy(newline, lines[i], pre);

		memcpy(newline + pre, replacement, replen);

		strcpy(newline + pre + replen, lines[i] + pre + toklen);

		result[i] = newline;
	}

	return result;
}

/*
 * make a copy of lines without any that contain the token
 *
 * a sort of poor man's grep -v
 */
#ifndef HAVE_UNIX_SOCKETS
static char **
filter_lines_with_token(char **lines, const char *token)
{
	int			numlines = 1;
	int			i,
				src,
				dst;
	char	  **result;

	for (i = 0; lines[i]; i++)
		numlines++;

	result = (char **) pg_malloc(numlines * sizeof(char *));

	for (src = 0, dst = 0; src < numlines; src++)
	{
		if (lines[src] == NULL || strstr(lines[src], token) == NULL)
			result[dst++] = lines[src];
	}

	return result;
}
#endif

/*
 * get the lines from a text file
 */
static char **
readfile(const char *path)
{
	char	  **result;
	FILE	   *infile;
	StringInfoData line;
	int			maxlines;
	int			n;

	if ((infile = fopen(path, "r")) == NULL)
	{
		pg_log_error("could not open file \"%s\" for reading: %m", path);
		exit(1);
	}

	initStringInfo(&line);

	maxlines = 1024;
	result = (char **) pg_malloc(maxlines * sizeof(char *));

	n = 0;
	while (pg_get_line_buf(infile, &line))
	{
		/* make sure there will be room for a trailing NULL pointer */
		if (n >= maxlines - 1)
		{
			maxlines *= 2;
			result = (char **) pg_realloc(result, maxlines * sizeof(char *));
		}

		result[n++] = pg_strdup(line.data);
	}
	result[n] = NULL;

	pfree(line.data);

	fclose(infile);

	return result;
}

/*
 * write an array of lines to a file
 *
 * This is only used to write text files.  Use fopen "w" not PG_BINARY_W
 * so that the resulting configuration files are nicely editable on Windows.
 */
static void
writefile(char *path, char **lines)
{
	FILE	   *out_file;
	char	  **line;

	if ((out_file = fopen(path, "w")) == NULL)
	{
		pg_log_error("could not open file \"%s\" for writing: %m", path);
		exit(1);
	}
	for (line = lines; *line != NULL; line++)
	{
		if (fputs(*line, out_file) < 0)
		{
			pg_log_error("could not write file \"%s\": %m", path);
			exit(1);
		}
		free(*line);
	}
	if (fclose(out_file))
	{
		pg_log_error("could not write file \"%s\": %m", path);
		exit(1);
	}
}

/*
 * Open a subcommand with suitable error messaging
 */
static FILE *
popen_check(const char *command, const char *mode)
{
	FILE	   *cmdfd;

	fflush(stdout);
	fflush(stderr);
	errno = 0;
	cmdfd = popen(command, mode);
	if (cmdfd == NULL)
		pg_log_error("could not execute command \"%s\": %m", command);
	return cmdfd;
}

/*
 * clean up any files we created on failure
 * if we created the data directory remove it too
 */
static void
cleanup_directories_atexit(void)
{
	if (success)
		return;

	if (!noclean)
	{
		if (made_new_pgdata)
		{
			pg_log_info("removing data directory \"%s\"", pg_data);
			if (!rmtree(pg_data, true))
				pg_log_error("failed to remove data directory");
		}
		else if (found_existing_pgdata)
		{
			pg_log_info("removing contents of data directory \"%s\"",
						pg_data);
			if (!rmtree(pg_data, false))
				pg_log_error("failed to remove contents of data directory");
		}

		if (made_new_xlogdir)
		{
			pg_log_info("removing WAL directory \"%s\"", xlog_dir);
			if (!rmtree(xlog_dir, true))
				pg_log_error("failed to remove WAL directory");
		}
		else if (found_existing_xlogdir)
		{
			pg_log_info("removing contents of WAL directory \"%s\"", xlog_dir);
			if (!rmtree(xlog_dir, false))
				pg_log_error("failed to remove contents of WAL directory");
		}
		/* otherwise died during startup, do nothing! */
	}
	else
	{
		if (made_new_pgdata || found_existing_pgdata)
			pg_log_info("data directory \"%s\" not removed at user's request",
						pg_data);

		if (made_new_xlogdir || found_existing_xlogdir)
			pg_log_info("WAL directory \"%s\" not removed at user's request",
						xlog_dir);
	}
}

/*
 * find the current user
 *
 * on unix make sure it isn't root
 */
static char *
get_id(void)
{
	const char *username;

#ifndef WIN32
	if (geteuid() == 0)			/* 0 is root's uid */
	{
		pg_log_error("cannot be run as root");
		fprintf(stderr,
				_("Please log in (using, e.g., \"su\") as the (unprivileged) user that will\n"
				  "own the server process.\n"));
		exit(1);
	}
#endif

	username = get_user_name_or_exit(progname);

	return pg_strdup(username);
}

static char *
encodingid_to_string(int enc)
{
	char		result[20];

	sprintf(result, "%d", enc);
	return pg_strdup(result);
}

/*
 * get the encoding id for a given encoding name
 */
static int
get_encoding_id(const char *encoding_name)
{
	int			enc;

	if (encoding_name && *encoding_name)
	{
		if ((enc = pg_valid_server_encoding(encoding_name)) >= 0)
			return enc;
	}
	pg_log_error("\"%s\" is not a valid server encoding name",
				 encoding_name ? encoding_name : "(null)");
	exit(1);
}

/*
 * Support for determining the best default text search configuration.
 * We key this off the first part of LC_CTYPE (ie, the language name).
 */
struct tsearch_config_match
{
	const char *tsconfname;
	const char *langname;
};

static const struct tsearch_config_match tsearch_config_languages[] =
{
	{"arabic", "ar"},
	{"arabic", "Arabic"},
	{"basque", "eu"},
	{"basque", "Basque"},
	{"catalan", "ca"},
	{"catalan", "Catalan"},
	{"danish", "da"},
	{"danish", "Danish"},
	{"dutch", "nl"},
	{"dutch", "Dutch"},
	{"english", "C"},
	{"english", "POSIX"},
	{"english", "en"},
	{"english", "English"},
	{"finnish", "fi"},
	{"finnish", "Finnish"},
	{"french", "fr"},
	{"french", "French"},
	{"german", "de"},
	{"german", "German"},
	{"greek", "el"},
	{"greek", "Greek"},
	{"hindi", "hi"},
	{"hindi", "Hindi"},
	{"hungarian", "hu"},
	{"hungarian", "Hungarian"},
	{"indonesian", "id"},
	{"indonesian", "Indonesian"},
	{"irish", "ga"},
	{"irish", "Irish"},
	{"italian", "it"},
	{"italian", "Italian"},
	{"lithuanian", "lt"},
	{"lithuanian", "Lithuanian"},
	{"nepali", "ne"},
	{"nepali", "Nepali"},
	{"norwegian", "no"},
	{"norwegian", "Norwegian"},
	{"portuguese", "pt"},
	{"portuguese", "Portuguese"},
	{"romanian", "ro"},
	{"russian", "ru"},
	{"russian", "Russian"},
	{"spanish", "es"},
	{"spanish", "Spanish"},
	{"swedish", "sv"},
	{"swedish", "Swedish"},
	{"tamil", "ta"},
	{"tamil", "Tamil"},
	{"turkish", "tr"},
	{"turkish", "Turkish"},
	{NULL, NULL}				/* end marker */
};

/*
 * Look for a text search configuration matching lc_ctype, and return its
 * name; return NULL if no match.
 */
static const char *
find_matching_ts_config(const char *lc_type)
{
	int			i;
	char	   *langname,
			   *ptr;

	/*
	 * Convert lc_ctype to a language name by stripping everything after an
	 * underscore (usual case) or a hyphen (Windows "locale name"; see
	 * comments at IsoLocaleName()).
	 *
	 * XXX Should ' ' be a stop character?	This would select "norwegian" for
	 * the Windows locale "Norwegian (Nynorsk)_Norway.1252".  If we do so, we
	 * should also accept the "nn" and "nb" Unix locales.
	 *
	 * Just for paranoia, we also stop at '.' or '@'.
	 */
	if (lc_type == NULL)
		langname = pg_strdup("");
	else
	{
		ptr = langname = pg_strdup(lc_type);
		while (*ptr &&
			   *ptr != '_' && *ptr != '-' && *ptr != '.' && *ptr != '@')
			ptr++;
		*ptr = '\0';
	}

	for (i = 0; tsearch_config_languages[i].tsconfname; i++)
	{
		if (pg_strcasecmp(tsearch_config_languages[i].langname, langname) == 0)
		{
			free(langname);
			return tsearch_config_languages[i].tsconfname;
		}
	}

	free(langname);
	return NULL;
}


/*
 * set name of given input file variable under data directory
 */
static void
set_input(char **dest, const char *filename)
{
	*dest = psprintf("%s/%s", share_path, filename);
}

/*
 * check that given input file exists
 */
static void
check_input(char *path)
{
	struct stat statbuf;

	if (stat(path, &statbuf) != 0)
	{
		if (errno == ENOENT)
		{
			pg_log_error("file \"%s\" does not exist", path);
			fprintf(stderr,
					_("This might mean you have a corrupted installation or identified\n"
					  "the wrong directory with the invocation option -L.\n"));
		}
		else
		{
			pg_log_error("could not access file \"%s\": %m", path);
			fprintf(stderr,
					_("This might mean you have a corrupted installation or identified\n"
					  "the wrong directory with the invocation option -L.\n"));
		}
		exit(1);
	}
	if (!S_ISREG(statbuf.st_mode))
	{
		pg_log_error("file \"%s\" is not a regular file", path);
		fprintf(stderr,
				_("This might mean you have a corrupted installation or identified\n"
				  "the wrong directory with the invocation option -L.\n"));
		exit(1);
	}
}

/*
 * write out the PG_VERSION / AG_VERSION file in the data dir, or its subdirectory
 * if extrapath is not NULL
 */
static void
write_version_file(const char *extrapath)
{
	FILE	   *version_file;
	char	   *path;

	/* write PG_VERSION */
	if (extrapath == NULL)
		path = psprintf("%s/PG_VERSION", pg_data);
	else
		path = psprintf("%s/%s/PG_VERSION", pg_data, extrapath);

	if ((version_file = fopen(path, PG_BINARY_W)) == NULL)
	{
		pg_log_error("could not open file \"%s\" for writing: %m", path);
		exit(1);
	}
	if (fprintf(version_file, "%s\n", PG_MAJORVERSION) < 0 ||
		fclose(version_file))
	{
		pg_log_error("could not write file \"%s\": %m", path);
		exit(1);
	}
	free(path);

	/* write AG_VERSION */
	if (extrapath == NULL)
		path = psprintf("%s/AG_VERSION", pg_data);
	else
		path = psprintf("%s/%s/AG_VERSION", pg_data, extrapath);

	if ((version_file = fopen(path, PG_BINARY_W)) == NULL)
	{
		pg_log_error("%s: could not open file \"%s\" for writing: %s\n",
					 progname, path, strerror(errno));
		exit(1);
	}

	if (fprintf(version_file, "%s\n", AG_COMP_VERSION) < 0 ||
		fclose(version_file))
	{
		pg_log_error("%s: could not write file \"%s\": %s\n",
					 progname, path, strerror(errno));
		exit(1);
	}

	free(path);
}

/*
 * set up an empty config file so we can check config settings by launching
 * a test backend
 */
static void
set_null_conf(void)
{
	FILE	   *conf_file;
	char	   *path;

	path = psprintf("%s/postgresql.conf", pg_data);
	conf_file = fopen(path, PG_BINARY_W);
	if (conf_file == NULL)
	{
		pg_log_error("could not open file \"%s\" for writing: %m", path);
		exit(1);
	}
	if (fclose(conf_file))
	{
		pg_log_error("could not write file \"%s\": %m", path);
		exit(1);
	}
	free(path);
}

/*
 * Determine which dynamic shared memory implementation should be used on
 * this platform.  POSIX shared memory is preferable because the default
 * allocation limits are much higher than the limits for System V on most
 * systems that support both, but the fact that a platform has shm_open
 * doesn't guarantee that that call will succeed when attempted.  So, we
 * attempt to reproduce what the postmaster will do when allocating a POSIX
 * segment in dsm_impl.c; if it doesn't work, we assume it won't work for
 * the postmaster either, and configure the cluster for System V shared
 * memory instead.
 */
static const char *
choose_dsm_implementation(void)
{
#ifdef HAVE_SHM_OPEN
	int			ntries = 10;

	/* Initialize random(); this function is its only user in this program. */
	srandom((unsigned int) (getpid() ^ time(NULL)));

	while (ntries > 0)
	{
		uint32		handle;
		char		name[64];
		int			fd;

		handle = random();
		snprintf(name, 64, "/PostgreSQL.%u", handle);
		if ((fd = shm_open(name, O_CREAT | O_RDWR | O_EXCL, 0600)) != -1)
		{
			close(fd);
			shm_unlink(name);
			return "posix";
		}
		if (errno != EEXIST)
			break;
		--ntries;
	}
#endif

#ifdef WIN32
	return "windows";
#else
	return "sysv";
#endif
}

/*
 * Determine platform-specific config settings
 *
 * Use reasonable values if kernel will let us, else scale back.
 */
static void
test_config_settings(void)
{
	/*
	 * This macro defines the minimum shared_buffers we want for a given
	 * max_connections value. The arrays show the settings to try.
	 */
#define MIN_BUFS_FOR_CONNS(nconns)	((nconns) * 10)

	static const int trial_conns[] = {
		100, 50, 40, 30, 20
	};
	static const int trial_bufs[] = {
		16384, 8192, 4096, 3584, 3072, 2560, 2048, 1536,
		1000, 900, 800, 700, 600, 500,
		400, 300, 200, 100, 50
	};

	char		cmd[MAXPGPATH];
	const int	connslen = sizeof(trial_conns) / sizeof(int);
	const int	bufslen = sizeof(trial_bufs) / sizeof(int);
	int			i,
				status,
				test_conns,
				test_buffs,
				ok_buffers = 0;

	/*
	 * Need to determine working DSM implementation first so that subsequent
	 * tests don't fail because DSM setting doesn't work.
	 */
	printf(_("selecting dynamic shared memory implementation ... "));
	fflush(stdout);
	dynamic_shared_memory_type = choose_dsm_implementation();
	printf("%s\n", dynamic_shared_memory_type);

	/*
	 * Probe for max_connections before shared_buffers, since it is subject to
	 * more constraints than shared_buffers.
	 */
	printf(_("selecting default max_connections ... "));
	fflush(stdout);

	for (i = 0; i < connslen; i++)
	{
		test_conns = trial_conns[i];
		test_buffs = MIN_BUFS_FOR_CONNS(test_conns);

		snprintf(cmd, sizeof(cmd),
				 "\"%s\" --boot -x0 %s "
				 "-c max_connections=%d "
				 "-c shared_buffers=%d "
				 "-c dynamic_shared_memory_type=%s "
				 "< \"%s\" > \"%s\" 2>&1",
				 backend_exec, boot_options,
				 test_conns, test_buffs,
				 dynamic_shared_memory_type,
				 DEVNULL, DEVNULL);
		status = system(cmd);
		if (status == 0)
		{
			ok_buffers = test_buffs;
			break;
		}
	}
	if (i >= connslen)
		i = connslen - 1;
	n_connections = trial_conns[i];

	printf("%d\n", n_connections);

	printf(_("selecting default shared_buffers ... "));
	fflush(stdout);

	for (i = 0; i < bufslen; i++)
	{
		/* Use same amount of memory, independent of BLCKSZ */
		test_buffs = (trial_bufs[i] * 8192) / BLCKSZ;
		if (test_buffs <= ok_buffers)
		{
			test_buffs = ok_buffers;
			break;
		}

		snprintf(cmd, sizeof(cmd),
				 "\"%s\" --boot -x0 %s "
				 "-c max_connections=%d "
				 "-c shared_buffers=%d "
				 "-c dynamic_shared_memory_type=%s "
				 "< \"%s\" > \"%s\" 2>&1",
				 backend_exec, boot_options,
				 n_connections, test_buffs,
				 dynamic_shared_memory_type,
				 DEVNULL, DEVNULL);
		status = system(cmd);
		if (status == 0)
			break;
	}
	n_buffers = test_buffs;

	if ((n_buffers * (BLCKSZ / 1024)) % 1024 == 0)
		printf("%dMB\n", (n_buffers * (BLCKSZ / 1024)) / 1024);
	else
		printf("%dkB\n", n_buffers * (BLCKSZ / 1024));

	printf(_("selecting default time zone ... "));
	fflush(stdout);
	default_timezone = select_default_timezone(share_path);
	printf("%s\n", default_timezone ? default_timezone : "GMT");
}

/*
 * Calculate the default wal_size with a "pretty" unit.
 */
static char *
pretty_wal_size(int segment_count)
{
	int			sz = wal_segment_size_mb * segment_count;
	char	   *result = pg_malloc(14);

	if ((sz % 1024) == 0)
		snprintf(result, 14, "%dGB", sz / 1024);
	else
		snprintf(result, 14, "%dMB", sz);

	return result;
}

/*
 * set up all the config files
 */
static void
setup_config(void)
{
	char	  **conflines;
	char		repltok[MAXPGPATH];
	char		path[MAXPGPATH];
	char	   *autoconflines[3];

	fputs(_("creating configuration files ... "), stdout);
	fflush(stdout);

	/* postgresql.conf */

	conflines = readfile(conf_file);

	snprintf(repltok, sizeof(repltok), "max_connections = %d", n_connections);
	conflines = replace_token(conflines, "#max_connections = 100", repltok);

	if ((n_buffers * (BLCKSZ / 1024)) % 1024 == 0)
		snprintf(repltok, sizeof(repltok), "shared_buffers = %dMB",
				 (n_buffers * (BLCKSZ / 1024)) / 1024);
	else
		snprintf(repltok, sizeof(repltok), "shared_buffers = %dkB",
				 n_buffers * (BLCKSZ / 1024));
	conflines = replace_token(conflines, "#shared_buffers = 32MB", repltok);

#ifdef HAVE_UNIX_SOCKETS
	snprintf(repltok, sizeof(repltok), "#unix_socket_directories = '%s'",
			 DEFAULT_PGSOCKET_DIR);
#else
	snprintf(repltok, sizeof(repltok), "#unix_socket_directories = ''");
#endif
	conflines = replace_token(conflines, "#unix_socket_directories = '/tmp'",
							  repltok);

#if DEF_PGPORT != 5432
	snprintf(repltok, sizeof(repltok), "#port = %d", DEF_PGPORT);
	conflines = replace_token(conflines, "#port = 5432", repltok);
#endif

	/* set default max_wal_size and min_wal_size */
	snprintf(repltok, sizeof(repltok), "min_wal_size = %s",
			 pretty_wal_size(DEFAULT_MIN_WAL_SEGS));
	conflines = replace_token(conflines, "#min_wal_size = 80MB", repltok);

	snprintf(repltok, sizeof(repltok), "max_wal_size = %s",
			 pretty_wal_size(DEFAULT_MAX_WAL_SEGS));
	conflines = replace_token(conflines, "#max_wal_size = 1GB", repltok);

	snprintf(repltok, sizeof(repltok), "lc_messages = '%s'",
			 escape_quotes(lc_messages));
	conflines = replace_token(conflines, "#lc_messages = 'C'", repltok);

	snprintf(repltok, sizeof(repltok), "lc_monetary = '%s'",
			 escape_quotes(lc_monetary));
	conflines = replace_token(conflines, "#lc_monetary = 'C'", repltok);

	snprintf(repltok, sizeof(repltok), "lc_numeric = '%s'",
			 escape_quotes(lc_numeric));
	conflines = replace_token(conflines, "#lc_numeric = 'C'", repltok);

	snprintf(repltok, sizeof(repltok), "lc_time = '%s'",
			 escape_quotes(lc_time));
	conflines = replace_token(conflines, "#lc_time = 'C'", repltok);

	switch (locale_date_order(lc_time))
	{
		case DATEORDER_YMD:
			strcpy(repltok, "datestyle = 'iso, ymd'");
			break;
		case DATEORDER_DMY:
			strcpy(repltok, "datestyle = 'iso, dmy'");
			break;
		case DATEORDER_MDY:
		default:
			strcpy(repltok, "datestyle = 'iso, mdy'");
			break;
	}
	conflines = replace_token(conflines, "#datestyle = 'iso, mdy'", repltok);

	snprintf(repltok, sizeof(repltok),
			 "default_text_search_config = 'pg_catalog.%s'",
			 escape_quotes(default_text_search_config));
	conflines = replace_token(conflines,
							  "#default_text_search_config = 'pg_catalog.simple'",
							  repltok);

	if (default_timezone)
	{
		snprintf(repltok, sizeof(repltok), "timezone = '%s'",
				 escape_quotes(default_timezone));
		conflines = replace_token(conflines, "#timezone = 'GMT'", repltok);
		snprintf(repltok, sizeof(repltok), "log_timezone = '%s'",
				 escape_quotes(default_timezone));
		conflines = replace_token(conflines, "#log_timezone = 'GMT'", repltok);
	}

	snprintf(repltok, sizeof(repltok), "dynamic_shared_memory_type = %s",
			 dynamic_shared_memory_type);
	conflines = replace_token(conflines, "#dynamic_shared_memory_type = posix",
							  repltok);

#if DEFAULT_BACKEND_FLUSH_AFTER > 0
	snprintf(repltok, sizeof(repltok), "#backend_flush_after = %dkB",
			 DEFAULT_BACKEND_FLUSH_AFTER * (BLCKSZ / 1024));
	conflines = replace_token(conflines, "#backend_flush_after = 0",
							  repltok);
#endif

#if DEFAULT_BGWRITER_FLUSH_AFTER > 0
	snprintf(repltok, sizeof(repltok), "#bgwriter_flush_after = %dkB",
			 DEFAULT_BGWRITER_FLUSH_AFTER * (BLCKSZ / 1024));
	conflines = replace_token(conflines, "#bgwriter_flush_after = 0",
							  repltok);
#endif

#if DEFAULT_CHECKPOINT_FLUSH_AFTER > 0
	snprintf(repltok, sizeof(repltok), "#checkpoint_flush_after = %dkB",
			 DEFAULT_CHECKPOINT_FLUSH_AFTER * (BLCKSZ / 1024));
	conflines = replace_token(conflines, "#checkpoint_flush_after = 0",
							  repltok);
#endif

#ifndef USE_PREFETCH
	conflines = replace_token(conflines,
							  "#effective_io_concurrency = 1",
							  "#effective_io_concurrency = 0");
#endif

#ifdef WIN32
	conflines = replace_token(conflines,
							  "#update_process_title = on",
							  "#update_process_title = off");
#endif

	/*
	 * Change password_encryption setting to md5 if md5 was chosen as an
	 * authentication method, unless scram-sha-256 was also chosen.
	 */
	if ((strcmp(authmethodlocal, "md5") == 0 &&
		 strcmp(authmethodhost, "scram-sha-256") != 0) ||
		(strcmp(authmethodhost, "md5") == 0 &&
		 strcmp(authmethodlocal, "scram-sha-256") != 0))
	{
		conflines = replace_token(conflines,
								  "#password_encryption = scram-sha-256",
								  "password_encryption = md5");
	}

	/*
	 * If group access has been enabled for the cluster then it makes sense to
	 * ensure that the log files also allow group access.  Otherwise a backup
	 * from a user in the group would fail if the log files were not
	 * relocated.
	 */
	if (pg_dir_create_mode == PG_DIR_MODE_GROUP)
	{
		conflines = replace_token(conflines,
								  "#log_file_mode = 0600",
								  "log_file_mode = 0640");
	}

	snprintf(path, sizeof(path), "%s/postgresql.conf", pg_data);

	writefile(path, conflines);
	if (chmod(path, pg_file_create_mode) != 0)
	{
		pg_log_error("could not change permissions of \"%s\": %m", path);
		exit(1);
	}

	/*
	 * create the automatic configuration file to store the configuration
	 * parameters set by ALTER SYSTEM command. The parameters present in this
	 * file will override the value of parameters that exists before parse of
	 * this file.
	 */
	autoconflines[0] = pg_strdup("# Do not edit this file manually!\n");
	autoconflines[1] = pg_strdup("# It will be overwritten by the ALTER SYSTEM command.\n");
	autoconflines[2] = NULL;

	sprintf(path, "%s/postgresql.auto.conf", pg_data);

	writefile(path, autoconflines);
	if (chmod(path, pg_file_create_mode) != 0)
	{
		pg_log_error("could not change permissions of \"%s\": %m", path);
		exit(1);
	}

	free(conflines);


	/* pg_hba.conf */

	conflines = readfile(hba_file);

#ifndef HAVE_UNIX_SOCKETS
	conflines = filter_lines_with_token(conflines, "@remove-line-for-nolocal@");
#else
	conflines = replace_token(conflines, "@remove-line-for-nolocal@", "");
#endif

#ifdef HAVE_IPV6

	/*
	 * Probe to see if there is really any platform support for IPv6, and
	 * comment out the relevant pg_hba line if not.  This avoids runtime
	 * warnings if getaddrinfo doesn't actually cope with IPv6.  Particularly
	 * useful on Windows, where executables built on a machine with IPv6 may
	 * have to run on a machine without.
	 */
	{
		struct addrinfo *gai_result;
		struct addrinfo hints;
		int			err = 0;

#ifdef WIN32
		/* need to call WSAStartup before calling getaddrinfo */
		WSADATA		wsaData;

		err = WSAStartup(MAKEWORD(2, 2), &wsaData);
#endif

		/* for best results, this code should match parse_hba_line() */
		hints.ai_flags = AI_NUMERICHOST;
		hints.ai_family = AF_UNSPEC;
		hints.ai_socktype = 0;
		hints.ai_protocol = 0;
		hints.ai_addrlen = 0;
		hints.ai_canonname = NULL;
		hints.ai_addr = NULL;
		hints.ai_next = NULL;

		if (err != 0 ||
			getaddrinfo("::1", NULL, &hints, &gai_result) != 0)
		{
			conflines = replace_token(conflines,
									  "host    all             all             ::1",
									  "#host    all             all             ::1");
			conflines = replace_token(conflines,
									  "host    replication     all             ::1",
									  "#host    replication     all             ::1");
		}
	}
#else							/* !HAVE_IPV6 */
	/* If we didn't compile IPV6 support at all, always comment it out */
	conflines = replace_token(conflines,
							  "host    all             all             ::1",
							  "#host    all             all             ::1");
	conflines = replace_token(conflines,
							  "host    replication     all             ::1",
							  "#host    replication     all             ::1");
#endif							/* HAVE_IPV6 */

	/* Replace default authentication methods */
	conflines = replace_token(conflines,
							  "@authmethodhost@",
							  authmethodhost);
	conflines = replace_token(conflines,
							  "@authmethodlocal@",
							  authmethodlocal);

	conflines = replace_token(conflines,
							  "@authcomment@",
							  (strcmp(authmethodlocal, "trust") == 0 || strcmp(authmethodhost, "trust") == 0) ? AUTHTRUST_WARNING : "");

	snprintf(path, sizeof(path), "%s/pg_hba.conf", pg_data);

	writefile(path, conflines);
	if (chmod(path, pg_file_create_mode) != 0)
	{
		pg_log_error("could not change permissions of \"%s\": %m", path);
		exit(1);
	}

	free(conflines);

	/* pg_ident.conf */

	conflines = readfile(ident_file);

	snprintf(path, sizeof(path), "%s/pg_ident.conf", pg_data);

	writefile(path, conflines);
	if (chmod(path, pg_file_create_mode) != 0)
	{
		pg_log_error("could not change permissions of \"%s\": %m", path);
		exit(1);
	}

	free(conflines);

	check_ok();
}


/*
 * run the BKI script in bootstrap mode to create template1
 */
static void
bootstrap_template1(void)
{
	PG_CMD_DECL;
	char	  **line;
	char	  **bki_lines;
	char		headerline[MAXPGPATH];
	char		buf[64];

	printf(_("running bootstrap script ... "));
	fflush(stdout);

	bki_lines = readfile(bki_file);

	/* Check that bki file appears to be of the right version */

	snprintf(headerline, sizeof(headerline), "# PostgreSQL %s\n",
			 PG_MAJORVERSION);

	if (strcmp(headerline, *bki_lines) != 0)
	{
		pg_log_error("input file \"%s\" does not belong to PostgreSQL %s",
					 bki_file, PG_VERSION);
		fprintf(stderr,
				_("Check your installation or specify the correct path "
				  "using the option -L.\n"));
		exit(1);
	}

	/* Substitute for various symbols used in the BKI file */

	sprintf(buf, "%d", NAMEDATALEN);
	bki_lines = replace_token(bki_lines, "NAMEDATALEN", buf);

	sprintf(buf, "%d", (int) sizeof(Pointer));
	bki_lines = replace_token(bki_lines, "SIZEOF_POINTER", buf);

	bki_lines = replace_token(bki_lines, "ALIGNOF_POINTER",
							  (sizeof(Pointer) == 4) ? "i" : "d");

	bki_lines = replace_token(bki_lines, "FLOAT8PASSBYVAL",
							  FLOAT8PASSBYVAL ? "true" : "false");

	bki_lines = replace_token(bki_lines, "POSTGRES",
							  escape_quotes_bki(username));

	bki_lines = replace_token(bki_lines, "ENCODING",
							  encodingid_to_string(encodingid));

	bki_lines = replace_token(bki_lines, "LC_COLLATE",
							  escape_quotes_bki(lc_collate));

	bki_lines = replace_token(bki_lines, "LC_CTYPE",
							  escape_quotes_bki(lc_ctype));

	/* Also ensure backend isn't confused by this environment var: */
	unsetenv("PGCLIENTENCODING");

	snprintf(cmd, sizeof(cmd),
			 "\"%s\" --boot -x1 -X %u %s %s %s",
			 backend_exec,
			 wal_segment_size_mb * (1024 * 1024),
			 data_checksums ? "-k" : "",
			 boot_options,
			 debug ? "-d 5" : "");


	PG_CMD_OPEN;

	for (line = bki_lines; *line != NULL; line++)
	{
		PG_CMD_PUTS(*line);
		free(*line);
	}

	PG_CMD_CLOSE;

	free(bki_lines);

	check_ok();
}

/*
 * set up the shadow password table
 */
static void
setup_auth(FILE *cmdfd)
{
	const char *const *line;
	static const char *const pg_authid_setup[] = {
		/*
		 * The authid table shouldn't be readable except through views, to
		 * ensure passwords are not publicly visible.
		 */
		"REVOKE ALL on pg_authid FROM public;\n\n",
		NULL
	};

	for (line = pg_authid_setup; *line != NULL; line++)
		PG_CMD_PUTS(*line);

	if (superuser_password)
		PG_CMD_PRINTF("ALTER USER \"%s\" WITH PASSWORD E'%s';\n\n",
					  username, escape_quotes(superuser_password));
}

/*
 * get the superuser password if required
 */
static void
get_su_pwd(void)
{
	char	   *pwd1;

	if (pwprompt)
	{
		/*
		 * Read password from terminal
		 */
		char	   *pwd2;

		printf("\n");
		fflush(stdout);
		pwd1 = simple_prompt("Enter new superuser password: ", false);
		pwd2 = simple_prompt("Enter it again: ", false);
		if (strcmp(pwd1, pwd2) != 0)
		{
			fprintf(stderr, _("Passwords didn't match.\n"));
			exit(1);
		}
		free(pwd2);
	}
	else
	{
		/*
		 * Read password from file
		 *
		 * Ideally this should insist that the file not be world-readable.
		 * However, this option is mainly intended for use on Windows where
		 * file permissions may not exist at all, so we'll skip the paranoia
		 * for now.
		 */
		FILE	   *pwf = fopen(pwfilename, "r");

		if (!pwf)
		{
			pg_log_error("could not open file \"%s\" for reading: %m",
						 pwfilename);
			exit(1);
		}
		pwd1 = pg_get_line(pwf);
		if (!pwd1)
		{
			if (ferror(pwf))
				pg_log_error("could not read password from file \"%s\": %m",
							 pwfilename);
			else
				pg_log_error("password file \"%s\" is empty",
							 pwfilename);
			exit(1);
		}
		fclose(pwf);

		(void) pg_strip_crlf(pwd1);
	}

	superuser_password = pwd1;
}

/*
 * set up pg_depend
 */
static void
setup_depend(FILE *cmdfd)
{
	const char *const *line;
	static const char *const pg_depend_setup[] = {
		/*
		 * Make PIN entries in pg_depend for all objects made so far in the
		 * tables that the dependency code handles.  This is overkill (the
		 * system doesn't really depend on having every last weird datatype,
		 * for instance) but generating only the minimum required set of
		 * dependencies seems hard.
		 *
		 * Catalogs that are intentionally not scanned here are:
		 *
		 * pg_database: it's a feature, not a bug, that template1 is not
		 * pinned.
		 *
		 * pg_extension: a pinned extension isn't really an extension, hmm?
		 *
		 * pg_tablespace: tablespaces don't participate in the dependency
		 * code, and DropTableSpace() explicitly protects the built-in
		 * tablespaces.
		 *
		 * First delete any already-made entries; PINs override all else, and
		 * must be the only entries for their objects.
		 */
		"DELETE FROM pg_depend;\n\n",
		"VACUUM pg_depend;\n\n",
		"DELETE FROM pg_shdepend;\n\n",
		"VACUUM pg_shdepend;\n\n",

		"INSERT INTO pg_depend SELECT 0,0,0, tableoid,oid,0, 'p' "
		" FROM pg_class;\n\n",
		"INSERT INTO pg_depend SELECT 0,0,0, tableoid,oid,0, 'p' "
		" FROM pg_proc;\n\n",
		"INSERT INTO pg_depend SELECT 0,0,0, tableoid,oid,0, 'p' "
		" FROM pg_type;\n\n",
		"INSERT INTO pg_depend SELECT 0,0,0, tableoid,oid,0, 'p' "
		" FROM pg_cast;\n\n",
		"INSERT INTO pg_depend SELECT 0,0,0, tableoid,oid,0, 'p' "
		" FROM pg_constraint;\n\n",
		"INSERT INTO pg_depend SELECT 0,0,0, tableoid,oid,0, 'p' "
		" FROM pg_conversion;\n\n",
		"INSERT INTO pg_depend SELECT 0,0,0, tableoid,oid,0, 'p' "
		" FROM pg_attrdef;\n\n",
		"INSERT INTO pg_depend SELECT 0,0,0, tableoid,oid,0, 'p' "
		" FROM pg_language;\n\n",
		"INSERT INTO pg_depend SELECT 0,0,0, tableoid,oid,0, 'p' "
		" FROM pg_operator;\n\n",
		"INSERT INTO pg_depend SELECT 0,0,0, tableoid,oid,0, 'p' "
		" FROM pg_opclass;\n\n",
		"INSERT INTO pg_depend SELECT 0,0,0, tableoid,oid,0, 'p' "
		" FROM pg_opfamily;\n\n",
		"INSERT INTO pg_depend SELECT 0,0,0, tableoid,oid,0, 'p' "
		" FROM pg_am;\n\n",
		"INSERT INTO pg_depend SELECT 0,0,0, tableoid,oid,0, 'p' "
		" FROM pg_amop;\n\n",
		"INSERT INTO pg_depend SELECT 0,0,0, tableoid,oid,0, 'p' "
		" FROM pg_amproc;\n\n",
		"INSERT INTO pg_depend SELECT 0,0,0, tableoid,oid,0, 'p' "
		" FROM pg_rewrite;\n\n",
		"INSERT INTO pg_depend SELECT 0,0,0, tableoid,oid,0, 'p' "
		" FROM pg_trigger;\n\n",

		/*
		 * restriction here to avoid pinning the public namespace
		 */
		"INSERT INTO pg_depend SELECT 0,0,0, tableoid,oid,0, 'p' "
		" FROM pg_namespace "
		"    WHERE nspname LIKE 'pg%';\n\n",

		"INSERT INTO pg_depend SELECT 0,0,0, tableoid,oid,0, 'p' "
		" FROM pg_ts_parser;\n\n",
		"INSERT INTO pg_depend SELECT 0,0,0, tableoid,oid,0, 'p' "
		" FROM pg_ts_dict;\n\n",
		"INSERT INTO pg_depend SELECT 0,0,0, tableoid,oid,0, 'p' "
		" FROM pg_ts_template;\n\n",
		"INSERT INTO pg_depend SELECT 0,0,0, tableoid,oid,0, 'p' "
		" FROM pg_ts_config;\n\n",
		"INSERT INTO pg_depend SELECT 0,0,0, tableoid,oid,0, 'p' "
		" FROM pg_collation;\n\n",
		"INSERT INTO pg_shdepend SELECT 0,0,0,0, tableoid,oid, 'p' "
		" FROM pg_authid;\n\n",
		NULL
	};

	for (line = pg_depend_setup; *line != NULL; line++)
		PG_CMD_PUTS(*line);
}

/*
 * set up system views
 */
static void
setup_sysviews(FILE *cmdfd)
{
	char	  **line;
	char	  **sysviews_setup;

	sysviews_setup = readfile(system_views_file);

	for (line = sysviews_setup; *line != NULL; line++)
	{
		PG_CMD_PUTS(*line);
		free(*line);
	}

	PG_CMD_PUTS("\n\n");

	free(sysviews_setup);
}

/*
 * fill in extra description data
 */
static void
setup_description(FILE *cmdfd)
{
	/* Create default descriptions for operator implementation functions */
	PG_CMD_PUTS("WITH funcdescs AS ( "
				"SELECT p.oid as p_oid, o.oid as o_oid, oprname "
				"FROM pg_proc p JOIN pg_operator o ON oprcode = p.oid ) "
				"INSERT INTO pg_description "
				"  SELECT p_oid, 'pg_proc'::regclass, 0, "
				"    'implementation of ' || oprname || ' operator' "
				"  FROM funcdescs "
				"  WHERE NOT EXISTS (SELECT 1 FROM pg_description "
				"   WHERE objoid = p_oid AND classoid = 'pg_proc'::regclass) "
				"  AND NOT EXISTS (SELECT 1 FROM pg_description "
				"   WHERE objoid = o_oid AND classoid = 'pg_operator'::regclass"
				"         AND description LIKE 'deprecated%');\n\n");
}

/*
 * populate pg_collation
 */
static void
setup_collation(FILE *cmdfd)
{
	/*
	 * Add an SQL-standard name.  We don't want to pin this, so it doesn't go
	 * in pg_collation.h.  But add it before reading system collations, so
	 * that it wins if libc defines a locale named ucs_basic.
	 */
	PG_CMD_PRINTF("INSERT INTO pg_collation (oid, collname, collnamespace, collowner, collprovider, collisdeterministic, collencoding, collcollate, collctype)"
				  "VALUES (pg_nextoid('pg_catalog.pg_collation', 'oid', 'pg_catalog.pg_collation_oid_index'), 'ucs_basic', 'pg_catalog'::regnamespace, %u, '%c', true, %d, 'C', 'C');\n\n",
				  BOOTSTRAP_SUPERUSERID, COLLPROVIDER_LIBC, PG_UTF8);

	/* Now import all collations we can find in the operating system */
	PG_CMD_PUTS("SELECT pg_import_system_collations('pg_catalog');\n\n");
}

/*
 * load extra dictionaries (Snowball stemmers)
 */
static void
setup_dictionary(FILE *cmdfd)
{
	char	  **line;
	char	  **conv_lines;

	conv_lines = readfile(dictionary_file);
	for (line = conv_lines; *line != NULL; line++)
	{
		PG_CMD_PUTS(*line);
		free(*line);
	}

	PG_CMD_PUTS("\n\n");

	free(conv_lines);
}

/*
 * Set up privileges
 *
 * We mark most system catalogs as world-readable.  We don't currently have
 * to touch functions, languages, or databases, because their default
 * permissions are OK.
 *
 * Some objects may require different permissions by default, so we
 * make sure we don't overwrite privilege sets that have already been
 * set (NOT NULL).
 *
 * Also populate pg_init_privs to save what the privileges are at init
 * time.  This is used by pg_dump to allow users to change privileges
 * on catalog objects and to have those privilege changes preserved
 * across dump/reload and pg_upgrade.
 *
 * Note that pg_init_privs is only for per-database objects and therefore
 * we don't include databases or tablespaces.
 */
static void
setup_privileges(FILE *cmdfd)
{
	char	  **line;
	char	  **priv_lines;
	static char *privileges_setup[] = {
		"UPDATE pg_class "
		"  SET relacl = (SELECT array_agg(a.acl) FROM "
		" (SELECT E'=r/\"$POSTGRES_SUPERUSERNAME\"' as acl "
		"  UNION SELECT unnest(pg_catalog.acldefault("
		"    CASE WHEN relkind = " CppAsString2(RELKIND_SEQUENCE) " THEN 's' "
		"         ELSE 'r' END::\"char\"," CppAsString2(BOOTSTRAP_SUPERUSERID) "::oid))"
		" ) as a) "
		"  WHERE relkind IN (" CppAsString2(RELKIND_RELATION) ", "
		CppAsString2(RELKIND_VIEW) ", " CppAsString2(RELKIND_MATVIEW) ", "
		CppAsString2(RELKIND_SEQUENCE) ")"
		"  AND relacl IS NULL;\n\n",
		"GRANT USAGE ON SCHEMA pg_catalog TO PUBLIC;\n\n",
		"GRANT CREATE, USAGE ON SCHEMA public TO PUBLIC;\n\n",
		"REVOKE ALL ON pg_largeobject FROM PUBLIC;\n\n",
		"INSERT INTO pg_init_privs "
		"  (objoid, classoid, objsubid, initprivs, privtype)"
		"    SELECT"
		"        oid,"
		"        (SELECT oid FROM pg_class WHERE relname = 'pg_class'),"
		"        0,"
		"        relacl,"
		"        'i'"
		"    FROM"
		"        pg_class"
		"    WHERE"
		"        relacl IS NOT NULL"
		"        AND relkind IN (" CppAsString2(RELKIND_RELATION) ", "
		CppAsString2(RELKIND_VIEW) ", " CppAsString2(RELKIND_MATVIEW) ", "
		CppAsString2(RELKIND_SEQUENCE) ");\n\n",
		"INSERT INTO pg_init_privs "
		"  (objoid, classoid, objsubid, initprivs, privtype)"
		"    SELECT"
		"        pg_class.oid,"
		"        (SELECT oid FROM pg_class WHERE relname = 'pg_class'),"
		"        pg_attribute.attnum,"
		"        pg_attribute.attacl,"
		"        'i'"
		"    FROM"
		"        pg_class"
		"        JOIN pg_attribute ON (pg_class.oid = pg_attribute.attrelid)"
		"    WHERE"
		"        pg_attribute.attacl IS NOT NULL"
		"        AND pg_class.relkind IN (" CppAsString2(RELKIND_RELATION) ", "
		CppAsString2(RELKIND_VIEW) ", " CppAsString2(RELKIND_MATVIEW) ", "
		CppAsString2(RELKIND_SEQUENCE) ");\n\n",
		"INSERT INTO pg_init_privs "
		"  (objoid, classoid, objsubid, initprivs, privtype)"
		"    SELECT"
		"        oid,"
		"        (SELECT oid FROM pg_class WHERE relname = 'pg_proc'),"
		"        0,"
		"        proacl,"
		"        'i'"
		"    FROM"
		"        pg_proc"
		"    WHERE"
		"        proacl IS NOT NULL;\n\n",
		"INSERT INTO pg_init_privs "
		"  (objoid, classoid, objsubid, initprivs, privtype)"
		"    SELECT"
		"        oid,"
		"        (SELECT oid FROM pg_class WHERE relname = 'pg_type'),"
		"        0,"
		"        typacl,"
		"        'i'"
		"    FROM"
		"        pg_type"
		"    WHERE"
		"        typacl IS NOT NULL;\n\n",
		"INSERT INTO pg_init_privs "
		"  (objoid, classoid, objsubid, initprivs, privtype)"
		"    SELECT"
		"        oid,"
		"        (SELECT oid FROM pg_class WHERE relname = 'pg_language'),"
		"        0,"
		"        lanacl,"
		"        'i'"
		"    FROM"
		"        pg_language"
		"    WHERE"
		"        lanacl IS NOT NULL;\n\n",
		"INSERT INTO pg_init_privs "
		"  (objoid, classoid, objsubid, initprivs, privtype)"
		"    SELECT"
		"        oid,"
		"        (SELECT oid FROM pg_class WHERE "
		"         relname = 'pg_largeobject_metadata'),"
		"        0,"
		"        lomacl,"
		"        'i'"
		"    FROM"
		"        pg_largeobject_metadata"
		"    WHERE"
		"        lomacl IS NOT NULL;\n\n",
		"INSERT INTO pg_init_privs "
		"  (objoid, classoid, objsubid, initprivs, privtype)"
		"    SELECT"
		"        oid,"
		"        (SELECT oid FROM pg_class WHERE relname = 'pg_namespace'),"
		"        0,"
		"        nspacl,"
		"        'i'"
		"    FROM"
		"        pg_namespace"
		"    WHERE"
		"        nspacl IS NOT NULL;\n\n",
		"INSERT INTO pg_init_privs "
		"  (objoid, classoid, objsubid, initprivs, privtype)"
		"    SELECT"
		"        oid,"
		"        (SELECT oid FROM pg_class WHERE "
		"         relname = 'pg_foreign_data_wrapper'),"
		"        0,"
		"        fdwacl,"
		"        'i'"
		"    FROM"
		"        pg_foreign_data_wrapper"
		"    WHERE"
		"        fdwacl IS NOT NULL;\n\n",
		"INSERT INTO pg_init_privs "
		"  (objoid, classoid, objsubid, initprivs, privtype)"
		"    SELECT"
		"        oid,"
		"        (SELECT oid FROM pg_class "
		"         WHERE relname = 'pg_foreign_server'),"
		"        0,"
		"        srvacl,"
		"        'i'"
		"    FROM"
		"        pg_foreign_server"
		"    WHERE"
		"        srvacl IS NOT NULL;\n\n",
		NULL
	};

	priv_lines = replace_token(privileges_setup, "$POSTGRES_SUPERUSERNAME",
							   escape_quotes(username));
	for (line = priv_lines; *line != NULL; line++)
		PG_CMD_PUTS(*line);
}

/*
 * extract the strange version of version required for information schema
 * (09.08.0007abc)
 */
static void
set_info_version(void)
{
	char	   *letterversion;
	long		major = 0,
				minor = 0,
				micro = 0;
	char	   *endptr;
	char	   *vstr = pg_strdup(PG_VERSION);
	char	   *ptr;

	ptr = vstr + (strlen(vstr) - 1);
	while (ptr != vstr && (*ptr < '0' || *ptr > '9'))
		ptr--;
	letterversion = ptr + 1;
	major = strtol(vstr, &endptr, 10);
	if (*endptr)
		minor = strtol(endptr + 1, &endptr, 10);
	if (*endptr)
		micro = strtol(endptr + 1, &endptr, 10);
	snprintf(infoversion, sizeof(infoversion), "%02ld.%02ld.%04ld%s",
			 major, minor, micro, letterversion);
}

/*
 * load info schema and populate from features file
 */
static void
setup_schema(FILE *cmdfd)
{
	char	  **line;
	char	  **lines;

	lines = readfile(info_schema_file);

	for (line = lines; *line != NULL; line++)
	{
		PG_CMD_PUTS(*line);
		free(*line);
	}

	PG_CMD_PUTS("\n\n");

	free(lines);

	PG_CMD_PRINTF("UPDATE information_schema.sql_implementation_info "
				  "  SET character_value = '%s' "
				  "  WHERE implementation_info_name = 'DBMS VERSION';\n\n",
				  infoversion);

	PG_CMD_PRINTF("COPY information_schema.sql_features "
				  "  (feature_id, feature_name, sub_feature_id, "
				  "  sub_feature_name, is_supported, comments) "
				  " FROM E'%s';\n\n",
				  escape_quotes(features_file));
}

/*
 * load PL/pgSQL server-side language
 */
static void
load_plpgsql(FILE *cmdfd)
{
	PG_CMD_PUTS("CREATE EXTENSION plpgsql;\n\n");
}

/*
 * clean everything up in template1
 */
static void
vacuum_db(FILE *cmdfd)
{
	/* Run analyze before VACUUM so the statistics are frozen. */
	PG_CMD_PUTS("ANALYZE;\n\nVACUUM FREEZE;\n\n");
}

/*
 * copy template1 to template0
 */
static void
make_template0(FILE *cmdfd)
{
	const char *const *line;
	static const char *const template0_setup[] = {
		"CREATE DATABASE template0 IS_TEMPLATE = true ALLOW_CONNECTIONS = false;\n\n",

		/*
		 * We use the OID of template0 to determine datlastsysoid
		 */
		"UPDATE pg_database SET datlastsysoid = "
		"    (SELECT oid FROM pg_database "
		"    WHERE datname = 'template0');\n\n",

		/*
		 * Explicitly revoke public create-schema and create-temp-table
		 * privileges in template1 and template0; else the latter would be on
		 * by default
		 */
		"REVOKE CREATE,TEMPORARY ON DATABASE template1 FROM public;\n\n",
		"REVOKE CREATE,TEMPORARY ON DATABASE template0 FROM public;\n\n",

		"COMMENT ON DATABASE template0 IS 'unmodifiable empty database';\n\n",

		/*
		 * Finally vacuum to clean up dead rows in pg_database
		 */
		"VACUUM pg_database;\n\n",
		NULL
	};

	for (line = template0_setup; *line; line++)
		PG_CMD_PUTS(*line);
}

/*
 * copy template1 to postgres
 */
static void
make_postgres(FILE *cmdfd)
{
	const char *const *line;
	static const char *const postgres_setup[] = {
		"CREATE DATABASE postgres;\n\n",
		"COMMENT ON DATABASE postgres IS 'default administrative connection database';\n\n",
		NULL
	};

	for (line = postgres_setup; *line; line++)
		PG_CMD_PUTS(*line);
}

/*
 * signal handler in case we are interrupted.
 *
 * The Windows runtime docs at
 * https://docs.microsoft.com/en-us/cpp/c-runtime-library/reference/signal
 * specifically forbid a number of things being done from a signal handler,
 * including IO, memory allocation and system calls, and only allow jmpbuf
 * if you are handling SIGFPE.
 *
 * I avoided doing the forbidden things by setting a flag instead of calling
 * exit() directly.
 *
 * Also note the behaviour of Windows with SIGINT, which says this:
 *  SIGINT is not supported for any Win32 application. When a CTRL+C interrupt
 *  occurs, Win32 operating systems generate a new thread to specifically
 *  handle that interrupt. This can cause a single-thread application, such as
 *  one in UNIX, to become multithreaded and cause unexpected behavior.
 *
 * I have no idea how to handle this. (Strange they call UNIX an application!)
 * So this will need some testing on Windows.
 */
static void
trapsig(int signum)
{
	/* handle systems that reset the handler, like Windows (grr) */
	pqsignal(signum, trapsig);
	caught_signal = true;
}

/*
 * call exit() if we got a signal, or else output "ok".
 */
static void
check_ok(void)
{
	if (caught_signal)
	{
		printf(_("caught signal\n"));
		fflush(stdout);
		exit(1);
	}
	else if (output_failed)
	{
		printf(_("could not write to child process: %s\n"),
			   strerror(output_errno));
		fflush(stdout);
		exit(1);
	}
	else
	{
		/* all seems well */
		printf(_("ok\n"));
		fflush(stdout);
	}
}

/* Hack to suppress a warning about %x from some versions of gcc */
static inline size_t
my_strftime(char *s, size_t max, const char *fmt, const struct tm *tm)
{
	return strftime(s, max, fmt, tm);
}

/*
 * Determine likely date order from locale
 */
static int
locale_date_order(const char *locale)
{
	struct tm	testtime;
	char		buf[128];
	char	   *posD;
	char	   *posM;
	char	   *posY;
	char	   *save;
	size_t		res;
	int			result;

	result = DATEORDER_MDY;		/* default */

	save = setlocale(LC_TIME, NULL);
	if (!save)
		return result;
	save = pg_strdup(save);

	setlocale(LC_TIME, locale);

	memset(&testtime, 0, sizeof(testtime));
	testtime.tm_mday = 22;
	testtime.tm_mon = 10;		/* November, should come out as "11" */
	testtime.tm_year = 133;		/* 2033 */

	res = my_strftime(buf, sizeof(buf), "%x", &testtime);

	setlocale(LC_TIME, save);
	free(save);

	if (res == 0)
		return result;

	posM = strstr(buf, "11");
	posD = strstr(buf, "22");
	posY = strstr(buf, "33");

	if (!posM || !posD || !posY)
		return result;

	if (posY < posM && posM < posD)
		result = DATEORDER_YMD;
	else if (posD < posM)
		result = DATEORDER_DMY;
	else
		result = DATEORDER_MDY;

	return result;
}

/*
 * Verify that locale name is valid for the locale category.
 *
 * If successful, and canonname isn't NULL, a malloc'd copy of the locale's
 * canonical name is stored there.  This is especially useful for figuring out
 * what locale name "" means (ie, the environment value).  (Actually,
 * it seems that on most implementations that's the only thing it's good for;
 * we could wish that setlocale gave back a canonically spelled version of
 * the locale name, but typically it doesn't.)
 *
 * this should match the backend's check_locale() function
 */
static void
check_locale_name(int category, const char *locale, char **canonname)
{
	char	   *save;
	char	   *res;

	if (canonname)
		*canonname = NULL;		/* in case of failure */

	save = setlocale(category, NULL);
	if (!save)
	{
		pg_log_error("setlocale() failed");
		exit(1);
	}

	/* save may be pointing at a modifiable scratch variable, so copy it. */
	save = pg_strdup(save);

	/* for setlocale() call */
	if (!locale)
		locale = "";

	/* set the locale with setlocale, to see if it accepts it. */
	res = setlocale(category, locale);

	/* save canonical name if requested. */
	if (res && canonname)
		*canonname = pg_strdup(res);

	/* restore old value. */
	if (!setlocale(category, save))
	{
		pg_log_error("failed to restore old locale \"%s\"", save);
		exit(1);
	}
	free(save);

	/* complain if locale wasn't valid */
	if (res == NULL)
	{
		if (*locale)
			pg_log_error("invalid locale name \"%s\"", locale);
		else
		{
			/*
			 * If no relevant switch was given on command line, locale is an
			 * empty string, which is not too helpful to report.  Presumably
			 * setlocale() found something it did not like in the environment.
			 * Ideally we'd report the bad environment variable, but since
			 * setlocale's behavior is implementation-specific, it's hard to
			 * be sure what it didn't like.  Print a safe generic message.
			 */
			pg_log_error("invalid locale settings; check LANG and LC_* environment variables");
		}
		exit(1);
	}
}

/*
 * check if the chosen encoding matches the encoding required by the locale
 *
 * this should match the similar check in the backend createdb() function
 */
static bool
check_locale_encoding(const char *locale, int user_enc)
{
	int			locale_enc;

	locale_enc = pg_get_encoding_from_locale(locale, true);

	/* See notes in createdb() to understand these tests */
	if (!(locale_enc == user_enc ||
		  locale_enc == PG_SQL_ASCII ||
		  locale_enc == -1 ||
#ifdef WIN32
		  user_enc == PG_UTF8 ||
#endif
		  user_enc == PG_SQL_ASCII))
	{
		pg_log_error("encoding mismatch");
		fprintf(stderr,
				_("The encoding you selected (%s) and the encoding that the\n"
				  "selected locale uses (%s) do not match.  This would lead to\n"
				  "misbehavior in various character string processing functions.\n"
				  "Rerun %s and either do not specify an encoding explicitly,\n"
				  "or choose a matching combination.\n"),
				pg_encoding_to_char(user_enc),
				pg_encoding_to_char(locale_enc),
				progname);
		return false;
	}
	return true;
}

/*
 * set up the locale variables
 *
 * assumes we have called setlocale(LC_ALL, "") -- see set_pglocale_pgservice
 */
static void
setlocales(void)
{
	char	   *canonname;

	/* set empty lc_* values to locale config if set */

	if (locale)
	{
		if (!lc_ctype)
			lc_ctype = locale;
		if (!lc_collate)
			lc_collate = locale;
		if (!lc_numeric)
			lc_numeric = locale;
		if (!lc_time)
			lc_time = locale;
		if (!lc_monetary)
			lc_monetary = locale;
		if (!lc_messages)
			lc_messages = locale;
	}

	/*
	 * canonicalize locale names, and obtain any missing values from our
	 * current environment
	 */

	check_locale_name(LC_CTYPE, lc_ctype, &canonname);
	lc_ctype = canonname;
	check_locale_name(LC_COLLATE, lc_collate, &canonname);
	lc_collate = canonname;
	check_locale_name(LC_NUMERIC, lc_numeric, &canonname);
	lc_numeric = canonname;
	check_locale_name(LC_TIME, lc_time, &canonname);
	lc_time = canonname;
	check_locale_name(LC_MONETARY, lc_monetary, &canonname);
	lc_monetary = canonname;
#if defined(LC_MESSAGES) && !defined(WIN32)
	check_locale_name(LC_MESSAGES, lc_messages, &canonname);
	lc_messages = canonname;
#else
	/* when LC_MESSAGES is not available, use the LC_CTYPE setting */
	check_locale_name(LC_CTYPE, lc_messages, &canonname);
	lc_messages = canonname;
#endif
}

/*
 * print help text
 */
static void
usage(const char *progname)
{
	printf(_("%s initializes a PostgreSQL database cluster.\n\n"), progname);
	printf(_("Usage:\n"));
	printf(_("  %s [OPTION]... [DATADIR]\n"), progname);
	printf(_("\nOptions:\n"));
	printf(_("  -A, --auth=METHOD         default authentication method for local connections\n"));
	printf(_("      --auth-host=METHOD    default authentication method for local TCP/IP connections\n"));
	printf(_("      --auth-local=METHOD   default authentication method for local-socket connections\n"));
	printf(_(" [-D, --pgdata=]DATADIR     location for this database cluster\n"));
	printf(_("  -E, --encoding=ENCODING   set default encoding for new databases\n"));
	printf(_("  -g, --allow-group-access  allow group read/execute on data directory\n"));
	printf(_("      --locale=LOCALE       set default locale for new databases\n"));
	printf(_("      --lc-collate=, --lc-ctype=, --lc-messages=LOCALE\n"
			 "      --lc-monetary=, --lc-numeric=, --lc-time=LOCALE\n"
			 "                            set default locale in the respective category for\n"
			 "                            new databases (default taken from environment)\n"));
	printf(_("      --no-locale           equivalent to --locale=C\n"));
	printf(_("      --pwfile=FILE         read password for the new superuser from file\n"));
	printf(_("  -T, --text-search-config=CFG\n"
			 "                            default text search configuration\n"));
	printf(_("  -U, --username=NAME       database superuser name\n"));
	printf(_("  -W, --pwprompt            prompt for a password for the new superuser\n"));
	printf(_("  -X, --waldir=WALDIR       location for the write-ahead log directory\n"));
	printf(_("      --wal-segsize=SIZE    size of WAL segments, in megabytes\n"));
	printf(_("\nLess commonly used options:\n"));
	printf(_("  -d, --debug               generate lots of debugging output\n"));
	printf(_("  -k, --data-checksums      use data page checksums\n"));
	printf(_("  -L DIRECTORY              where to find the input files\n"));
	printf(_("  -n, --no-clean            do not clean up after errors\n"));
	printf(_("  -N, --no-sync             do not wait for changes to be written safely to disk\n"));
	printf(_("  -s, --show                show internal settings\n"));
	printf(_("  -S, --sync-only           only sync data directory\n"));
	printf(_("\nOther options:\n"));
	printf(_("  -V, --version             output version information, then exit\n"));
	printf(_("  -?, --help                show this help, then exit\n"));
	printf(_("\nIf the data directory is not specified, the environment variable PGDATA\n"
			 "is used.\n"));
	printf(_("\nReport bugs to <%s>.\n"), PACKAGE_BUGREPORT);
	printf(_("%s home page: <%s>\n"), PACKAGE_NAME, PACKAGE_URL);
}

static void
check_authmethod_unspecified(const char **authmethod)
{
	if (*authmethod == NULL)
	{
		authwarning = true;
		*authmethod = "trust";
	}
}

static void
check_authmethod_valid(const char *authmethod, const char *const *valid_methods, const char *conntype)
{
	const char *const *p;

	for (p = valid_methods; *p; p++)
	{
		if (strcmp(authmethod, *p) == 0)
			return;
		/* with space = param */
		if (strchr(authmethod, ' '))
			if (strncmp(authmethod, *p, (authmethod - strchr(authmethod, ' '))) == 0)
				return;
	}

	pg_log_error("invalid authentication method \"%s\" for \"%s\" connections",
				 authmethod, conntype);
	exit(1);
}

static void
check_need_password(const char *authmethodlocal, const char *authmethodhost)
{
	if ((strcmp(authmethodlocal, "md5") == 0 ||
		 strcmp(authmethodlocal, "password") == 0 ||
		 strcmp(authmethodlocal, "scram-sha-256") == 0) &&
		(strcmp(authmethodhost, "md5") == 0 ||
		 strcmp(authmethodhost, "password") == 0 ||
		 strcmp(authmethodhost, "scram-sha-256") == 0) &&
		!(pwprompt || pwfilename))
	{
		pg_log_error("must specify a password for the superuser to enable password authentication");
		exit(1);
	}
}


void
setup_pgdata(void)
{
<<<<<<< HEAD
	char	   *pgdata_get_env,
			   *pgdata_set_env,
			   *agdata_set_env;
=======
	char	   *pgdata_get_env;
>>>>>>> ca3b3748

	if (!pg_data)
	{
		pgdata_get_env = getenv("AGDATA");
		if (!pgdata_get_env || !strlen(pgdata_get_env))
		{
			pgdata_get_env = getenv("PGDATA");
		}
		if (pgdata_get_env && strlen(pgdata_get_env))
		{
			/* PGDATA found */
			pg_data = pg_strdup(pgdata_get_env);
		}
		else
		{
			pg_log_error("no data directory specified");
			fprintf(stderr,
					_("You must identify the directory where the data for this database system\n"
					  "will reside.  Do this with either the invocation option -D or the\n"
					  "environment variable PGDATA.\n"));
			exit(1);
		}
	}

	pgdata_native = pg_strdup(pg_data);
	canonicalize_path(pg_data);

	/*
	 * we have to set PGDATA for postgres rather than pass it on the command
	 * line to avoid dumb quoting problems on Windows, and we would especially
	 * need quotes otherwise on Windows because paths there are most likely to
	 * have embedded spaces.
	 */
<<<<<<< HEAD
	pgdata_set_env = psprintf("PGDATA=%s", pg_data);
	putenv(pgdata_set_env);

	agdata_set_env = psprintf("AGDATA=%s", pg_data);
	putenv(agdata_set_env);
=======
	if (setenv("PGDATA", pg_data, 1) != 0)
	{
		pg_log_error("could not set environment");
		exit(1);
	}
>>>>>>> ca3b3748
}


void
setup_bin_paths(const char *argv0)
{
	int			ret;

	if ((ret = find_other_exec(argv0, "postgres", PG_BACKEND_VERSIONSTR,
							   backend_exec)) < 0)
	{
		char		full_path[MAXPGPATH];

		if (find_my_exec(argv0, full_path) < 0)
			strlcpy(full_path, progname, sizeof(full_path));

		if (ret == -1)
			pg_log_error("The program \"%s\" is needed by %s but was not found in the\n"
						 "same directory as \"%s\".\n"
						 "Check your installation.",
						 "postgres", progname, full_path);
		else
			pg_log_error("The program \"%s\" was found by \"%s\"\n"
						 "but was not the same version as %s.\n"
						 "Check your installation.",
						 "postgres", full_path, progname);
		exit(1);
	}

	/* store binary directory */
	strcpy(bin_path, backend_exec);
	*last_dir_separator(bin_path) = '\0';
	canonicalize_path(bin_path);

	if (!share_path)
	{
		share_path = pg_malloc(MAXPGPATH);
		get_share_path(backend_exec, share_path);
	}
	else if (!is_absolute_path(share_path))
	{
		pg_log_error("input file location must be an absolute path");
		exit(1);
	}

	canonicalize_path(share_path);
}

void
setup_locale_encoding(void)
{
	setlocales();

	if (strcmp(lc_ctype, lc_collate) == 0 &&
		strcmp(lc_ctype, lc_time) == 0 &&
		strcmp(lc_ctype, lc_numeric) == 0 &&
		strcmp(lc_ctype, lc_monetary) == 0 &&
		strcmp(lc_ctype, lc_messages) == 0)
		printf(_("The database cluster will be initialized with locale \"%s\".\n"), lc_ctype);
	else
	{
		printf(_("The database cluster will be initialized with locales\n"
				 "  COLLATE:  %s\n"
				 "  CTYPE:    %s\n"
				 "  MESSAGES: %s\n"
				 "  MONETARY: %s\n"
				 "  NUMERIC:  %s\n"
				 "  TIME:     %s\n"),
			   lc_collate,
			   lc_ctype,
			   lc_messages,
			   lc_monetary,
			   lc_numeric,
			   lc_time);
	}

	if (!encoding)
	{
		int			ctype_enc;

		ctype_enc = pg_get_encoding_from_locale(lc_ctype, true);

		if (ctype_enc == -1)
		{
			/* Couldn't recognize the locale's codeset */
			pg_log_error("could not find suitable encoding for locale \"%s\"",
						 lc_ctype);
			fprintf(stderr, _("Rerun %s with the -E option.\n"), progname);
			fprintf(stderr, _("Try \"%s --help\" for more information.\n"),
					progname);
			exit(1);
		}
		else if (!pg_valid_server_encoding_id(ctype_enc))
		{
			/*
			 * We recognized it, but it's not a legal server encoding. On
			 * Windows, UTF-8 works with any locale, so we can fall back to
			 * UTF-8.
			 */
#ifdef WIN32
			encodingid = PG_UTF8;
			printf(_("Encoding \"%s\" implied by locale is not allowed as a server-side encoding.\n"
					 "The default database encoding will be set to \"%s\" instead.\n"),
				   pg_encoding_to_char(ctype_enc),
				   pg_encoding_to_char(encodingid));
#else
			pg_log_error("locale \"%s\" requires unsupported encoding \"%s\"",
						 lc_ctype, pg_encoding_to_char(ctype_enc));
			fprintf(stderr,
					_("Encoding \"%s\" is not allowed as a server-side encoding.\n"
					  "Rerun %s with a different locale selection.\n"),
					pg_encoding_to_char(ctype_enc), progname);
			exit(1);
#endif
		}
		else
		{
			encodingid = ctype_enc;
			printf(_("The default database encoding has accordingly been set to \"%s\".\n"),
				   pg_encoding_to_char(encodingid));
		}
	}
	else
		encodingid = get_encoding_id(encoding);

	if (!check_locale_encoding(lc_ctype, encodingid) ||
		!check_locale_encoding(lc_collate, encodingid))
		exit(1);				/* check_locale_encoding printed the error */

}


void
setup_data_file_paths(void)
{
	set_input(&bki_file, "postgres.bki");
	set_input(&hba_file, "pg_hba.conf.sample");
	set_input(&ident_file, "pg_ident.conf.sample");
	set_input(&conf_file, "postgresql.conf.sample");
	set_input(&dictionary_file, "snowball_create.sql");
	set_input(&info_schema_file, "information_schema.sql");
	set_input(&features_file, "sql_features.txt");
	set_input(&system_views_file, "system_views.sql");

	if (show_setting || debug)
	{
		fprintf(stderr,
				"VERSION=%s\n"
				"PGDATA=%s\nshare_path=%s\nPGPATH=%s\n"
				"POSTGRES_SUPERUSERNAME=%s\nPOSTGRES_BKI=%s\n"
				"POSTGRESQL_CONF_SAMPLE=%s\n"
				"PG_HBA_SAMPLE=%s\nPG_IDENT_SAMPLE=%s\n",
				PG_VERSION,
				pg_data, share_path, bin_path,
				username, bki_file,
				conf_file,
				hba_file, ident_file);
		if (show_setting)
			exit(0);
	}

	check_input(bki_file);
	check_input(hba_file);
	check_input(ident_file);
	check_input(conf_file);
	check_input(dictionary_file);
	check_input(info_schema_file);
	check_input(features_file);
	check_input(system_views_file);
}


void
setup_text_search(void)
{
	if (!default_text_search_config)
	{
		default_text_search_config = find_matching_ts_config(lc_ctype);
		if (!default_text_search_config)
		{
			pg_log_info("could not find suitable text search configuration for locale \"%s\"",
						lc_ctype);
			default_text_search_config = "simple";
		}
	}
	else
	{
		const char *checkmatch = find_matching_ts_config(lc_ctype);

		if (checkmatch == NULL)
		{
			pg_log_warning("suitable text search configuration for locale \"%s\" is unknown",
						   lc_ctype);
		}
		else if (strcmp(checkmatch, default_text_search_config) != 0)
		{
			pg_log_warning("specified text search configuration \"%s\" might not match locale \"%s\"",
						   default_text_search_config, lc_ctype);
		}
	}

	printf(_("The default text search configuration will be set to \"%s\".\n"),
		   default_text_search_config);

}


void
setup_signals(void)
{
	/* some of these are not valid on Windows */
#ifdef SIGHUP
	pqsignal(SIGHUP, trapsig);
#endif
#ifdef SIGINT
	pqsignal(SIGINT, trapsig);
#endif
#ifdef SIGQUIT
	pqsignal(SIGQUIT, trapsig);
#endif
#ifdef SIGTERM
	pqsignal(SIGTERM, trapsig);
#endif

	/* Ignore SIGPIPE when writing to backend, so we can clean up */
#ifdef SIGPIPE
	pqsignal(SIGPIPE, SIG_IGN);
#endif

	/* Prevent SIGSYS so we can probe for kernel calls that might not work */
#ifdef SIGSYS
	pqsignal(SIGSYS, SIG_IGN);
#endif
}


void
create_data_directory(void)
{
	int			ret;

	switch ((ret = pg_check_dir(pg_data)))
	{
		case 0:
			/* PGDATA not there, must create it */
			printf(_("creating directory %s ... "),
				   pg_data);
			fflush(stdout);

			if (pg_mkdir_p(pg_data, pg_dir_create_mode) != 0)
			{
				pg_log_error("could not create directory \"%s\": %m", pg_data);
				exit(1);
			}
			else
				check_ok();

			made_new_pgdata = true;
			break;

		case 1:
			/* Present but empty, fix permissions and use it */
			printf(_("fixing permissions on existing directory %s ... "),
				   pg_data);
			fflush(stdout);

			if (chmod(pg_data, pg_dir_create_mode) != 0)
			{
				pg_log_error("could not change permissions of directory \"%s\": %m",
							 pg_data);
				exit(1);
			}
			else
				check_ok();

			found_existing_pgdata = true;
			break;

		case 2:
		case 3:
		case 4:
			/* Present and not empty */
			pg_log_error("directory \"%s\" exists but is not empty", pg_data);
			if (ret != 4)
				warn_on_mount_point(ret);
			else
				fprintf(stderr,
						_("If you want to create a new database system, either remove or empty\n"
						  "the directory \"%s\" or run %s\n"
						  "with an argument other than \"%s\".\n"),
						pg_data, progname, pg_data);
			exit(1);			/* no further message needed */

		default:
			/* Trouble accessing directory */
			pg_log_error("could not access directory \"%s\": %m", pg_data);
			exit(1);
	}
}


/* Create WAL directory, and symlink if required */
void
create_xlog_or_symlink(void)
{
	char	   *subdirloc;

	/* form name of the place for the subdirectory or symlink */
	subdirloc = psprintf("%s/pg_wal", pg_data);

	if (xlog_dir)
	{
		int			ret;

		/* clean up xlog directory name, check it's absolute */
		canonicalize_path(xlog_dir);
		if (!is_absolute_path(xlog_dir))
		{
			pg_log_error("WAL directory location must be an absolute path");
			exit(1);
		}

		/* check if the specified xlog directory exists/is empty */
		switch ((ret = pg_check_dir(xlog_dir)))
		{
			case 0:
				/* xlog directory not there, must create it */
				printf(_("creating directory %s ... "),
					   xlog_dir);
				fflush(stdout);

				if (pg_mkdir_p(xlog_dir, pg_dir_create_mode) != 0)
				{
					pg_log_error("could not create directory \"%s\": %m",
								 xlog_dir);
					exit(1);
				}
				else
					check_ok();

				made_new_xlogdir = true;
				break;

			case 1:
				/* Present but empty, fix permissions and use it */
				printf(_("fixing permissions on existing directory %s ... "),
					   xlog_dir);
				fflush(stdout);

				if (chmod(xlog_dir, pg_dir_create_mode) != 0)
				{
					pg_log_error("could not change permissions of directory \"%s\": %m",
								 xlog_dir);
					exit(1);
				}
				else
					check_ok();

				found_existing_xlogdir = true;
				break;

			case 2:
			case 3:
			case 4:
				/* Present and not empty */
				pg_log_error("directory \"%s\" exists but is not empty", xlog_dir);
				if (ret != 4)
					warn_on_mount_point(ret);
				else
					fprintf(stderr,
							_("If you want to store the WAL there, either remove or empty the directory\n"
							  "\"%s\".\n"),
							xlog_dir);
				exit(1);

			default:
				/* Trouble accessing directory */
				pg_log_error("could not access directory \"%s\": %m", xlog_dir);
				exit(1);
		}

#ifdef HAVE_SYMLINK
		if (symlink(xlog_dir, subdirloc) != 0)
		{
			pg_log_error("could not create symbolic link \"%s\": %m",
						 subdirloc);
			exit(1);
		}
#else
		pg_log_error("symlinks are not supported on this platform");
		exit(1);
#endif
	}
	else
	{
		/* Without -X option, just make the subdirectory normally */
		if (mkdir(subdirloc, pg_dir_create_mode) < 0)
		{
			pg_log_error("could not create directory \"%s\": %m",
						 subdirloc);
			exit(1);
		}
	}

	free(subdirloc);
}


void
warn_on_mount_point(int error)
{
	if (error == 2)
		fprintf(stderr,
				_("It contains a dot-prefixed/invisible file, perhaps due to it being a mount point.\n"));
	else if (error == 3)
		fprintf(stderr,
				_("It contains a lost+found directory, perhaps due to it being a mount point.\n"));

	fprintf(stderr,
			_("Using a mount point directly as the data directory is not recommended.\n"
			  "Create a subdirectory under the mount point.\n"));
}


void
initialize_data_directory(void)
{
	PG_CMD_DECL;
	int			i;

	setup_signals();

	/*
	 * Set mask based on requested PGDATA permissions.  pg_mode_mask, and
	 * friends like pg_dir_create_mode, are set to owner-only by default and
	 * then updated if -g is passed in by calling SetDataDirectoryCreatePerm()
	 * when parsing our options (see above).
	 */
	umask(pg_mode_mask);

	create_data_directory();

	create_xlog_or_symlink();

	/* Create required subdirectories (other than pg_wal) */
	printf(_("creating subdirectories ... "));
	fflush(stdout);

	for (i = 0; i < lengthof(subdirs); i++)
	{
		char	   *path;

		path = psprintf("%s/%s", pg_data, subdirs[i]);

		/*
		 * The parent directory already exists, so we only need mkdir() not
		 * pg_mkdir_p() here, which avoids some failure modes; cf bug #13853.
		 */
		if (mkdir(path, pg_dir_create_mode) < 0)
		{
			pg_log_error("could not create directory \"%s\": %m", path);
			exit(1);
		}

		free(path);
	}

	check_ok();

	/* Top level PG_VERSION is checked by bootstrapper, so make it first */
	write_version_file(NULL);

	/* Select suitable configuration settings */
	set_null_conf();
	test_config_settings();

	/* Now create all the text config files */
	setup_config();

	/* Bootstrap template1 */
	bootstrap_template1();

	/*
	 * Make the per-database PG_VERSION for template1 only after init'ing it
	 */
	write_version_file("base/1");

	/*
	 * Create the stuff we don't need to use bootstrap mode for, using a
	 * backend running in simple standalone mode.
	 */
	fputs(_("performing post-bootstrap initialization ... "), stdout);
	fflush(stdout);

	snprintf(cmd, sizeof(cmd),
			 "\"%s\" %s template1 >%s",
			 backend_exec, backend_options,
			 DEVNULL);

	PG_CMD_OPEN;

	setup_auth(cmdfd);

	setup_depend(cmdfd);

	/*
	 * Note that no objects created after setup_depend() will be "pinned".
	 * They are all droppable at the whim of the DBA.
	 */

	setup_sysviews(cmdfd);

	setup_description(cmdfd);

	setup_collation(cmdfd);

	setup_dictionary(cmdfd);

	setup_privileges(cmdfd);

	setup_schema(cmdfd);

	load_plpgsql(cmdfd);

	vacuum_db(cmdfd);

	make_template0(cmdfd);

	make_postgres(cmdfd);

	PG_CMD_CLOSE;

	check_ok();
}


int
main(int argc, char *argv[])
{
	static struct option long_options[] = {
		{"pgdata", required_argument, NULL, 'D'},
		{"encoding", required_argument, NULL, 'E'},
		{"locale", required_argument, NULL, 1},
		{"lc-collate", required_argument, NULL, 2},
		{"lc-ctype", required_argument, NULL, 3},
		{"lc-monetary", required_argument, NULL, 4},
		{"lc-numeric", required_argument, NULL, 5},
		{"lc-time", required_argument, NULL, 6},
		{"lc-messages", required_argument, NULL, 7},
		{"no-locale", no_argument, NULL, 8},
		{"text-search-config", required_argument, NULL, 'T'},
		{"auth", required_argument, NULL, 'A'},
		{"auth-local", required_argument, NULL, 10},
		{"auth-host", required_argument, NULL, 11},
		{"pwprompt", no_argument, NULL, 'W'},
		{"pwfile", required_argument, NULL, 9},
		{"username", required_argument, NULL, 'U'},
		{"help", no_argument, NULL, '?'},
		{"version", no_argument, NULL, 'V'},
		{"debug", no_argument, NULL, 'd'},
		{"show", no_argument, NULL, 's'},
		{"noclean", no_argument, NULL, 'n'},	/* for backwards compatibility */
		{"no-clean", no_argument, NULL, 'n'},
		{"nosync", no_argument, NULL, 'N'}, /* for backwards compatibility */
		{"no-sync", no_argument, NULL, 'N'},
		{"sync-only", no_argument, NULL, 'S'},
		{"waldir", required_argument, NULL, 'X'},
		{"wal-segsize", required_argument, NULL, 12},
		{"data-checksums", no_argument, NULL, 'k'},
		{"allow-group-access", no_argument, NULL, 'g'},
		{NULL, 0, NULL, 0}
	};

	/*
	 * options with no short version return a low integer, the rest return
	 * their short version value
	 */
	int			c;
	int			option_index;
	char	   *effective_user;
	PQExpBuffer start_db_cmd;
	char		pg_ctl_path[MAXPGPATH];

	/*
	 * Ensure that buffering behavior of stdout matches what it is in
	 * interactive usage (at least on most platforms).  This prevents
	 * unexpected output ordering when, eg, output is redirected to a file.
	 * POSIX says we must do this before any other usage of these files.
	 */
	setvbuf(stdout, NULL, PG_IOLBF, 0);

	pg_logging_init(argv[0]);
	progname = get_progname(argv[0]);
	set_pglocale_pgservice(argv[0], PG_TEXTDOMAIN("initdb"));

	if (argc > 1)
	{
		if (strcmp(argv[1], "--help") == 0 || strcmp(argv[1], "-?") == 0)
		{
			usage(progname);
			exit(0);
		}
		if (strcmp(argv[1], "--version") == 0 || strcmp(argv[1], "-V") == 0)
		{
			puts("initdb (PostgreSQL) " PG_VERSION);
			exit(0);
		}
	}

	/* process command-line options */

	while ((c = getopt_long(argc, argv, "A:dD:E:gkL:nNsST:U:WX:", long_options, &option_index)) != -1)
	{
		switch (c)
		{
			case 'A':
				authmethodlocal = authmethodhost = pg_strdup(optarg);

				/*
				 * When ident is specified, use peer for local connections.
				 * Mirrored, when peer is specified, use ident for TCP/IP
				 * connections.
				 */
				if (strcmp(authmethodhost, "ident") == 0)
					authmethodlocal = "peer";
				else if (strcmp(authmethodlocal, "peer") == 0)
					authmethodhost = "ident";
				break;
			case 10:
				authmethodlocal = pg_strdup(optarg);
				break;
			case 11:
				authmethodhost = pg_strdup(optarg);
				break;
			case 'D':
				pg_data = pg_strdup(optarg);
				break;
			case 'E':
				encoding = pg_strdup(optarg);
				break;
			case 'W':
				pwprompt = true;
				break;
			case 'U':
				username = pg_strdup(optarg);
				break;
			case 'd':
				debug = true;
				printf(_("Running in debug mode.\n"));
				break;
			case 'n':
				noclean = true;
				printf(_("Running in no-clean mode.  Mistakes will not be cleaned up.\n"));
				break;
			case 'N':
				do_sync = false;
				break;
			case 'S':
				sync_only = true;
				break;
			case 'k':
				data_checksums = true;
				break;
			case 'L':
				share_path = pg_strdup(optarg);
				break;
			case 1:
				locale = pg_strdup(optarg);
				break;
			case 2:
				lc_collate = pg_strdup(optarg);
				break;
			case 3:
				lc_ctype = pg_strdup(optarg);
				break;
			case 4:
				lc_monetary = pg_strdup(optarg);
				break;
			case 5:
				lc_numeric = pg_strdup(optarg);
				break;
			case 6:
				lc_time = pg_strdup(optarg);
				break;
			case 7:
				lc_messages = pg_strdup(optarg);
				break;
			case 8:
				locale = "C";
				break;
			case 9:
				pwfilename = pg_strdup(optarg);
				break;
			case 's':
				show_setting = true;
				break;
			case 'T':
				default_text_search_config = pg_strdup(optarg);
				break;
			case 'X':
				xlog_dir = pg_strdup(optarg);
				break;
			case 12:
				str_wal_segment_size_mb = pg_strdup(optarg);
				break;
			case 'g':
				SetDataDirectoryCreatePerm(PG_DIR_MODE_GROUP);
				break;
			default:
				/* getopt_long already emitted a complaint */
				fprintf(stderr, _("Try \"%s --help\" for more information.\n"),
						progname);
				exit(1);
		}
	}


	/*
	 * Non-option argument specifies data directory as long as it wasn't
	 * already specified with -D / --pgdata
	 */
	if (optind < argc && !pg_data)
	{
		pg_data = pg_strdup(argv[optind]);
		optind++;
	}

	if (optind < argc)
	{
		pg_log_error("too many command-line arguments (first is \"%s\")",
					 argv[optind]);
		fprintf(stderr, _("Try \"%s --help\" for more information.\n"),
				progname);
		exit(1);
	}

	atexit(cleanup_directories_atexit);

	/* If we only need to fsync, just do it and exit */
	if (sync_only)
	{
		setup_pgdata();

		/* must check that directory is readable */
		if (pg_check_dir(pg_data) <= 0)
		{
			pg_log_error("could not access directory \"%s\": %m", pg_data);
			exit(1);
		}

		fputs(_("syncing data to disk ... "), stdout);
		fflush(stdout);
		fsync_pgdata(pg_data, PG_VERSION_NUM);
		check_ok();
		return 0;
	}

	if (pwprompt && pwfilename)
	{
		pg_log_error("password prompt and password file cannot be specified together");
		exit(1);
	}

	check_authmethod_unspecified(&authmethodlocal);
	check_authmethod_unspecified(&authmethodhost);

	check_authmethod_valid(authmethodlocal, auth_methods_local, "local");
	check_authmethod_valid(authmethodhost, auth_methods_host, "host");

	check_need_password(authmethodlocal, authmethodhost);

	/* set wal segment size */
	if (str_wal_segment_size_mb == NULL)
		wal_segment_size_mb = (DEFAULT_XLOG_SEG_SIZE) / (1024 * 1024);
	else
	{
		char	   *endptr;

		/* check that the argument is a number */
		wal_segment_size_mb = strtol(str_wal_segment_size_mb, &endptr, 10);

		/* verify that wal segment size is valid */
		if (endptr == str_wal_segment_size_mb || *endptr != '\0')
		{
			pg_log_error("argument of --wal-segsize must be a number");
			exit(1);
		}
		if (!IsValidWalSegSize(wal_segment_size_mb * 1024 * 1024))
		{
			pg_log_error("argument of --wal-segsize must be a power of 2 between 1 and 1024");
			exit(1);
		}
	}

	get_restricted_token();

	setup_pgdata();

	setup_bin_paths(argv[0]);

	effective_user = get_id();
	if (!username)
		username = effective_user;

	if (strncmp(username, "pg_", 3) == 0)
	{
		pg_log_error("superuser name \"%s\" is disallowed; role names cannot begin with \"pg_\"", username);
		exit(1);
	}

	printf(_("The files belonging to this database system will be owned "
			 "by user \"%s\".\n"
			 "This user must also own the server process.\n\n"),
		   effective_user);

	set_info_version();

	setup_data_file_paths();

	setup_locale_encoding();

	setup_text_search();

	printf("\n");

	if (data_checksums)
		printf(_("Data page checksums are enabled.\n"));
	else
		printf(_("Data page checksums are disabled.\n"));

	if (pwprompt || pwfilename)
		get_su_pwd();

	printf("\n");

	initialize_data_directory();

	if (do_sync)
	{
		fputs(_("syncing data to disk ... "), stdout);
		fflush(stdout);
		fsync_pgdata(pg_data, PG_VERSION_NUM);
		check_ok();
	}
	else
		printf(_("\nSync to disk skipped.\nThe data directory might become corrupt if the operating system crashes.\n"));

	if (authwarning)
	{
		printf("\n");
		pg_log_warning("enabling \"trust\" authentication for local connections");
		fprintf(stderr, _("You can change this by editing pg_hba.conf or using the option -A, or\n"
						  "--auth-local and --auth-host, the next time you run initdb.\n"));
	}

	/*
	 * Build up a shell command to tell the user how to start the server
	 */
	start_db_cmd = createPQExpBuffer();

	/* Get directory specification used to start initdb ... */
	strlcpy(pg_ctl_path, argv[0], sizeof(pg_ctl_path));
	canonicalize_path(pg_ctl_path);
	get_parent_directory(pg_ctl_path);
	/* ... and tag on pg_ctl instead */
	join_path_components(pg_ctl_path, pg_ctl_path, "ag_ctl");

	/* path to pg_ctl, properly quoted */
	appendShellString(start_db_cmd, pg_ctl_path);

	/* add -D switch, with properly quoted data directory */
	appendPQExpBufferStr(start_db_cmd, " -D ");
	appendShellString(start_db_cmd, pgdata_native);

	/* add suggested -l switch and "start" command */
	/* translator: This is a placeholder in a shell command. */
	appendPQExpBuffer(start_db_cmd, " -l %s start", _("logfile"));

	printf(_("\nSuccess. You can now start the database server using:\n\n"
			 "    %s\n\n"),
		   start_db_cmd->data);

	destroyPQExpBuffer(start_db_cmd);

	success = true;
	return 0;
}<|MERGE_RESOLUTION|>--- conflicted
+++ resolved
@@ -2379,13 +2379,7 @@
 void
 setup_pgdata(void)
 {
-<<<<<<< HEAD
-	char	   *pgdata_get_env,
-			   *pgdata_set_env,
-			   *agdata_set_env;
-=======
 	char	   *pgdata_get_env;
->>>>>>> ca3b3748
 
 	if (!pg_data)
 	{
@@ -2419,19 +2413,11 @@
 	 * need quotes otherwise on Windows because paths there are most likely to
 	 * have embedded spaces.
 	 */
-<<<<<<< HEAD
-	pgdata_set_env = psprintf("PGDATA=%s", pg_data);
-	putenv(pgdata_set_env);
-
-	agdata_set_env = psprintf("AGDATA=%s", pg_data);
-	putenv(agdata_set_env);
-=======
 	if (setenv("PGDATA", pg_data, 1) != 0)
 	{
 		pg_log_error("could not set environment");
 		exit(1);
 	}
->>>>>>> ca3b3748
 }
 
 
