/*-------------------------------------------------------------------------
 *
 * initdb --- initialize a PostgreSQL installation
 *
 * initdb creates (initializes) a PostgreSQL database cluster (site,
 * instance, installation, whatever).  A database cluster is a
 * collection of PostgreSQL databases all managed by the same server.
 *
 * To create the database cluster, we create the directory that contains
 * all its data, create the files that hold the global tables, create
 * a few other control files for it, and create three databases: the
 * template databases "template0" and "template1", and a default user
 * database "postgres".
 *
 * The template databases are ordinary PostgreSQL databases.  template0
 * is never supposed to change after initdb, whereas template1 can be
 * changed to add site-local standard data.  Either one can be copied
 * to produce a new database.
 *
 * For largely-historical reasons, the template1 database is the one built
 * by the basic bootstrap process.  After it is complete, template0 and
 * the default database, postgres, are made just by copying template1.
 *
 * To create template1, we run the postgres (backend) program in bootstrap
 * mode and feed it data from the postgres.bki library file.  After this
 * initial bootstrap phase, some additional stuff is created by normal
 * SQL commands fed to a standalone backend.  Some of those commands are
 * just embedded into this program (yeah, it's ugly), but larger chunks
 * are taken from script files.
 *
 *
 * Note:
 *	 The program has some memory leakage - it isn't worth cleaning it up.
 *
 * This is a C implementation of the previous shell script for setting up a
 * PostgreSQL cluster location, and should be highly compatible with it.
 * author of C translation: Andrew Dunstan	   mailto:andrew@dunslane.net
 *
 * This code is released under the terms of the PostgreSQL License.
 *
 * Portions Copyright (c) 1996-2021, PostgreSQL Global Development Group
 * Portions Copyright (c) 1994, Regents of the University of California
 *
 * src/bin/initdb/initdb.c
 *
 *-------------------------------------------------------------------------
 */

#include "postgres_fe.h"

#include <dirent.h>
#include <fcntl.h>
#include <sys/stat.h>
#include <unistd.h>
#include <signal.h>
#include <time.h>

#ifdef HAVE_SHM_OPEN
#include "sys/mman.h"
#endif

#include "access/xlog_internal.h"
#include "catalog/pg_authid_d.h"
#include "catalog/pg_class_d.h" /* pgrminclude ignore */
#include "catalog/pg_collation_d.h"
#include "common/file_perm.h"
#include "common/file_utils.h"
#include "common/logging.h"
#include "common/restricted_token.h"
#include "common/string.h"
#include "common/username.h"
#include "fe_utils/string_utils.h"
#include "getaddrinfo.h"
#include "getopt_long.h"
#include "mb/pg_wchar.h"
#include "miscadmin.h"


/* Ideally this would be in a .h file, but it hardly seems worth the trouble */
extern const char *select_default_timezone(const char *share_path);

static const char *const auth_methods_host[] = {
	"trust", "reject", "scram-sha-256", "md5", "password", "ident", "radius",
#ifdef ENABLE_GSS
	"gss",
#endif
#ifdef ENABLE_SSPI
	"sspi",
#endif
#ifdef USE_PAM
	"pam", "pam ",
#endif
#ifdef USE_BSD_AUTH
	"bsd",
#endif
#ifdef USE_LDAP
	"ldap",
#endif
#ifdef USE_SSL
	"cert",
#endif
	NULL
};
static const char *const auth_methods_local[] = {
	"trust", "reject", "scram-sha-256", "md5", "password", "peer", "radius",
#ifdef USE_PAM
	"pam", "pam ",
#endif
#ifdef USE_BSD_AUTH
	"bsd",
#endif
#ifdef USE_LDAP
	"ldap",
#endif
	NULL
};

/*
 * these values are passed in by makefile defines
 */
static char *share_path = NULL;

/* values to be obtained from arguments */
static char *pg_data = NULL;
static char *encoding = NULL;
static char *locale = NULL;
static char *lc_collate = NULL;
static char *lc_ctype = NULL;
static char *lc_monetary = NULL;
static char *lc_numeric = NULL;
static char *lc_time = NULL;
static char *lc_messages = NULL;
static const char *default_text_search_config = NULL;
static char *username = NULL;
static bool pwprompt = false;
static char *pwfilename = NULL;
static char *superuser_password = NULL;
static const char *authmethodhost = NULL;
static const char *authmethodlocal = NULL;
static bool debug = false;
static bool noclean = false;
static bool noinstructions = false;
static bool do_sync = true;
static bool sync_only = false;
static bool show_setting = false;
static bool data_checksums = false;
static char *xlog_dir = NULL;
static char *str_wal_segment_size_mb = NULL;
static int	wal_segment_size_mb;


/* internal vars */
static const char *progname;
static int	encodingid;
static char *bki_file;
static char *hba_file;
static char *ident_file;
static char *conf_file;
static char *dictionary_file;
static char *info_schema_file;
static char *features_file;
static char *system_constraints_file;
static char *system_views_file;
static bool success = false;
static bool made_new_pgdata = false;
static bool found_existing_pgdata = false;
static bool made_new_xlogdir = false;
static bool found_existing_xlogdir = false;
static char infoversion[100];
static bool caught_signal = false;
static bool output_failed = false;
static int	output_errno = 0;
static char *pgdata_native;

/* defaults */
static int	n_connections = 10;
static int	n_buffers = 50;
static const char *dynamic_shared_memory_type = NULL;
static const char *default_timezone = NULL;

/*
 * Warning messages for authentication methods
 */
#define AUTHTRUST_WARNING \
"# CAUTION: Configuring the system for local \"trust\" authentication\n" \
"# allows any local user to connect as any PostgreSQL user, including\n" \
"# the database superuser.  If you do not trust all your local users,\n" \
"# use another authentication method.\n"
static bool authwarning = false;

/*
 * Centralized knowledge of switches to pass to backend
 *
 * Note: we run the backend with -F (fsync disabled) and then do a single
 * pass of fsync'ing at the end.  This is faster than fsync'ing each step.
 *
 * Note: in the shell-script version, we also passed PGDATA as a -D switch,
 * but here it is more convenient to pass it as an environment variable
 * (no quoting to worry about).
 */
static const char *boot_options = "-F";
static const char *backend_options = "--single -F -O -j -c search_path=pg_catalog -c exit_on_error=true";

static const char *const subdirs[] = {
	"global",
	"pg_wal/archive_status",
	"pg_commit_ts",
	"pg_dynshmem",
	"pg_notify",
	"pg_serial",
	"pg_snapshots",
	"pg_subtrans",
	"pg_twophase",
	"pg_multixact",
	"pg_multixact/members",
	"pg_multixact/offsets",
	"base",
	"base/1",
	"pg_replslot",
	"pg_tblspc",
	"pg_stat",
	"pg_stat_tmp",
	"pg_xact",
	"pg_logical",
	"pg_logical/snapshots",
	"pg_logical/mappings"
};


/* path to 'initdb' binary directory */
static char bin_path[MAXPGPATH];
static char backend_exec[MAXPGPATH];

static char **replace_token(char **lines,
							const char *token, const char *replacement);

#ifndef HAVE_UNIX_SOCKETS
static char **filter_lines_with_token(char **lines, const char *token);
#endif
static char **readfile(const char *path);
static void writefile(char *path, char **lines);
static FILE *popen_check(const char *command, const char *mode);
static char *get_id(void);
static int	get_encoding_id(const char *encoding_name);
static void set_input(char **dest, const char *filename);
static void check_input(char *path);
static void write_version_file(const char *extrapath);
static void set_null_conf(void);
static void test_config_settings(void);
static void setup_config(void);
static void bootstrap_template1(void);
static void setup_auth(FILE *cmdfd);
static void get_su_pwd(void);
static void setup_depend(FILE *cmdfd);
static void setup_run_file(FILE *cmdfd, const char *filename);
static void setup_description(FILE *cmdfd);
static void setup_collation(FILE *cmdfd);
static void setup_privileges(FILE *cmdfd);
static void set_info_version(void);
static void setup_schema(FILE *cmdfd);
static void load_plpgsql(FILE *cmdfd);
static void vacuum_db(FILE *cmdfd);
static void make_template0(FILE *cmdfd);
static void make_postgres(FILE *cmdfd);
static void trapsig(int signum);
static void check_ok(void);
static char *escape_quotes(const char *src);
static char *escape_quotes_bki(const char *src);
static int	locale_date_order(const char *locale);
static void check_locale_name(int category, const char *locale,
							  char **canonname);
static bool check_locale_encoding(const char *locale, int encoding);
static void setlocales(void);
static void usage(const char *progname);
void		setup_pgdata(void);
void		setup_bin_paths(const char *argv0);
void		setup_data_file_paths(void);
void		setup_locale_encoding(void);
void		setup_signals(void);
void		setup_text_search(void);
void		create_data_directory(void);
void		create_xlog_or_symlink(void);
void		warn_on_mount_point(int error);
void		initialize_data_directory(void);

/*
 * macros for running pipes to postgres
 */
#define PG_CMD_DECL		char cmd[MAXPGPATH]; FILE *cmdfd

#define PG_CMD_OPEN \
do { \
	cmdfd = popen_check(cmd, "w"); \
	if (cmdfd == NULL) \
		exit(1); /* message already printed by popen_check */ \
} while (0)

#define PG_CMD_CLOSE \
do { \
	if (pclose_check(cmdfd)) \
		exit(1); /* message already printed by pclose_check */ \
} while (0)

#define PG_CMD_PUTS(line) \
do { \
	if (fputs(line, cmdfd) < 0 || fflush(cmdfd) < 0) \
		output_failed = true, output_errno = errno; \
} while (0)

#define PG_CMD_PRINTF(fmt, ...) \
do { \
	if (fprintf(cmdfd, fmt, __VA_ARGS__) < 0 || fflush(cmdfd) < 0) \
		output_failed = true, output_errno = errno; \
} while (0)

/*
 * Escape single quotes and backslashes, suitably for insertions into
 * configuration files or SQL E'' strings.
 */
static char *
escape_quotes(const char *src)
{
	char	   *result = escape_single_quotes_ascii(src);

	if (!result)
	{
		pg_log_error("out of memory");
		exit(1);
	}
	return result;
}

/*
 * Escape a field value to be inserted into the BKI data.
 * Run the value through escape_quotes (which will be inverted
 * by the backend's DeescapeQuotedString() function), then wrap
 * the value in single quotes, even if that isn't strictly necessary.
 */
static char *
escape_quotes_bki(const char *src)
{
	char	   *result;
	char	   *data = escape_quotes(src);
	char	   *resultp;
	char	   *datap;

	result = (char *) pg_malloc(strlen(data) + 3);
	resultp = result;
	*resultp++ = '\'';
	for (datap = data; *datap; datap++)
		*resultp++ = *datap;
	*resultp++ = '\'';
	*resultp = '\0';

	free(data);
	return result;
}

/*
 * make a copy of the array of lines, with token replaced by replacement
 * the first time it occurs on each line.
 *
 * This does most of what sed was used for in the shell script, but
 * doesn't need any regexp stuff.
 */
static char **
replace_token(char **lines, const char *token, const char *replacement)
{
	int			numlines = 1;
	int			i;
	char	  **result;
	int			toklen,
				replen,
				diff;

	for (i = 0; lines[i]; i++)
		numlines++;

	result = (char **) pg_malloc(numlines * sizeof(char *));

	toklen = strlen(token);
	replen = strlen(replacement);
	diff = replen - toklen;

	for (i = 0; i < numlines; i++)
	{
		char	   *where;
		char	   *newline;
		int			pre;

		/* just copy pointer if NULL or no change needed */
		if (lines[i] == NULL || (where = strstr(lines[i], token)) == NULL)
		{
			result[i] = lines[i];
			continue;
		}

		/* if we get here a change is needed - set up new line */

		newline = (char *) pg_malloc(strlen(lines[i]) + diff + 1);

		pre = where - lines[i];

		memcpy(newline, lines[i], pre);

		memcpy(newline + pre, replacement, replen);

		strcpy(newline + pre + replen, lines[i] + pre + toklen);

		result[i] = newline;
	}

	return result;
}

/*
 * make a copy of lines without any that contain the token
 *
 * a sort of poor man's grep -v
 */
#ifndef HAVE_UNIX_SOCKETS
static char **
filter_lines_with_token(char **lines, const char *token)
{
	int			numlines = 1;
	int			i,
				src,
				dst;
	char	  **result;

	for (i = 0; lines[i]; i++)
		numlines++;

	result = (char **) pg_malloc(numlines * sizeof(char *));

	for (src = 0, dst = 0; src < numlines; src++)
	{
		if (lines[src] == NULL || strstr(lines[src], token) == NULL)
			result[dst++] = lines[src];
	}

	return result;
}
#endif

/*
 * get the lines from a text file
 */
static char **
readfile(const char *path)
{
	char	  **result;
	FILE	   *infile;
	StringInfoData line;
	int			maxlines;
	int			n;

	if ((infile = fopen(path, "r")) == NULL)
	{
		pg_log_error("could not open file \"%s\" for reading: %m", path);
		exit(1);
	}

	initStringInfo(&line);

	maxlines = 1024;
	result = (char **) pg_malloc(maxlines * sizeof(char *));

	n = 0;
	while (pg_get_line_buf(infile, &line))
	{
		/* make sure there will be room for a trailing NULL pointer */
		if (n >= maxlines - 1)
		{
			maxlines *= 2;
			result = (char **) pg_realloc(result, maxlines * sizeof(char *));
		}

		result[n++] = pg_strdup(line.data);
	}
	result[n] = NULL;

	pfree(line.data);

	fclose(infile);

	return result;
}

/*
 * write an array of lines to a file
 *
 * This is only used to write text files.  Use fopen "w" not PG_BINARY_W
 * so that the resulting configuration files are nicely editable on Windows.
 */
static void
writefile(char *path, char **lines)
{
	FILE	   *out_file;
	char	  **line;

	if ((out_file = fopen(path, "w")) == NULL)
	{
		pg_log_error("could not open file \"%s\" for writing: %m", path);
		exit(1);
	}
	for (line = lines; *line != NULL; line++)
	{
		if (fputs(*line, out_file) < 0)
		{
			pg_log_error("could not write file \"%s\": %m", path);
			exit(1);
		}
		free(*line);
	}
	if (fclose(out_file))
	{
		pg_log_error("could not write file \"%s\": %m", path);
		exit(1);
	}
}

/*
 * Open a subcommand with suitable error messaging
 */
static FILE *
popen_check(const char *command, const char *mode)
{
	FILE	   *cmdfd;

	fflush(stdout);
	fflush(stderr);
	errno = 0;
	cmdfd = popen(command, mode);
	if (cmdfd == NULL)
		pg_log_error("could not execute command \"%s\": %m", command);
	return cmdfd;
}

/*
 * clean up any files we created on failure
 * if we created the data directory remove it too
 */
static void
cleanup_directories_atexit(void)
{
	if (success)
		return;

	if (!noclean)
	{
		if (made_new_pgdata)
		{
			pg_log_info("removing data directory \"%s\"", pg_data);
			if (!rmtree(pg_data, true))
				pg_log_error("failed to remove data directory");
		}
		else if (found_existing_pgdata)
		{
			pg_log_info("removing contents of data directory \"%s\"",
						pg_data);
			if (!rmtree(pg_data, false))
				pg_log_error("failed to remove contents of data directory");
		}

		if (made_new_xlogdir)
		{
			pg_log_info("removing WAL directory \"%s\"", xlog_dir);
			if (!rmtree(xlog_dir, true))
				pg_log_error("failed to remove WAL directory");
		}
		else if (found_existing_xlogdir)
		{
			pg_log_info("removing contents of WAL directory \"%s\"", xlog_dir);
			if (!rmtree(xlog_dir, false))
				pg_log_error("failed to remove contents of WAL directory");
		}
		/* otherwise died during startup, do nothing! */
	}
	else
	{
		if (made_new_pgdata || found_existing_pgdata)
			pg_log_info("data directory \"%s\" not removed at user's request",
						pg_data);

		if (made_new_xlogdir || found_existing_xlogdir)
			pg_log_info("WAL directory \"%s\" not removed at user's request",
						xlog_dir);
	}
}

/*
 * find the current user
 *
 * on unix make sure it isn't root
 */
static char *
get_id(void)
{
	const char *username;

#ifndef WIN32
	if (geteuid() == 0)			/* 0 is root's uid */
	{
		pg_log_error("cannot be run as root");
		fprintf(stderr,
				_("Please log in (using, e.g., \"su\") as the (unprivileged) user that will\n"
				  "own the server process.\n"));
		exit(1);
	}
#endif

	username = get_user_name_or_exit(progname);

	return pg_strdup(username);
}

static char *
encodingid_to_string(int enc)
{
	char		result[20];

	sprintf(result, "%d", enc);
	return pg_strdup(result);
}

/*
 * get the encoding id for a given encoding name
 */
static int
get_encoding_id(const char *encoding_name)
{
	int			enc;

	if (encoding_name && *encoding_name)
	{
		if ((enc = pg_valid_server_encoding(encoding_name)) >= 0)
			return enc;
	}
	pg_log_error("\"%s\" is not a valid server encoding name",
				 encoding_name ? encoding_name : "(null)");
	exit(1);
}

/*
 * Support for determining the best default text search configuration.
 * We key this off the first part of LC_CTYPE (ie, the language name).
 */
struct tsearch_config_match
{
	const char *tsconfname;
	const char *langname;
};

static const struct tsearch_config_match tsearch_config_languages[] =
{
	{"arabic", "ar"},
	{"arabic", "Arabic"},
	{"basque", "eu"},
	{"basque", "Basque"},
	{"catalan", "ca"},
	{"catalan", "Catalan"},
	{"danish", "da"},
	{"danish", "Danish"},
	{"dutch", "nl"},
	{"dutch", "Dutch"},
	{"english", "C"},
	{"english", "POSIX"},
	{"english", "en"},
	{"english", "English"},
	{"finnish", "fi"},
	{"finnish", "Finnish"},
	{"french", "fr"},
	{"french", "French"},
	{"german", "de"},
	{"german", "German"},
	{"greek", "el"},
	{"greek", "Greek"},
	{"hindi", "hi"},
	{"hindi", "Hindi"},
	{"hungarian", "hu"},
	{"hungarian", "Hungarian"},
	{"indonesian", "id"},
	{"indonesian", "Indonesian"},
	{"irish", "ga"},
	{"irish", "Irish"},
	{"italian", "it"},
	{"italian", "Italian"},
	{"lithuanian", "lt"},
	{"lithuanian", "Lithuanian"},
	{"nepali", "ne"},
	{"nepali", "Nepali"},
	{"norwegian", "no"},
	{"norwegian", "Norwegian"},
	{"portuguese", "pt"},
	{"portuguese", "Portuguese"},
	{"romanian", "ro"},
	{"russian", "ru"},
	{"russian", "Russian"},
	{"spanish", "es"},
	{"spanish", "Spanish"},
	{"swedish", "sv"},
	{"swedish", "Swedish"},
	{"tamil", "ta"},
	{"tamil", "Tamil"},
	{"turkish", "tr"},
	{"turkish", "Turkish"},
	{NULL, NULL}				/* end marker */
};

/*
 * Look for a text search configuration matching lc_ctype, and return its
 * name; return NULL if no match.
 */
static const char *
find_matching_ts_config(const char *lc_type)
{
	int			i;
	char	   *langname,
			   *ptr;

	/*
	 * Convert lc_ctype to a language name by stripping everything after an
	 * underscore (usual case) or a hyphen (Windows "locale name"; see
	 * comments at IsoLocaleName()).
	 *
	 * XXX Should ' ' be a stop character?	This would select "norwegian" for
	 * the Windows locale "Norwegian (Nynorsk)_Norway.1252".  If we do so, we
	 * should also accept the "nn" and "nb" Unix locales.
	 *
	 * Just for paranoia, we also stop at '.' or '@'.
	 */
	if (lc_type == NULL)
		langname = pg_strdup("");
	else
	{
		ptr = langname = pg_strdup(lc_type);
		while (*ptr &&
			   *ptr != '_' && *ptr != '-' && *ptr != '.' && *ptr != '@')
			ptr++;
		*ptr = '\0';
	}

	for (i = 0; tsearch_config_languages[i].tsconfname; i++)
	{
		if (pg_strcasecmp(tsearch_config_languages[i].langname, langname) == 0)
		{
			free(langname);
			return tsearch_config_languages[i].tsconfname;
		}
	}

	free(langname);
	return NULL;
}


/*
 * set name of given input file variable under data directory
 */
static void
set_input(char **dest, const char *filename)
{
	*dest = psprintf("%s/%s", share_path, filename);
}

/*
 * check that given input file exists
 */
static void
check_input(char *path)
{
	struct stat statbuf;

	if (stat(path, &statbuf) != 0)
	{
		if (errno == ENOENT)
		{
			pg_log_error("file \"%s\" does not exist", path);
			fprintf(stderr,
					_("This might mean you have a corrupted installation or identified\n"
					  "the wrong directory with the invocation option -L.\n"));
		}
		else
		{
			pg_log_error("could not access file \"%s\": %m", path);
			fprintf(stderr,
					_("This might mean you have a corrupted installation or identified\n"
					  "the wrong directory with the invocation option -L.\n"));
		}
		exit(1);
	}
	if (!S_ISREG(statbuf.st_mode))
	{
		pg_log_error("file \"%s\" is not a regular file", path);
		fprintf(stderr,
				_("This might mean you have a corrupted installation or identified\n"
				  "the wrong directory with the invocation option -L.\n"));
		exit(1);
	}
}

/*
 * write out the PG_VERSION / AG_VERSION file in the data dir, or its subdirectory
 * if extrapath is not NULL
 */
static void
write_version_file(const char *extrapath)
{
	FILE	   *version_file;
	char	   *path;

	/* write PG_VERSION */
	if (extrapath == NULL)
		path = psprintf("%s/PG_VERSION", pg_data);
	else
		path = psprintf("%s/%s/PG_VERSION", pg_data, extrapath);

	if ((version_file = fopen(path, PG_BINARY_W)) == NULL)
	{
		pg_log_error("could not open file \"%s\" for writing: %m", path);
		exit(1);
	}
	if (fprintf(version_file, "%s\n", PG_MAJORVERSION) < 0 ||
		fclose(version_file))
	{
		pg_log_error("could not write file \"%s\": %m", path);
		exit(1);
	}
	free(path);

	/* write AG_VERSION */
	if (extrapath == NULL)
		path = psprintf("%s/AG_VERSION", pg_data);
	else
		path = psprintf("%s/%s/AG_VERSION", pg_data, extrapath);

	if ((version_file = fopen(path, PG_BINARY_W)) == NULL)
	{
		pg_log_error("%s: could not open file \"%s\" for writing: %s\n",
					 progname, path, strerror(errno));
		exit(1);
	}

	if (fprintf(version_file, "%s\n", AG_COMP_VERSION) < 0 ||
		fclose(version_file))
	{
		pg_log_error("%s: could not write file \"%s\": %s\n",
					 progname, path, strerror(errno));
		exit(1);
	}

	free(path);
}

/*
 * set up an empty config file so we can check config settings by launching
 * a test backend
 */
static void
set_null_conf(void)
{
	FILE	   *conf_file;
	char	   *path;

	path = psprintf("%s/postgresql.conf", pg_data);
	conf_file = fopen(path, PG_BINARY_W);
	if (conf_file == NULL)
	{
		pg_log_error("could not open file \"%s\" for writing: %m", path);
		exit(1);
	}
	if (fclose(conf_file))
	{
		pg_log_error("could not write file \"%s\": %m", path);
		exit(1);
	}
	free(path);
}

/*
 * Determine which dynamic shared memory implementation should be used on
 * this platform.  POSIX shared memory is preferable because the default
 * allocation limits are much higher than the limits for System V on most
 * systems that support both, but the fact that a platform has shm_open
 * doesn't guarantee that that call will succeed when attempted.  So, we
 * attempt to reproduce what the postmaster will do when allocating a POSIX
 * segment in dsm_impl.c; if it doesn't work, we assume it won't work for
 * the postmaster either, and configure the cluster for System V shared
 * memory instead.
 */
static const char *
choose_dsm_implementation(void)
{
#ifdef HAVE_SHM_OPEN
	int			ntries = 10;

	/* Initialize random(); this function is its only user in this program. */
	srandom((unsigned int) (getpid() ^ time(NULL)));

	while (ntries > 0)
	{
		uint32		handle;
		char		name[64];
		int			fd;

		handle = random();
		snprintf(name, 64, "/PostgreSQL.%u", handle);
		if ((fd = shm_open(name, O_CREAT | O_RDWR | O_EXCL, 0600)) != -1)
		{
			close(fd);
			shm_unlink(name);
			return "posix";
		}
		if (errno != EEXIST)
			break;
		--ntries;
	}
#endif

#ifdef WIN32
	return "windows";
#else
	return "sysv";
#endif
}

/*
 * Determine platform-specific config settings
 *
 * Use reasonable values if kernel will let us, else scale back.
 */
static void
test_config_settings(void)
{
	/*
	 * This macro defines the minimum shared_buffers we want for a given
	 * max_connections value. The arrays show the settings to try.
	 */
#define MIN_BUFS_FOR_CONNS(nconns)	((nconns) * 10)

	static const int trial_conns[] = {
		100, 50, 40, 30, 20
	};
	static const int trial_bufs[] = {
		16384, 8192, 4096, 3584, 3072, 2560, 2048, 1536,
		1000, 900, 800, 700, 600, 500,
		400, 300, 200, 100, 50
	};

	char		cmd[MAXPGPATH];
	const int	connslen = sizeof(trial_conns) / sizeof(int);
	const int	bufslen = sizeof(trial_bufs) / sizeof(int);
	int			i,
				status,
				test_conns,
				test_buffs,
				ok_buffers = 0;

	/*
	 * Need to determine working DSM implementation first so that subsequent
	 * tests don't fail because DSM setting doesn't work.
	 */
	printf(_("selecting dynamic shared memory implementation ... "));
	fflush(stdout);
	dynamic_shared_memory_type = choose_dsm_implementation();
	printf("%s\n", dynamic_shared_memory_type);

	/*
	 * Probe for max_connections before shared_buffers, since it is subject to
	 * more constraints than shared_buffers.
	 */
	printf(_("selecting default max_connections ... "));
	fflush(stdout);

	for (i = 0; i < connslen; i++)
	{
		test_conns = trial_conns[i];
		test_buffs = MIN_BUFS_FOR_CONNS(test_conns);

		snprintf(cmd, sizeof(cmd),
				 "\"%s\" --boot -x0 %s "
				 "-c max_connections=%d "
				 "-c shared_buffers=%d "
				 "-c dynamic_shared_memory_type=%s "
				 "< \"%s\" > \"%s\" 2>&1",
				 backend_exec, boot_options,
				 test_conns, test_buffs,
				 dynamic_shared_memory_type,
				 DEVNULL, DEVNULL);
		status = system(cmd);
		if (status == 0)
		{
			ok_buffers = test_buffs;
			break;
		}
	}
	if (i >= connslen)
		i = connslen - 1;
	n_connections = trial_conns[i];

	printf("%d\n", n_connections);

	printf(_("selecting default shared_buffers ... "));
	fflush(stdout);

	for (i = 0; i < bufslen; i++)
	{
		/* Use same amount of memory, independent of BLCKSZ */
		test_buffs = (trial_bufs[i] * 8192) / BLCKSZ;
		if (test_buffs <= ok_buffers)
		{
			test_buffs = ok_buffers;
			break;
		}

		snprintf(cmd, sizeof(cmd),
				 "\"%s\" --boot -x0 %s "
				 "-c max_connections=%d "
				 "-c shared_buffers=%d "
				 "-c dynamic_shared_memory_type=%s "
				 "< \"%s\" > \"%s\" 2>&1",
				 backend_exec, boot_options,
				 n_connections, test_buffs,
				 dynamic_shared_memory_type,
				 DEVNULL, DEVNULL);
		status = system(cmd);
		if (status == 0)
			break;
	}
	n_buffers = test_buffs;

	if ((n_buffers * (BLCKSZ / 1024)) % 1024 == 0)
		printf("%dMB\n", (n_buffers * (BLCKSZ / 1024)) / 1024);
	else
		printf("%dkB\n", n_buffers * (BLCKSZ / 1024));

	printf(_("selecting default time zone ... "));
	fflush(stdout);
	default_timezone = select_default_timezone(share_path);
	printf("%s\n", default_timezone ? default_timezone : "GMT");
}

/*
 * Calculate the default wal_size with a "pretty" unit.
 */
static char *
pretty_wal_size(int segment_count)
{
	int			sz = wal_segment_size_mb * segment_count;
	char	   *result = pg_malloc(14);

	if ((sz % 1024) == 0)
		snprintf(result, 14, "%dGB", sz / 1024);
	else
		snprintf(result, 14, "%dMB", sz);

	return result;
}

/*
 * set up all the config files
 */
static void
setup_config(void)
{
	char	  **conflines;
	char		repltok[MAXPGPATH];
	char		path[MAXPGPATH];
	char	   *autoconflines[3];

	fputs(_("creating configuration files ... "), stdout);
	fflush(stdout);

	/* postgresql.conf */

	conflines = readfile(conf_file);

	snprintf(repltok, sizeof(repltok), "max_connections = %d", n_connections);
	conflines = replace_token(conflines, "#max_connections = 100", repltok);

	if ((n_buffers * (BLCKSZ / 1024)) % 1024 == 0)
		snprintf(repltok, sizeof(repltok), "shared_buffers = %dMB",
				 (n_buffers * (BLCKSZ / 1024)) / 1024);
	else
		snprintf(repltok, sizeof(repltok), "shared_buffers = %dkB",
				 n_buffers * (BLCKSZ / 1024));
	conflines = replace_token(conflines, "#shared_buffers = 32MB", repltok);

#ifdef HAVE_UNIX_SOCKETS
	snprintf(repltok, sizeof(repltok), "#unix_socket_directories = '%s'",
			 DEFAULT_PGSOCKET_DIR);
#else
	snprintf(repltok, sizeof(repltok), "#unix_socket_directories = ''");
#endif
	conflines = replace_token(conflines, "#unix_socket_directories = '/tmp'",
							  repltok);

#if DEF_PGPORT != 5432
	snprintf(repltok, sizeof(repltok), "#port = %d", DEF_PGPORT);
	conflines = replace_token(conflines, "#port = 5432", repltok);
#endif

	/* set default max_wal_size and min_wal_size */
	snprintf(repltok, sizeof(repltok), "min_wal_size = %s",
			 pretty_wal_size(DEFAULT_MIN_WAL_SEGS));
	conflines = replace_token(conflines, "#min_wal_size = 80MB", repltok);

	snprintf(repltok, sizeof(repltok), "max_wal_size = %s",
			 pretty_wal_size(DEFAULT_MAX_WAL_SEGS));
	conflines = replace_token(conflines, "#max_wal_size = 1GB", repltok);

	snprintf(repltok, sizeof(repltok), "lc_messages = '%s'",
			 escape_quotes(lc_messages));
	conflines = replace_token(conflines, "#lc_messages = 'C'", repltok);

	snprintf(repltok, sizeof(repltok), "lc_monetary = '%s'",
			 escape_quotes(lc_monetary));
	conflines = replace_token(conflines, "#lc_monetary = 'C'", repltok);

	snprintf(repltok, sizeof(repltok), "lc_numeric = '%s'",
			 escape_quotes(lc_numeric));
	conflines = replace_token(conflines, "#lc_numeric = 'C'", repltok);

	snprintf(repltok, sizeof(repltok), "lc_time = '%s'",
			 escape_quotes(lc_time));
	conflines = replace_token(conflines, "#lc_time = 'C'", repltok);

	switch (locale_date_order(lc_time))
	{
		case DATEORDER_YMD:
			strcpy(repltok, "datestyle = 'iso, ymd'");
			break;
		case DATEORDER_DMY:
			strcpy(repltok, "datestyle = 'iso, dmy'");
			break;
		case DATEORDER_MDY:
		default:
			strcpy(repltok, "datestyle = 'iso, mdy'");
			break;
	}
	conflines = replace_token(conflines, "#datestyle = 'iso, mdy'", repltok);

	snprintf(repltok, sizeof(repltok),
			 "default_text_search_config = 'pg_catalog.%s'",
			 escape_quotes(default_text_search_config));
	conflines = replace_token(conflines,
							  "#default_text_search_config = 'pg_catalog.simple'",
							  repltok);

	if (default_timezone)
	{
		snprintf(repltok, sizeof(repltok), "timezone = '%s'",
				 escape_quotes(default_timezone));
		conflines = replace_token(conflines, "#timezone = 'GMT'", repltok);
		snprintf(repltok, sizeof(repltok), "log_timezone = '%s'",
				 escape_quotes(default_timezone));
		conflines = replace_token(conflines, "#log_timezone = 'GMT'", repltok);
	}

	snprintf(repltok, sizeof(repltok), "dynamic_shared_memory_type = %s",
			 dynamic_shared_memory_type);
	conflines = replace_token(conflines, "#dynamic_shared_memory_type = posix",
							  repltok);

#if DEFAULT_BACKEND_FLUSH_AFTER > 0
	snprintf(repltok, sizeof(repltok), "#backend_flush_after = %dkB",
			 DEFAULT_BACKEND_FLUSH_AFTER * (BLCKSZ / 1024));
	conflines = replace_token(conflines, "#backend_flush_after = 0",
							  repltok);
#endif

#if DEFAULT_BGWRITER_FLUSH_AFTER > 0
	snprintf(repltok, sizeof(repltok), "#bgwriter_flush_after = %dkB",
			 DEFAULT_BGWRITER_FLUSH_AFTER * (BLCKSZ / 1024));
	conflines = replace_token(conflines, "#bgwriter_flush_after = 0",
							  repltok);
#endif

#if DEFAULT_CHECKPOINT_FLUSH_AFTER > 0
	snprintf(repltok, sizeof(repltok), "#checkpoint_flush_after = %dkB",
			 DEFAULT_CHECKPOINT_FLUSH_AFTER * (BLCKSZ / 1024));
	conflines = replace_token(conflines, "#checkpoint_flush_after = 0",
							  repltok);
#endif

#ifndef USE_PREFETCH
	conflines = replace_token(conflines,
							  "#effective_io_concurrency = 1",
							  "#effective_io_concurrency = 0");
#endif

#ifdef WIN32
	conflines = replace_token(conflines,
							  "#update_process_title = on",
							  "#update_process_title = off");
#endif

	/*
	 * Change password_encryption setting to md5 if md5 was chosen as an
	 * authentication method, unless scram-sha-256 was also chosen.
	 */
	if ((strcmp(authmethodlocal, "md5") == 0 &&
		 strcmp(authmethodhost, "scram-sha-256") != 0) ||
		(strcmp(authmethodhost, "md5") == 0 &&
		 strcmp(authmethodlocal, "scram-sha-256") != 0))
	{
		conflines = replace_token(conflines,
								  "#password_encryption = scram-sha-256",
								  "password_encryption = md5");
	}

	/*
	 * If group access has been enabled for the cluster then it makes sense to
	 * ensure that the log files also allow group access.  Otherwise a backup
	 * from a user in the group would fail if the log files were not
	 * relocated.
	 */
	if (pg_dir_create_mode == PG_DIR_MODE_GROUP)
	{
		conflines = replace_token(conflines,
								  "#log_file_mode = 0600",
								  "log_file_mode = 0640");
	}

	snprintf(path, sizeof(path), "%s/postgresql.conf", pg_data);

	writefile(path, conflines);
	if (chmod(path, pg_file_create_mode) != 0)
	{
		pg_log_error("could not change permissions of \"%s\": %m", path);
		exit(1);
	}

	/*
	 * create the automatic configuration file to store the configuration
	 * parameters set by ALTER SYSTEM command. The parameters present in this
	 * file will override the value of parameters that exists before parse of
	 * this file.
	 */
	autoconflines[0] = pg_strdup("# Do not edit this file manually!\n");
	autoconflines[1] = pg_strdup("# It will be overwritten by the ALTER SYSTEM command.\n");
	autoconflines[2] = NULL;

	sprintf(path, "%s/postgresql.auto.conf", pg_data);

	writefile(path, autoconflines);
	if (chmod(path, pg_file_create_mode) != 0)
	{
		pg_log_error("could not change permissions of \"%s\": %m", path);
		exit(1);
	}

	free(conflines);


	/* pg_hba.conf */

	conflines = readfile(hba_file);

#ifndef HAVE_UNIX_SOCKETS
	conflines = filter_lines_with_token(conflines, "@remove-line-for-nolocal@");
#else
	conflines = replace_token(conflines, "@remove-line-for-nolocal@", "");
#endif

#ifdef HAVE_IPV6

	/*
	 * Probe to see if there is really any platform support for IPv6, and
	 * comment out the relevant pg_hba line if not.  This avoids runtime
	 * warnings if getaddrinfo doesn't actually cope with IPv6.  Particularly
	 * useful on Windows, where executables built on a machine with IPv6 may
	 * have to run on a machine without.
	 */
	{
		struct addrinfo *gai_result;
		struct addrinfo hints;
		int			err = 0;

#ifdef WIN32
		/* need to call WSAStartup before calling getaddrinfo */
		WSADATA		wsaData;

		err = WSAStartup(MAKEWORD(2, 2), &wsaData);
#endif

		/* for best results, this code should match parse_hba_line() */
		hints.ai_flags = AI_NUMERICHOST;
		hints.ai_family = AF_UNSPEC;
		hints.ai_socktype = 0;
		hints.ai_protocol = 0;
		hints.ai_addrlen = 0;
		hints.ai_canonname = NULL;
		hints.ai_addr = NULL;
		hints.ai_next = NULL;

		if (err != 0 ||
			getaddrinfo("::1", NULL, &hints, &gai_result) != 0)
		{
			conflines = replace_token(conflines,
									  "host    all             all             ::1",
									  "#host    all             all             ::1");
			conflines = replace_token(conflines,
									  "host    replication     all             ::1",
									  "#host    replication     all             ::1");
		}
	}
#else							/* !HAVE_IPV6 */
	/* If we didn't compile IPV6 support at all, always comment it out */
	conflines = replace_token(conflines,
							  "host    all             all             ::1",
							  "#host    all             all             ::1");
	conflines = replace_token(conflines,
							  "host    replication     all             ::1",
							  "#host    replication     all             ::1");
#endif							/* HAVE_IPV6 */

	/* Replace default authentication methods */
	conflines = replace_token(conflines,
							  "@authmethodhost@",
							  authmethodhost);
	conflines = replace_token(conflines,
							  "@authmethodlocal@",
							  authmethodlocal);

	conflines = replace_token(conflines,
							  "@authcomment@",
							  (strcmp(authmethodlocal, "trust") == 0 || strcmp(authmethodhost, "trust") == 0) ? AUTHTRUST_WARNING : "");

	snprintf(path, sizeof(path), "%s/pg_hba.conf", pg_data);

	writefile(path, conflines);
	if (chmod(path, pg_file_create_mode) != 0)
	{
		pg_log_error("could not change permissions of \"%s\": %m", path);
		exit(1);
	}

	free(conflines);

	/* pg_ident.conf */

	conflines = readfile(ident_file);

	snprintf(path, sizeof(path), "%s/pg_ident.conf", pg_data);

	writefile(path, conflines);
	if (chmod(path, pg_file_create_mode) != 0)
	{
		pg_log_error("could not change permissions of \"%s\": %m", path);
		exit(1);
	}

	free(conflines);

	check_ok();
}


/*
 * run the BKI script in bootstrap mode to create template1
 */
static void
bootstrap_template1(void)
{
	PG_CMD_DECL;
	char	  **line;
	char	  **bki_lines;
	char		headerline[MAXPGPATH];
	char		buf[64];

	printf(_("running bootstrap script ... "));
	fflush(stdout);

	bki_lines = readfile(bki_file);

	/* Check that bki file appears to be of the right version */

	snprintf(headerline, sizeof(headerline), "# PostgreSQL %s\n",
			 PG_MAJORVERSION);

	if (strcmp(headerline, *bki_lines) != 0)
	{
		pg_log_error("input file \"%s\" does not belong to PostgreSQL %s",
					 bki_file, PG_VERSION);
		fprintf(stderr,
				_("Check your installation or specify the correct path "
				  "using the option -L.\n"));
		exit(1);
	}

	/* Substitute for various symbols used in the BKI file */

	sprintf(buf, "%d", NAMEDATALEN);
	bki_lines = replace_token(bki_lines, "NAMEDATALEN", buf);

	sprintf(buf, "%d", (int) sizeof(Pointer));
	bki_lines = replace_token(bki_lines, "SIZEOF_POINTER", buf);

	bki_lines = replace_token(bki_lines, "ALIGNOF_POINTER",
							  (sizeof(Pointer) == 4) ? "i" : "d");

	bki_lines = replace_token(bki_lines, "FLOAT8PASSBYVAL",
							  FLOAT8PASSBYVAL ? "true" : "false");

	bki_lines = replace_token(bki_lines, "POSTGRES",
							  escape_quotes_bki(username));

	bki_lines = replace_token(bki_lines, "ENCODING",
							  encodingid_to_string(encodingid));

	bki_lines = replace_token(bki_lines, "LC_COLLATE",
							  escape_quotes_bki(lc_collate));

	bki_lines = replace_token(bki_lines, "LC_CTYPE",
							  escape_quotes_bki(lc_ctype));

	/* Also ensure backend isn't confused by this environment var: */
	unsetenv("PGCLIENTENCODING");

	snprintf(cmd, sizeof(cmd),
			 "\"%s\" --boot -x1 -X %u %s %s %s",
			 backend_exec,
			 wal_segment_size_mb * (1024 * 1024),
			 data_checksums ? "-k" : "",
			 boot_options,
			 debug ? "-d 5" : "");


	PG_CMD_OPEN;

	for (line = bki_lines; *line != NULL; line++)
	{
		PG_CMD_PUTS(*line);
		free(*line);
	}

	PG_CMD_CLOSE;

	free(bki_lines);

	check_ok();
}

/*
 * set up the shadow password table
 */
static void
setup_auth(FILE *cmdfd)
{
	const char *const *line;
	static const char *const pg_authid_setup[] = {
		/*
		 * The authid table shouldn't be readable except through views, to
		 * ensure passwords are not publicly visible.
		 */
		"REVOKE ALL on pg_authid FROM public;\n\n",
		NULL
	};

	for (line = pg_authid_setup; *line != NULL; line++)
		PG_CMD_PUTS(*line);

	if (superuser_password)
		PG_CMD_PRINTF("ALTER USER \"%s\" WITH PASSWORD E'%s';\n\n",
					  username, escape_quotes(superuser_password));
}

/*
 * get the superuser password if required
 */
static void
get_su_pwd(void)
{
	char	   *pwd1;

	if (pwprompt)
	{
		/*
		 * Read password from terminal
		 */
		char	   *pwd2;

		printf("\n");
		fflush(stdout);
		pwd1 = simple_prompt("Enter new superuser password: ", false);
		pwd2 = simple_prompt("Enter it again: ", false);
		if (strcmp(pwd1, pwd2) != 0)
		{
			fprintf(stderr, _("Passwords didn't match.\n"));
			exit(1);
		}
		free(pwd2);
	}
	else
	{
		/*
		 * Read password from file
		 *
		 * Ideally this should insist that the file not be world-readable.
		 * However, this option is mainly intended for use on Windows where
		 * file permissions may not exist at all, so we'll skip the paranoia
		 * for now.
		 */
		FILE	   *pwf = fopen(pwfilename, "r");

		if (!pwf)
		{
			pg_log_error("could not open file \"%s\" for reading: %m",
						 pwfilename);
			exit(1);
		}
		pwd1 = pg_get_line(pwf);
		if (!pwd1)
		{
			if (ferror(pwf))
				pg_log_error("could not read password from file \"%s\": %m",
							 pwfilename);
			else
				pg_log_error("password file \"%s\" is empty",
							 pwfilename);
			exit(1);
		}
		fclose(pwf);

		(void) pg_strip_crlf(pwd1);
	}

	superuser_password = pwd1;
}

/*
 * set up pg_depend
 */
static void
setup_depend(FILE *cmdfd)
{
	const char *const *line;
	static const char *const pg_depend_setup[] = {
		/*
		 * Make PIN entries in pg_depend for all objects made so far in the
		 * tables that the dependency code handles.  This is overkill (the
		 * system doesn't really depend on having every last weird datatype,
		 * for instance) but generating only the minimum required set of
		 * dependencies seems hard.
		 *
		 * Catalogs that are intentionally not scanned here are:
		 *
		 * pg_database: it's a feature, not a bug, that template1 is not
		 * pinned.
		 *
		 * pg_extension: a pinned extension isn't really an extension, hmm?
		 *
		 * pg_tablespace: tablespaces don't participate in the dependency
		 * code, and DropTableSpace() explicitly protects the built-in
		 * tablespaces.
		 *
		 * First delete any already-made entries; PINs override all else, and
		 * must be the only entries for their objects.
		 */
		"DELETE FROM pg_depend;\n\n",
		"VACUUM pg_depend;\n\n",
		"DELETE FROM pg_shdepend;\n\n",
		"VACUUM pg_shdepend;\n\n",

		"INSERT INTO pg_depend SELECT 0,0,0, tableoid,oid,0, 'p' "
		" FROM pg_class;\n\n",
		"INSERT INTO pg_depend SELECT 0,0,0, tableoid,oid,0, 'p' "
		" FROM pg_proc;\n\n",
		"INSERT INTO pg_depend SELECT 0,0,0, tableoid,oid,0, 'p' "
		" FROM pg_type;\n\n",
		"INSERT INTO pg_depend SELECT 0,0,0, tableoid,oid,0, 'p' "
		" FROM pg_cast;\n\n",
		"INSERT INTO pg_depend SELECT 0,0,0, tableoid,oid,0, 'p' "
		" FROM pg_constraint;\n\n",
		"INSERT INTO pg_depend SELECT 0,0,0, tableoid,oid,0, 'p' "
		" FROM pg_conversion;\n\n",
		"INSERT INTO pg_depend SELECT 0,0,0, tableoid,oid,0, 'p' "
		" FROM pg_attrdef;\n\n",
		"INSERT INTO pg_depend SELECT 0,0,0, tableoid,oid,0, 'p' "
		" FROM pg_language;\n\n",
		"INSERT INTO pg_depend SELECT 0,0,0, tableoid,oid,0, 'p' "
		" FROM pg_operator;\n\n",
		"INSERT INTO pg_depend SELECT 0,0,0, tableoid,oid,0, 'p' "
		" FROM pg_opclass;\n\n",
		"INSERT INTO pg_depend SELECT 0,0,0, tableoid,oid,0, 'p' "
		" FROM pg_opfamily;\n\n",
		"INSERT INTO pg_depend SELECT 0,0,0, tableoid,oid,0, 'p' "
		" FROM pg_am;\n\n",
		"INSERT INTO pg_depend SELECT 0,0,0, tableoid,oid,0, 'p' "
		" FROM pg_amop;\n\n",
		"INSERT INTO pg_depend SELECT 0,0,0, tableoid,oid,0, 'p' "
		" FROM pg_amproc;\n\n",
		"INSERT INTO pg_depend SELECT 0,0,0, tableoid,oid,0, 'p' "
		" FROM pg_rewrite;\n\n",
		"INSERT INTO pg_depend SELECT 0,0,0, tableoid,oid,0, 'p' "
		" FROM pg_trigger;\n\n",

		/*
		 * restriction here to avoid pinning the public namespace
		 */
		"INSERT INTO pg_depend SELECT 0,0,0, tableoid,oid,0, 'p' "
		" FROM pg_namespace "
		"    WHERE nspname LIKE 'pg%';\n\n",

		"INSERT INTO pg_depend SELECT 0,0,0, tableoid,oid,0, 'p' "
		" FROM pg_ts_parser;\n\n",
		"INSERT INTO pg_depend SELECT 0,0,0, tableoid,oid,0, 'p' "
		" FROM pg_ts_dict;\n\n",
		"INSERT INTO pg_depend SELECT 0,0,0, tableoid,oid,0, 'p' "
		" FROM pg_ts_template;\n\n",
		"INSERT INTO pg_depend SELECT 0,0,0, tableoid,oid,0, 'p' "
		" FROM pg_ts_config;\n\n",
		"INSERT INTO pg_depend SELECT 0,0,0, tableoid,oid,0, 'p' "
		" FROM pg_collation;\n\n",
		"INSERT INTO pg_shdepend SELECT 0,0,0,0, tableoid,oid, 'p' "
		" FROM pg_authid;\n\n",
		NULL
	};

	for (line = pg_depend_setup; *line != NULL; line++)
		PG_CMD_PUTS(*line);
}

/*
 * Run external file
 */
static void
setup_run_file(FILE *cmdfd, const char *filename)
{
	char	  **lines;

	lines = readfile(filename);

	for (char **line = lines; *line != NULL; line++)
	{
		PG_CMD_PUTS(*line);
		free(*line);
	}

	PG_CMD_PUTS("\n\n");

	free(lines);
}

/*
 * fill in extra description data
 */
static void
setup_description(FILE *cmdfd)
{
	/* Create default descriptions for operator implementation functions */
	PG_CMD_PUTS("WITH funcdescs AS ( "
				"SELECT p.oid as p_oid, o.oid as o_oid, oprname "
				"FROM pg_proc p JOIN pg_operator o ON oprcode = p.oid ) "
				"INSERT INTO pg_description "
				"  SELECT p_oid, 'pg_proc'::regclass, 0, "
				"    'implementation of ' || oprname || ' operator' "
				"  FROM funcdescs "
				"  WHERE NOT EXISTS (SELECT 1 FROM pg_description "
				"   WHERE objoid = p_oid AND classoid = 'pg_proc'::regclass) "
				"  AND NOT EXISTS (SELECT 1 FROM pg_description "
				"   WHERE objoid = o_oid AND classoid = 'pg_operator'::regclass"
				"         AND description LIKE 'deprecated%');\n\n");
}

/*
 * populate pg_collation
 */
static void
setup_collation(FILE *cmdfd)
{
	/*
	 * Add an SQL-standard name.  We don't want to pin this, so it doesn't go
	 * in pg_collation.h.  But add it before reading system collations, so
	 * that it wins if libc defines a locale named ucs_basic.
	 */
	PG_CMD_PRINTF("INSERT INTO pg_collation (oid, collname, collnamespace, collowner, collprovider, collisdeterministic, collencoding, collcollate, collctype)"
				  "VALUES (pg_nextoid('pg_catalog.pg_collation', 'oid', 'pg_catalog.pg_collation_oid_index'), 'ucs_basic', 'pg_catalog'::regnamespace, %u, '%c', true, %d, 'C', 'C');\n\n",
				  BOOTSTRAP_SUPERUSERID, COLLPROVIDER_LIBC, PG_UTF8);

	/* Now import all collations we can find in the operating system */
	PG_CMD_PUTS("SELECT pg_import_system_collations('pg_catalog');\n\n");
}

/*
 * Set up privileges
 *
 * We mark most system catalogs as world-readable.  We don't currently have
 * to touch functions, languages, or databases, because their default
 * permissions are OK.
 *
 * Some objects may require different permissions by default, so we
 * make sure we don't overwrite privilege sets that have already been
 * set (NOT NULL).
 *
 * Also populate pg_init_privs to save what the privileges are at init
 * time.  This is used by pg_dump to allow users to change privileges
 * on catalog objects and to have those privilege changes preserved
 * across dump/reload and pg_upgrade.
 *
 * Note that pg_init_privs is only for per-database objects and therefore
 * we don't include databases or tablespaces.
 */
static void
setup_privileges(FILE *cmdfd)
{
	char	  **line;
	char	  **priv_lines;
	static char *privileges_setup[] = {
		"UPDATE pg_class "
		"  SET relacl = (SELECT array_agg(a.acl) FROM "
		" (SELECT E'=r/\"$POSTGRES_SUPERUSERNAME\"' as acl "
		"  UNION SELECT unnest(pg_catalog.acldefault("
		"    CASE WHEN relkind = " CppAsString2(RELKIND_SEQUENCE) " THEN 's' "
		"         ELSE 'r' END::\"char\"," CppAsString2(BOOTSTRAP_SUPERUSERID) "::oid))"
		" ) as a) "
		"  WHERE relkind IN (" CppAsString2(RELKIND_RELATION) ", "
		CppAsString2(RELKIND_VIEW) ", " CppAsString2(RELKIND_MATVIEW) ", "
		CppAsString2(RELKIND_SEQUENCE) ")"
		"  AND relacl IS NULL;\n\n",
		"GRANT USAGE ON SCHEMA pg_catalog TO PUBLIC;\n\n",
		"GRANT CREATE, USAGE ON SCHEMA public TO PUBLIC;\n\n",
		"REVOKE ALL ON pg_largeobject FROM PUBLIC;\n\n",
		"INSERT INTO pg_init_privs "
		"  (objoid, classoid, objsubid, initprivs, privtype)"
		"    SELECT"
		"        oid,"
		"        (SELECT oid FROM pg_class WHERE relname = 'pg_class'),"
		"        0,"
		"        relacl,"
		"        'i'"
		"    FROM"
		"        pg_class"
		"    WHERE"
		"        relacl IS NOT NULL"
		"        AND relkind IN (" CppAsString2(RELKIND_RELATION) ", "
		CppAsString2(RELKIND_VIEW) ", " CppAsString2(RELKIND_MATVIEW) ", "
		CppAsString2(RELKIND_SEQUENCE) ");\n\n",
		"INSERT INTO pg_init_privs "
		"  (objoid, classoid, objsubid, initprivs, privtype)"
		"    SELECT"
		"        pg_class.oid,"
		"        (SELECT oid FROM pg_class WHERE relname = 'pg_class'),"
		"        pg_attribute.attnum,"
		"        pg_attribute.attacl,"
		"        'i'"
		"    FROM"
		"        pg_class"
		"        JOIN pg_attribute ON (pg_class.oid = pg_attribute.attrelid)"
		"    WHERE"
		"        pg_attribute.attacl IS NOT NULL"
		"        AND pg_class.relkind IN (" CppAsString2(RELKIND_RELATION) ", "
		CppAsString2(RELKIND_VIEW) ", " CppAsString2(RELKIND_MATVIEW) ", "
		CppAsString2(RELKIND_SEQUENCE) ");\n\n",
		"INSERT INTO pg_init_privs "
		"  (objoid, classoid, objsubid, initprivs, privtype)"
		"    SELECT"
		"        oid,"
		"        (SELECT oid FROM pg_class WHERE relname = 'pg_proc'),"
		"        0,"
		"        proacl,"
		"        'i'"
		"    FROM"
		"        pg_proc"
		"    WHERE"
		"        proacl IS NOT NULL;\n\n",
		"INSERT INTO pg_init_privs "
		"  (objoid, classoid, objsubid, initprivs, privtype)"
		"    SELECT"
		"        oid,"
		"        (SELECT oid FROM pg_class WHERE relname = 'pg_type'),"
		"        0,"
		"        typacl,"
		"        'i'"
		"    FROM"
		"        pg_type"
		"    WHERE"
		"        typacl IS NOT NULL;\n\n",
		"INSERT INTO pg_init_privs "
		"  (objoid, classoid, objsubid, initprivs, privtype)"
		"    SELECT"
		"        oid,"
		"        (SELECT oid FROM pg_class WHERE relname = 'pg_language'),"
		"        0,"
		"        lanacl,"
		"        'i'"
		"    FROM"
		"        pg_language"
		"    WHERE"
		"        lanacl IS NOT NULL;\n\n",
		"INSERT INTO pg_init_privs "
		"  (objoid, classoid, objsubid, initprivs, privtype)"
		"    SELECT"
		"        oid,"
		"        (SELECT oid FROM pg_class WHERE "
		"         relname = 'pg_largeobject_metadata'),"
		"        0,"
		"        lomacl,"
		"        'i'"
		"    FROM"
		"        pg_largeobject_metadata"
		"    WHERE"
		"        lomacl IS NOT NULL;\n\n",
		"INSERT INTO pg_init_privs "
		"  (objoid, classoid, objsubid, initprivs, privtype)"
		"    SELECT"
		"        oid,"
		"        (SELECT oid FROM pg_class WHERE relname = 'pg_namespace'),"
		"        0,"
		"        nspacl,"
		"        'i'"
		"    FROM"
		"        pg_namespace"
		"    WHERE"
		"        nspacl IS NOT NULL;\n\n",
		"INSERT INTO pg_init_privs "
		"  (objoid, classoid, objsubid, initprivs, privtype)"
		"    SELECT"
		"        oid,"
		"        (SELECT oid FROM pg_class WHERE "
		"         relname = 'pg_foreign_data_wrapper'),"
		"        0,"
		"        fdwacl,"
		"        'i'"
		"    FROM"
		"        pg_foreign_data_wrapper"
		"    WHERE"
		"        fdwacl IS NOT NULL;\n\n",
		"INSERT INTO pg_init_privs "
		"  (objoid, classoid, objsubid, initprivs, privtype)"
		"    SELECT"
		"        oid,"
		"        (SELECT oid FROM pg_class "
		"         WHERE relname = 'pg_foreign_server'),"
		"        0,"
		"        srvacl,"
		"        'i'"
		"    FROM"
		"        pg_foreign_server"
		"    WHERE"
		"        srvacl IS NOT NULL;\n\n",
		NULL
	};

	priv_lines = replace_token(privileges_setup, "$POSTGRES_SUPERUSERNAME",
							   escape_quotes(username));
	for (line = priv_lines; *line != NULL; line++)
		PG_CMD_PUTS(*line);
}

/*
 * extract the strange version of version required for information schema
 * (09.08.0007abc)
 */
static void
set_info_version(void)
{
	char	   *letterversion;
	long		major = 0,
				minor = 0,
				micro = 0;
	char	   *endptr;
	char	   *vstr = pg_strdup(PG_VERSION);
	char	   *ptr;

	ptr = vstr + (strlen(vstr) - 1);
	while (ptr != vstr && (*ptr < '0' || *ptr > '9'))
		ptr--;
	letterversion = ptr + 1;
	major = strtol(vstr, &endptr, 10);
	if (*endptr)
		minor = strtol(endptr + 1, &endptr, 10);
	if (*endptr)
		micro = strtol(endptr + 1, &endptr, 10);
	snprintf(infoversion, sizeof(infoversion), "%02ld.%02ld.%04ld%s",
			 major, minor, micro, letterversion);
}

/*
 * load info schema and populate from features file
 */
static void
setup_schema(FILE *cmdfd)
{
	setup_run_file(cmdfd, info_schema_file);

	PG_CMD_PRINTF("UPDATE information_schema.sql_implementation_info "
				  "  SET character_value = '%s' "
				  "  WHERE implementation_info_name = 'DBMS VERSION';\n\n",
				  infoversion);

	PG_CMD_PRINTF("COPY information_schema.sql_features "
				  "  (feature_id, feature_name, sub_feature_id, "
				  "  sub_feature_name, is_supported, comments) "
				  " FROM E'%s';\n\n",
				  escape_quotes(features_file));
}

/*
 * load PL/pgSQL server-side language
 */
static void
load_plpgsql(FILE *cmdfd)
{
	PG_CMD_PUTS("CREATE EXTENSION plpgsql;\n\n");
}

/*
 * clean everything up in template1
 */
static void
vacuum_db(FILE *cmdfd)
{
	/* Run analyze before VACUUM so the statistics are frozen. */
	PG_CMD_PUTS("ANALYZE;\n\nVACUUM FREEZE;\n\n");
}

/*
 * copy template1 to template0
 */
static void
make_template0(FILE *cmdfd)
{
	const char *const *line;
	static const char *const template0_setup[] = {
		"CREATE DATABASE template0 IS_TEMPLATE = true ALLOW_CONNECTIONS = false;\n\n",

		/*
		 * We use the OID of template0 to determine datlastsysoid
		 */
		"UPDATE pg_database SET datlastsysoid = "
		"    (SELECT oid FROM pg_database "
		"    WHERE datname = 'template0');\n\n",

		/*
		 * Explicitly revoke public create-schema and create-temp-table
		 * privileges in template1 and template0; else the latter would be on
		 * by default
		 */
		"REVOKE CREATE,TEMPORARY ON DATABASE template1 FROM public;\n\n",
		"REVOKE CREATE,TEMPORARY ON DATABASE template0 FROM public;\n\n",

		"COMMENT ON DATABASE template0 IS 'unmodifiable empty database';\n\n",

		/*
		 * Finally vacuum to clean up dead rows in pg_database
		 */
		"VACUUM pg_database;\n\n",
		NULL
	};

	for (line = template0_setup; *line; line++)
		PG_CMD_PUTS(*line);
}

/*
 * copy template1 to postgres
 */
static void
make_postgres(FILE *cmdfd)
{
	const char *const *line;
	static const char *const postgres_setup[] = {
		"CREATE DATABASE postgres;\n\n",
		"COMMENT ON DATABASE postgres IS 'default administrative connection database';\n\n",
		NULL
	};

	for (line = postgres_setup; *line; line++)
		PG_CMD_PUTS(*line);
}

/*
 * signal handler in case we are interrupted.
 *
 * The Windows runtime docs at
 * https://docs.microsoft.com/en-us/cpp/c-runtime-library/reference/signal
 * specifically forbid a number of things being done from a signal handler,
 * including IO, memory allocation and system calls, and only allow jmpbuf
 * if you are handling SIGFPE.
 *
 * I avoided doing the forbidden things by setting a flag instead of calling
 * exit() directly.
 *
 * Also note the behaviour of Windows with SIGINT, which says this:
 *  SIGINT is not supported for any Win32 application. When a CTRL+C interrupt
 *  occurs, Win32 operating systems generate a new thread to specifically
 *  handle that interrupt. This can cause a single-thread application, such as
 *  one in UNIX, to become multithreaded and cause unexpected behavior.
 *
 * I have no idea how to handle this. (Strange they call UNIX an application!)
 * So this will need some testing on Windows.
 */
static void
trapsig(int signum)
{
	/* handle systems that reset the handler, like Windows (grr) */
	pqsignal(signum, trapsig);
	caught_signal = true;
}

/*
 * call exit() if we got a signal, or else output "ok".
 */
static void
check_ok(void)
{
	if (caught_signal)
	{
		printf(_("caught signal\n"));
		fflush(stdout);
		exit(1);
	}
	else if (output_failed)
	{
		printf(_("could not write to child process: %s\n"),
			   strerror(output_errno));
		fflush(stdout);
		exit(1);
	}
	else
	{
		/* all seems well */
		printf(_("ok\n"));
		fflush(stdout);
	}
}

/* Hack to suppress a warning about %x from some versions of gcc */
static inline size_t
my_strftime(char *s, size_t max, const char *fmt, const struct tm *tm)
{
	return strftime(s, max, fmt, tm);
}

/*
 * Determine likely date order from locale
 */
static int
locale_date_order(const char *locale)
{
	struct tm	testtime;
	char		buf[128];
	char	   *posD;
	char	   *posM;
	char	   *posY;
	char	   *save;
	size_t		res;
	int			result;

	result = DATEORDER_MDY;		/* default */

	save = setlocale(LC_TIME, NULL);
	if (!save)
		return result;
	save = pg_strdup(save);

	setlocale(LC_TIME, locale);

	memset(&testtime, 0, sizeof(testtime));
	testtime.tm_mday = 22;
	testtime.tm_mon = 10;		/* November, should come out as "11" */
	testtime.tm_year = 133;		/* 2033 */

	res = my_strftime(buf, sizeof(buf), "%x", &testtime);

	setlocale(LC_TIME, save);
	free(save);

	if (res == 0)
		return result;

	posM = strstr(buf, "11");
	posD = strstr(buf, "22");
	posY = strstr(buf, "33");

	if (!posM || !posD || !posY)
		return result;

	if (posY < posM && posM < posD)
		result = DATEORDER_YMD;
	else if (posD < posM)
		result = DATEORDER_DMY;
	else
		result = DATEORDER_MDY;

	return result;
}

/*
 * Verify that locale name is valid for the locale category.
 *
 * If successful, and canonname isn't NULL, a malloc'd copy of the locale's
 * canonical name is stored there.  This is especially useful for figuring out
 * what locale name "" means (ie, the environment value).  (Actually,
 * it seems that on most implementations that's the only thing it's good for;
 * we could wish that setlocale gave back a canonically spelled version of
 * the locale name, but typically it doesn't.)
 *
 * this should match the backend's check_locale() function
 */
static void
check_locale_name(int category, const char *locale, char **canonname)
{
	char	   *save;
	char	   *res;

	if (canonname)
		*canonname = NULL;		/* in case of failure */

	save = setlocale(category, NULL);
	if (!save)
	{
		pg_log_error("setlocale() failed");
		exit(1);
	}

	/* save may be pointing at a modifiable scratch variable, so copy it. */
	save = pg_strdup(save);

	/* for setlocale() call */
	if (!locale)
		locale = "";

	/* set the locale with setlocale, to see if it accepts it. */
	res = setlocale(category, locale);

	/* save canonical name if requested. */
	if (res && canonname)
		*canonname = pg_strdup(res);

	/* restore old value. */
	if (!setlocale(category, save))
	{
		pg_log_error("failed to restore old locale \"%s\"", save);
		exit(1);
	}
	free(save);

	/* complain if locale wasn't valid */
	if (res == NULL)
	{
		if (*locale)
			pg_log_error("invalid locale name \"%s\"", locale);
		else
		{
			/*
			 * If no relevant switch was given on command line, locale is an
			 * empty string, which is not too helpful to report.  Presumably
			 * setlocale() found something it did not like in the environment.
			 * Ideally we'd report the bad environment variable, but since
			 * setlocale's behavior is implementation-specific, it's hard to
			 * be sure what it didn't like.  Print a safe generic message.
			 */
			pg_log_error("invalid locale settings; check LANG and LC_* environment variables");
		}
		exit(1);
	}
}

/*
 * check if the chosen encoding matches the encoding required by the locale
 *
 * this should match the similar check in the backend createdb() function
 */
static bool
check_locale_encoding(const char *locale, int user_enc)
{
	int			locale_enc;

	locale_enc = pg_get_encoding_from_locale(locale, true);

	/* See notes in createdb() to understand these tests */
	if (!(locale_enc == user_enc ||
		  locale_enc == PG_SQL_ASCII ||
		  locale_enc == -1 ||
#ifdef WIN32
		  user_enc == PG_UTF8 ||
#endif
		  user_enc == PG_SQL_ASCII))
	{
		pg_log_error("encoding mismatch");
		fprintf(stderr,
				_("The encoding you selected (%s) and the encoding that the\n"
				  "selected locale uses (%s) do not match.  This would lead to\n"
				  "misbehavior in various character string processing functions.\n"
				  "Rerun %s and either do not specify an encoding explicitly,\n"
				  "or choose a matching combination.\n"),
				pg_encoding_to_char(user_enc),
				pg_encoding_to_char(locale_enc),
				progname);
		return false;
	}
	return true;
}

/*
 * set up the locale variables
 *
 * assumes we have called setlocale(LC_ALL, "") -- see set_pglocale_pgservice
 */
static void
setlocales(void)
{
	char	   *canonname;

	/* set empty lc_* values to locale config if set */

	if (locale)
	{
		if (!lc_ctype)
			lc_ctype = locale;
		if (!lc_collate)
			lc_collate = locale;
		if (!lc_numeric)
			lc_numeric = locale;
		if (!lc_time)
			lc_time = locale;
		if (!lc_monetary)
			lc_monetary = locale;
		if (!lc_messages)
			lc_messages = locale;
	}

	/*
	 * canonicalize locale names, and obtain any missing values from our
	 * current environment
	 */

	check_locale_name(LC_CTYPE, lc_ctype, &canonname);
	lc_ctype = canonname;
	check_locale_name(LC_COLLATE, lc_collate, &canonname);
	lc_collate = canonname;
	check_locale_name(LC_NUMERIC, lc_numeric, &canonname);
	lc_numeric = canonname;
	check_locale_name(LC_TIME, lc_time, &canonname);
	lc_time = canonname;
	check_locale_name(LC_MONETARY, lc_monetary, &canonname);
	lc_monetary = canonname;
#if defined(LC_MESSAGES) && !defined(WIN32)
	check_locale_name(LC_MESSAGES, lc_messages, &canonname);
	lc_messages = canonname;
#else
	/* when LC_MESSAGES is not available, use the LC_CTYPE setting */
	check_locale_name(LC_CTYPE, lc_messages, &canonname);
	lc_messages = canonname;
#endif
}

/*
 * print help text
 */
static void
usage(const char *progname)
{
	printf(_("%s initializes a PostgreSQL database cluster.\n\n"), progname);
	printf(_("Usage:\n"));
	printf(_("  %s [OPTION]... [DATADIR]\n"), progname);
	printf(_("\nOptions:\n"));
	printf(_("  -A, --auth=METHOD         default authentication method for local connections\n"));
	printf(_("      --auth-host=METHOD    default authentication method for local TCP/IP connections\n"));
	printf(_("      --auth-local=METHOD   default authentication method for local-socket connections\n"));
	printf(_(" [-D, --pgdata=]DATADIR     location for this database cluster\n"));
	printf(_("  -E, --encoding=ENCODING   set default encoding for new databases\n"));
	printf(_("  -g, --allow-group-access  allow group read/execute on data directory\n"));
	printf(_("  -k, --data-checksums      use data page checksums\n"));
	printf(_("      --locale=LOCALE       set default locale for new databases\n"));
	printf(_("      --lc-collate=, --lc-ctype=, --lc-messages=LOCALE\n"
			 "      --lc-monetary=, --lc-numeric=, --lc-time=LOCALE\n"
			 "                            set default locale in the respective category for\n"
			 "                            new databases (default taken from environment)\n"));
	printf(_("      --no-locale           equivalent to --locale=C\n"));
	printf(_("      --pwfile=FILE         read password for the new superuser from file\n"));
	printf(_("  -T, --text-search-config=CFG\n"
			 "                            default text search configuration\n"));
	printf(_("  -U, --username=NAME       database superuser name\n"));
	printf(_("  -W, --pwprompt            prompt for a password for the new superuser\n"));
	printf(_("  -X, --waldir=WALDIR       location for the write-ahead log directory\n"));
	printf(_("      --wal-segsize=SIZE    size of WAL segments, in megabytes\n"));
	printf(_("\nLess commonly used options:\n"));
	printf(_("  -d, --debug               generate lots of debugging output\n"));
	printf(_("  -L DIRECTORY              where to find the input files\n"));
	printf(_("  -n, --no-clean            do not clean up after errors\n"));
	printf(_("  -N, --no-sync             do not wait for changes to be written safely to disk\n"));
	printf(_("      --no-instructions     do not print instructions for next steps\n"));
	printf(_("  -s, --show                show internal settings\n"));
	printf(_("  -S, --sync-only           only sync data directory\n"));
	printf(_("\nOther options:\n"));
	printf(_("  -V, --version             output version information, then exit\n"));
	printf(_("  -?, --help                show this help, then exit\n"));
	printf(_("\nIf the data directory is not specified, the environment variable PGDATA\n"
			 "is used.\n"));
	printf(_("\nReport bugs to <%s>.\n"), PACKAGE_BUGREPORT);
	printf(_("%s home page: <%s>\n"), PACKAGE_NAME, PACKAGE_URL);
}

static void
check_authmethod_unspecified(const char **authmethod)
{
	if (*authmethod == NULL)
	{
		authwarning = true;
		*authmethod = "trust";
	}
}

static void
check_authmethod_valid(const char *authmethod, const char *const *valid_methods, const char *conntype)
{
	const char *const *p;

	for (p = valid_methods; *p; p++)
	{
		if (strcmp(authmethod, *p) == 0)
			return;
		/* with space = param */
		if (strchr(authmethod, ' '))
			if (strncmp(authmethod, *p, (authmethod - strchr(authmethod, ' '))) == 0)
				return;
	}

	pg_log_error("invalid authentication method \"%s\" for \"%s\" connections",
				 authmethod, conntype);
	exit(1);
}

static void
check_need_password(const char *authmethodlocal, const char *authmethodhost)
{
	if ((strcmp(authmethodlocal, "md5") == 0 ||
		 strcmp(authmethodlocal, "password") == 0 ||
		 strcmp(authmethodlocal, "scram-sha-256") == 0) &&
		(strcmp(authmethodhost, "md5") == 0 ||
		 strcmp(authmethodhost, "password") == 0 ||
		 strcmp(authmethodhost, "scram-sha-256") == 0) &&
		!(pwprompt || pwfilename))
	{
		pg_log_error("must specify a password for the superuser to enable password authentication");
		exit(1);
	}
}


void
setup_pgdata(void)
{
	char	   *pgdata_get_env;

	if (!pg_data)
	{
		pgdata_get_env = getenv("AGDATA");
		if (!pgdata_get_env || !strlen(pgdata_get_env))
		{
			pgdata_get_env = getenv("PGDATA");
		}
		if (pgdata_get_env && strlen(pgdata_get_env))
		{
			/* PGDATA found */
			pg_data = pg_strdup(pgdata_get_env);
		}
		else
		{
			pg_log_error("no data directory specified");
			fprintf(stderr,
					_("You must identify the directory where the data for this database system\n"
					  "will reside.  Do this with either the invocation option -D or the\n"
					  "environment variable PGDATA.\n"));
			exit(1);
		}
	}

	pgdata_native = pg_strdup(pg_data);
	canonicalize_path(pg_data);

	/*
	 * we have to set PGDATA for postgres rather than pass it on the command
	 * line to avoid dumb quoting problems on Windows, and we would especially
	 * need quotes otherwise on Windows because paths there are most likely to
	 * have embedded spaces.
	 */
	if (setenv("PGDATA", pg_data, 1) != 0)
	{
		pg_log_error("could not set environment");
		exit(1);
	}
}


void
setup_bin_paths(const char *argv0)
{
	int			ret;

	if ((ret = find_other_exec(argv0, "postgres", PG_BACKEND_VERSIONSTR,
							   backend_exec)) < 0)
	{
		char		full_path[MAXPGPATH];

		if (find_my_exec(argv0, full_path) < 0)
			strlcpy(full_path, progname, sizeof(full_path));

		if (ret == -1)
			pg_log_error("The program \"%s\" is needed by %s but was not found in the\n"
						 "same directory as \"%s\".\n"
						 "Check your installation.",
						 "postgres", progname, full_path);
		else
			pg_log_error("The program \"%s\" was found by \"%s\"\n"
						 "but was not the same version as %s.\n"
						 "Check your installation.",
						 "postgres", full_path, progname);
		exit(1);
	}

	/* store binary directory */
	strcpy(bin_path, backend_exec);
	*last_dir_separator(bin_path) = '\0';
	canonicalize_path(bin_path);

	if (!share_path)
	{
		share_path = pg_malloc(MAXPGPATH);
		get_share_path(backend_exec, share_path);
	}
	else if (!is_absolute_path(share_path))
	{
		pg_log_error("input file location must be an absolute path");
		exit(1);
	}

	canonicalize_path(share_path);
}

void
setup_locale_encoding(void)
{
	setlocales();

	if (strcmp(lc_ctype, lc_collate) == 0 &&
		strcmp(lc_ctype, lc_time) == 0 &&
		strcmp(lc_ctype, lc_numeric) == 0 &&
		strcmp(lc_ctype, lc_monetary) == 0 &&
		strcmp(lc_ctype, lc_messages) == 0)
		printf(_("The database cluster will be initialized with locale \"%s\".\n"), lc_ctype);
	else
	{
		printf(_("The database cluster will be initialized with locales\n"
				 "  COLLATE:  %s\n"
				 "  CTYPE:    %s\n"
				 "  MESSAGES: %s\n"
				 "  MONETARY: %s\n"
				 "  NUMERIC:  %s\n"
				 "  TIME:     %s\n"),
			   lc_collate,
			   lc_ctype,
			   lc_messages,
			   lc_monetary,
			   lc_numeric,
			   lc_time);
	}

	if (!encoding)
	{
		int			ctype_enc;

		ctype_enc = pg_get_encoding_from_locale(lc_ctype, true);

		if (ctype_enc == -1)
		{
			/* Couldn't recognize the locale's codeset */
			pg_log_error("could not find suitable encoding for locale \"%s\"",
						 lc_ctype);
			fprintf(stderr, _("Rerun %s with the -E option.\n"), progname);
			fprintf(stderr, _("Try \"%s --help\" for more information.\n"),
					progname);
			exit(1);
		}
		else if (!pg_valid_server_encoding_id(ctype_enc))
		{
			/*
			 * We recognized it, but it's not a legal server encoding. On
			 * Windows, UTF-8 works with any locale, so we can fall back to
			 * UTF-8.
			 */
#ifdef WIN32
			encodingid = PG_UTF8;
			printf(_("Encoding \"%s\" implied by locale is not allowed as a server-side encoding.\n"
					 "The default database encoding will be set to \"%s\" instead.\n"),
				   pg_encoding_to_char(ctype_enc),
				   pg_encoding_to_char(encodingid));
#else
			pg_log_error("locale \"%s\" requires unsupported encoding \"%s\"",
						 lc_ctype, pg_encoding_to_char(ctype_enc));
			fprintf(stderr,
					_("Encoding \"%s\" is not allowed as a server-side encoding.\n"
					  "Rerun %s with a different locale selection.\n"),
					pg_encoding_to_char(ctype_enc), progname);
			exit(1);
#endif
		}
		else
		{
			encodingid = ctype_enc;
			printf(_("The default database encoding has accordingly been set to \"%s\".\n"),
				   pg_encoding_to_char(encodingid));
		}
	}
	else
		encodingid = get_encoding_id(encoding);

	if (!check_locale_encoding(lc_ctype, encodingid) ||
		!check_locale_encoding(lc_collate, encodingid))
		exit(1);				/* check_locale_encoding printed the error */

}


void
setup_data_file_paths(void)
{
	set_input(&bki_file, "postgres.bki");
	set_input(&hba_file, "pg_hba.conf.sample");
	set_input(&ident_file, "pg_ident.conf.sample");
	set_input(&conf_file, "postgresql.conf.sample");
	set_input(&dictionary_file, "snowball_create.sql");
	set_input(&info_schema_file, "information_schema.sql");
	set_input(&features_file, "sql_features.txt");
	set_input(&system_constraints_file, "system_constraints.sql");
	set_input(&system_views_file, "system_views.sql");

	if (show_setting || debug)
	{
		fprintf(stderr,
				"VERSION=%s\n"
				"PGDATA=%s\nshare_path=%s\nPGPATH=%s\n"
				"POSTGRES_SUPERUSERNAME=%s\nPOSTGRES_BKI=%s\n"
				"POSTGRESQL_CONF_SAMPLE=%s\n"
				"PG_HBA_SAMPLE=%s\nPG_IDENT_SAMPLE=%s\n",
				PG_VERSION,
				pg_data, share_path, bin_path,
				username, bki_file,
				conf_file,
				hba_file, ident_file);
		if (show_setting)
			exit(0);
	}

	check_input(bki_file);
	check_input(hba_file);
	check_input(ident_file);
	check_input(conf_file);
	check_input(dictionary_file);
	check_input(info_schema_file);
	check_input(features_file);
	check_input(system_views_file);
}


void
setup_text_search(void)
{
	if (!default_text_search_config)
	{
		default_text_search_config = find_matching_ts_config(lc_ctype);
		if (!default_text_search_config)
		{
			pg_log_info("could not find suitable text search configuration for locale \"%s\"",
						lc_ctype);
			default_text_search_config = "simple";
		}
	}
	else
	{
		const char *checkmatch = find_matching_ts_config(lc_ctype);

		if (checkmatch == NULL)
		{
			pg_log_warning("suitable text search configuration for locale \"%s\" is unknown",
						   lc_ctype);
		}
		else if (strcmp(checkmatch, default_text_search_config) != 0)
		{
			pg_log_warning("specified text search configuration \"%s\" might not match locale \"%s\"",
						   default_text_search_config, lc_ctype);
		}
	}

	printf(_("The default text search configuration will be set to \"%s\".\n"),
		   default_text_search_config);

}


void
setup_signals(void)
{
	/* some of these are not valid on Windows */
#ifdef SIGHUP
	pqsignal(SIGHUP, trapsig);
#endif
#ifdef SIGINT
	pqsignal(SIGINT, trapsig);
#endif
#ifdef SIGQUIT
	pqsignal(SIGQUIT, trapsig);
#endif
#ifdef SIGTERM
	pqsignal(SIGTERM, trapsig);
#endif

	/* Ignore SIGPIPE when writing to backend, so we can clean up */
#ifdef SIGPIPE
	pqsignal(SIGPIPE, SIG_IGN);
#endif

	/* Prevent SIGSYS so we can probe for kernel calls that might not work */
#ifdef SIGSYS
	pqsignal(SIGSYS, SIG_IGN);
#endif
}


void
create_data_directory(void)
{
	int			ret;

	switch ((ret = pg_check_dir(pg_data)))
	{
		case 0:
			/* PGDATA not there, must create it */
			printf(_("creating directory %s ... "),
				   pg_data);
			fflush(stdout);

			if (pg_mkdir_p(pg_data, pg_dir_create_mode) != 0)
			{
				pg_log_error("could not create directory \"%s\": %m", pg_data);
				exit(1);
			}
			else
				check_ok();

			made_new_pgdata = true;
			break;

		case 1:
			/* Present but empty, fix permissions and use it */
			printf(_("fixing permissions on existing directory %s ... "),
				   pg_data);
			fflush(stdout);

			if (chmod(pg_data, pg_dir_create_mode) != 0)
			{
				pg_log_error("could not change permissions of directory \"%s\": %m",
							 pg_data);
				exit(1);
			}
			else
				check_ok();

			found_existing_pgdata = true;
			break;

		case 2:
		case 3:
		case 4:
			/* Present and not empty */
			pg_log_error("directory \"%s\" exists but is not empty", pg_data);
			if (ret != 4)
				warn_on_mount_point(ret);
			else
				fprintf(stderr,
						_("If you want to create a new database system, either remove or empty\n"
						  "the directory \"%s\" or run %s\n"
						  "with an argument other than \"%s\".\n"),
						pg_data, progname, pg_data);
			exit(1);			/* no further message needed */

		default:
			/* Trouble accessing directory */
			pg_log_error("could not access directory \"%s\": %m", pg_data);
			exit(1);
	}
}


/* Create WAL directory, and symlink if required */
void
create_xlog_or_symlink(void)
{
	char	   *subdirloc;

	/* form name of the place for the subdirectory or symlink */
	subdirloc = psprintf("%s/pg_wal", pg_data);

	if (xlog_dir)
	{
		int			ret;

		/* clean up xlog directory name, check it's absolute */
		canonicalize_path(xlog_dir);
		if (!is_absolute_path(xlog_dir))
		{
			pg_log_error("WAL directory location must be an absolute path");
			exit(1);
		}

		/* check if the specified xlog directory exists/is empty */
		switch ((ret = pg_check_dir(xlog_dir)))
		{
			case 0:
				/* xlog directory not there, must create it */
				printf(_("creating directory %s ... "),
					   xlog_dir);
				fflush(stdout);

				if (pg_mkdir_p(xlog_dir, pg_dir_create_mode) != 0)
				{
					pg_log_error("could not create directory \"%s\": %m",
								 xlog_dir);
					exit(1);
				}
				else
					check_ok();

				made_new_xlogdir = true;
				break;

			case 1:
				/* Present but empty, fix permissions and use it */
				printf(_("fixing permissions on existing directory %s ... "),
					   xlog_dir);
				fflush(stdout);

				if (chmod(xlog_dir, pg_dir_create_mode) != 0)
				{
					pg_log_error("could not change permissions of directory \"%s\": %m",
								 xlog_dir);
					exit(1);
				}
				else
					check_ok();

				found_existing_xlogdir = true;
				break;

			case 2:
			case 3:
			case 4:
				/* Present and not empty */
				pg_log_error("directory \"%s\" exists but is not empty", xlog_dir);
				if (ret != 4)
					warn_on_mount_point(ret);
				else
					fprintf(stderr,
							_("If you want to store the WAL there, either remove or empty the directory\n"
							  "\"%s\".\n"),
							xlog_dir);
				exit(1);

			default:
				/* Trouble accessing directory */
				pg_log_error("could not access directory \"%s\": %m", xlog_dir);
				exit(1);
		}

#ifdef HAVE_SYMLINK
		if (symlink(xlog_dir, subdirloc) != 0)
		{
			pg_log_error("could not create symbolic link \"%s\": %m",
						 subdirloc);
			exit(1);
		}
#else
		pg_log_error("symlinks are not supported on this platform");
		exit(1);
#endif
	}
	else
	{
		/* Without -X option, just make the subdirectory normally */
		if (mkdir(subdirloc, pg_dir_create_mode) < 0)
		{
			pg_log_error("could not create directory \"%s\": %m",
						 subdirloc);
			exit(1);
		}
	}

	free(subdirloc);
}


void
warn_on_mount_point(int error)
{
	if (error == 2)
		fprintf(stderr,
				_("It contains a dot-prefixed/invisible file, perhaps due to it being a mount point.\n"));
	else if (error == 3)
		fprintf(stderr,
				_("It contains a lost+found directory, perhaps due to it being a mount point.\n"));

	fprintf(stderr,
			_("Using a mount point directly as the data directory is not recommended.\n"
			  "Create a subdirectory under the mount point.\n"));
}


void
initialize_data_directory(void)
{
	PG_CMD_DECL;
	int			i;

	setup_signals();

	/*
	 * Set mask based on requested PGDATA permissions.  pg_mode_mask, and
	 * friends like pg_dir_create_mode, are set to owner-only by default and
	 * then updated if -g is passed in by calling SetDataDirectoryCreatePerm()
	 * when parsing our options (see above).
	 */
	umask(pg_mode_mask);

	create_data_directory();

	create_xlog_or_symlink();

	/* Create required subdirectories (other than pg_wal) */
	printf(_("creating subdirectories ... "));
	fflush(stdout);

	for (i = 0; i < lengthof(subdirs); i++)
	{
		char	   *path;

		path = psprintf("%s/%s", pg_data, subdirs[i]);

		/*
		 * The parent directory already exists, so we only need mkdir() not
		 * pg_mkdir_p() here, which avoids some failure modes; cf bug #13853.
		 */
		if (mkdir(path, pg_dir_create_mode) < 0)
		{
			pg_log_error("could not create directory \"%s\": %m", path);
			exit(1);
		}

		free(path);
	}

	check_ok();

	/* Top level PG_VERSION is checked by bootstrapper, so make it first */
	write_version_file(NULL);

	/* Select suitable configuration settings */
	set_null_conf();
	test_config_settings();

	/* Now create all the text config files */
	setup_config();

	/* Bootstrap template1 */
	bootstrap_template1();

	/*
	 * Make the per-database PG_VERSION for template1 only after init'ing it
	 */
	write_version_file("base/1");

	/*
	 * Create the stuff we don't need to use bootstrap mode for, using a
	 * backend running in simple standalone mode.
	 */
	fputs(_("performing post-bootstrap initialization ... "), stdout);
	fflush(stdout);

	snprintf(cmd, sizeof(cmd),
			 "\"%s\" %s template1 >%s",
			 backend_exec, backend_options,
			 DEVNULL);

	PG_CMD_OPEN;

	setup_auth(cmdfd);

	setup_run_file(cmdfd, system_constraints_file);

	setup_depend(cmdfd);

	/*
	 * Note that no objects created after setup_depend() will be "pinned".
	 * They are all droppable at the whim of the DBA.
	 */

	setup_run_file(cmdfd, system_views_file);

	setup_description(cmdfd);

	setup_collation(cmdfd);

	setup_run_file(cmdfd, dictionary_file);

	setup_privileges(cmdfd);

	setup_schema(cmdfd);

	load_plpgsql(cmdfd);

	vacuum_db(cmdfd);

	make_template0(cmdfd);

	make_postgres(cmdfd);

	PG_CMD_CLOSE;

	check_ok();
}


int
main(int argc, char *argv[])
{
	static struct option long_options[] = {
		{"pgdata", required_argument, NULL, 'D'},
		{"encoding", required_argument, NULL, 'E'},
		{"locale", required_argument, NULL, 1},
		{"lc-collate", required_argument, NULL, 2},
		{"lc-ctype", required_argument, NULL, 3},
		{"lc-monetary", required_argument, NULL, 4},
		{"lc-numeric", required_argument, NULL, 5},
		{"lc-time", required_argument, NULL, 6},
		{"lc-messages", required_argument, NULL, 7},
		{"no-locale", no_argument, NULL, 8},
		{"text-search-config", required_argument, NULL, 'T'},
		{"auth", required_argument, NULL, 'A'},
		{"auth-local", required_argument, NULL, 10},
		{"auth-host", required_argument, NULL, 11},
		{"pwprompt", no_argument, NULL, 'W'},
		{"pwfile", required_argument, NULL, 9},
		{"username", required_argument, NULL, 'U'},
		{"help", no_argument, NULL, '?'},
		{"version", no_argument, NULL, 'V'},
		{"debug", no_argument, NULL, 'd'},
		{"show", no_argument, NULL, 's'},
		{"noclean", no_argument, NULL, 'n'},	/* for backwards compatibility */
		{"no-clean", no_argument, NULL, 'n'},
		{"nosync", no_argument, NULL, 'N'}, /* for backwards compatibility */
		{"no-sync", no_argument, NULL, 'N'},
		{"no-instructions", no_argument, NULL, 13},
		{"sync-only", no_argument, NULL, 'S'},
		{"waldir", required_argument, NULL, 'X'},
		{"wal-segsize", required_argument, NULL, 12},
		{"data-checksums", no_argument, NULL, 'k'},
		{"allow-group-access", no_argument, NULL, 'g'},
		{NULL, 0, NULL, 0}
	};

	/*
	 * options with no short version return a low integer, the rest return
	 * their short version value
	 */
	int			c;
	int			option_index;
	char	   *effective_user;
	PQExpBuffer start_db_cmd;
	char		pg_ctl_path[MAXPGPATH];

	/*
	 * Ensure that buffering behavior of stdout matches what it is in
	 * interactive usage (at least on most platforms).  This prevents
	 * unexpected output ordering when, eg, output is redirected to a file.
	 * POSIX says we must do this before any other usage of these files.
	 */
	setvbuf(stdout, NULL, PG_IOLBF, 0);

	pg_logging_init(argv[0]);
	progname = get_progname(argv[0]);
	set_pglocale_pgservice(argv[0], PG_TEXTDOMAIN("initdb"));

	if (argc > 1)
	{
		if (strcmp(argv[1], "--help") == 0 || strcmp(argv[1], "-?") == 0)
		{
			usage(progname);
			exit(0);
		}
		if (strcmp(argv[1], "--version") == 0 || strcmp(argv[1], "-V") == 0)
		{
			puts("initdb (PostgreSQL) " PG_VERSION);
			exit(0);
		}
	}

	/* process command-line options */

	while ((c = getopt_long(argc, argv, "A:dD:E:gkL:nNsST:U:WX:", long_options, &option_index)) != -1)
	{
		switch (c)
		{
			case 'A':
				authmethodlocal = authmethodhost = pg_strdup(optarg);

				/*
				 * When ident is specified, use peer for local connections.
				 * Mirrored, when peer is specified, use ident for TCP/IP
				 * connections.
				 */
				if (strcmp(authmethodhost, "ident") == 0)
					authmethodlocal = "peer";
				else if (strcmp(authmethodlocal, "peer") == 0)
					authmethodhost = "ident";
				break;
			case 10:
				authmethodlocal = pg_strdup(optarg);
				break;
			case 11:
				authmethodhost = pg_strdup(optarg);
				break;
			case 'D':
				pg_data = pg_strdup(optarg);
				break;
			case 'E':
				encoding = pg_strdup(optarg);
				break;
			case 'W':
				pwprompt = true;
				break;
			case 'U':
				username = pg_strdup(optarg);
				break;
			case 'd':
				debug = true;
				printf(_("Running in debug mode.\n"));
				break;
			case 'n':
				noclean = true;
				printf(_("Running in no-clean mode.  Mistakes will not be cleaned up.\n"));
				break;
			case 'N':
				do_sync = false;
				break;
			case 'S':
				sync_only = true;
				break;
			case 'k':
				data_checksums = true;
				break;
			case 'L':
				share_path = pg_strdup(optarg);
				break;
			case 1:
				locale = pg_strdup(optarg);
				break;
			case 2:
				lc_collate = pg_strdup(optarg);
				break;
			case 3:
				lc_ctype = pg_strdup(optarg);
				break;
			case 4:
				lc_monetary = pg_strdup(optarg);
				break;
			case 5:
				lc_numeric = pg_strdup(optarg);
				break;
			case 6:
				lc_time = pg_strdup(optarg);
				break;
			case 7:
				lc_messages = pg_strdup(optarg);
				break;
			case 8:
				locale = "C";
				break;
			case 9:
				pwfilename = pg_strdup(optarg);
				break;
			case 's':
				show_setting = true;
				break;
			case 'T':
				default_text_search_config = pg_strdup(optarg);
				break;
			case 'X':
				xlog_dir = pg_strdup(optarg);
				break;
			case 12:
				str_wal_segment_size_mb = pg_strdup(optarg);
				break;
			case 13:
				noinstructions = true;
				break;
			case 'g':
				SetDataDirectoryCreatePerm(PG_DIR_MODE_GROUP);
				break;
			default:
				/* getopt_long already emitted a complaint */
				fprintf(stderr, _("Try \"%s --help\" for more information.\n"),
						progname);
				exit(1);
		}
	}


	/*
	 * Non-option argument specifies data directory as long as it wasn't
	 * already specified with -D / --pgdata
	 */
	if (optind < argc && !pg_data)
	{
		pg_data = pg_strdup(argv[optind]);
		optind++;
	}

	if (optind < argc)
	{
		pg_log_error("too many command-line arguments (first is \"%s\")",
					 argv[optind]);
		fprintf(stderr, _("Try \"%s --help\" for more information.\n"),
				progname);
		exit(1);
	}

	atexit(cleanup_directories_atexit);

	/* If we only need to fsync, just do it and exit */
	if (sync_only)
	{
		setup_pgdata();

		/* must check that directory is readable */
		if (pg_check_dir(pg_data) <= 0)
		{
			pg_log_error("could not access directory \"%s\": %m", pg_data);
			exit(1);
		}

		fputs(_("syncing data to disk ... "), stdout);
		fflush(stdout);
		fsync_pgdata(pg_data, PG_VERSION_NUM);
		check_ok();
		return 0;
	}

	if (pwprompt && pwfilename)
	{
		pg_log_error("password prompt and password file cannot be specified together");
		exit(1);
	}

	check_authmethod_unspecified(&authmethodlocal);
	check_authmethod_unspecified(&authmethodhost);

	check_authmethod_valid(authmethodlocal, auth_methods_local, "local");
	check_authmethod_valid(authmethodhost, auth_methods_host, "host");

	check_need_password(authmethodlocal, authmethodhost);

	/* set wal segment size */
	if (str_wal_segment_size_mb == NULL)
		wal_segment_size_mb = (DEFAULT_XLOG_SEG_SIZE) / (1024 * 1024);
	else
	{
		char	   *endptr;

		/* check that the argument is a number */
		wal_segment_size_mb = strtol(str_wal_segment_size_mb, &endptr, 10);

		/* verify that wal segment size is valid */
		if (endptr == str_wal_segment_size_mb || *endptr != '\0')
		{
			pg_log_error("argument of --wal-segsize must be a number");
			exit(1);
		}
		if (!IsValidWalSegSize(wal_segment_size_mb * 1024 * 1024))
		{
			pg_log_error("argument of --wal-segsize must be a power of 2 between 1 and 1024");
			exit(1);
		}
	}

	get_restricted_token();

	setup_pgdata();

	setup_bin_paths(argv[0]);

	effective_user = get_id();
	if (!username)
		username = effective_user;

	if (strncmp(username, "pg_", 3) == 0)
	{
		pg_log_error("superuser name \"%s\" is disallowed; role names cannot begin with \"pg_\"", username);
		exit(1);
	}

	printf(_("The files belonging to this database system will be owned "
			 "by user \"%s\".\n"
			 "This user must also own the server process.\n\n"),
		   effective_user);

	set_info_version();

	setup_data_file_paths();

	setup_locale_encoding();

	setup_text_search();

	printf("\n");

	if (data_checksums)
		printf(_("Data page checksums are enabled.\n"));
	else
		printf(_("Data page checksums are disabled.\n"));

	if (pwprompt || pwfilename)
		get_su_pwd();

	printf("\n");

	initialize_data_directory();

	if (do_sync)
	{
		fputs(_("syncing data to disk ... "), stdout);
		fflush(stdout);
		fsync_pgdata(pg_data, PG_VERSION_NUM);
		check_ok();
	}
	else
		printf(_("\nSync to disk skipped.\nThe data directory might become corrupt if the operating system crashes.\n"));

	if (authwarning)
	{
		printf("\n");
		pg_log_warning("enabling \"trust\" authentication for local connections");
		fprintf(stderr, _("You can change this by editing pg_hba.conf or using the option -A, or\n"
						  "--auth-local and --auth-host, the next time you run initdb.\n"));
	}

	if (!noinstructions)
	{
		/*
		 * Build up a shell command to tell the user how to start the server
		 */
		start_db_cmd = createPQExpBuffer();

		/* Get directory specification used to start initdb ... */
		strlcpy(pg_ctl_path, argv[0], sizeof(pg_ctl_path));
		canonicalize_path(pg_ctl_path);
		get_parent_directory(pg_ctl_path);
		/* ... and tag on pg_ctl instead */
		join_path_components(pg_ctl_path, pg_ctl_path, "pg_ctl");

<<<<<<< HEAD
	/* Get directory specification used to start initdb ... */
	strlcpy(pg_ctl_path, argv[0], sizeof(pg_ctl_path));
	canonicalize_path(pg_ctl_path);
	get_parent_directory(pg_ctl_path);
	/* ... and tag on pg_ctl instead */
	join_path_components(pg_ctl_path, pg_ctl_path, "ag_ctl");
=======
		/* path to pg_ctl, properly quoted */
		appendShellString(start_db_cmd, pg_ctl_path);
>>>>>>> dfb75e47

		/* add -D switch, with properly quoted data directory */
		appendPQExpBufferStr(start_db_cmd, " -D ");
		appendShellString(start_db_cmd, pgdata_native);

		/* add suggested -l switch and "start" command */
		/* translator: This is a placeholder in a shell command. */
		appendPQExpBuffer(start_db_cmd, " -l %s start", _("logfile"));

		printf(_("\nSuccess. You can now start the database server using:\n\n"
				 "    %s\n\n"),
			   start_db_cmd->data);

		destroyPQExpBuffer(start_db_cmd);

		printf(_("\nSuccess.\n"));
	}


	success = true;
	return 0;
}<|MERGE_RESOLUTION|>--- conflicted
+++ resolved
@@ -3259,19 +3259,10 @@
 		canonicalize_path(pg_ctl_path);
 		get_parent_directory(pg_ctl_path);
 		/* ... and tag on pg_ctl instead */
-		join_path_components(pg_ctl_path, pg_ctl_path, "pg_ctl");
-
-<<<<<<< HEAD
-	/* Get directory specification used to start initdb ... */
-	strlcpy(pg_ctl_path, argv[0], sizeof(pg_ctl_path));
-	canonicalize_path(pg_ctl_path);
-	get_parent_directory(pg_ctl_path);
-	/* ... and tag on pg_ctl instead */
-	join_path_components(pg_ctl_path, pg_ctl_path, "ag_ctl");
-=======
+		join_path_components(pg_ctl_path, pg_ctl_path, "ag_ctl");
+
 		/* path to pg_ctl, properly quoted */
 		appendShellString(start_db_cmd, pg_ctl_path);
->>>>>>> dfb75e47
 
 		/* add -D switch, with properly quoted data directory */
 		appendPQExpBufferStr(start_db_cmd, " -D ");
