--- conflicted
+++ resolved
@@ -558,7 +558,11 @@
 	T_TsmRoutine,				/* in access/tsmapi.h */
 	T_ForeignKeyCacheInfo,		/* in utils/rel.h */
 	T_CallContext,				/* in nodes/parsenodes.h */
-<<<<<<< HEAD
+	T_SupportRequestSimplify,	/* in nodes/supportnodes.h */
+	T_SupportRequestSelectivity,	/* in nodes/supportnodes.h */
+	T_SupportRequestCost,		/* in nodes/supportnodes.h */
+	T_SupportRequestRows,		/* in nodes/supportnodes.h */
+	T_SupportRequestIndexCondition,	/* in nodes/supportnodes.h */
 
 	/*
 	 * TAGS FOR GRAPH NODES (graphnodes.h)
@@ -568,13 +572,6 @@
 	T_GraphEdge,
 	T_GraphSetProp,
 	T_GraphDelElem
-=======
-	T_SupportRequestSimplify,	/* in nodes/supportnodes.h */
-	T_SupportRequestSelectivity,	/* in nodes/supportnodes.h */
-	T_SupportRequestCost,		/* in nodes/supportnodes.h */
-	T_SupportRequestRows,		/* in nodes/supportnodes.h */
-	T_SupportRequestIndexCondition	/* in nodes/supportnodes.h */
->>>>>>> 9e1c9f95
 } NodeTag;
 
 /*
