/*-------------------------------------------------------------------------
 *
 * nodes.h
 *	  Definitions for tagged nodes.
 *
 *
 * Portions Copyright (c) 1996-2022, PostgreSQL Global Development Group
 * Portions Copyright (c) 1994, Regents of the University of California
 *
 * src/include/nodes/nodes.h
 *
 *-------------------------------------------------------------------------
 */
#ifndef NODES_H
#define NODES_H

/*
 * The first field of every node is NodeTag. Each node created (with makeNode)
 * will have one of the following tags as the value of its first field.
 *
 * Note that inserting or deleting node types changes the numbers of other
 * node types later in the list.  This is no problem during development, since
 * the node numbers are never stored on disk.  But don't do it in a released
 * branch, because that would represent an ABI break for extensions.
 */
typedef enum NodeTag
{
	T_Invalid = 0,

	/*
	 * TAGS FOR EXECUTOR NODES (execnodes.h)
	 */
	T_IndexInfo,
	T_ExprContext,
	T_ProjectionInfo,
	T_JunkFilter,
	T_OnConflictSetState,
	T_MergeActionState,
	T_ResultRelInfo,
	T_EState,
	T_TupleTableSlot,

	/*
	 * TAGS FOR PLAN NODES (plannodes.h)
	 */
	T_Plan,
	T_Result,
	T_ProjectSet,
	T_ModifyTable,
	T_Append,
	T_MergeAppend,
	T_RecursiveUnion,
	T_BitmapAnd,
	T_BitmapOr,
	T_Scan,
	T_SeqScan,
	T_SampleScan,
	T_IndexScan,
	T_IndexOnlyScan,
	T_BitmapIndexScan,
	T_BitmapHeapScan,
	T_TidScan,
	T_TidRangeScan,
	T_SubqueryScan,
	T_FunctionScan,
	T_ValuesScan,
	T_TableFuncScan,
	T_CteScan,
	T_NamedTuplestoreScan,
	T_WorkTableScan,
	T_ForeignScan,
	T_CustomScan,
	T_Join,
	T_NestLoop,
	T_MergeJoin,
	T_HashJoin,
	T_Material,
	T_Memoize,
	T_Sort,
	T_IncrementalSort,
	T_Group,
	T_Agg,
	T_WindowAgg,
	T_Unique,
	T_Gather,
	T_GatherMerge,
	T_Hash,
	T_SetOp,
	T_LockRows,
	T_Limit,
	T_ModifyGraph,
	T_Shortestpath,
	T_Hash2Side,
	T_Dijkstra,
	T_GraphVLE,
	/* these aren't subclasses of Plan: */
	T_NestLoopParam,
	T_PlanRowMark,
	T_PartitionPruneInfo,
	T_PartitionedRelPruneInfo,
	T_PartitionPruneStepOp,
	T_PartitionPruneStepCombine,
	T_PlanInvalItem,

	/*
	 * TAGS FOR PLAN STATE NODES (execnodes.h)
	 *
	 * These should correspond one-to-one with Plan node types.
	 */
	T_PlanState,
	T_ResultState,
	T_ProjectSetState,
	T_ModifyTableState,
	T_AppendState,
	T_MergeAppendState,
	T_RecursiveUnionState,
	T_BitmapAndState,
	T_BitmapOrState,
	T_ScanState,
	T_SeqScanState,
	T_SampleScanState,
	T_IndexScanState,
	T_IndexOnlyScanState,
	T_BitmapIndexScanState,
	T_BitmapHeapScanState,
	T_TidScanState,
	T_TidRangeScanState,
	T_SubqueryScanState,
	T_FunctionScanState,
	T_TableFuncScanState,
	T_ValuesScanState,
	T_CteScanState,
	T_NamedTuplestoreScanState,
	T_WorkTableScanState,
	T_ForeignScanState,
	T_CustomScanState,
	T_JoinState,
	T_NestLoopState,
	T_MergeJoinState,
	T_HashJoinState,
	T_MaterialState,
	T_MemoizeState,
	T_SortState,
	T_IncrementalSortState,
	T_GroupState,
	T_AggState,
	T_WindowAggState,
	T_UniqueState,
	T_GatherState,
	T_GatherMergeState,
	T_HashState,
	T_SetOpState,
	T_LockRowsState,
	T_LimitState,
	T_ModifyGraphState,
	T_ShortestpathState,
	T_Hash2SideState,
	T_DijkstraState,
	T_GraphVLEState,

	/*
	 * TAGS FOR PRIMITIVE NODES (primnodes.h)
	 */
	T_Alias,
	T_RangeVar,
	T_TableFunc,
	T_Var,
	T_Const,
	T_Param,
	T_Aggref,
	T_GroupingFunc,
	T_WindowFunc,
	T_SubscriptingRef,
	T_FuncExpr,
	T_NamedArgExpr,
	T_OpExpr,
	T_DistinctExpr,
	T_NullIfExpr,
	T_ScalarArrayOpExpr,
	T_BoolExpr,
	T_SubLink,
	T_SubPlan,
	T_AlternativeSubPlan,
	T_FieldSelect,
	T_FieldStore,
	T_RelabelType,
	T_CoerceViaIO,
	T_ArrayCoerceExpr,
	T_ConvertRowtypeExpr,
	T_CollateExpr,
	T_CaseExpr,
	T_CaseWhen,
	T_CaseTestExpr,
	T_ArrayExpr,
	T_RowExpr,
	T_RowCompareExpr,
	T_CoalesceExpr,
	T_MinMaxExpr,
	T_SQLValueFunction,
	T_XmlExpr,
	T_NullTest,
	T_BooleanTest,
	T_CoerceToDomain,
	T_CoerceToDomainValue,
	T_SetToDefault,
	T_CurrentOfExpr,
	T_NextValueExpr,
	T_InferenceElem,
	T_TargetEntry,
	T_RangeTblRef,
	T_JoinExpr,
	T_FromExpr,
	T_OnConflictExpr,
	T_IntoClause,
<<<<<<< HEAD
	T_JsonFormat,
	T_JsonReturning,
	T_JsonValueExpr,
	T_JsonParseExpr,
	T_JsonScalarExpr,
	T_JsonSerializeExpr,
	T_JsonConstructorExpr,
	T_JsonExpr,
	T_JsonCoercion,
	T_JsonItemCoercions,
	T_JsonTableParent,
	T_JsonTableSibling,
	T_CypherTypeCast,
	T_CypherMapExpr,
	T_CypherListExpr,
	T_CypherListCompExpr,
	T_CypherListCompVar,
	T_CypherAccessExpr,
	T_CypherIndices,
=======
>>>>>>> 2a7ce2e2

	/*
	 * TAGS FOR EXPRESSION STATE NODES (execnodes.h)
	 *
	 * ExprState represents the evaluation state for a whole expression tree.
	 * Most Expr-based plan nodes do not have a corresponding expression state
	 * node, they're fully handled within execExpr* - but sometimes the state
	 * needs to be shared with other parts of the executor, as for example
	 * with SubPlanState, which nodeSubplan.c has to modify.
	 */
	T_ExprState,
	T_WindowFuncExprState,
	T_SetExprState,
	T_SubPlanState,
	T_DomainConstraintState,

	/*
	 * TAGS FOR PLANNER NODES (pathnodes.h)
	 */
	T_PlannerInfo,
	T_PlannerGlobal,
	T_RelOptInfo,
	T_IndexOptInfo,
	T_ForeignKeyOptInfo,
	T_ParamPathInfo,
	T_Path,
	T_IndexPath,
	T_BitmapHeapPath,
	T_BitmapAndPath,
	T_BitmapOrPath,
	T_TidPath,
	T_TidRangePath,
	T_SubqueryScanPath,
	T_ForeignPath,
	T_CustomPath,
	T_NestPath,
	T_MergePath,
	T_HashPath,
	T_AppendPath,
	T_MergeAppendPath,
	T_GroupResultPath,
	T_MaterialPath,
	T_MemoizePath,
	T_UniquePath,
	T_GatherPath,
	T_GatherMergePath,
	T_ProjectionPath,
	T_ProjectSetPath,
	T_SortPath,
	T_IncrementalSortPath,
	T_GroupPath,
	T_UpperUniquePath,
	T_AggPath,
	T_GroupingSetsPath,
	T_MinMaxAggPath,
	T_WindowAggPath,
	T_SetOpPath,
	T_RecursiveUnionPath,
	T_LockRowsPath,
	T_ModifyTablePath,
	T_LimitPath,
	T_ModifyGraphPath,
	T_ShortestpathPath,
	T_DijkstraPath,
	T_GraphVLEPath,
	/* these aren't subclasses of Path: */
	T_EquivalenceClass,
	T_EquivalenceMember,
	T_PathKey,
	T_PathKeyInfo,
	T_PathTarget,
	T_RestrictInfo,
	T_IndexClause,
	T_PlaceHolderVar,
	T_SpecialJoinInfo,
	T_AppendRelInfo,
	T_RowIdentityVarInfo,
	T_PlaceHolderInfo,
	T_MinMaxAggInfo,
	T_PlannerParamItem,
	T_RollupData,
	T_GroupingSetData,
	T_StatisticExtInfo,
	T_MergeAction,

	/*
	 * TAGS FOR MEMORY NODES (memnodes.h)
	 */
	T_AllocSetContext,
	T_SlabContext,
	T_GenerationContext,

	/*
	 * TAGS FOR VALUE NODES (value.h)
	 */
	T_Integer,
	T_Float,
	T_Boolean,
	T_String,
	T_BitString,

	/*
	 * TAGS FOR LIST NODES (pg_list.h)
	 */
	T_List,
	T_IntList,
	T_OidList,

	/*
	 * TAGS FOR EXTENSIBLE NODES (extensible.h)
	 */
	T_ExtensibleNode,

	/*
	 * TAGS FOR STATEMENT NODES (mostly in parsenodes.h)
	 */
	T_RawStmt,
	T_Query,
	T_PlannedStmt,
	T_InsertStmt,
	T_DeleteStmt,
	T_UpdateStmt,
	T_MergeStmt,
	T_SelectStmt,
	T_ReturnStmt,
	T_PLAssignStmt,
	T_AlterTableStmt,
	T_AlterTableCmd,
	T_AlterDomainStmt,
	T_SetOperationStmt,
	T_GrantStmt,
	T_GrantRoleStmt,
	T_AlterDefaultPrivilegesStmt,
	T_ClosePortalStmt,
	T_ClusterStmt,
	T_CopyStmt,
	T_CreateStmt,
	T_DefineStmt,
	T_DropStmt,
	T_TruncateStmt,
	T_CommentStmt,
	T_FetchStmt,
	T_IndexStmt,
	T_CreateFunctionStmt,
	T_AlterFunctionStmt,
	T_DoStmt,
	T_RenameStmt,
	T_RuleStmt,
	T_NotifyStmt,
	T_ListenStmt,
	T_UnlistenStmt,
	T_TransactionStmt,
	T_ViewStmt,
	T_LoadStmt,
	T_CreateDomainStmt,
	T_CreatedbStmt,
	T_DropdbStmt,
	T_VacuumStmt,
	T_ExplainStmt,
	T_CreateTableAsStmt,
	T_CreateSeqStmt,
	T_AlterSeqStmt,
	T_VariableSetStmt,
	T_VariableShowStmt,
	T_DiscardStmt,
	T_CreateTrigStmt,
	T_CreatePLangStmt,
	T_CreateRoleStmt,
	T_AlterRoleStmt,
	T_DropRoleStmt,
	T_LockStmt,
	T_ConstraintsSetStmt,
	T_ReindexStmt,
	T_CheckPointStmt,
	T_CreateSchemaStmt,
	T_AlterDatabaseStmt,
	T_AlterDatabaseRefreshCollStmt,
	T_AlterDatabaseSetStmt,
	T_AlterRoleSetStmt,
	T_CreateConversionStmt,
	T_CreateCastStmt,
	T_CreateOpClassStmt,
	T_CreateOpFamilyStmt,
	T_AlterOpFamilyStmt,
	T_PrepareStmt,
	T_ExecuteStmt,
	T_DeallocateStmt,
	T_DeclareCursorStmt,
	T_CreateTableSpaceStmt,
	T_DropTableSpaceStmt,
	T_AlterObjectDependsStmt,
	T_AlterObjectSchemaStmt,
	T_AlterOwnerStmt,
	T_AlterOperatorStmt,
	T_AlterTypeStmt,
	T_DropOwnedStmt,
	T_ReassignOwnedStmt,
	T_CompositeTypeStmt,
	T_CreateEnumStmt,
	T_CreateRangeStmt,
	T_AlterEnumStmt,
	T_AlterTSDictionaryStmt,
	T_AlterTSConfigurationStmt,
	T_CreateFdwStmt,
	T_AlterFdwStmt,
	T_CreateForeignServerStmt,
	T_AlterForeignServerStmt,
	T_CreateUserMappingStmt,
	T_AlterUserMappingStmt,
	T_DropUserMappingStmt,
	T_AlterTableSpaceOptionsStmt,
	T_AlterTableMoveAllStmt,
	T_SecLabelStmt,
	T_CreateForeignTableStmt,
	T_ImportForeignSchemaStmt,
	T_CreateExtensionStmt,
	T_AlterExtensionStmt,
	T_AlterExtensionContentsStmt,
	T_CreateEventTrigStmt,
	T_AlterEventTrigStmt,
	T_RefreshMatViewStmt,
	T_ReplicaIdentityStmt,
	T_AlterSystemStmt,
	T_CreatePolicyStmt,
	T_AlterPolicyStmt,
	T_CreateTransformStmt,
	T_CreateAmStmt,
	T_CreatePublicationStmt,
	T_AlterPublicationStmt,
	T_CreateSubscriptionStmt,
	T_AlterSubscriptionStmt,
	T_DropSubscriptionStmt,
	T_CreateStatsStmt,
	T_AlterCollationStmt,
	T_CallStmt,
	T_AlterStatsStmt,

	T_CreateGraphStmt,
	T_CreateLabelStmt,
	T_AlterLabelStmt,
	T_CreateConstraintStmt,
	T_DropConstraintStmt,
	T_CreatePropertyIndexStmt,
	T_DisableIndexStmt,
	T_CypherStmt,

	/*
	 * TAGS FOR PARSE TREE NODES (parsenodes.h)
	 */
	T_A_Expr,
	T_ColumnRef,
	T_ParamRef,
	T_A_Const,
	T_FuncCall,
	T_A_Star,
	T_A_Indices,
	T_A_Indirection,
	T_A_ArrayExpr,
	T_ResTarget,
	T_MultiAssignRef,
	T_TypeCast,
	T_CollateClause,
	T_SortBy,
	T_WindowDef,
	T_RangeSubselect,
	T_RangeFunction,
	T_RangeTableSample,
	T_RangeTableFunc,
	T_RangeTableFuncCol,
	T_TypeName,
	T_ColumnDef,
	T_IndexElem,
	T_StatsElem,
	T_Constraint,
	T_DefElem,
	T_RangeTblEntry,
	T_RangeTblFunction,
	T_TableSampleClause,
	T_WithCheckOption,
	T_SortGroupClause,
	T_GroupingSet,
	T_WindowClause,
	T_ObjectWithArgs,
	T_AccessPriv,
	T_CreateOpClassItem,
	T_TableLikeClause,
	T_FunctionParameter,
	T_LockingClause,
	T_RowMarkClause,
	T_XmlSerialize,
	T_WithClause,
	T_InferClause,
	T_OnConflictClause,
	T_CTESearchClause,
	T_CTECycleClause,
	T_CommonTableExpr,
	T_MergeWhenClause,
	T_RoleSpec,
	T_TriggerTransition,
	T_PartitionElem,
	T_PartitionSpec,
	T_PartitionBoundSpec,
	T_PartitionRangeDatum,
	T_PartitionCmd,
	T_VacuumRelation,
	T_PublicationObjSpec,
	T_PublicationTable,

	T_CypherListComp,
	T_CypherGenericExpr,
	T_CypherSubPattern,
	T_CypherClause,
	T_CypherMatchClause,
	T_CypherProjection,
	T_CypherCreateClause,
	T_CypherDeleteClause,
	T_CypherSetClause,
	T_CypherMergeClause,
	T_CypherLoadClause,
	T_CypherUnwindClause,
	T_CypherPath,
	T_CypherNode,
	T_CypherRel,
	T_CypherName,
	T_CypherSetProp,

	/*
	 * TAGS FOR REPLICATION GRAMMAR PARSE NODES (replnodes.h)
	 */
	T_IdentifySystemCmd,
	T_BaseBackupCmd,
	T_CreateReplicationSlotCmd,
	T_DropReplicationSlotCmd,
	T_ReadReplicationSlotCmd,
	T_StartReplicationCmd,
	T_TimeLineHistoryCmd,

	/*
	 * TAGS FOR RANDOM OTHER STUFF
	 *
	 * These are objects that aren't part of parse/plan/execute node tree
	 * structures, but we give them NodeTags anyway for identification
	 * purposes (usually because they are involved in APIs where we want to
	 * pass multiple object types through the same pointer).
	 */
	T_TriggerData,				/* in commands/trigger.h */
	T_EventTriggerData,			/* in commands/event_trigger.h */
	T_ReturnSetInfo,			/* in nodes/execnodes.h */
	T_WindowObjectData,			/* private in nodeWindowAgg.c */
	T_TIDBitmap,				/* in nodes/tidbitmap.h */
	T_InlineCodeBlock,			/* in nodes/parsenodes.h */
	T_FdwRoutine,				/* in foreign/fdwapi.h */
	T_IndexAmRoutine,			/* in access/amapi.h */
	T_TableAmRoutine,			/* in access/tableam.h */
	T_TsmRoutine,				/* in access/tsmapi.h */
	T_ForeignKeyCacheInfo,		/* in utils/rel.h */
	T_CallContext,				/* in nodes/parsenodes.h */
	T_SupportRequestSimplify,	/* in nodes/supportnodes.h */
	T_SupportRequestSelectivity,	/* in nodes/supportnodes.h */
	T_SupportRequestCost,		/* in nodes/supportnodes.h */
	T_SupportRequestRows,		/* in nodes/supportnodes.h */
	T_SupportRequestIndexCondition, /* in nodes/supportnodes.h */
	T_SupportRequestWFuncMonotonic, /* in nodes/supportnodes.h */

	/*
	 * TAGS FOR GRAPH NODES (graphnodes.h)
	 */
	T_GraphPath,
	T_GraphVertex,
	T_GraphEdge,
	T_GraphSetProp,
	T_GraphDelElem
} NodeTag;

/*
 * The first field of a node of any type is guaranteed to be the NodeTag.
 * Hence the type of any node can be gotten by casting it to Node. Declaring
 * a variable to be of Node * (instead of void *) can also facilitate
 * debugging.
 */
typedef struct Node
{
	NodeTag		type;
} Node;

#define nodeTag(nodeptr)		(((const Node*)(nodeptr))->type)

/*
 * newNode -
 *	  create a new node of the specified size and tag the node with the
 *	  specified tag.
 *
 * !WARNING!: Avoid using newNode directly. You should be using the
 *	  macro makeNode.  eg. to create a Query node, use makeNode(Query)
 *
 * Note: the size argument should always be a compile-time constant, so the
 * apparent risk of multiple evaluation doesn't matter in practice.
 */
#ifdef __GNUC__

/* With GCC, we can use a compound statement within an expression */
#define newNode(size, tag) \
({	Node   *_result; \
	AssertMacro((size) >= sizeof(Node));		/* need the tag, at least */ \
	_result = (Node *) palloc0fast(size); \
	_result->type = (tag); \
	_result; \
})
#else

/*
 *	There is no way to dereference the palloc'ed pointer to assign the
 *	tag, and also return the pointer itself, so we need a holder variable.
 *	Fortunately, this macro isn't recursive so we just define
 *	a global variable for this purpose.
 */
extern PGDLLIMPORT Node *newNodeMacroHolder;

#define newNode(size, tag) \
( \
	AssertMacro((size) >= sizeof(Node)),		/* need the tag, at least */ \
	newNodeMacroHolder = (Node *) palloc0fast(size), \
	newNodeMacroHolder->type = (tag), \
	newNodeMacroHolder \
)
#endif							/* __GNUC__ */


#define makeNode(_type_)		((_type_ *) newNode(sizeof(_type_),T_##_type_))
#define NodeSetTag(nodeptr,t)	(((Node*)(nodeptr))->type = (t))

#define IsA(nodeptr,_type_)		(nodeTag(nodeptr) == T_##_type_)

/*
 * castNode(type, ptr) casts ptr to "type *", and if assertions are enabled,
 * verifies that the node has the appropriate type (using its nodeTag()).
 *
 * Use an inline function when assertions are enabled, to avoid multiple
 * evaluations of the ptr argument (which could e.g. be a function call).
 */
#ifdef USE_ASSERT_CHECKING
static inline Node *
castNodeImpl(NodeTag type, void *ptr)
{
	Assert(ptr == NULL || nodeTag(ptr) == type);
	return (Node *) ptr;
}
#define castNode(_type_, nodeptr) ((_type_ *) castNodeImpl(T_##_type_, nodeptr))
#else
#define castNode(_type_, nodeptr) ((_type_ *) (nodeptr))
#endif							/* USE_ASSERT_CHECKING */


/* ----------------------------------------------------------------
 *					  extern declarations follow
 * ----------------------------------------------------------------
 */

/*
 * nodes/{outfuncs.c,print.c}
 */
struct Bitmapset;				/* not to include bitmapset.h here */
struct StringInfoData;			/* not to include stringinfo.h here */

extern void outNode(struct StringInfoData *str, const void *obj);
extern void outToken(struct StringInfoData *str, const char *s);
extern void outBitmapset(struct StringInfoData *str,
						 const struct Bitmapset *bms);
extern void outDatum(struct StringInfoData *str, uintptr_t value,
					 int typlen, bool typbyval);
extern char *nodeToString(const void *obj);
extern char *bmsToString(const struct Bitmapset *bms);

/*
 * nodes/{readfuncs.c,read.c}
 */
extern void *stringToNode(const char *str);
#ifdef WRITE_READ_PARSE_PLAN_TREES
extern void *stringToNodeWithLocations(const char *str);
#endif
extern struct Bitmapset *readBitmapset(void);
extern uintptr_t readDatum(bool typbyval);
extern bool *readBoolCols(int numCols);
extern int *readIntCols(int numCols);
extern Oid *readOidCols(int numCols);
extern int16 *readAttrNumberCols(int numCols);

/*
 * nodes/copyfuncs.c
 */
extern void *copyObjectImpl(const void *obj);

/* cast result back to argument type, if supported by compiler */
#ifdef HAVE_TYPEOF
#define copyObject(obj) ((typeof(obj)) copyObjectImpl(obj))
#else
#define copyObject(obj) copyObjectImpl(obj)
#endif

/*
 * nodes/equalfuncs.c
 */
extern bool equal(const void *a, const void *b);


/*
 * Typedefs for identifying qualifier selectivities and plan costs as such.
 * These are just plain "double"s, but declaring a variable as Selectivity
 * or Cost makes the intent more obvious.
 *
 * These could have gone into plannodes.h or some such, but many files
 * depend on them...
 */
typedef double Selectivity;		/* fraction of tuples a qualifier will pass */
typedef double Cost;			/* execution cost (in page-access units) */
typedef double Cardinality;		/* (estimated) number of rows or other integer
								 * count */


/*
 * CmdType -
 *	  enums for type of operation represented by a Query or PlannedStmt
 *
 * This is needed in both parsenodes.h and plannodes.h, so put it here...
 */
typedef enum CmdType
{
	CMD_UNKNOWN,
	CMD_SELECT,					/* select stmt */
	CMD_UPDATE,					/* update stmt */
	CMD_INSERT,					/* insert stmt */
	CMD_DELETE,					/* delete stmt */
	CMD_MERGE,					/* merge stmt */
	CMD_GRAPHWRITE,				/* graph write query */
	CMD_UTILITY,				/* cmds like create, destroy, copy, vacuum,
								 * etc. */
	CMD_NOTHING					/* dummy command for instead nothing rules
								 * with qual */
} CmdType;


/*
 * JoinType -
 *	  enums for types of relation joins
 *
 * JoinType determines the exact semantics of joining two relations using
 * a matching qualification.  For example, it tells what to do with a tuple
 * that has no match in the other relation.
 *
 * This is needed in both parsenodes.h and plannodes.h, so put it here...
 */
typedef enum JoinType
{
	/*
	 * The canonical kinds of joins according to the SQL JOIN syntax. Only
	 * these codes can appear in parser output (e.g., JoinExpr nodes).
	 */
	JOIN_INNER,					/* matching tuple pairs only */
	JOIN_LEFT,					/* pairs + unmatched LHS tuples */
	JOIN_FULL,					/* pairs + unmatched LHS + unmatched RHS */
	JOIN_RIGHT,					/* pairs + unmatched RHS tuples */

	/*
	 * Semijoins and anti-semijoins (as defined in relational theory) do not
	 * appear in the SQL JOIN syntax, but there are standard idioms for
	 * representing them (e.g., using EXISTS).  The planner recognizes these
	 * cases and converts them to joins.  So the planner and executor must
	 * support these codes.  NOTE: in JOIN_SEMI output, it is unspecified
	 * which matching RHS row is joined to.  In JOIN_ANTI output, the row is
	 * guaranteed to be null-extended.
	 */
	JOIN_SEMI,					/* 1 copy of each LHS row that has match(es) */
	JOIN_ANTI,					/* 1 copy of each LHS row that has no match */

	/*
	 * These codes are used internally in the planner, but are not supported
	 * by the executor (nor, indeed, by most of the planner).
	 */
	JOIN_UNIQUE_OUTER,			/* LHS path must be made unique */
	JOIN_UNIQUE_INNER,			/* RHS path must be made unique */

	/* This is similar to JOIN_LEFT but only for Cypher MERGE clause. */
	JOIN_CYPHER_MERGE,

	/* For Cypher DELETE */
	JOIN_CYPHER_DELETE,

	/*
	 * We might need additional join types someday.
	 */
} JoinType;

/*
 * OUTER joins are those for which pushed-down quals must behave differently
 * from the join's own quals.  This is in fact everything except INNER and
 * SEMI joins.  However, this macro must also exclude the JOIN_UNIQUE symbols
 * since those are temporary proxies for what will eventually be an INNER
 * join.
 *
 * Note: semijoins are a hybrid case, but we choose to treat them as not
 * being outer joins.  This is okay principally because the SQL syntax makes
 * it impossible to have a pushed-down qual that refers to the inner relation
 * of a semijoin; so there is no strong need to distinguish join quals from
 * pushed-down quals.  This is convenient because for almost all purposes,
 * quals attached to a semijoin can be treated the same as innerjoin quals.
 */
#define IS_OUTER_JOIN(jointype) \
	(((1 << (jointype)) & \
	  ((1 << JOIN_LEFT) | \
	   (1 << JOIN_FULL) | \
	   (1 << JOIN_RIGHT) | \
	   (1 << JOIN_CYPHER_MERGE) | \
	   (1 << JOIN_CYPHER_DELETE) | \
	   (1 << JOIN_ANTI))) != 0)

#define IS_GRAPH_JOIN(jointype) \
	(((1 << (jointype)) & \
	  ((1 << JOIN_CYPHER_MERGE) | \
	   (1 << JOIN_CYPHER_DELETE))) != 0)

/*
 * AggStrategy -
 *	  overall execution strategies for Agg plan nodes
 *
 * This is needed in both pathnodes.h and plannodes.h, so put it here...
 */
typedef enum AggStrategy
{
	AGG_PLAIN,					/* simple agg across all input rows */
	AGG_SORTED,					/* grouped agg, input must be sorted */
	AGG_HASHED,					/* grouped agg, use internal hashtable */
	AGG_MIXED					/* grouped agg, hash and sort both used */
} AggStrategy;

/*
 * AggSplit -
 *	  splitting (partial aggregation) modes for Agg plan nodes
 *
 * This is needed in both pathnodes.h and plannodes.h, so put it here...
 */

/* Primitive options supported by nodeAgg.c: */
#define AGGSPLITOP_COMBINE		0x01	/* substitute combinefn for transfn */
#define AGGSPLITOP_SKIPFINAL	0x02	/* skip finalfn, return state as-is */
#define AGGSPLITOP_SERIALIZE	0x04	/* apply serialfn to output */
#define AGGSPLITOP_DESERIALIZE	0x08	/* apply deserialfn to input */

/* Supported operating modes (i.e., useful combinations of these options): */
typedef enum AggSplit
{
	/* Basic, non-split aggregation: */
	AGGSPLIT_SIMPLE = 0,
	/* Initial phase of partial aggregation, with serialization: */
	AGGSPLIT_INITIAL_SERIAL = AGGSPLITOP_SKIPFINAL | AGGSPLITOP_SERIALIZE,
	/* Final phase of partial aggregation, with deserialization: */
	AGGSPLIT_FINAL_DESERIAL = AGGSPLITOP_COMBINE | AGGSPLITOP_DESERIALIZE
} AggSplit;

/* Test whether an AggSplit value selects each primitive option: */
#define DO_AGGSPLIT_COMBINE(as)		(((as) & AGGSPLITOP_COMBINE) != 0)
#define DO_AGGSPLIT_SKIPFINAL(as)	(((as) & AGGSPLITOP_SKIPFINAL) != 0)
#define DO_AGGSPLIT_SERIALIZE(as)	(((as) & AGGSPLITOP_SERIALIZE) != 0)
#define DO_AGGSPLIT_DESERIALIZE(as) (((as) & AGGSPLITOP_DESERIALIZE) != 0)

/*
 * SetOpCmd and SetOpStrategy -
 *	  overall semantics and execution strategies for SetOp plan nodes
 *
 * This is needed in both pathnodes.h and plannodes.h, so put it here...
 */
typedef enum SetOpCmd
{
	SETOPCMD_INTERSECT,
	SETOPCMD_INTERSECT_ALL,
	SETOPCMD_EXCEPT,
	SETOPCMD_EXCEPT_ALL
} SetOpCmd;

typedef enum SetOpStrategy
{
	SETOP_SORTED,				/* input must be sorted */
	SETOP_HASHED				/* use internal hashtable */
} SetOpStrategy;

/*
 * OnConflictAction -
 *	  "ON CONFLICT" clause type of query
 *
 * This is needed in both parsenodes.h and plannodes.h, so put it here...
 */
typedef enum OnConflictAction
{
	ONCONFLICT_NONE,			/* No "ON CONFLICT" clause */
	ONCONFLICT_NOTHING,			/* ON CONFLICT ... DO NOTHING */
	ONCONFLICT_UPDATE			/* ON CONFLICT ... DO UPDATE */
} OnConflictAction;

/*
 * LimitOption -
 *	LIMIT option of query
 *
 * This is needed in both parsenodes.h and plannodes.h, so put it here...
 */
typedef enum LimitOption
{
	LIMIT_OPTION_COUNT,			/* FETCH FIRST... ONLY */
	LIMIT_OPTION_WITH_TIES,		/* FETCH FIRST... WITH TIES */
	LIMIT_OPTION_DEFAULT,		/* No limit present */
} LimitOption;

/*
 * GraphWriteOp - enums for type of operation when CMD_GRAPHWRITE
 *
 * This is needed in both parsenodes.h and plannodes.h.
 */
typedef enum GraphWriteOp
{
	GWROP_NONE = 0,
	GWROP_CREATE,
	GWROP_DELETE,
	GWROP_SET,
	GWROP_MERGE
} GraphWriteOp;

#endif							/* NODES_H */<|MERGE_RESOLUTION|>--- conflicted
+++ resolved
@@ -212,19 +212,6 @@
 	T_FromExpr,
 	T_OnConflictExpr,
 	T_IntoClause,
-<<<<<<< HEAD
-	T_JsonFormat,
-	T_JsonReturning,
-	T_JsonValueExpr,
-	T_JsonParseExpr,
-	T_JsonScalarExpr,
-	T_JsonSerializeExpr,
-	T_JsonConstructorExpr,
-	T_JsonExpr,
-	T_JsonCoercion,
-	T_JsonItemCoercions,
-	T_JsonTableParent,
-	T_JsonTableSibling,
 	T_CypherTypeCast,
 	T_CypherMapExpr,
 	T_CypherListExpr,
@@ -232,8 +219,6 @@
 	T_CypherListCompVar,
 	T_CypherAccessExpr,
 	T_CypherIndices,
-=======
->>>>>>> 2a7ce2e2
 
 	/*
 	 * TAGS FOR EXPRESSION STATE NODES (execnodes.h)
