/*-------------------------------------------------------------------------
 *
 * nodes.h
 *	  Definitions for tagged nodes.
 *
 *
 * Portions Copyright (c) 1996-2018, PostgreSQL Global Development Group
 * Portions Copyright (c) 1994, Regents of the University of California
 *
 * src/include/nodes/nodes.h
 *
 *-------------------------------------------------------------------------
 */
#ifndef NODES_H
#define NODES_H

/*
 * The first field of every node is NodeTag. Each node created (with makeNode)
 * will have one of the following tags as the value of its first field.
 *
 * Note that inserting or deleting node types changes the numbers of other
 * node types later in the list.  This is no problem during development, since
 * the node numbers are never stored on disk.  But don't do it in a released
 * branch, because that would represent an ABI break for extensions.
 */
typedef enum NodeTag
{
	T_Invalid = 0,

	/*
	 * TAGS FOR EXECUTOR NODES (execnodes.h)
	 */
	T_IndexInfo,
	T_ExprContext,
	T_ProjectionInfo,
	T_JunkFilter,
	T_ResultRelInfo,
	T_EState,
	T_TupleTableSlot,

	/*
	 * TAGS FOR PLAN NODES (plannodes.h)
	 */
	T_Plan,
	T_Result,
	T_ProjectSet,
	T_ModifyTable,
	T_Append,
	T_MergeAppend,
	T_RecursiveUnion,
	T_BitmapAnd,
	T_BitmapOr,
	T_Scan,
	T_SeqScan,
	T_SampleScan,
	T_IndexScan,
	T_IndexOnlyScan,
	T_BitmapIndexScan,
	T_BitmapHeapScan,
	T_TidScan,
	T_SubqueryScan,
	T_FunctionScan,
	T_ValuesScan,
	T_TableFuncScan,
	T_CteScan,
	T_NamedTuplestoreScan,
	T_WorkTableScan,
	T_ForeignScan,
	T_CustomScan,
	T_Join,
	T_NestLoop,
	T_NestLoopVLE,
	T_MergeJoin,
	T_HashJoin,
	T_Material,
	T_Sort,
	T_Group,
	T_Agg,
	T_WindowAgg,
	T_Unique,
	T_Gather,
	T_GatherMerge,
	T_Hash,
	T_SetOp,
	T_LockRows,
	T_Limit,
	T_Eager,
	T_ModifyGraph,
	T_Dijkstra,
	/* these aren't subclasses of Plan: */
	T_NestLoopParam,
	T_PlanRowMark,
	T_PlanInvalItem,

	/*
	 * TAGS FOR PLAN STATE NODES (execnodes.h)
	 *
	 * These should correspond one-to-one with Plan node types.
	 */
	T_PlanState,
	T_ResultState,
	T_ProjectSetState,
	T_ModifyTableState,
	T_AppendState,
	T_MergeAppendState,
	T_RecursiveUnionState,
	T_BitmapAndState,
	T_BitmapOrState,
	T_ScanState,
	T_SeqScanState,
	T_SampleScanState,
	T_IndexScanState,
	T_IndexOnlyScanState,
	T_BitmapIndexScanState,
	T_BitmapHeapScanState,
	T_TidScanState,
	T_SubqueryScanState,
	T_FunctionScanState,
	T_TableFuncScanState,
	T_ValuesScanState,
	T_CteScanState,
	T_NamedTuplestoreScanState,
	T_WorkTableScanState,
	T_ForeignScanState,
	T_CustomScanState,
	T_JoinState,
	T_NestLoopState,
	T_NestLoopVLEState,
	T_MergeJoinState,
	T_HashJoinState,
	T_MaterialState,
	T_SortState,
	T_GroupState,
	T_EagerState,
	T_AggState,
	T_WindowAggState,
	T_UniqueState,
	T_GatherState,
	T_GatherMergeState,
	T_HashState,
	T_SetOpState,
	T_LockRowsState,
	T_LimitState,
	T_ModifyGraphState,
	T_DijkstraState,

	/*
	 * TAGS FOR PRIMITIVE NODES (primnodes.h)
	 */
	T_Alias,
	T_RangeVar,
	T_TableFunc,
	T_Expr,
	T_Var,
	T_Const,
	T_Param,
	T_Aggref,
	T_GroupingFunc,
	T_WindowFunc,
	T_ArrayRef,
	T_FuncExpr,
	T_NamedArgExpr,
	T_OpExpr,
	T_DistinctExpr,
	T_NullIfExpr,
	T_ScalarArrayOpExpr,
	T_BoolExpr,
	T_SubLink,
	T_SubPlan,
	T_AlternativeSubPlan,
	T_FieldSelect,
	T_FieldStore,
	T_RelabelType,
	T_CoerceViaIO,
	T_ArrayCoerceExpr,
	T_ConvertRowtypeExpr,
	T_CollateExpr,
	T_CaseExpr,
	T_CaseWhen,
	T_CaseTestExpr,
	T_ArrayExpr,
	T_RowExpr,
	T_RowCompareExpr,
	T_CoalesceExpr,
	T_MinMaxExpr,
	T_SQLValueFunction,
	T_XmlExpr,
	T_NullTest,
	T_BooleanTest,
	T_CoerceToDomain,
	T_CoerceToDomainValue,
	T_SetToDefault,
	T_CurrentOfExpr,
	T_NextValueExpr,
	T_InferenceElem,
	T_TargetEntry,
	T_RangeTblRef,
	T_JoinExpr,
	T_FromExpr,
	T_OnConflictExpr,
	T_IntoClause,
	T_EdgeRefProp,
	T_EdgeRefRow,
	T_EdgeRefRows,
	T_CypherMapExpr,
	T_CypherListExpr,
	T_CypherListCompExpr,
	T_CypherListCompVar,
	T_CypherAccessExpr,
	T_CypherIndices,

	/*
	 * TAGS FOR EXPRESSION STATE NODES (execnodes.h)
	 *
	 * ExprState represents the evaluation state for a whole expression tree.
	 * Most Expr-based plan nodes do not have a corresponding expression state
	 * node, they're fully handled within execExpr* - but sometimes the state
	 * needs to be shared with other parts of the executor, as for example
	 * with AggrefExprState, which nodeAgg.c has to modify.
	 */
	T_ExprState,
	T_AggrefExprState,
	T_WindowFuncExprState,
	T_SetExprState,
	T_SubPlanState,
	T_AlternativeSubPlanState,
	T_DomainConstraintState,
	T_EdgeRefPropState,
	T_EdgeRefRowState,
	T_EdgeRefRowsState,
	T_CypherMapExprState,
	T_CypherListExprState,
	T_CypherListCompExprState,
	T_CypherAccessExprState,

	/*
	 * TAGS FOR PLANNER NODES (relation.h)
	 */
	T_PlannerInfo,
	T_PlannerGlobal,
	T_RelOptInfo,
	T_IndexOptInfo,
	T_ForeignKeyOptInfo,
	T_ParamPathInfo,
	T_Path,
	T_IndexPath,
	T_BitmapHeapPath,
	T_BitmapAndPath,
	T_BitmapOrPath,
	T_TidPath,
	T_SubqueryScanPath,
	T_ForeignPath,
	T_CustomPath,
	T_NestPath,
	T_MergePath,
	T_HashPath,
	T_AppendPath,
	T_MergeAppendPath,
	T_ResultPath,
	T_MaterialPath,
	T_UniquePath,
	T_GatherPath,
	T_GatherMergePath,
	T_ProjectionPath,
	T_ProjectSetPath,
	T_SortPath,
	T_GroupPath,
	T_UpperUniquePath,
	T_AggPath,
	T_GroupingSetsPath,
	T_MinMaxAggPath,
	T_WindowAggPath,
	T_SetOpPath,
	T_RecursiveUnionPath,
	T_LockRowsPath,
	T_ModifyTablePath,
	T_LimitPath,
	T_EagerPath,
	T_ModifyGraphPath,
	T_DijkstraPath,
	/* these aren't subclasses of Path: */
	T_EquivalenceClass,
	T_EquivalenceMember,
	T_PathKey,
	T_PathTarget,
	T_RestrictInfo,
	T_PlaceHolderVar,
	T_SpecialJoinInfo,
	T_AppendRelInfo,
	T_PartitionedChildRelInfo,
	T_PlaceHolderInfo,
	T_MinMaxAggInfo,
	T_PlannerParamItem,
	T_RollupData,
	T_GroupingSetData,
	T_StatisticExtInfo,

	/*
	 * TAGS FOR MEMORY NODES (memnodes.h)
	 */
	T_MemoryContext,
	T_AllocSetContext,
	T_SlabContext,
	T_GenerationContext,

	/*
	 * TAGS FOR VALUE NODES (value.h)
	 */
	T_Value,
	T_Integer,
	T_Float,
	T_String,
	T_BitString,
	T_Null,

	/*
	 * TAGS FOR LIST NODES (pg_list.h)
	 */
	T_List,
	T_IntList,
	T_OidList,

	/*
	 * TAGS FOR EXTENSIBLE NODES (extensible.h)
	 */
	T_ExtensibleNode,

	/*
	 * TAGS FOR STATEMENT NODES (mostly in parsenodes.h)
	 */
	T_RawStmt,
	T_Query,
	T_PlannedStmt,
	T_InsertStmt,
	T_DeleteStmt,
	T_UpdateStmt,
	T_SelectStmt,
	T_AlterTableStmt,
	T_AlterTableCmd,
	T_AlterDomainStmt,
	T_SetOperationStmt,
	T_GrantStmt,
	T_GrantRoleStmt,
	T_AlterDefaultPrivilegesStmt,
	T_ClosePortalStmt,
	T_ClusterStmt,
	T_CopyStmt,
	T_CreateStmt,
	T_DefineStmt,
	T_DropStmt,
	T_TruncateStmt,
	T_CommentStmt,
	T_FetchStmt,
	T_IndexStmt,
	T_CreateFunctionStmt,
	T_AlterFunctionStmt,
	T_DoStmt,
	T_RenameStmt,
	T_RuleStmt,
	T_NotifyStmt,
	T_ListenStmt,
	T_UnlistenStmt,
	T_TransactionStmt,
	T_ViewStmt,
	T_LoadStmt,
	T_CreateDomainStmt,
	T_CreatedbStmt,
	T_DropdbStmt,
	T_VacuumStmt,
	T_ExplainStmt,
	T_CreateTableAsStmt,
	T_CreateSeqStmt,
	T_AlterSeqStmt,
	T_VariableSetStmt,
	T_VariableShowStmt,
	T_DiscardStmt,
	T_CreateTrigStmt,
	T_CreatePLangStmt,
	T_CreateRoleStmt,
	T_AlterRoleStmt,
	T_DropRoleStmt,
	T_LockStmt,
	T_ConstraintsSetStmt,
	T_ReindexStmt,
	T_CheckPointStmt,
	T_CreateSchemaStmt,
	T_AlterDatabaseStmt,
	T_AlterDatabaseSetStmt,
	T_AlterRoleSetStmt,
	T_CreateConversionStmt,
	T_CreateCastStmt,
	T_CreateOpClassStmt,
	T_CreateOpFamilyStmt,
	T_AlterOpFamilyStmt,
	T_PrepareStmt,
	T_ExecuteStmt,
	T_DeallocateStmt,
	T_DeclareCursorStmt,
	T_CreateTableSpaceStmt,
	T_DropTableSpaceStmt,
	T_AlterObjectDependsStmt,
	T_AlterObjectSchemaStmt,
	T_AlterOwnerStmt,
	T_AlterOperatorStmt,
	T_DropOwnedStmt,
	T_ReassignOwnedStmt,
	T_CompositeTypeStmt,
	T_CreateEnumStmt,
	T_CreateRangeStmt,
	T_AlterEnumStmt,
	T_AlterTSDictionaryStmt,
	T_AlterTSConfigurationStmt,
	T_CreateFdwStmt,
	T_AlterFdwStmt,
	T_CreateForeignServerStmt,
	T_AlterForeignServerStmt,
	T_CreateUserMappingStmt,
	T_AlterUserMappingStmt,
	T_DropUserMappingStmt,
	T_AlterTableSpaceOptionsStmt,
	T_AlterTableMoveAllStmt,
	T_SecLabelStmt,
	T_CreateForeignTableStmt,
	T_ImportForeignSchemaStmt,
	T_CreateExtensionStmt,
	T_AlterExtensionStmt,
	T_AlterExtensionContentsStmt,
	T_CreateEventTrigStmt,
	T_AlterEventTrigStmt,
	T_RefreshMatViewStmt,
	T_ReplicaIdentityStmt,
	T_AlterSystemStmt,
	T_CreatePolicyStmt,
	T_AlterPolicyStmt,
	T_CreateTransformStmt,
	T_CreateAmStmt,
	T_CreatePublicationStmt,
	T_AlterPublicationStmt,
	T_CreateSubscriptionStmt,
	T_AlterSubscriptionStmt,
	T_DropSubscriptionStmt,
<<<<<<< HEAD
	T_CreateGraphStmt,
	T_CreateLabelStmt,
	T_AlterLabelStmt,
	T_CreateConstraintStmt,
	T_DropConstraintStmt,
	T_CreatePropertyIndexStmt,
	T_DisableIndexStmt,
	T_CypherStmt,
=======
	T_CreateStatsStmt,
	T_AlterCollationStmt,
	T_CallStmt,
>>>>>>> 5b570d77

	/*
	 * TAGS FOR PARSE TREE NODES (parsenodes.h)
	 */
	T_A_Expr,
	T_ColumnRef,
	T_ParamRef,
	T_A_Const,
	T_FuncCall,
	T_A_Star,
	T_A_Indices,
	T_A_Indirection,
	T_A_ArrayExpr,
	T_ResTarget,
	T_MultiAssignRef,
	T_TypeCast,
	T_CollateClause,
	T_SortBy,
	T_WindowDef,
	T_RangeSubselect,
	T_RangeFunction,
	T_RangeTableSample,
	T_RangeTableFunc,
	T_RangeTableFuncCol,
	T_TypeName,
	T_ColumnDef,
	T_IndexElem,
	T_Constraint,
	T_DefElem,
	T_RangeTblEntry,
	T_RangeTblFunction,
	T_TableSampleClause,
	T_WithCheckOption,
	T_SortGroupClause,
	T_GroupingSet,
	T_WindowClause,
	T_ObjectWithArgs,
	T_AccessPriv,
	T_CreateOpClassItem,
	T_TableLikeClause,
	T_FunctionParameter,
	T_LockingClause,
	T_RowMarkClause,
	T_XmlSerialize,
	T_WithClause,
	T_InferClause,
	T_OnConflictClause,
	T_CommonTableExpr,
	T_RoleSpec,
	T_TriggerTransition,
	T_PartitionElem,
	T_PartitionSpec,
	T_PartitionBoundSpec,
	T_PartitionRangeDatum,
<<<<<<< HEAD
	T_CypherListComp,
	T_CypherGenericExpr,
	T_CypherSubPattern,
	T_CypherClause,
	T_CypherMatchClause,
	T_CypherProjection,
	T_CypherCreateClause,
	T_CypherDeleteClause,
	T_CypherSetClause,
	T_CypherMergeClause,
	T_CypherLoadClause,
	T_CypherPath,
	T_CypherNode,
	T_CypherRel,
	T_CypherName,
	T_CypherSetProp,
=======
	T_PartitionCmd,
	T_VacuumRelation,
>>>>>>> 5b570d77

	/*
	 * TAGS FOR REPLICATION GRAMMAR PARSE NODES (replnodes.h)
	 */
	T_IdentifySystemCmd,
	T_BaseBackupCmd,
	T_CreateReplicationSlotCmd,
	T_DropReplicationSlotCmd,
	T_StartReplicationCmd,
	T_TimeLineHistoryCmd,
	T_SQLCmd,

	/*
	 * TAGS FOR RANDOM OTHER STUFF
	 *
	 * These are objects that aren't part of parse/plan/execute node tree
	 * structures, but we give them NodeTags anyway for identification
	 * purposes (usually because they are involved in APIs where we want to
	 * pass multiple object types through the same pointer).
	 */
	T_TriggerData,				/* in commands/trigger.h */
	T_EventTriggerData,			/* in commands/event_trigger.h */
	T_ReturnSetInfo,			/* in nodes/execnodes.h */
	T_WindowObjectData,			/* private in nodeWindowAgg.c */
	T_TIDBitmap,				/* in nodes/tidbitmap.h */
	T_InlineCodeBlock,			/* in nodes/parsenodes.h */
	T_FdwRoutine,				/* in foreign/fdwapi.h */
	T_IndexAmRoutine,			/* in access/amapi.h */
	T_TsmRoutine,				/* in access/tsmapi.h */
	T_ForeignKeyCacheInfo,		/* in utils/rel.h */
<<<<<<< HEAD

	/*
	 * TAGS FOR GRAPH NODES (graphnodes.h)
	 */
	T_GraphPath = 1050,
	T_GraphVertex,
	T_GraphEdge,
	T_GraphSetProp
=======
	T_CallContext				/* in nodes/parsenodes.h */
>>>>>>> 5b570d77
} NodeTag;

/*
 * The first field of a node of any type is guaranteed to be the NodeTag.
 * Hence the type of any node can be gotten by casting it to Node. Declaring
 * a variable to be of Node * (instead of void *) can also facilitate
 * debugging.
 */
typedef struct Node
{
	NodeTag		type;
} Node;

#define nodeTag(nodeptr)		(((const Node*)(nodeptr))->type)

/*
 * newNode -
 *	  create a new node of the specified size and tag the node with the
 *	  specified tag.
 *
 * !WARNING!: Avoid using newNode directly. You should be using the
 *	  macro makeNode.  eg. to create a Query node, use makeNode(Query)
 *
 * Note: the size argument should always be a compile-time constant, so the
 * apparent risk of multiple evaluation doesn't matter in practice.
 */
#ifdef __GNUC__

/* With GCC, we can use a compound statement within an expression */
#define newNode(size, tag) \
({	Node   *_result; \
	AssertMacro((size) >= sizeof(Node));		/* need the tag, at least */ \
	_result = (Node *) palloc0fast(size); \
	_result->type = (tag); \
	_result; \
})
#else

/*
 *	There is no way to dereference the palloc'ed pointer to assign the
 *	tag, and also return the pointer itself, so we need a holder variable.
 *	Fortunately, this macro isn't recursive so we just define
 *	a global variable for this purpose.
 */
extern PGDLLIMPORT Node *newNodeMacroHolder;

#define newNode(size, tag) \
( \
	AssertMacro((size) >= sizeof(Node)),		/* need the tag, at least */ \
	newNodeMacroHolder = (Node *) palloc0fast(size), \
	newNodeMacroHolder->type = (tag), \
	newNodeMacroHolder \
)
#endif							/* __GNUC__ */


#define makeNode(_type_)		((_type_ *) newNode(sizeof(_type_),T_##_type_))
#define NodeSetTag(nodeptr,t)	(((Node*)(nodeptr))->type = (t))

#define IsA(nodeptr,_type_)		(nodeTag(nodeptr) == T_##_type_)

/*
 * castNode(type, ptr) casts ptr to "type *", and if assertions are enabled,
 * verifies that the node has the appropriate type (using its nodeTag()).
 *
 * Use an inline function when assertions are enabled, to avoid multiple
 * evaluations of the ptr argument (which could e.g. be a function call).
 */
#ifdef USE_ASSERT_CHECKING
static inline Node *
castNodeImpl(NodeTag type, void *ptr)
{
	Assert(ptr == NULL || nodeTag(ptr) == type);
	return (Node *) ptr;
}
#define castNode(_type_, nodeptr) ((_type_ *) castNodeImpl(T_##_type_, nodeptr))
#else
#define castNode(_type_, nodeptr) ((_type_ *) (nodeptr))
#endif							/* USE_ASSERT_CHECKING */


/* ----------------------------------------------------------------
 *					  extern declarations follow
 * ----------------------------------------------------------------
 */

/*
 * nodes/{outfuncs.c,print.c}
 */
struct Bitmapset;				/* not to include bitmapset.h here */
struct StringInfoData;			/* not to include stringinfo.h here */

extern void outNode(struct StringInfoData *str, const void *obj);
extern void outToken(struct StringInfoData *str, const char *s);
extern void outBitmapset(struct StringInfoData *str,
			 const struct Bitmapset *bms);
extern void outDatum(struct StringInfoData *str, uintptr_t value,
		 int typlen, bool typbyval);
extern char *nodeToString(const void *obj);
extern char *bmsToString(const struct Bitmapset *bms);

/*
 * nodes/{readfuncs.c,read.c}
 */
extern void *stringToNode(char *str);
extern struct Bitmapset *readBitmapset(void);
extern uintptr_t readDatum(bool typbyval);
extern bool *readBoolCols(int numCols);
extern int *readIntCols(int numCols);
extern Oid *readOidCols(int numCols);
extern int16 *readAttrNumberCols(int numCols);

/*
 * nodes/copyfuncs.c
 */
extern void *copyObjectImpl(const void *obj);

/* cast result back to argument type, if supported by compiler */
#ifdef HAVE_TYPEOF
#define copyObject(obj) ((typeof(obj)) copyObjectImpl(obj))
#else
#define copyObject(obj) copyObjectImpl(obj)
#endif

/*
 * nodes/equalfuncs.c
 */
extern bool equal(const void *a, const void *b);


/*
 * Typedefs for identifying qualifier selectivities and plan costs as such.
 * These are just plain "double"s, but declaring a variable as Selectivity
 * or Cost makes the intent more obvious.
 *
 * These could have gone into plannodes.h or some such, but many files
 * depend on them...
 */
typedef double Selectivity;		/* fraction of tuples a qualifier will pass */
typedef double Cost;			/* execution cost (in page-access units) */


/*
 * CmdType -
 *	  enums for type of operation represented by a Query or PlannedStmt
 *
 * This is needed in both parsenodes.h and plannodes.h, so put it here...
 */
typedef enum CmdType
{
	CMD_UNKNOWN,
	CMD_SELECT,					/* select stmt */
	CMD_UPDATE,					/* update stmt */
	CMD_INSERT,					/* insert stmt */
	CMD_DELETE,
	CMD_GRAPHWRITE,				/* graph write query */
	CMD_UTILITY,				/* cmds like create, destroy, copy, vacuum,
								 * etc. */
	CMD_NOTHING					/* dummy command for instead nothing rules
								 * with qual */
} CmdType;


/*
 * JoinType -
 *	  enums for types of relation joins
 *
 * JoinType determines the exact semantics of joining two relations using
 * a matching qualification.  For example, it tells what to do with a tuple
 * that has no match in the other relation.
 *
 * This is needed in both parsenodes.h and plannodes.h, so put it here...
 */
typedef enum JoinType
{
	/*
	 * The canonical kinds of joins according to the SQL JOIN syntax. Only
	 * these codes can appear in parser output (e.g., JoinExpr nodes).
	 */
	JOIN_INNER,					/* matching tuple pairs only */
	JOIN_LEFT,					/* pairs + unmatched LHS tuples */
	JOIN_FULL,					/* pairs + unmatched LHS + unmatched RHS */
	JOIN_RIGHT,					/* pairs + unmatched RHS tuples */

	/*
	 * Semijoins and anti-semijoins (as defined in relational theory) do not
	 * appear in the SQL JOIN syntax, but there are standard idioms for
	 * representing them (e.g., using EXISTS).  The planner recognizes these
	 * cases and converts them to joins.  So the planner and executor must
	 * support these codes.  NOTE: in JOIN_SEMI output, it is unspecified
	 * which matching RHS row is joined to.  In JOIN_ANTI output, the row is
	 * guaranteed to be null-extended.
	 */
	JOIN_SEMI,					/* 1 copy of each LHS row that has match(es) */
	JOIN_ANTI,					/* 1 copy of each LHS row that has no match */

	/*
	 * These codes are used internally in the planner, but are not supported
	 * by the executor (nor, indeed, by most of the planner).
	 */
	JOIN_UNIQUE_OUTER,			/* LHS path must be made unique */
	JOIN_UNIQUE_INNER,			/* RHS path must be made unique */

	/* This is similar to JOIN_LEFT but only for Cypher MERGE clause. */
	JOIN_CYPHER_MERGE,
	JOIN_VLE

	/*
	 * We might need additional join types someday.
	 */
} JoinType;

/*
 * OUTER joins are those for which pushed-down quals must behave differently
 * from the join's own quals.  This is in fact everything except INNER and
 * SEMI joins.  However, this macro must also exclude the JOIN_UNIQUE symbols
 * since those are temporary proxies for what will eventually be an INNER
 * join.
 *
 * Note: semijoins are a hybrid case, but we choose to treat them as not
 * being outer joins.  This is okay principally because the SQL syntax makes
 * it impossible to have a pushed-down qual that refers to the inner relation
 * of a semijoin; so there is no strong need to distinguish join quals from
 * pushed-down quals.  This is convenient because for almost all purposes,
 * quals attached to a semijoin can be treated the same as innerjoin quals.
 */
#define IS_OUTER_JOIN(jointype) \
	(((1 << (jointype)) & \
	  ((1 << JOIN_LEFT) | \
	   (1 << JOIN_FULL) | \
	   (1 << JOIN_RIGHT) | \
	   (1 << JOIN_CYPHER_MERGE) | \
	   (1 << JOIN_ANTI))) != 0)

/*
 * AggStrategy -
 *	  overall execution strategies for Agg plan nodes
 *
 * This is needed in both plannodes.h and relation.h, so put it here...
 */
typedef enum AggStrategy
{
	AGG_PLAIN,					/* simple agg across all input rows */
	AGG_SORTED,					/* grouped agg, input must be sorted */
	AGG_HASHED,					/* grouped agg, use internal hashtable */
	AGG_MIXED					/* grouped agg, hash and sort both used */
} AggStrategy;

/*
 * AggSplit -
 *	  splitting (partial aggregation) modes for Agg plan nodes
 *
 * This is needed in both plannodes.h and relation.h, so put it here...
 */

/* Primitive options supported by nodeAgg.c: */
#define AGGSPLITOP_COMBINE		0x01	/* substitute combinefn for transfn */
#define AGGSPLITOP_SKIPFINAL	0x02	/* skip finalfn, return state as-is */
#define AGGSPLITOP_SERIALIZE	0x04	/* apply serializefn to output */
#define AGGSPLITOP_DESERIALIZE	0x08	/* apply deserializefn to input */

/* Supported operating modes (i.e., useful combinations of these options): */
typedef enum AggSplit
{
	/* Basic, non-split aggregation: */
	AGGSPLIT_SIMPLE = 0,
	/* Initial phase of partial aggregation, with serialization: */
	AGGSPLIT_INITIAL_SERIAL = AGGSPLITOP_SKIPFINAL | AGGSPLITOP_SERIALIZE,
	/* Final phase of partial aggregation, with deserialization: */
	AGGSPLIT_FINAL_DESERIAL = AGGSPLITOP_COMBINE | AGGSPLITOP_DESERIALIZE
} AggSplit;

/* Test whether an AggSplit value selects each primitive option: */
#define DO_AGGSPLIT_COMBINE(as)		(((as) & AGGSPLITOP_COMBINE) != 0)
#define DO_AGGSPLIT_SKIPFINAL(as)	(((as) & AGGSPLITOP_SKIPFINAL) != 0)
#define DO_AGGSPLIT_SERIALIZE(as)	(((as) & AGGSPLITOP_SERIALIZE) != 0)
#define DO_AGGSPLIT_DESERIALIZE(as) (((as) & AGGSPLITOP_DESERIALIZE) != 0)

/*
 * SetOpCmd and SetOpStrategy -
 *	  overall semantics and execution strategies for SetOp plan nodes
 *
 * This is needed in both plannodes.h and relation.h, so put it here...
 */
typedef enum SetOpCmd
{
	SETOPCMD_INTERSECT,
	SETOPCMD_INTERSECT_ALL,
	SETOPCMD_EXCEPT,
	SETOPCMD_EXCEPT_ALL
} SetOpCmd;

typedef enum SetOpStrategy
{
	SETOP_SORTED,				/* input must be sorted */
	SETOP_HASHED				/* use internal hashtable */
} SetOpStrategy;

/*
 * OnConflictAction -
 *	  "ON CONFLICT" clause type of query
 *
 * This is needed in both parsenodes.h and plannodes.h, so put it here...
 */
typedef enum OnConflictAction
{
	ONCONFLICT_NONE,			/* No "ON CONFLICT" clause */
	ONCONFLICT_NOTHING,			/* ON CONFLICT ... DO NOTHING */
	ONCONFLICT_UPDATE			/* ON CONFLICT ... DO UPDATE */
} OnConflictAction;

<<<<<<< HEAD

/*
 * GraphWriteOp - enums for type of operation when CMD_GRAPHWRITE
 *
 * This is needed in both parsenodes.h and plannodes.h.
 */
typedef enum GraphWriteOp
{
	GWROP_NONE = 0,
	GWROP_CREATE,
	GWROP_DELETE,
	GWROP_SET,
	GWROP_MERGE
} GraphWriteOp;

#endif   /* NODES_H */
=======
#endif							/* NODES_H */
>>>>>>> 5b570d77
<|MERGE_RESOLUTION|>--- conflicted
+++ resolved
@@ -439,7 +439,10 @@
 	T_CreateSubscriptionStmt,
 	T_AlterSubscriptionStmt,
 	T_DropSubscriptionStmt,
-<<<<<<< HEAD
+	T_CreateStatsStmt,
+	T_AlterCollationStmt,
+	T_CallStmt,
+
 	T_CreateGraphStmt,
 	T_CreateLabelStmt,
 	T_AlterLabelStmt,
@@ -448,11 +451,6 @@
 	T_CreatePropertyIndexStmt,
 	T_DisableIndexStmt,
 	T_CypherStmt,
-=======
-	T_CreateStatsStmt,
-	T_AlterCollationStmt,
-	T_CallStmt,
->>>>>>> 5b570d77
 
 	/*
 	 * TAGS FOR PARSE TREE NODES (parsenodes.h)
@@ -507,7 +505,9 @@
 	T_PartitionSpec,
 	T_PartitionBoundSpec,
 	T_PartitionRangeDatum,
-<<<<<<< HEAD
+	T_PartitionCmd,
+	T_VacuumRelation,
+
 	T_CypherListComp,
 	T_CypherGenericExpr,
 	T_CypherSubPattern,
@@ -524,10 +524,6 @@
 	T_CypherRel,
 	T_CypherName,
 	T_CypherSetProp,
-=======
-	T_PartitionCmd,
-	T_VacuumRelation,
->>>>>>> 5b570d77
 
 	/*
 	 * TAGS FOR REPLICATION GRAMMAR PARSE NODES (replnodes.h)
@@ -558,7 +554,7 @@
 	T_IndexAmRoutine,			/* in access/amapi.h */
 	T_TsmRoutine,				/* in access/tsmapi.h */
 	T_ForeignKeyCacheInfo,		/* in utils/rel.h */
-<<<<<<< HEAD
+	T_CallContext				/* in nodes/parsenodes.h */
 
 	/*
 	 * TAGS FOR GRAPH NODES (graphnodes.h)
@@ -567,9 +563,6 @@
 	T_GraphVertex,
 	T_GraphEdge,
 	T_GraphSetProp
-=======
-	T_CallContext				/* in nodes/parsenodes.h */
->>>>>>> 5b570d77
 } NodeTag;
 
 /*
@@ -881,7 +874,6 @@
 	ONCONFLICT_UPDATE			/* ON CONFLICT ... DO UPDATE */
 } OnConflictAction;
 
-<<<<<<< HEAD
 
 /*
  * GraphWriteOp - enums for type of operation when CMD_GRAPHWRITE
@@ -897,7 +889,4 @@
 	GWROP_MERGE
 } GraphWriteOp;
 
-#endif   /* NODES_H */
-=======
-#endif							/* NODES_H */
->>>>>>> 5b570d77
+#endif							/* NODES_H */