--- conflicted
+++ resolved
@@ -1461,6 +1461,7 @@
 	Node	   *quals;			/* qualifiers on join, if any */
 	Alias	   *alias;			/* user-written alias clause, if any */
 	int			rtindex;		/* RT index assigned for join, or 0 */
+
 	int         minHops;
 	int         maxHops;
 } JoinExpr;
@@ -1508,7 +1509,6 @@
 	List	   *exclRelTlist;	/* tlist of the EXCLUDED pseudo relation */
 } OnConflictExpr;
 
-<<<<<<< HEAD
 typedef struct EdgeRefProp
 {
 	Expr		xpr;
@@ -1577,7 +1577,4 @@
 	Node	   *uidx;			/* Expr or ExprState */
 } CypherIndices;
 
-#endif   /* PRIMNODES_H */
-=======
-#endif							/* PRIMNODES_H */
->>>>>>> 5b570d77
+#endif							/* PRIMNODES_H */