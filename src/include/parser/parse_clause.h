/*-------------------------------------------------------------------------
 *
 * parse_clause.h
 *	  handle clauses in parser
 *
 *
 * Portions Copyright (c) 1996-2022, PostgreSQL Global Development Group
 * Portions Copyright (c) 1994, Regents of the University of California
 *
 * src/include/parser/parse_clause.h
 *
 *-------------------------------------------------------------------------
 */
#ifndef PARSE_CLAUSE_H
#define PARSE_CLAUSE_H

#include "parser/parse_node.h"

extern void transformFromClause(ParseState *pstate, List *frmList);
extern int	setTargetTable(ParseState *pstate, RangeVar *relation,
						   bool inh, bool alsoSource, AclMode requiredPerms);

extern Node *transformWhereClause(ParseState *pstate, Node *clause,
								  ParseExprKind exprKind, const char *constructName);
extern Node *transformLimitClause(ParseState *pstate, Node *clause,
								  ParseExprKind exprKind, const char *constructName,
								  LimitOption limitOption);
extern List *transformGroupClause(ParseState *pstate, List *grouplist,
								  List **groupingSets,
								  List **targetlist, List *sortClause,
								  ParseExprKind exprKind, bool useSQL99);
extern List *transformSortClause(ParseState *pstate, List *orderlist,
								 List **targetlist, ParseExprKind exprKind,
								 bool useSQL99);

extern List *transformWindowDefinitions(ParseState *pstate,
										List *windowdefs,
										List **targetlist);

extern List *transformDistinctClause(ParseState *pstate,
									 List **targetlist, List *sortClause, bool is_agg);
extern List *transformDistinctOnClause(ParseState *pstate, List *distinctlist,
									   List **targetlist, List *sortClause);
extern void transformOnConflictArbiter(ParseState *pstate,
									   OnConflictClause *onConflictClause,
									   List **arbiterExpr, Node **arbiterWhere,
									   Oid *constraint);

extern List *addTargetToSortList(ParseState *pstate, TargetEntry *tle,
								 List *sortlist, List *targetlist, SortBy *sortby);
extern Index assignSortGroupRef(TargetEntry *tle, List *tlist);
extern bool targetIsInSortList(TargetEntry *tle, Oid sortop, List *sortList);

<<<<<<< HEAD
/* functions in parse_jsontable.c */
extern ParseNamespaceItem *transformJsonTable(ParseState *pstate, JsonTable *jt);

/* used from agensgraph */
extern List *generateGroupClause(ParseState *pstate, List **targetlist,
								 List *sortClause);

=======
>>>>>>> 2a7ce2e2
#endif							/* PARSE_CLAUSE_H */<|MERGE_RESOLUTION|>--- conflicted
+++ resolved
@@ -51,14 +51,8 @@
 extern Index assignSortGroupRef(TargetEntry *tle, List *tlist);
 extern bool targetIsInSortList(TargetEntry *tle, Oid sortop, List *sortList);
 
-<<<<<<< HEAD
-/* functions in parse_jsontable.c */
-extern ParseNamespaceItem *transformJsonTable(ParseState *pstate, JsonTable *jt);
-
 /* used from agensgraph */
 extern List *generateGroupClause(ParseState *pstate, List **targetlist,
 								 List *sortClause);
 
-=======
->>>>>>> 2a7ce2e2
 #endif							/* PARSE_CLAUSE_H */