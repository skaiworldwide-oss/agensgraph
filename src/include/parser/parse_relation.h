--- conflicted
+++ resolved
@@ -129,11 +129,7 @@
 extern Oid	attnumCollationId(Relation rd, int attid);
 extern bool isQueryUsingTempRelation(Query *query);
 
-<<<<<<< HEAD
 extern void check_lateral_ref_ok(ParseState *pstate, ParseNamespaceItem *nsitem,
 								 int location);
 
-#endif   /* PARSE_RELATION_H */
-=======
-#endif							/* PARSE_RELATION_H */
->>>>>>> 5b570d77
+#endif							/* PARSE_RELATION_H */