/*-------------------------------------------------------------------------
 *
 * parse_utilcmd.h
 *		parse analysis for utility commands
 *
 *
 * Portions Copyright (c) 1996-2018, PostgreSQL Global Development Group
 * Portions Copyright (c) 1994, Regents of the University of California
 *
 * src/include/parser/parse_utilcmd.h
 *
 *-------------------------------------------------------------------------
 */
#ifndef PARSE_UTILCMD_H
#define PARSE_UTILCMD_H

#include "parser/parse_node.h"


extern List *transformCreateStmt(CreateStmt *stmt, const char *queryString);
extern List *transformAlterTableStmt(Oid relid, AlterTableStmt *stmt,
						const char *queryString);
extern IndexStmt *transformIndexStmt(Oid relid, IndexStmt *stmt,
				   const char *queryString);
extern void transformRuleStmt(RuleStmt *stmt, const char *queryString,
				  List **actions, Node **whereClause);
extern List *transformCreateSchemaStmt(CreateSchemaStmt *stmt);
extern PartitionBoundSpec *transformPartitionBound(ParseState *pstate, Relation parent,
						PartitionBoundSpec *spec);
extern IndexStmt *generateClonedIndexStmt(RangeVar *heapRel, Oid heapOid,
						Relation source_idx,
						const AttrNumber *attmap, int attmap_length,
						Oid *constraintOid);

<<<<<<< HEAD
extern List *transformCreateGraphStmt(CreateGraphStmt *stmt);
extern List *transformCreateLabelStmt(CreateLabelStmt *labelStmt,
									  const char *queryString);
extern char getLabelKind(char *labname, Oid graphid);
extern AlterTableStmt *transformAlterLabelStmt(AlterTableStmt *stmt);

extern Node *transformCreateConstraintStmt(ParseState *pstate,
										   CreateConstraintStmt *stmt);
extern Node *transformDropConstraintStmt(ParseState *pstate,
										 DropConstraintStmt *stmt);

extern IndexStmt *transformCreatePropertyIndexStmt(Oid relid,
												CreatePropertyIndexStmt *stmt,
												const char *queryString);
#endif   /* PARSE_UTILCMD_H */
=======
#endif							/* PARSE_UTILCMD_H */
>>>>>>> 5b570d77
<|MERGE_RESOLUTION|>--- conflicted
+++ resolved
@@ -32,7 +32,6 @@
 						const AttrNumber *attmap, int attmap_length,
 						Oid *constraintOid);
 
-<<<<<<< HEAD
 extern List *transformCreateGraphStmt(CreateGraphStmt *stmt);
 extern List *transformCreateLabelStmt(CreateLabelStmt *labelStmt,
 									  const char *queryString);
@@ -47,7 +46,4 @@
 extern IndexStmt *transformCreatePropertyIndexStmt(Oid relid,
 												CreatePropertyIndexStmt *stmt,
 												const char *queryString);
-#endif   /* PARSE_UTILCMD_H */
-=======
-#endif							/* PARSE_UTILCMD_H */
->>>>>>> 5b570d77
+#endif							/* PARSE_UTILCMD_H */