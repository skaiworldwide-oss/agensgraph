--- conflicted
+++ resolved
@@ -18,8 +18,6 @@
 #include "storage/lock.h"
 
 extern List *find_inheritance_children(Oid parentrelId, LOCKMODE lockmode);
-extern List *find_inheritance_children_class(Oid classId, Oid parentrelId,
-											 LOCKMODE lockmode);
 extern List *find_all_inheritors(Oid parentrelId, LOCKMODE lockmode,
 					List **parents);
 extern bool has_subclass(Oid relationId);
@@ -29,10 +27,4 @@
 					   int32 seqNumber);
 extern bool DeleteInheritsTuple(Oid inhrelid, Oid inhparent);
 
-<<<<<<< HEAD
-extern List *find_all_ancestors(Oid childrelId, LOCKMODE lockmode);
-
-#endif   /* PG_INHERITS_FN_H */
-=======
-#endif							/* PG_INHERITS_FN_H */
->>>>>>> 5b570d77
+#endif							/* PG_INHERITS_FN_H */