/*-------------------------------------------------------------------------
 *
 * index.h
 *	  prototypes for catalog/index.c.
 *
 *
 * Portions Copyright (c) 1996-2018, PostgreSQL Global Development Group
 * Portions Copyright (c) 1994, Regents of the University of California
 *
 * src/include/catalog/index.h
 *
 *-------------------------------------------------------------------------
 */
#ifndef INDEX_H
#define INDEX_H

#include "catalog/objectaddress.h"
#include "nodes/execnodes.h"


#define DEFAULT_INDEX_TYPE	"btree"

/* Typedef for callback function for IndexBuildHeapScan */
typedef void (*IndexBuildCallback) (Relation index,
									HeapTuple htup,
									Datum *values,
									bool *isnull,
									bool tupleIsAlive,
									void *state);

/* Action code for index_set_state_flags */
typedef enum
{
	INDEX_CREATE_SET_READY,
	INDEX_CREATE_SET_VALID,
	INDEX_DROP_CLEAR_VALID,
	INDEX_DROP_SET_DEAD
} IndexStateFlagsAction;


extern void index_check_primary_key(Relation heapRel,
						IndexInfo *indexInfo,
						bool is_alter_table);

#define	INDEX_CREATE_IS_PRIMARY				(1 << 0)
#define	INDEX_CREATE_ADD_CONSTRAINT			(1 << 1)
#define	INDEX_CREATE_SKIP_BUILD				(1 << 2)
#define	INDEX_CREATE_CONCURRENT				(1 << 3)
#define	INDEX_CREATE_IF_NOT_EXISTS			(1 << 4)
#define	INDEX_CREATE_PARTITIONED			(1 << 5)
#define INDEX_CREATE_INVALID				(1 << 6)

extern Oid index_create(Relation heapRelation,
			 const char *indexRelationName,
			 Oid indexRelationId,
			 Oid parentIndexRelid,
			 Oid parentConstraintId,
			 Oid relFileNode,
			 IndexInfo *indexInfo,
			 List *indexColNames,
			 Oid accessMethodObjectId,
			 Oid tableSpaceId,
			 Oid *collationObjectId,
			 Oid *classObjectId,
			 int16 *coloptions,
			 Datum reloptions,
			 bits16 flags,
			 bits16 constr_flags,
			 bool allow_system_table_mods,
			 bool is_internal,
			 Oid *constraintId);

#define	INDEX_CONSTR_CREATE_MARK_AS_PRIMARY	(1 << 0)
#define	INDEX_CONSTR_CREATE_DEFERRABLE		(1 << 1)
#define	INDEX_CONSTR_CREATE_INIT_DEFERRED	(1 << 2)
#define	INDEX_CONSTR_CREATE_UPDATE_INDEX	(1 << 3)
#define	INDEX_CONSTR_CREATE_REMOVE_OLD_DEPS	(1 << 4)

extern ObjectAddress index_constraint_create(Relation heapRelation,
						Oid indexRelationId,
						Oid parentConstraintId,
						IndexInfo *indexInfo,
						const char *constraintName,
						char constraintType,
						bits16 constr_flags,
						bool allow_system_table_mods,
						bool is_internal);

extern void index_drop(Oid indexId, bool concurrent);

extern IndexInfo *BuildIndexInfo(Relation index);

extern bool CompareIndexInfo(IndexInfo *info1, IndexInfo *info2,
				 Oid *collations1, Oid *collations2,
				 Oid *opfamilies1, Oid *opfamilies2,
				 AttrNumber *attmap, int maplen);

extern void BuildSpeculativeIndexInfo(Relation index, IndexInfo *ii);

extern void FormIndexDatum(IndexInfo *indexInfo,
			   TupleTableSlot *slot,
			   EState *estate,
			   Datum *values,
			   bool *isnull);

extern void index_build(Relation heapRelation,
			Relation indexRelation,
			IndexInfo *indexInfo,
			bool isprimary,
			bool isreindex,
			bool parallel);

extern double IndexBuildHeapScan(Relation heapRelation,
				   Relation indexRelation,
				   IndexInfo *indexInfo,
				   bool allow_sync,
				   IndexBuildCallback callback,
				   void *callback_state,
				   HeapScanDesc scan);
extern double IndexBuildHeapRangeScan(Relation heapRelation,
						Relation indexRelation,
						IndexInfo *indexInfo,
						bool allow_sync,
						bool anyvisible,
						BlockNumber start_blockno,
						BlockNumber end_blockno,
						IndexBuildCallback callback,
						void *callback_state,
						HeapScanDesc scan);

extern void validate_index(Oid heapId, Oid indexId, Snapshot snapshot);

extern void index_set_state_flags(Oid indexId, IndexStateFlagsAction action);

extern void reindex_index(Oid indexId, bool skip_constraint_checks,
			  char relpersistence, int options);

/* Flag bits for reindex_relation(): */
#define REINDEX_REL_PROCESS_TOAST			0x01
#define REINDEX_REL_SUPPRESS_INDEX_USE		0x02
#define REINDEX_REL_CHECK_CONSTRAINTS		0x04
#define REINDEX_REL_FORCE_INDEXES_UNLOGGED	0x08
#define REINDEX_REL_FORCE_INDEXES_PERMANENT 0x10

extern bool reindex_relation(Oid relid, int flags, int options);

extern bool ReindexIsProcessingHeap(Oid heapOid);
extern bool ReindexIsProcessingIndex(Oid indexOid);
extern Oid	IndexGetRelation(Oid indexId, bool missing_ok);

<<<<<<< HEAD
extern bool DisableIndexLabel(Oid relid);

#endif   /* INDEX_H */
=======
extern Size EstimateReindexStateSpace(void);
extern void SerializeReindexState(Size maxsize, char *start_address);
extern void RestoreReindexState(void *reindexstate);

extern void IndexSetParentIndex(Relation idx, Oid parentOid);

#endif							/* INDEX_H */
>>>>>>> 5b570d77
<|MERGE_RESOLUTION|>--- conflicted
+++ resolved
@@ -148,16 +148,12 @@
 extern bool ReindexIsProcessingIndex(Oid indexOid);
 extern Oid	IndexGetRelation(Oid indexId, bool missing_ok);
 
-<<<<<<< HEAD
-extern bool DisableIndexLabel(Oid relid);
-
-#endif   /* INDEX_H */
-=======
 extern Size EstimateReindexStateSpace(void);
 extern void SerializeReindexState(Size maxsize, char *start_address);
 extern void RestoreReindexState(void *reindexstate);
 
 extern void IndexSetParentIndex(Relation idx, Oid parentOid);
 
-#endif							/* INDEX_H */
->>>>>>> 5b570d77
+extern bool DisableIndexLabel(Oid relid);
+
+#endif							/* INDEX_H */