--- conflicted
+++ resolved
@@ -25,20 +25,6 @@
 
 /* commands/indexcmds.c */
 extern ObjectAddress DefineIndex(Oid relationId,
-<<<<<<< HEAD
-			IndexStmt *stmt,
-			Oid indexRelationId,
-			Oid parentIndexId,
-			Oid parentConstraintId,
-			bool is_alter_table,
-			bool check_rights,
-			bool check_not_in_use,
-			bool skip_build,
-			bool quiet);
-extern void ReindexIndex(RangeVar *indexRelation, int options);
-extern Oid	ReindexTable(RangeVar *relation, int options);
-extern Oid	ReindexLabel(RangeVar *relation, int options, ObjectType type);
-=======
 								 IndexStmt *stmt,
 								 Oid indexRelationId,
 								 Oid parentIndexId,
@@ -50,7 +36,6 @@
 								 bool quiet);
 extern void ReindexIndex(RangeVar *indexRelation, int options, bool concurrent);
 extern Oid	ReindexTable(RangeVar *relation, int options, bool concurrent);
->>>>>>> 9e1c9f95
 extern void ReindexMultipleTables(const char *objectName, ReindexObjectType objectKind,
 								  int options, bool concurrent);
 extern char *makeObjectName(const char *name1, const char *name2,
@@ -187,4 +172,7 @@
 extern int	defGetTypeLength(DefElem *def);
 extern List *defGetStringList(DefElem *def);
 
+/* for agensgraph */
+extern Oid	ReindexLabel(RangeVar *relation, int options, ObjectType type);
+
 #endif							/* DEFREM_H */