--- conflicted
+++ resolved
@@ -457,13 +457,11 @@
 extern bool check_wal_buffers(int *newval, void **extra, GucSource source);
 extern void assign_xlog_sync_method(int new_sync_method, void *extra);
 
-<<<<<<< HEAD
-/* in catalog/ag_graph.c */
-extern bool check_graph_path(char **newval, void **extra, GucSource source);
-=======
 /* in access/transam/xlogprefetcher.c */
 extern bool check_recovery_prefetch(int *new_value, void **extra, GucSource source);
 extern void assign_recovery_prefetch(int new_value, void *extra);
->>>>>>> adadae45
+
+/* in catalog/ag_graph.c */
+extern bool check_graph_path(char **newval, void **extra, GucSource source);
 
 #endif							/* GUC_H */