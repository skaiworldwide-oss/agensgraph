--- conflicted
+++ resolved
@@ -96,8 +96,6 @@
 struct Path;					/* avoid including relation.h here */
 
 extern void ExecReScan(PlanState *node);
-extern void ExecUpScan(PlanState *node);
-extern void ExecDownScan(PlanState *node);
 extern void ExecMarkPos(PlanState *node);
 extern void ExecRestrPos(PlanState *node);
 extern bool ExecSupportsMarkRestore(struct Path *pathnode);
@@ -528,9 +526,6 @@
 							  ExprContextCallbackFunction function,
 							  Datum arg);
 
-<<<<<<< HEAD
-extern void InitScanLabelInfo(ScanState *node);
-=======
 extern void ExecLockNonLeafAppendTables(List *partitioned_rels, EState *estate);
 
 extern Datum GetAttributeByName(HeapTupleHeader tuple, const char *attname,
@@ -540,7 +535,8 @@
 
 extern int	ExecTargetListLength(List *targetlist);
 extern int	ExecCleanTargetListLength(List *targetlist);
->>>>>>> 5b570d77
+
+extern void InitScanLabelInfo(ScanState *node);
 
 /*
  * prototypes from functions in execIndexing.c
