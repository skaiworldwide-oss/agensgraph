--- conflicted
+++ resolved
@@ -96,11 +96,8 @@
 #define SPI_OK_REL_REGISTER		15
 #define SPI_OK_REL_UNREGISTER	16
 #define SPI_OK_TD_REGISTER		17
-<<<<<<< HEAD
-#define SPI_OK_GRAPHWRITE		18
-=======
 #define SPI_OK_MERGE			18
->>>>>>> adadae45
+#define SPI_OK_GRAPHWRITE		19
 
 #define SPI_OPT_NONATOMIC		(1 << 0)
 
