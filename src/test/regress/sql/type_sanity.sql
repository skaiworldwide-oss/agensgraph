--- conflicted
+++ resolved
@@ -156,15 +156,9 @@
 
 -- Composites, domains, enums, multiranges, ranges should all use the same input routines
 SELECT DISTINCT typtype, typinput
-<<<<<<< HEAD
-FROM pg_type AS p1
-WHERE p1.typtype not in ('b', 'p')
+FROM pg_type AS t1
+WHERE t1.typtype not in ('b', 'p')
 ORDER BY 1, 2;
-=======
-FROM pg_type AS t1
-WHERE t1.typtype not in ('b', 'p')
-ORDER BY 1;
->>>>>>> adadae45
 
 -- Check for bogus typoutput routines
 
@@ -191,15 +185,9 @@
 
 -- Composites, enums, multiranges, ranges should all use the same output routines
 SELECT DISTINCT typtype, typoutput
-<<<<<<< HEAD
-FROM pg_type AS p1
-WHERE p1.typtype not in ('b', 'd', 'p')
+FROM pg_type AS t1
+WHERE t1.typtype not in ('b', 'd', 'p')
 ORDER BY 1, 2;
-=======
-FROM pg_type AS t1
-WHERE t1.typtype not in ('b', 'd', 'p')
-ORDER BY 1;
->>>>>>> adadae45
 
 -- Domains should have same typoutput as their base types
 SELECT t1.oid, t1.typname, t2.oid, t2.typname
