--
-- OPR_SANITY
-- Sanity checks for common errors in making operator/procedure system tables:
-- pg_operator, pg_proc, pg_cast, pg_conversion, pg_aggregate, pg_am,
-- pg_amop, pg_amproc, pg_opclass, pg_opfamily, pg_index.
--
-- Every test failure in this file should be closely inspected.
-- The description of the failing test should be read carefully before
-- adjusting the expected output.  In most cases, the queries should
-- not find *any* matching entries.
--
-- NB: we assume the oidjoins test will have caught any dangling links,
-- that is OID or REGPROC fields that are not zero and do not match some
-- row in the linked-to table.  However, if we want to enforce that a link
-- field can't be 0, we have to check it here.
--
-- NB: run this test earlier than the create_operator test, because
-- that test creates some bogus operators...
-- Helper functions to deal with cases where binary-coercible matches are
-- allowed.
-- This should match IsBinaryCoercible() in parse_coerce.c.
create function binary_coercible(oid, oid) returns bool as $$
begin
  if $1 = $2 then return true; end if;
  if EXISTS(select 1 from pg_catalog.pg_cast where
            castsource = $1 and casttarget = $2 and
            castmethod = 'b' and castcontext = 'i')
  then return true; end if;
  if $2 = 'pg_catalog.any'::pg_catalog.regtype then return true; end if;
  if $2 = 'pg_catalog.anyarray'::pg_catalog.regtype then
    if EXISTS(select 1 from pg_catalog.pg_type where
              oid = $1 and typelem != 0 and typlen = -1)
    then return true; end if;
  end if;
  if $2 = 'pg_catalog.anyrange'::pg_catalog.regtype then
    if (select typtype from pg_catalog.pg_type where oid = $1) = 'r'
    then return true; end if;
  end if;
  return false;
end
$$ language plpgsql strict stable;
-- This one ignores castcontext, so it considers only physical equivalence
-- and not whether the coercion can be invoked implicitly.
create function physically_coercible(oid, oid) returns bool as $$
begin
  if $1 = $2 then return true; end if;
  if EXISTS(select 1 from pg_catalog.pg_cast where
            castsource = $1 and casttarget = $2 and
            castmethod = 'b')
  then return true; end if;
  if $2 = 'pg_catalog.any'::pg_catalog.regtype then return true; end if;
  if $2 = 'pg_catalog.anyarray'::pg_catalog.regtype then
    if EXISTS(select 1 from pg_catalog.pg_type where
              oid = $1 and typelem != 0 and typlen = -1)
    then return true; end if;
  end if;
  if $2 = 'pg_catalog.anyrange'::pg_catalog.regtype then
    if (select typtype from pg_catalog.pg_type where oid = $1) = 'r'
    then return true; end if;
  end if;
  return false;
end
$$ language plpgsql strict stable;
-- **************** pg_proc ****************
-- Look for illegal values in pg_proc fields.
SELECT p1.oid, p1.proname
FROM pg_proc as p1
WHERE p1.prolang = 0 OR p1.prorettype = 0 OR
       p1.pronargs < 0 OR
       p1.pronargdefaults < 0 OR
       p1.pronargdefaults > p1.pronargs OR
       array_lower(p1.proargtypes, 1) != 0 OR
       array_upper(p1.proargtypes, 1) != p1.pronargs-1 OR
       0::oid = ANY (p1.proargtypes) OR
       procost <= 0 OR
       CASE WHEN proretset THEN prorows <= 0 ELSE prorows != 0 END OR
       prokind NOT IN ('f', 'a', 'w', 'p') OR
       provolatile NOT IN ('i', 's', 'v') OR
       proparallel NOT IN ('s', 'r', 'u');
 oid | proname 
-----+---------
(0 rows)

-- prosrc should never be null or empty
SELECT p1.oid, p1.proname
FROM pg_proc as p1
WHERE prosrc IS NULL OR prosrc = '' OR prosrc = '-';
 oid | proname 
-----+---------
(0 rows)

-- proretset should only be set for normal functions
SELECT p1.oid, p1.proname
FROM pg_proc AS p1
WHERE proretset AND prokind != 'f';
 oid | proname 
-----+---------
(0 rows)

-- currently, no built-in functions should be SECURITY DEFINER;
-- this might change in future, but there will probably never be many.
SELECT p1.oid, p1.proname
FROM pg_proc AS p1
WHERE prosecdef
ORDER BY 1;
 oid | proname 
-----+---------
(0 rows)

-- pronargdefaults should be 0 iff proargdefaults is null
SELECT p1.oid, p1.proname
FROM pg_proc AS p1
WHERE (pronargdefaults <> 0) != (proargdefaults IS NOT NULL);
 oid | proname 
-----+---------
(0 rows)

-- probin should be non-empty for C functions, null everywhere else
SELECT p1.oid, p1.proname
FROM pg_proc as p1
WHERE prolang = 13 AND (probin IS NULL OR probin = '' OR probin = '-');
 oid | proname 
-----+---------
(0 rows)

SELECT p1.oid, p1.proname
FROM pg_proc as p1
WHERE prolang != 13 AND probin IS NOT NULL;
 oid | proname 
-----+---------
(0 rows)

-- Look for conflicting proc definitions (same names and input datatypes).
-- (This test should be dead code now that we have the unique index
-- pg_proc_proname_args_nsp_index, but I'll leave it in anyway.)
SELECT p1.oid, p1.proname, p2.oid, p2.proname
FROM pg_proc AS p1, pg_proc AS p2
WHERE p1.oid != p2.oid AND
    p1.proname = p2.proname AND
    p1.pronargs = p2.pronargs AND
    p1.proargtypes = p2.proargtypes;
 oid | proname | oid | proname 
-----+---------+-----+---------
(0 rows)

-- Considering only built-in procs (prolang = 12), look for multiple uses
-- of the same internal function (ie, matching prosrc fields).  It's OK to
-- have several entries with different pronames for the same internal function,
-- but conflicts in the number of arguments and other critical items should
-- be complained of.  (We don't check data types here; see next query.)
-- Note: ignore aggregate functions here, since they all point to the same
-- dummy built-in function.
SELECT p1.oid, p1.proname, p2.oid, p2.proname
FROM pg_proc AS p1, pg_proc AS p2
WHERE p1.oid < p2.oid AND
    p1.prosrc = p2.prosrc AND
    p1.prolang = 12 AND p2.prolang = 12 AND
    (p1.prokind != 'a' OR p2.prokind != 'a') AND
    (p1.prolang != p2.prolang OR
     p1.prokind != p2.prokind OR
     p1.prosecdef != p2.prosecdef OR
     p1.proleakproof != p2.proleakproof OR
     p1.proisstrict != p2.proisstrict OR
     p1.proretset != p2.proretset OR
     p1.provolatile != p2.provolatile OR
     p1.pronargs != p2.pronargs);
 oid | proname | oid | proname 
-----+---------+-----+---------
(0 rows)

-- Look for uses of different type OIDs in the argument/result type fields
-- for different aliases of the same built-in function.
-- This indicates that the types are being presumed to be binary-equivalent,
-- or that the built-in function is prepared to deal with different types.
-- That's not wrong, necessarily, but we make lists of all the types being
-- so treated.  Note that the expected output of this part of the test will
-- need to be modified whenever new pairs of types are made binary-equivalent,
-- or when new polymorphic built-in functions are added!
-- Note: ignore aggregate functions here, since they all point to the same
-- dummy built-in function.  Likewise, ignore range constructor functions.
SELECT DISTINCT p1.prorettype, p2.prorettype
FROM pg_proc AS p1, pg_proc AS p2
WHERE p1.oid != p2.oid AND
    p1.prosrc = p2.prosrc AND
    p1.prolang = 12 AND p2.prolang = 12 AND
    p1.prokind != 'a' AND p2.prokind != 'a' AND
    p1.prosrc NOT LIKE E'range\\_constructor_' AND
    p2.prosrc NOT LIKE E'range\\_constructor_' AND
    (p1.prorettype < p2.prorettype)
ORDER BY 1, 2;
 prorettype | prorettype 
------------+------------
         25 |       1043
       1114 |       1184
(2 rows)

SELECT DISTINCT p1.proargtypes[0], p2.proargtypes[0]
FROM pg_proc AS p1, pg_proc AS p2
WHERE p1.oid != p2.oid AND
    p1.prosrc = p2.prosrc AND
    p1.prolang = 12 AND p2.prolang = 12 AND
    p1.prokind != 'a' AND p2.prokind != 'a' AND
    p1.prosrc NOT LIKE E'range\\_constructor_' AND
    p2.prosrc NOT LIKE E'range\\_constructor_' AND
    (p1.proargtypes[0] < p2.proargtypes[0])
ORDER BY 1, 2;
 proargtypes | proargtypes 
-------------+-------------
          25 |        1042
          25 |        1043
        1114 |        1184
        1560 |        1562
(4 rows)

SELECT DISTINCT p1.proargtypes[1], p2.proargtypes[1]
FROM pg_proc AS p1, pg_proc AS p2
WHERE p1.oid != p2.oid AND
    p1.prosrc = p2.prosrc AND
    p1.prolang = 12 AND p2.prolang = 12 AND
    p1.prokind != 'a' AND p2.prokind != 'a' AND
    p1.prosrc NOT LIKE E'range\\_constructor_' AND
    p2.prosrc NOT LIKE E'range\\_constructor_' AND
    (p1.proargtypes[1] < p2.proargtypes[1])
ORDER BY 1, 2;
 proargtypes | proargtypes 
-------------+-------------
          23 |          28
        1114 |        1184
        1560 |        1562
(3 rows)

SELECT DISTINCT p1.proargtypes[2], p2.proargtypes[2]
FROM pg_proc AS p1, pg_proc AS p2
WHERE p1.oid != p2.oid AND
    p1.prosrc = p2.prosrc AND
    p1.prolang = 12 AND p2.prolang = 12 AND
    p1.prokind != 'a' AND p2.prokind != 'a' AND
    (p1.proargtypes[2] < p2.proargtypes[2])
ORDER BY 1, 2;
 proargtypes | proargtypes 
-------------+-------------
        1114 |        1184
(1 row)

SELECT DISTINCT p1.proargtypes[3], p2.proargtypes[3]
FROM pg_proc AS p1, pg_proc AS p2
WHERE p1.oid != p2.oid AND
    p1.prosrc = p2.prosrc AND
    p1.prolang = 12 AND p2.prolang = 12 AND
    p1.prokind != 'a' AND p2.prokind != 'a' AND
    (p1.proargtypes[3] < p2.proargtypes[3])
ORDER BY 1, 2;
 proargtypes | proargtypes 
-------------+-------------
        1114 |        1184
(1 row)

SELECT DISTINCT p1.proargtypes[4], p2.proargtypes[4]
FROM pg_proc AS p1, pg_proc AS p2
WHERE p1.oid != p2.oid AND
    p1.prosrc = p2.prosrc AND
    p1.prolang = 12 AND p2.prolang = 12 AND
    p1.prokind != 'a' AND p2.prokind != 'a' AND
    (p1.proargtypes[4] < p2.proargtypes[4])
ORDER BY 1, 2;
 proargtypes | proargtypes 
-------------+-------------
(0 rows)

SELECT DISTINCT p1.proargtypes[5], p2.proargtypes[5]
FROM pg_proc AS p1, pg_proc AS p2
WHERE p1.oid != p2.oid AND
    p1.prosrc = p2.prosrc AND
    p1.prolang = 12 AND p2.prolang = 12 AND
    p1.prokind != 'a' AND p2.prokind != 'a' AND
    (p1.proargtypes[5] < p2.proargtypes[5])
ORDER BY 1, 2;
 proargtypes | proargtypes 
-------------+-------------
(0 rows)

SELECT DISTINCT p1.proargtypes[6], p2.proargtypes[6]
FROM pg_proc AS p1, pg_proc AS p2
WHERE p1.oid != p2.oid AND
    p1.prosrc = p2.prosrc AND
    p1.prolang = 12 AND p2.prolang = 12 AND
    p1.prokind != 'a' AND p2.prokind != 'a' AND
    (p1.proargtypes[6] < p2.proargtypes[6])
ORDER BY 1, 2;
 proargtypes | proargtypes 
-------------+-------------
(0 rows)

SELECT DISTINCT p1.proargtypes[7], p2.proargtypes[7]
FROM pg_proc AS p1, pg_proc AS p2
WHERE p1.oid != p2.oid AND
    p1.prosrc = p2.prosrc AND
    p1.prolang = 12 AND p2.prolang = 12 AND
    p1.prokind != 'a' AND p2.prokind != 'a' AND
    (p1.proargtypes[7] < p2.proargtypes[7])
ORDER BY 1, 2;
 proargtypes | proargtypes 
-------------+-------------
(0 rows)

-- Look for functions that return type "internal" and do not have any
-- "internal" argument.  Such a function would be a security hole since
-- it might be used to call an internal function from an SQL command.
-- As of 7.3 this query should find only internal_in, which is safe because
-- it always throws an error when called.
SELECT p1.oid, p1.proname
FROM pg_proc as p1
WHERE p1.prorettype = 'internal'::regtype AND NOT
    'internal'::regtype = ANY (p1.proargtypes);
 oid  |   proname   
------+-------------
 2304 | internal_in
(1 row)

-- Look for functions that return a polymorphic type and do not have any
-- polymorphic argument.  Calls of such functions would be unresolvable
-- at parse time.  As of 9.6 this query should find only some input functions
-- and GiST support functions associated with these pseudotypes.
SELECT p1.oid, p1.proname
FROM pg_proc as p1
WHERE p1.prorettype IN
    ('anyelement'::regtype, 'anyarray'::regtype, 'anynonarray'::regtype,
     'anyenum'::regtype, 'anyrange'::regtype)
  AND NOT
    ('anyelement'::regtype = ANY (p1.proargtypes) OR
     'anyarray'::regtype = ANY (p1.proargtypes) OR
     'anynonarray'::regtype = ANY (p1.proargtypes) OR
     'anyenum'::regtype = ANY (p1.proargtypes) OR
     'anyrange'::regtype = ANY (p1.proargtypes))
ORDER BY 2;
 oid  |     proname      
------+------------------
 2296 | anyarray_in
 2502 | anyarray_recv
 2312 | anyelement_in
 3504 | anyenum_in
 2777 | anynonarray_in
 3832 | anyrange_in
  750 | array_in
 2400 | array_recv
 3506 | enum_in
 3532 | enum_recv
 3876 | range_gist_union
 3834 | range_in
 3836 | range_recv
(13 rows)

-- Look for functions that accept cstring and are neither datatype input
-- functions nor encoding conversion functions.  It's almost never a good
-- idea to use cstring input for a function meant to be called from SQL;
-- text should be used instead, because cstring lacks suitable casts.
-- As of 9.6 this query should find only cstring_out and cstring_send.
-- However, we must manually exclude shell_in, which might or might not be
-- rejected by the EXISTS clause depending on whether there are currently
-- any shell types.
SELECT p1.oid, p1.proname
FROM pg_proc as p1
WHERE 'cstring'::regtype = ANY (p1.proargtypes)
    AND NOT EXISTS(SELECT 1 FROM pg_type WHERE typinput = p1.oid)
    AND NOT EXISTS(SELECT 1 FROM pg_conversion WHERE conproc = p1.oid)
    AND p1.oid != 'shell_in(cstring)'::regprocedure
ORDER BY 1;
 oid  |   proname    
------+--------------
 2293 | cstring_out
 2501 | cstring_send
 7009 | graph_labid
(3 rows)

-- Likewise, look for functions that return cstring and aren't datatype output
-- functions nor typmod output functions.
-- As of 9.6 this query should find only cstring_in and cstring_recv.
-- However, we must manually exclude shell_out.
SELECT p1.oid, p1.proname
FROM pg_proc as p1
WHERE  p1.prorettype = 'cstring'::regtype
    AND NOT EXISTS(SELECT 1 FROM pg_type WHERE typoutput = p1.oid)
    AND NOT EXISTS(SELECT 1 FROM pg_type WHERE typmodout = p1.oid)
    AND p1.oid != 'shell_out(opaque)'::regprocedure
ORDER BY 1;
 oid  |   proname    
------+--------------
 2292 | cstring_in
 2500 | cstring_recv
(2 rows)

-- Check for length inconsistencies between the various argument-info arrays.
SELECT p1.oid, p1.proname
FROM pg_proc as p1
WHERE proallargtypes IS NOT NULL AND
    array_length(proallargtypes,1) < array_length(proargtypes,1);
 oid | proname 
-----+---------
(0 rows)

SELECT p1.oid, p1.proname
FROM pg_proc as p1
WHERE proargmodes IS NOT NULL AND
    array_length(proargmodes,1) < array_length(proargtypes,1);
 oid | proname 
-----+---------
(0 rows)

SELECT p1.oid, p1.proname
FROM pg_proc as p1
WHERE proargnames IS NOT NULL AND
    array_length(proargnames,1) < array_length(proargtypes,1);
 oid | proname 
-----+---------
(0 rows)

SELECT p1.oid, p1.proname
FROM pg_proc as p1
WHERE proallargtypes IS NOT NULL AND proargmodes IS NOT NULL AND
    array_length(proallargtypes,1) <> array_length(proargmodes,1);
 oid | proname 
-----+---------
(0 rows)

SELECT p1.oid, p1.proname
FROM pg_proc as p1
WHERE proallargtypes IS NOT NULL AND proargnames IS NOT NULL AND
    array_length(proallargtypes,1) <> array_length(proargnames,1);
 oid | proname 
-----+---------
(0 rows)

SELECT p1.oid, p1.proname
FROM pg_proc as p1
WHERE proargmodes IS NOT NULL AND proargnames IS NOT NULL AND
    array_length(proargmodes,1) <> array_length(proargnames,1);
 oid | proname 
-----+---------
(0 rows)

-- Check that proallargtypes matches proargtypes
SELECT p1.oid, p1.proname, p1.proargtypes, p1.proallargtypes, p1.proargmodes
FROM pg_proc as p1
WHERE proallargtypes IS NOT NULL AND
  ARRAY(SELECT unnest(proargtypes)) <>
  ARRAY(SELECT proallargtypes[i]
        FROM generate_series(1, array_length(proallargtypes, 1)) g(i)
        WHERE proargmodes IS NULL OR proargmodes[i] IN ('i', 'b', 'v'));
 oid | proname | proargtypes | proallargtypes | proargmodes 
-----+---------+-------------+----------------+-------------
(0 rows)

-- Check for protransform functions with the wrong signature
SELECT p1.oid, p1.proname, p2.oid, p2.proname
FROM pg_proc AS p1, pg_proc AS p2
WHERE p2.oid = p1.protransform AND
    (p2.prorettype != 'internal'::regtype OR p2.proretset OR p2.pronargs != 1
     OR p2.proargtypes[0] != 'internal'::regtype);
 oid | proname | oid | proname 
-----+---------+-----+---------
(0 rows)

-- Insist that all built-in pg_proc entries have descriptions
SELECT p1.oid, p1.proname
FROM pg_proc as p1 LEFT JOIN pg_description as d
     ON p1.tableoid = d.classoid and p1.oid = d.objoid and d.objsubid = 0
WHERE d.classoid IS NULL AND p1.oid <= 9999;
 oid | proname 
-----+---------
(0 rows)

-- List of built-in leakproof functions
--
-- Leakproof functions should only be added after carefully
-- scrutinizing all possibly executed codepaths for possible
-- information leaks. Don't add functions here unless you know what a
-- leakproof function is. If unsure, don't mark it as such.
-- temporarily disable fancy output, so catalog changes create less diff noise
\a\t
SELECT p1.oid::regprocedure
FROM pg_proc p1 JOIN pg_namespace pn
     ON pronamespace = pn.oid
WHERE nspname = 'pg_catalog' AND proleakproof
ORDER BY 1;
boollt(boolean,boolean)
boolgt(boolean,boolean)
booleq(boolean,boolean)
chareq("char","char")
nameeq(name,name)
int2eq(smallint,smallint)
int2lt(smallint,smallint)
int4eq(integer,integer)
int4lt(integer,integer)
texteq(text,text)
xideq(xid,xid)
cideq(cid,cid)
charne("char","char")
charle("char","char")
chargt("char","char")
charge("char","char")
boolne(boolean,boolean)
int4ne(integer,integer)
int2ne(smallint,smallint)
int2gt(smallint,smallint)
int4gt(integer,integer)
int2le(smallint,smallint)
int4le(integer,integer)
int4ge(integer,integer)
int2ge(smallint,smallint)
textne(text,text)
int24eq(smallint,integer)
int42eq(integer,smallint)
int24lt(smallint,integer)
int42lt(integer,smallint)
int24gt(smallint,integer)
int42gt(integer,smallint)
int24ne(smallint,integer)
int42ne(integer,smallint)
int24le(smallint,integer)
int42le(integer,smallint)
int24ge(smallint,integer)
int42ge(integer,smallint)
oideq(oid,oid)
oidne(oid,oid)
abstimeeq(abstime,abstime)
abstimene(abstime,abstime)
abstimelt(abstime,abstime)
abstimegt(abstime,abstime)
abstimele(abstime,abstime)
abstimege(abstime,abstime)
reltimeeq(reltime,reltime)
reltimene(reltime,reltime)
reltimelt(reltime,reltime)
reltimegt(reltime,reltime)
reltimele(reltime,reltime)
reltimege(reltime,reltime)
tintervalleneq(tinterval,reltime)
tintervallenne(tinterval,reltime)
tintervallenlt(tinterval,reltime)
tintervallengt(tinterval,reltime)
tintervallenle(tinterval,reltime)
tintervallenge(tinterval,reltime)
float4eq(real,real)
float4ne(real,real)
float4lt(real,real)
float4le(real,real)
float4gt(real,real)
float4ge(real,real)
float8eq(double precision,double precision)
float8ne(double precision,double precision)
float8lt(double precision,double precision)
float8le(double precision,double precision)
float8gt(double precision,double precision)
float8ge(double precision,double precision)
float48eq(real,double precision)
float48ne(real,double precision)
float48lt(real,double precision)
float48le(real,double precision)
float48gt(real,double precision)
float48ge(real,double precision)
float84eq(double precision,real)
float84ne(double precision,real)
float84lt(double precision,real)
float84le(double precision,real)
float84gt(double precision,real)
float84ge(double precision,real)
int8eq(bigint,bigint)
int8ne(bigint,bigint)
int8lt(bigint,bigint)
int8gt(bigint,bigint)
int8le(bigint,bigint)
int8ge(bigint,bigint)
int84eq(bigint,integer)
int84ne(bigint,integer)
int84lt(bigint,integer)
int84gt(bigint,integer)
int84le(bigint,integer)
int84ge(bigint,integer)
namelt(name,name)
namele(name,name)
namegt(name,name)
namege(name,name)
namene(name,name)
oidlt(oid,oid)
oidle(oid,oid)
tintervaleq(tinterval,tinterval)
tintervalne(tinterval,tinterval)
tintervallt(tinterval,tinterval)
tintervalgt(tinterval,tinterval)
tintervalle(tinterval,tinterval)
tintervalge(tinterval,tinterval)
macaddr_eq(macaddr,macaddr)
macaddr_lt(macaddr,macaddr)
macaddr_le(macaddr,macaddr)
macaddr_gt(macaddr,macaddr)
macaddr_ge(macaddr,macaddr)
macaddr_ne(macaddr,macaddr)
int48eq(integer,bigint)
int48ne(integer,bigint)
int48lt(integer,bigint)
int48gt(integer,bigint)
int48le(integer,bigint)
int48ge(integer,bigint)
cash_eq(money,money)
cash_ne(money,money)
cash_lt(money,money)
cash_le(money,money)
cash_gt(money,money)
cash_ge(money,money)
network_eq(inet,inet)
network_lt(inet,inet)
network_le(inet,inet)
network_gt(inet,inet)
network_ge(inet,inet)
network_ne(inet,inet)
lseg_eq(lseg,lseg)
bpchareq(character,character)
bpcharne(character,character)
date_eq(date,date)
date_lt(date,date)
date_le(date,date)
date_gt(date,date)
date_ge(date,date)
date_ne(date,date)
time_lt(time without time zone,time without time zone)
time_le(time without time zone,time without time zone)
time_gt(time without time zone,time without time zone)
time_ge(time without time zone,time without time zone)
time_ne(time without time zone,time without time zone)
time_eq(time without time zone,time without time zone)
timestamptz_eq(timestamp with time zone,timestamp with time zone)
timestamptz_ne(timestamp with time zone,timestamp with time zone)
timestamptz_lt(timestamp with time zone,timestamp with time zone)
timestamptz_le(timestamp with time zone,timestamp with time zone)
timestamptz_ge(timestamp with time zone,timestamp with time zone)
timestamptz_gt(timestamp with time zone,timestamp with time zone)
interval_eq(interval,interval)
interval_ne(interval,interval)
interval_lt(interval,interval)
interval_le(interval,interval)
interval_ge(interval,interval)
interval_gt(interval,interval)
charlt("char","char")
tidne(tid,tid)
tideq(tid,tid)
xideqint4(xid,integer)
timetz_eq(time with time zone,time with time zone)
timetz_ne(time with time zone,time with time zone)
timetz_lt(time with time zone,time with time zone)
timetz_le(time with time zone,time with time zone)
timetz_ge(time with time zone,time with time zone)
timetz_gt(time with time zone,time with time zone)
circle_eq(circle,circle)
circle_ne(circle,circle)
circle_lt(circle,circle)
circle_gt(circle,circle)
circle_le(circle,circle)
circle_ge(circle,circle)
lseg_ne(lseg,lseg)
lseg_lt(lseg,lseg)
lseg_le(lseg,lseg)
lseg_gt(lseg,lseg)
lseg_ge(lseg,lseg)
biteq(bit,bit)
bitne(bit,bit)
bitge(bit,bit)
bitgt(bit,bit)
bitle(bit,bit)
bitlt(bit,bit)
oidgt(oid,oid)
oidge(oid,oid)
varbiteq(bit varying,bit varying)
varbitne(bit varying,bit varying)
varbitge(bit varying,bit varying)
varbitgt(bit varying,bit varying)
varbitle(bit varying,bit varying)
varbitlt(bit varying,bit varying)
boolle(boolean,boolean)
boolge(boolean,boolean)
int28eq(smallint,bigint)
int28ne(smallint,bigint)
int28lt(smallint,bigint)
int28gt(smallint,bigint)
int28le(smallint,bigint)
int28ge(smallint,bigint)
int82eq(bigint,smallint)
int82ne(bigint,smallint)
int82lt(bigint,smallint)
int82gt(bigint,smallint)
int82le(bigint,smallint)
int82ge(bigint,smallint)
byteaeq(bytea,bytea)
bytealt(bytea,bytea)
byteale(bytea,bytea)
byteagt(bytea,bytea)
byteage(bytea,bytea)
byteane(bytea,bytea)
timestamp_eq(timestamp without time zone,timestamp without time zone)
timestamp_ne(timestamp without time zone,timestamp without time zone)
timestamp_lt(timestamp without time zone,timestamp without time zone)
timestamp_le(timestamp without time zone,timestamp without time zone)
timestamp_ge(timestamp without time zone,timestamp without time zone)
timestamp_gt(timestamp without time zone,timestamp without time zone)
tidgt(tid,tid)
tidlt(tid,tid)
tidge(tid,tid)
tidle(tid,tid)
uuid_lt(uuid,uuid)
uuid_le(uuid,uuid)
uuid_eq(uuid,uuid)
uuid_ge(uuid,uuid)
uuid_gt(uuid,uuid)
uuid_ne(uuid,uuid)
xidneq(xid,xid)
xidneqint4(xid,integer)
<<<<<<< HEAD
=======
sha224(bytea)
sha256(bytea)
sha384(bytea)
sha512(bytea)
starts_with(text,text)
>>>>>>> d8421390
macaddr8_eq(macaddr8,macaddr8)
macaddr8_lt(macaddr8,macaddr8)
macaddr8_le(macaddr8,macaddr8)
macaddr8_gt(macaddr8,macaddr8)
macaddr8_ge(macaddr8,macaddr8)
macaddr8_ne(macaddr8,macaddr8)
-- restore normal output mode
\a\t
-- List of functions used by libpq's fe-lobj.c
--
-- If the output of this query changes, you probably broke libpq.
-- lo_initialize() assumes that there will be at most one match for
-- each listed name.
select proname, oid from pg_catalog.pg_proc
where proname in (
  'lo_open',
  'lo_close',
  'lo_creat',
  'lo_create',
  'lo_unlink',
  'lo_lseek',
  'lo_lseek64',
  'lo_tell',
  'lo_tell64',
  'lo_truncate',
  'lo_truncate64',
  'loread',
  'lowrite')
and pronamespace = (select oid from pg_catalog.pg_namespace
                    where nspname = 'pg_catalog')
order by 1;
    proname    | oid  
---------------+------
 lo_close      |  953
 lo_creat      |  957
 lo_create     |  715
 lo_lseek      |  956
 lo_lseek64    | 3170
 lo_open       |  952
 lo_tell       |  958
 lo_tell64     | 3171
 lo_truncate   | 1004
 lo_truncate64 | 3172
 lo_unlink     |  964
 loread        |  954
 lowrite       |  955
(13 rows)

-- Check that all immutable functions are marked parallel safe
SELECT p1.oid, p1.proname
FROM pg_proc AS p1
WHERE provolatile = 'i' AND proparallel = 'u';
 oid | proname 
-----+---------
(0 rows)

-- **************** pg_cast ****************
-- Catch bogus values in pg_cast columns (other than cases detected by
-- oidjoins test).
SELECT *
FROM pg_cast c
WHERE castsource = 0 OR casttarget = 0 OR castcontext NOT IN ('e', 'a', 'i')
    OR castmethod NOT IN ('f', 'b' ,'i');
 castsource | casttarget | castfunc | castcontext | castmethod 
------------+------------+----------+-------------+------------
(0 rows)

-- Check that castfunc is nonzero only for cast methods that need a function,
-- and zero otherwise
SELECT *
FROM pg_cast c
WHERE (castmethod = 'f' AND castfunc = 0)
   OR (castmethod IN ('b', 'i') AND castfunc <> 0);
 castsource | casttarget | castfunc | castcontext | castmethod 
------------+------------+----------+-------------+------------
(0 rows)

-- Look for casts to/from the same type that aren't length coercion functions.
-- (We assume they are length coercions if they take multiple arguments.)
-- Such entries are not necessarily harmful, but they are useless.
SELECT *
FROM pg_cast c
WHERE castsource = casttarget AND castfunc = 0;
 castsource | casttarget | castfunc | castcontext | castmethod 
------------+------------+----------+-------------+------------
(0 rows)

SELECT c.*
FROM pg_cast c, pg_proc p
WHERE c.castfunc = p.oid AND p.pronargs < 2 AND castsource = casttarget;
 castsource | casttarget | castfunc | castcontext | castmethod 
------------+------------+----------+-------------+------------
(0 rows)

-- Look for cast functions that don't have the right signature.  The
-- argument and result types in pg_proc must be the same as, or binary
-- compatible with, what it says in pg_cast.
-- As a special case, we allow casts from CHAR(n) that use functions
-- declared to take TEXT.  This does not pass the binary-coercibility test
-- because CHAR(n)-to-TEXT normally invokes rtrim().  However, the results
-- are the same, so long as the function is one that ignores trailing blanks.
SELECT c.*
FROM pg_cast c, pg_proc p
WHERE c.castfunc = p.oid AND
    (p.pronargs < 1 OR p.pronargs > 3
     OR NOT (binary_coercible(c.castsource, p.proargtypes[0])
             OR (c.castsource = 'character'::regtype AND
                 p.proargtypes[0] = 'text'::regtype))
     OR NOT binary_coercible(p.prorettype, c.casttarget));
 castsource | casttarget | castfunc | castcontext | castmethod 
------------+------------+----------+-------------+------------
(0 rows)

SELECT c.*
FROM pg_cast c, pg_proc p
WHERE c.castfunc = p.oid AND
    ((p.pronargs > 1 AND p.proargtypes[1] != 'int4'::regtype) OR
     (p.pronargs > 2 AND p.proargtypes[2] != 'bool'::regtype));
 castsource | casttarget | castfunc | castcontext | castmethod 
------------+------------+----------+-------------+------------
(0 rows)

-- Look for binary compatible casts that do not have the reverse
-- direction registered as well, or where the reverse direction is not
-- also binary compatible.  This is legal, but usually not intended.
-- As of 7.4, this finds the casts from text and varchar to bpchar, because
-- those are binary-compatible while the reverse way goes through rtrim().
-- As of 8.2, this finds the cast from cidr to inet, because that is a
-- trivial binary coercion while the other way goes through inet_to_cidr().
-- As of 8.3, this finds the casts from xml to text, varchar, and bpchar,
-- because those are binary-compatible while the reverse goes through
-- texttoxml(), which does an XML syntax check.
-- As of 9.1, this finds the cast from pg_node_tree to text, which we
-- intentionally do not provide a reverse pathway for.
SELECT castsource::regtype, casttarget::regtype, castfunc, castcontext
FROM pg_cast c
WHERE c.castmethod = 'b' AND
    NOT EXISTS (SELECT 1 FROM pg_cast k
                WHERE k.castmethod = 'b' AND
                    k.castsource = c.casttarget AND
                    k.casttarget = c.castsource);
    castsource     |    casttarget     | castfunc | castcontext 
-------------------+-------------------+----------+-------------
 text              | character         |        0 | i
 character varying | character         |        0 | i
 pg_node_tree      | text              |        0 | i
 pg_ndistinct      | bytea             |        0 | i
 pg_dependencies   | bytea             |        0 | i
 cidr              | inet              |        0 | i
 xml               | text              |        0 | a
 xml               | character varying |        0 | a
 xml               | character         |        0 | a
(9 rows)

-- **************** pg_conversion ****************
-- Look for illegal values in pg_conversion fields.
SELECT p1.oid, p1.conname
FROM pg_conversion as p1
WHERE p1.conproc = 0 OR
    pg_encoding_to_char(conforencoding) = '' OR
    pg_encoding_to_char(contoencoding) = '';
 oid | conname 
-----+---------
(0 rows)

-- Look for conprocs that don't have the expected signature.
SELECT p.oid, p.proname, c.oid, c.conname
FROM pg_proc p, pg_conversion c
WHERE p.oid = c.conproc AND
    (p.prorettype != 'void'::regtype OR p.proretset OR
     p.pronargs != 5 OR
     p.proargtypes[0] != 'int4'::regtype OR
     p.proargtypes[1] != 'int4'::regtype OR
     p.proargtypes[2] != 'cstring'::regtype OR
     p.proargtypes[3] != 'internal'::regtype OR
     p.proargtypes[4] != 'int4'::regtype);
 oid | proname | oid | conname 
-----+---------+-----+---------
(0 rows)

-- Check for conprocs that don't perform the specific conversion that
-- pg_conversion alleges they do, by trying to invoke each conversion
-- on some simple ASCII data.  (The conproc should throw an error if
-- it doesn't accept the encodings that are passed to it.)
-- Unfortunately, we can't test non-default conprocs this way, because
-- there is no way to ask convert() to invoke them, and we cannot call
-- them directly from SQL.  But there are no non-default built-in
-- conversions anyway.
-- (Similarly, this doesn't cope with any search path issues.)
SELECT p1.oid, p1.conname
FROM pg_conversion as p1
WHERE condefault AND
    convert('ABC'::bytea, pg_encoding_to_char(conforencoding),
            pg_encoding_to_char(contoencoding)) != 'ABC';
 oid | conname 
-----+---------
(0 rows)

-- **************** pg_operator ****************
-- Look for illegal values in pg_operator fields.
SELECT p1.oid, p1.oprname
FROM pg_operator as p1
WHERE (p1.oprkind != 'b' AND p1.oprkind != 'l' AND p1.oprkind != 'r') OR
    p1.oprresult = 0 OR p1.oprcode = 0;
 oid | oprname 
-----+---------
(0 rows)

-- Look for missing or unwanted operand types
SELECT p1.oid, p1.oprname
FROM pg_operator as p1
WHERE (p1.oprleft = 0 and p1.oprkind != 'l') OR
    (p1.oprleft != 0 and p1.oprkind = 'l') OR
    (p1.oprright = 0 and p1.oprkind != 'r') OR
    (p1.oprright != 0 and p1.oprkind = 'r');
 oid | oprname 
-----+---------
(0 rows)

-- Look for conflicting operator definitions (same names and input datatypes).
SELECT p1.oid, p1.oprcode, p2.oid, p2.oprcode
FROM pg_operator AS p1, pg_operator AS p2
WHERE p1.oid != p2.oid AND
    p1.oprname = p2.oprname AND
    p1.oprkind = p2.oprkind AND
    p1.oprleft = p2.oprleft AND
    p1.oprright = p2.oprright;
 oid | oprcode | oid | oprcode 
-----+---------+-----+---------
(0 rows)

-- Look for commutative operators that don't commute.
-- DEFINITIONAL NOTE: If A.oprcom = B, then x A y has the same result as y B x.
-- We expect that B will always say that B.oprcom = A as well; that's not
-- inherently essential, but it would be inefficient not to mark it so.
SELECT p1.oid, p1.oprcode, p2.oid, p2.oprcode
FROM pg_operator AS p1, pg_operator AS p2
WHERE p1.oprcom = p2.oid AND
    (p1.oprkind != 'b' OR
     p1.oprleft != p2.oprright OR
     p1.oprright != p2.oprleft OR
     p1.oprresult != p2.oprresult OR
     p1.oid != p2.oprcom);
 oid | oprcode | oid | oprcode 
-----+---------+-----+---------
(0 rows)

-- Look for negatory operators that don't agree.
-- DEFINITIONAL NOTE: If A.oprnegate = B, then both A and B must yield
-- boolean results, and (x A y) == ! (x B y), or the equivalent for
-- single-operand operators.
-- We expect that B will always say that B.oprnegate = A as well; that's not
-- inherently essential, but it would be inefficient not to mark it so.
-- Also, A and B had better not be the same operator.
SELECT p1.oid, p1.oprcode, p2.oid, p2.oprcode
FROM pg_operator AS p1, pg_operator AS p2
WHERE p1.oprnegate = p2.oid AND
    (p1.oprkind != p2.oprkind OR
     p1.oprleft != p2.oprleft OR
     p1.oprright != p2.oprright OR
     p1.oprresult != 'bool'::regtype OR
     p2.oprresult != 'bool'::regtype OR
     p1.oid != p2.oprnegate OR
     p1.oid = p2.oid);
 oid | oprcode | oid | oprcode 
-----+---------+-----+---------
(0 rows)

-- Make a list of the names of operators that are claimed to be commutator
-- pairs.  This list will grow over time, but before accepting a new entry
-- make sure you didn't link the wrong operators.
SELECT DISTINCT o1.oprname AS op1, o2.oprname AS op2
FROM pg_operator o1, pg_operator o2
WHERE o1.oprcom = o2.oid AND o1.oprname <= o2.oprname
ORDER BY 1, 2;
 op1  | op2  
------+------
 #    | #
 &    | &
 &&   | &&
 *    | *
 *<   | *>
 *<=  | *>=
 *<>  | *<>
 *=   | *=
 +    | +
 -|-  | -|-
 <    | >
 <->  | <->
 <<   | >>
 <<=  | >>=
 <=   | >=
 <>   | <>
 <@   | @>
 =    | =
 ?#   | ?#
 ?-   | ?-
 ?-|  | ?-|
 ?|   | ?|
 ?||  | ?||
 @    | ~
 @@   | @@
 @@@  | @@@
 `*`  | `*`
 `+`  | `+`
 |    | |
 ~<=~ | ~>=~
 ~<~  | ~>~
 ~=   | ~=
(32 rows)

-- Likewise for negator pairs.
SELECT DISTINCT o1.oprname AS op1, o2.oprname AS op2
FROM pg_operator o1, pg_operator o2
WHERE o1.oprnegate = o2.oid AND o1.oprname <= o2.oprname
ORDER BY 1, 2;
 op1  | op2  
------+------
 !~   | ~
 !~*  | ~*
 !~~  | ~~
 !~~* | ~~*
 #<   | #>=
 #<=  | #>
 #<>  | #=
 *<   | *>=
 *<=  | *>
 *<>  | *=
 <    | >=
 <=   | >
 <>   | =
 <>   | ~=
 ~<=~ | ~>~
 ~<~  | ~>=~
(16 rows)

-- A mergejoinable or hashjoinable operator must be binary, must return
-- boolean, and must have a commutator (itself, unless it's a cross-type
-- operator).
SELECT p1.oid, p1.oprname FROM pg_operator AS p1
WHERE (p1.oprcanmerge OR p1.oprcanhash) AND NOT
    (p1.oprkind = 'b' AND p1.oprresult = 'bool'::regtype AND p1.oprcom != 0);
 oid | oprname 
-----+---------
(0 rows)

-- What's more, the commutator had better be mergejoinable/hashjoinable too.
SELECT p1.oid, p1.oprname, p2.oid, p2.oprname
FROM pg_operator AS p1, pg_operator AS p2
WHERE p1.oprcom = p2.oid AND
    (p1.oprcanmerge != p2.oprcanmerge OR
     p1.oprcanhash != p2.oprcanhash);
 oid | oprname | oid | oprname 
-----+---------+-----+---------
(0 rows)

-- Mergejoinable operators should appear as equality members of btree index
-- opfamilies.
SELECT p1.oid, p1.oprname
FROM pg_operator AS p1
WHERE p1.oprcanmerge AND NOT EXISTS
  (SELECT 1 FROM pg_amop
   WHERE amopmethod = (SELECT oid FROM pg_am WHERE amname = 'btree') AND
         amopopr = p1.oid AND amopstrategy = 3);
 oid  | oprname 
------+---------
 7136 | =
 7148 | =
(2 rows)

-- And the converse.
SELECT p1.oid, p1.oprname, p.amopfamily
FROM pg_operator AS p1, pg_amop p
WHERE amopopr = p1.oid
  AND amopmethod = (SELECT oid FROM pg_am WHERE amname = 'btree')
  AND amopstrategy = 3
  AND NOT p1.oprcanmerge;
 oid | oprname | amopfamily 
-----+---------+------------
(0 rows)

-- Hashable operators should appear as members of hash index opfamilies.
SELECT p1.oid, p1.oprname
FROM pg_operator AS p1
WHERE p1.oprcanhash AND NOT EXISTS
  (SELECT 1 FROM pg_amop
   WHERE amopmethod = (SELECT oid FROM pg_am WHERE amname = 'hash') AND
         amopopr = p1.oid AND amopstrategy = 1);
 oid  | oprname 
------+---------
 7148 | =
(1 row)

-- And the converse.
SELECT p1.oid, p1.oprname, p.amopfamily
FROM pg_operator AS p1, pg_amop p
WHERE amopopr = p1.oid
  AND amopmethod = (SELECT oid FROM pg_am WHERE amname = 'hash')
  AND NOT p1.oprcanhash;
 oid | oprname | amopfamily 
-----+---------+------------
(0 rows)

-- Check that each operator defined in pg_operator matches its oprcode entry
-- in pg_proc.  Easiest to do this separately for each oprkind.
SELECT p1.oid, p1.oprname, p2.oid, p2.proname
FROM pg_operator AS p1, pg_proc AS p2
WHERE p1.oprcode = p2.oid AND
    p1.oprkind = 'b' AND
    (p2.pronargs != 2
     OR NOT binary_coercible(p2.prorettype, p1.oprresult)
     OR NOT binary_coercible(p1.oprleft, p2.proargtypes[0])
     OR NOT binary_coercible(p1.oprright, p2.proargtypes[1]));
 oid | oprname | oid | proname 
-----+---------+-----+---------
(0 rows)

SELECT p1.oid, p1.oprname, p2.oid, p2.proname
FROM pg_operator AS p1, pg_proc AS p2
WHERE p1.oprcode = p2.oid AND
    p1.oprkind = 'l' AND
    (p2.pronargs != 1
     OR NOT binary_coercible(p2.prorettype, p1.oprresult)
     OR NOT binary_coercible(p1.oprright, p2.proargtypes[0])
     OR p1.oprleft != 0);
 oid | oprname | oid | proname 
-----+---------+-----+---------
(0 rows)

SELECT p1.oid, p1.oprname, p2.oid, p2.proname
FROM pg_operator AS p1, pg_proc AS p2
WHERE p1.oprcode = p2.oid AND
    p1.oprkind = 'r' AND
    (p2.pronargs != 1
     OR NOT binary_coercible(p2.prorettype, p1.oprresult)
     OR NOT binary_coercible(p1.oprleft, p2.proargtypes[0])
     OR p1.oprright != 0);
 oid | oprname | oid | proname 
-----+---------+-----+---------
(0 rows)

-- If the operator is mergejoinable or hashjoinable, its underlying function
-- should not be volatile.
SELECT p1.oid, p1.oprname, p2.oid, p2.proname
FROM pg_operator AS p1, pg_proc AS p2
WHERE p1.oprcode = p2.oid AND
    (p1.oprcanmerge OR p1.oprcanhash) AND
    p2.provolatile = 'v';
 oid | oprname | oid | proname 
-----+---------+-----+---------
(0 rows)

-- If oprrest is set, the operator must return boolean,
-- and it must link to a proc with the right signature
-- to be a restriction selectivity estimator.
-- The proc signature we want is: float8 proc(internal, oid, internal, int4)
SELECT p1.oid, p1.oprname, p2.oid, p2.proname
FROM pg_operator AS p1, pg_proc AS p2
WHERE p1.oprrest = p2.oid AND
    (p1.oprresult != 'bool'::regtype OR
     p2.prorettype != 'float8'::regtype OR p2.proretset OR
     p2.pronargs != 4 OR
     p2.proargtypes[0] != 'internal'::regtype OR
     p2.proargtypes[1] != 'oid'::regtype OR
     p2.proargtypes[2] != 'internal'::regtype OR
     p2.proargtypes[3] != 'int4'::regtype);
 oid | oprname | oid | proname 
-----+---------+-----+---------
(0 rows)

-- If oprjoin is set, the operator must be a binary boolean op,
-- and it must link to a proc with the right signature
-- to be a join selectivity estimator.
-- The proc signature we want is: float8 proc(internal, oid, internal, int2, internal)
-- (Note: the old signature with only 4 args is still allowed, but no core
-- estimator should be using it.)
SELECT p1.oid, p1.oprname, p2.oid, p2.proname
FROM pg_operator AS p1, pg_proc AS p2
WHERE p1.oprjoin = p2.oid AND
    (p1.oprkind != 'b' OR p1.oprresult != 'bool'::regtype OR
     p2.prorettype != 'float8'::regtype OR p2.proretset OR
     p2.pronargs != 5 OR
     p2.proargtypes[0] != 'internal'::regtype OR
     p2.proargtypes[1] != 'oid'::regtype OR
     p2.proargtypes[2] != 'internal'::regtype OR
     p2.proargtypes[3] != 'int2'::regtype OR
     p2.proargtypes[4] != 'internal'::regtype);
 oid | oprname | oid | proname 
-----+---------+-----+---------
(0 rows)

-- Insist that all built-in pg_operator entries have descriptions
SELECT p1.oid, p1.oprname
FROM pg_operator as p1 LEFT JOIN pg_description as d
     ON p1.tableoid = d.classoid and p1.oid = d.objoid and d.objsubid = 0
WHERE d.classoid IS NULL AND p1.oid <= 9999;
 oid | oprname 
-----+---------
(0 rows)

-- Check that operators' underlying functions have suitable comments,
-- namely 'implementation of XXX operator'.  (Note: it's not necessary to
-- put such comments into pg_proc.h; initdb will generate them as needed.)
-- In some cases involving legacy names for operators, there are multiple
-- operators referencing the same pg_proc entry, so ignore operators whose
-- comments say they are deprecated.
-- We also have a few functions that are both operator support and meant to
-- be called directly; those should have comments matching their operator.
WITH funcdescs AS (
  SELECT p.oid as p_oid, proname, o.oid as o_oid,
    pd.description as prodesc,
    'implementation of ' || oprname || ' operator' as expecteddesc,
    od.description as oprdesc
  FROM pg_proc p JOIN pg_operator o ON oprcode = p.oid
       LEFT JOIN pg_description pd ON
         (pd.objoid = p.oid and pd.classoid = p.tableoid and pd.objsubid = 0)
       LEFT JOIN pg_description od ON
         (od.objoid = o.oid and od.classoid = o.tableoid and od.objsubid = 0)
  WHERE o.oid <= 9999
)
SELECT * FROM funcdescs
  WHERE prodesc IS DISTINCT FROM expecteddesc
    AND oprdesc NOT LIKE 'deprecated%'
    AND prodesc IS DISTINCT FROM oprdesc;
 p_oid | proname | o_oid | prodesc | expecteddesc | oprdesc 
-------+---------+-------+---------+--------------+---------
(0 rows)

-- Show all the operator-implementation functions that have their own
-- comments.  This should happen only in cases where the function and
-- operator syntaxes are both documented at the user level.
-- This should be a pretty short list; it's mostly legacy cases.
WITH funcdescs AS (
  SELECT p.oid as p_oid, proname, o.oid as o_oid,
    pd.description as prodesc,
    'implementation of ' || oprname || ' operator' as expecteddesc,
    od.description as oprdesc
  FROM pg_proc p JOIN pg_operator o ON oprcode = p.oid
       LEFT JOIN pg_description pd ON
         (pd.objoid = p.oid and pd.classoid = p.tableoid and pd.objsubid = 0)
       LEFT JOIN pg_description od ON
         (od.objoid = o.oid and od.classoid = o.tableoid and od.objsubid = 0)
  WHERE o.oid <= 9999
)
SELECT p_oid, proname, prodesc FROM funcdescs
  WHERE prodesc IS DISTINCT FROM expecteddesc
    AND oprdesc NOT LIKE 'deprecated%'
ORDER BY 1;
 p_oid |         proname         |                     prodesc                     
-------+-------------------------+-------------------------------------------------
   378 | array_append            | append element onto end of array
   379 | array_prepend           | prepend element onto front of array
  1035 | aclinsert               | add/update ACL item
  1036 | aclremove               | remove ACL item
  1037 | aclcontains             | contains
  3217 | jsonb_extract_path      | get value from jsonb with path elements
  3940 | jsonb_extract_path_text | get value from jsonb as text with path elements
  3951 | json_extract_path       | get value from json with path elements
  3953 | json_extract_path_text  | get value from json as text with path elements
(9 rows)

-- **************** pg_aggregate ****************
-- Look for illegal values in pg_aggregate fields.
SELECT ctid, aggfnoid::oid
FROM pg_aggregate as p1
WHERE aggfnoid = 0 OR aggtransfn = 0 OR
    aggkind NOT IN ('n', 'o', 'h') OR
    aggnumdirectargs < 0 OR
    (aggkind = 'n' AND aggnumdirectargs > 0) OR
    aggtranstype = 0 OR aggtransspace < 0 OR aggmtransspace < 0;
 ctid | aggfnoid 
------+----------
(0 rows)

-- Make sure the matching pg_proc entry is sensible, too.
SELECT a.aggfnoid::oid, p.proname
FROM pg_aggregate as a, pg_proc as p
WHERE a.aggfnoid = p.oid AND
    (p.prokind != 'a' OR p.proretset OR p.pronargs < a.aggnumdirectargs);
 aggfnoid | proname 
----------+---------
(0 rows)

-- Make sure there are no prokind = PROKIND_AGGREGATE pg_proc entries without matches.
SELECT oid, proname
FROM pg_proc as p
WHERE p.prokind = 'a' AND
    NOT EXISTS (SELECT 1 FROM pg_aggregate a WHERE a.aggfnoid = p.oid);
 oid | proname 
-----+---------
(0 rows)

-- If there is no finalfn then the output type must be the transtype.
SELECT a.aggfnoid::oid, p.proname
FROM pg_aggregate as a, pg_proc as p
WHERE a.aggfnoid = p.oid AND
    a.aggfinalfn = 0 AND p.prorettype != a.aggtranstype;
 aggfnoid | proname 
----------+---------
(0 rows)

-- Cross-check transfn against its entry in pg_proc.
-- NOTE: use physically_coercible here, not binary_coercible, because
-- max and min on abstime are implemented using int4larger/int4smaller.
SELECT a.aggfnoid::oid, p.proname, ptr.oid, ptr.proname
FROM pg_aggregate AS a, pg_proc AS p, pg_proc AS ptr
WHERE a.aggfnoid = p.oid AND
    a.aggtransfn = ptr.oid AND
    (ptr.proretset
     OR NOT (ptr.pronargs =
             CASE WHEN a.aggkind = 'n' THEN p.pronargs + 1
             ELSE greatest(p.pronargs - a.aggnumdirectargs, 1) + 1 END)
     OR NOT physically_coercible(ptr.prorettype, a.aggtranstype)
     OR NOT physically_coercible(a.aggtranstype, ptr.proargtypes[0])
     OR (p.pronargs > 0 AND
         NOT physically_coercible(p.proargtypes[0], ptr.proargtypes[1]))
     OR (p.pronargs > 1 AND
         NOT physically_coercible(p.proargtypes[1], ptr.proargtypes[2]))
     OR (p.pronargs > 2 AND
         NOT physically_coercible(p.proargtypes[2], ptr.proargtypes[3]))
     -- we could carry the check further, but 3 args is enough for now
    );
 aggfnoid | proname | oid | proname 
----------+---------+-----+---------
(0 rows)

-- Cross-check finalfn (if present) against its entry in pg_proc.
SELECT a.aggfnoid::oid, p.proname, pfn.oid, pfn.proname
FROM pg_aggregate AS a, pg_proc AS p, pg_proc AS pfn
WHERE a.aggfnoid = p.oid AND
    a.aggfinalfn = pfn.oid AND
    (pfn.proretset OR
     NOT binary_coercible(pfn.prorettype, p.prorettype) OR
     NOT binary_coercible(a.aggtranstype, pfn.proargtypes[0]) OR
     CASE WHEN a.aggfinalextra THEN pfn.pronargs != p.pronargs + 1
          ELSE pfn.pronargs != a.aggnumdirectargs + 1 END
     OR (pfn.pronargs > 1 AND
         NOT binary_coercible(p.proargtypes[0], pfn.proargtypes[1]))
     OR (pfn.pronargs > 2 AND
         NOT binary_coercible(p.proargtypes[1], pfn.proargtypes[2]))
     OR (pfn.pronargs > 3 AND
         NOT binary_coercible(p.proargtypes[2], pfn.proargtypes[3]))
     -- we could carry the check further, but 3 args is enough for now
    );
 aggfnoid | proname | oid | proname 
----------+---------+-----+---------
(0 rows)

-- If transfn is strict then either initval should be non-NULL, or
-- input type should match transtype so that the first non-null input
-- can be assigned as the state value.
SELECT a.aggfnoid::oid, p.proname, ptr.oid, ptr.proname
FROM pg_aggregate AS a, pg_proc AS p, pg_proc AS ptr
WHERE a.aggfnoid = p.oid AND
    a.aggtransfn = ptr.oid AND ptr.proisstrict AND
    a.agginitval IS NULL AND
    NOT binary_coercible(p.proargtypes[0], a.aggtranstype);
 aggfnoid | proname | oid | proname 
----------+---------+-----+---------
(0 rows)

-- Check for inconsistent specifications of moving-aggregate columns.
SELECT ctid, aggfnoid::oid
FROM pg_aggregate as p1
WHERE aggmtranstype != 0 AND
    (aggmtransfn = 0 OR aggminvtransfn = 0);
 ctid | aggfnoid 
------+----------
(0 rows)

SELECT ctid, aggfnoid::oid
FROM pg_aggregate as p1
WHERE aggmtranstype = 0 AND
    (aggmtransfn != 0 OR aggminvtransfn != 0 OR aggmfinalfn != 0 OR
     aggmtransspace != 0 OR aggminitval IS NOT NULL);
 ctid | aggfnoid 
------+----------
(0 rows)

-- If there is no mfinalfn then the output type must be the mtranstype.
SELECT a.aggfnoid::oid, p.proname
FROM pg_aggregate as a, pg_proc as p
WHERE a.aggfnoid = p.oid AND
    a.aggmtransfn != 0 AND
    a.aggmfinalfn = 0 AND p.prorettype != a.aggmtranstype;
 aggfnoid | proname 
----------+---------
(0 rows)

-- Cross-check mtransfn (if present) against its entry in pg_proc.
SELECT a.aggfnoid::oid, p.proname, ptr.oid, ptr.proname
FROM pg_aggregate AS a, pg_proc AS p, pg_proc AS ptr
WHERE a.aggfnoid = p.oid AND
    a.aggmtransfn = ptr.oid AND
    (ptr.proretset
     OR NOT (ptr.pronargs =
             CASE WHEN a.aggkind = 'n' THEN p.pronargs + 1
             ELSE greatest(p.pronargs - a.aggnumdirectargs, 1) + 1 END)
     OR NOT physically_coercible(ptr.prorettype, a.aggmtranstype)
     OR NOT physically_coercible(a.aggmtranstype, ptr.proargtypes[0])
     OR (p.pronargs > 0 AND
         NOT physically_coercible(p.proargtypes[0], ptr.proargtypes[1]))
     OR (p.pronargs > 1 AND
         NOT physically_coercible(p.proargtypes[1], ptr.proargtypes[2]))
     OR (p.pronargs > 2 AND
         NOT physically_coercible(p.proargtypes[2], ptr.proargtypes[3]))
     -- we could carry the check further, but 3 args is enough for now
    );
 aggfnoid | proname | oid | proname 
----------+---------+-----+---------
(0 rows)

-- Cross-check minvtransfn (if present) against its entry in pg_proc.
SELECT a.aggfnoid::oid, p.proname, ptr.oid, ptr.proname
FROM pg_aggregate AS a, pg_proc AS p, pg_proc AS ptr
WHERE a.aggfnoid = p.oid AND
    a.aggminvtransfn = ptr.oid AND
    (ptr.proretset
     OR NOT (ptr.pronargs =
             CASE WHEN a.aggkind = 'n' THEN p.pronargs + 1
             ELSE greatest(p.pronargs - a.aggnumdirectargs, 1) + 1 END)
     OR NOT physically_coercible(ptr.prorettype, a.aggmtranstype)
     OR NOT physically_coercible(a.aggmtranstype, ptr.proargtypes[0])
     OR (p.pronargs > 0 AND
         NOT physically_coercible(p.proargtypes[0], ptr.proargtypes[1]))
     OR (p.pronargs > 1 AND
         NOT physically_coercible(p.proargtypes[1], ptr.proargtypes[2]))
     OR (p.pronargs > 2 AND
         NOT physically_coercible(p.proargtypes[2], ptr.proargtypes[3]))
     -- we could carry the check further, but 3 args is enough for now
    );
 aggfnoid | proname | oid | proname 
----------+---------+-----+---------
(0 rows)

-- Cross-check mfinalfn (if present) against its entry in pg_proc.
SELECT a.aggfnoid::oid, p.proname, pfn.oid, pfn.proname
FROM pg_aggregate AS a, pg_proc AS p, pg_proc AS pfn
WHERE a.aggfnoid = p.oid AND
    a.aggmfinalfn = pfn.oid AND
    (pfn.proretset OR
     NOT binary_coercible(pfn.prorettype, p.prorettype) OR
     NOT binary_coercible(a.aggmtranstype, pfn.proargtypes[0]) OR
     CASE WHEN a.aggmfinalextra THEN pfn.pronargs != p.pronargs + 1
          ELSE pfn.pronargs != a.aggnumdirectargs + 1 END
     OR (pfn.pronargs > 1 AND
         NOT binary_coercible(p.proargtypes[0], pfn.proargtypes[1]))
     OR (pfn.pronargs > 2 AND
         NOT binary_coercible(p.proargtypes[1], pfn.proargtypes[2]))
     OR (pfn.pronargs > 3 AND
         NOT binary_coercible(p.proargtypes[2], pfn.proargtypes[3]))
     -- we could carry the check further, but 3 args is enough for now
    );
 aggfnoid | proname | oid | proname 
----------+---------+-----+---------
(0 rows)

-- If mtransfn is strict then either minitval should be non-NULL, or
-- input type should match mtranstype so that the first non-null input
-- can be assigned as the state value.
SELECT a.aggfnoid::oid, p.proname, ptr.oid, ptr.proname
FROM pg_aggregate AS a, pg_proc AS p, pg_proc AS ptr
WHERE a.aggfnoid = p.oid AND
    a.aggmtransfn = ptr.oid AND ptr.proisstrict AND
    a.aggminitval IS NULL AND
    NOT binary_coercible(p.proargtypes[0], a.aggmtranstype);
 aggfnoid | proname | oid | proname 
----------+---------+-----+---------
(0 rows)

-- mtransfn and minvtransfn should have same strictness setting.
SELECT a.aggfnoid::oid, p.proname, ptr.oid, ptr.proname, iptr.oid, iptr.proname
FROM pg_aggregate AS a, pg_proc AS p, pg_proc AS ptr, pg_proc AS iptr
WHERE a.aggfnoid = p.oid AND
    a.aggmtransfn = ptr.oid AND
    a.aggminvtransfn = iptr.oid AND
    ptr.proisstrict != iptr.proisstrict;
 aggfnoid | proname | oid | proname | oid | proname 
----------+---------+-----+---------+-----+---------
(0 rows)

-- Check that all combine functions have signature
-- combine(transtype, transtype) returns transtype
-- NOTE: use physically_coercible here, not binary_coercible, because
-- max and min on abstime are implemented using int4larger/int4smaller.
SELECT a.aggfnoid, p.proname
FROM pg_aggregate as a, pg_proc as p
WHERE a.aggcombinefn = p.oid AND
    (p.pronargs != 2 OR
     p.prorettype != p.proargtypes[0] OR
     p.prorettype != p.proargtypes[1] OR
     NOT physically_coercible(a.aggtranstype, p.proargtypes[0]));
 aggfnoid | proname 
----------+---------
(0 rows)

-- Check that no combine function for an INTERNAL transtype is strict.
SELECT a.aggfnoid, p.proname
FROM pg_aggregate as a, pg_proc as p
WHERE a.aggcombinefn = p.oid AND
    a.aggtranstype = 'internal'::regtype AND p.proisstrict;
 aggfnoid | proname 
----------+---------
(0 rows)

-- serialize/deserialize functions should be specified only for aggregates
-- with transtype internal and a combine function, and we should have both
-- or neither of them.
SELECT aggfnoid, aggtranstype, aggserialfn, aggdeserialfn
FROM pg_aggregate
WHERE (aggserialfn != 0 OR aggdeserialfn != 0)
  AND (aggtranstype != 'internal'::regtype OR aggcombinefn = 0 OR
       aggserialfn = 0 OR aggdeserialfn = 0);
 aggfnoid | aggtranstype | aggserialfn | aggdeserialfn 
----------+--------------+-------------+---------------
(0 rows)

-- Check that all serialization functions have signature
-- serialize(internal) returns bytea
-- Also insist that they be strict; it's wasteful to run them on NULLs.
SELECT a.aggfnoid, p.proname
FROM pg_aggregate as a, pg_proc as p
WHERE a.aggserialfn = p.oid AND
    (p.prorettype != 'bytea'::regtype OR p.pronargs != 1 OR
     p.proargtypes[0] != 'internal'::regtype OR
     NOT p.proisstrict);
 aggfnoid | proname 
----------+---------
(0 rows)

-- Check that all deserialization functions have signature
-- deserialize(bytea, internal) returns internal
-- Also insist that they be strict; it's wasteful to run them on NULLs.
SELECT a.aggfnoid, p.proname
FROM pg_aggregate as a, pg_proc as p
WHERE a.aggdeserialfn = p.oid AND
    (p.prorettype != 'internal'::regtype OR p.pronargs != 2 OR
     p.proargtypes[0] != 'bytea'::regtype OR
     p.proargtypes[1] != 'internal'::regtype OR
     NOT p.proisstrict);
 aggfnoid | proname 
----------+---------
(0 rows)

-- Check that aggregates which have the same transition function also have
-- the same combine, serialization, and deserialization functions.
-- While that isn't strictly necessary, it's fishy if they don't.
SELECT a.aggfnoid, a.aggcombinefn, a.aggserialfn, a.aggdeserialfn,
       b.aggfnoid, b.aggcombinefn, b.aggserialfn, b.aggdeserialfn
FROM
    pg_aggregate a, pg_aggregate b
WHERE
    a.aggfnoid < b.aggfnoid AND a.aggtransfn = b.aggtransfn AND
    (a.aggcombinefn != b.aggcombinefn OR a.aggserialfn != b.aggserialfn
     OR a.aggdeserialfn != b.aggdeserialfn);
 aggfnoid | aggcombinefn | aggserialfn | aggdeserialfn | aggfnoid | aggcombinefn | aggserialfn | aggdeserialfn 
----------+--------------+-------------+---------------+----------+--------------+-------------+---------------
(0 rows)

-- Cross-check aggsortop (if present) against pg_operator.
-- We expect to find entries for bool_and, bool_or, every, max, and min.
SELECT DISTINCT proname, oprname
FROM pg_operator AS o, pg_aggregate AS a, pg_proc AS p
WHERE a.aggfnoid = p.oid AND a.aggsortop = o.oid
ORDER BY 1, 2;
 proname  | oprname 
----------+---------
 bool_and | <
 bool_or  | >
 every    | <
 max      | >
 min      | <
(5 rows)

-- Check datatypes match
SELECT a.aggfnoid::oid, o.oid
FROM pg_operator AS o, pg_aggregate AS a, pg_proc AS p
WHERE a.aggfnoid = p.oid AND a.aggsortop = o.oid AND
    (oprkind != 'b' OR oprresult != 'boolean'::regtype
     OR oprleft != p.proargtypes[0] OR oprright != p.proargtypes[0]);
 aggfnoid | oid 
----------+-----
(0 rows)

-- Check operator is a suitable btree opfamily member
SELECT a.aggfnoid::oid, o.oid
FROM pg_operator AS o, pg_aggregate AS a, pg_proc AS p
WHERE a.aggfnoid = p.oid AND a.aggsortop = o.oid AND
    NOT EXISTS(SELECT 1 FROM pg_amop
               WHERE amopmethod = (SELECT oid FROM pg_am WHERE amname = 'btree')
                     AND amopopr = o.oid
                     AND amoplefttype = o.oprleft
                     AND amoprighttype = o.oprright);
 aggfnoid | oid 
----------+-----
(0 rows)

-- Check correspondence of btree strategies and names
SELECT DISTINCT proname, oprname, amopstrategy
FROM pg_operator AS o, pg_aggregate AS a, pg_proc AS p,
     pg_amop as ao
WHERE a.aggfnoid = p.oid AND a.aggsortop = o.oid AND
    amopopr = o.oid AND
    amopmethod = (SELECT oid FROM pg_am WHERE amname = 'btree')
ORDER BY 1, 2;
 proname  | oprname | amopstrategy 
----------+---------+--------------
 bool_and | <       |            1
 bool_or  | >       |            5
 every    | <       |            1
 max      | >       |            5
 min      | <       |            1
(5 rows)

-- Check that there are not aggregates with the same name and different
-- numbers of arguments.  While not technically wrong, we have a project policy
-- to avoid this because it opens the door for confusion in connection with
-- ORDER BY: novices frequently put the ORDER BY in the wrong place.
-- See the fate of the single-argument form of string_agg() for history.
-- (Note: we don't forbid users from creating such aggregates; the policy is
-- just to think twice before creating built-in aggregates like this.)
-- The only aggregates that should show up here are count(x) and count(*).
SELECT p1.oid::regprocedure, p2.oid::regprocedure
FROM pg_proc AS p1, pg_proc AS p2
WHERE p1.oid < p2.oid AND p1.proname = p2.proname AND
    p1.prokind = 'a' AND p2.prokind = 'a' AND
    array_dims(p1.proargtypes) != array_dims(p2.proargtypes)
ORDER BY 1;
     oid      |   oid   
--------------+---------
 count("any") | count()
(1 row)

-- For the same reason, built-in aggregates with default arguments are no good.
SELECT oid, proname
FROM pg_proc AS p
WHERE prokind = 'a' AND proargdefaults IS NOT NULL;
 oid | proname 
-----+---------
(0 rows)

-- For the same reason, we avoid creating built-in variadic aggregates, except
-- that variadic ordered-set aggregates are OK (since they have special syntax
-- that is not subject to the misplaced ORDER BY issue).
SELECT p.oid, proname
FROM pg_proc AS p JOIN pg_aggregate AS a ON a.aggfnoid = p.oid
WHERE prokind = 'a' AND provariadic != 0 AND a.aggkind = 'n';
 oid | proname 
-----+---------
(0 rows)

-- **************** pg_opfamily ****************
-- Look for illegal values in pg_opfamily fields
SELECT p1.oid
FROM pg_opfamily as p1
WHERE p1.opfmethod = 0 OR p1.opfnamespace = 0;
 oid 
-----
(0 rows)

-- **************** pg_opclass ****************
-- Look for illegal values in pg_opclass fields
SELECT p1.oid
FROM pg_opclass AS p1
WHERE p1.opcmethod = 0 OR p1.opcnamespace = 0 OR p1.opcfamily = 0
    OR p1.opcintype = 0;
 oid 
-----
(0 rows)

-- opcmethod must match owning opfamily's opfmethod
SELECT p1.oid, p2.oid
FROM pg_opclass AS p1, pg_opfamily AS p2
WHERE p1.opcfamily = p2.oid AND p1.opcmethod != p2.opfmethod;
 oid | oid 
-----+-----
(0 rows)

-- There should not be multiple entries in pg_opclass with opcdefault true
-- and the same opcmethod/opcintype combination.
SELECT p1.oid, p2.oid
FROM pg_opclass AS p1, pg_opclass AS p2
WHERE p1.oid != p2.oid AND
    p1.opcmethod = p2.opcmethod AND p1.opcintype = p2.opcintype AND
    p1.opcdefault AND p2.opcdefault;
 oid | oid 
-----+-----
(0 rows)

-- Ask access methods to validate opclasses
-- (this replaces a lot of SQL-level checks that used to be done in this file)
SELECT oid, opcname FROM pg_opclass WHERE NOT amvalidate(oid);
 oid | opcname 
-----+---------
(0 rows)

-- **************** pg_am ****************
-- Look for illegal values in pg_am fields
SELECT p1.oid, p1.amname
FROM pg_am AS p1
WHERE p1.amhandler = 0;
 oid | amname 
-----+--------
(0 rows)

-- Check for amhandler functions with the wrong signature
SELECT p1.oid, p1.amname, p2.oid, p2.proname
FROM pg_am AS p1, pg_proc AS p2
WHERE p2.oid = p1.amhandler AND
    (p2.prorettype != 'index_am_handler'::regtype OR p2.proretset
     OR p2.pronargs != 1
     OR p2.proargtypes[0] != 'internal'::regtype);
 oid | amname | oid | proname 
-----+--------+-----+---------
(0 rows)

-- **************** pg_amop ****************
-- Look for illegal values in pg_amop fields
SELECT p1.amopfamily, p1.amopstrategy
FROM pg_amop as p1
WHERE p1.amopfamily = 0 OR p1.amoplefttype = 0 OR p1.amoprighttype = 0
    OR p1.amopopr = 0 OR p1.amopmethod = 0 OR p1.amopstrategy < 1;
 amopfamily | amopstrategy 
------------+--------------
(0 rows)

SELECT p1.amopfamily, p1.amopstrategy
FROM pg_amop as p1
WHERE NOT ((p1.amoppurpose = 's' AND p1.amopsortfamily = 0) OR
           (p1.amoppurpose = 'o' AND p1.amopsortfamily <> 0));
 amopfamily | amopstrategy 
------------+--------------
(0 rows)

-- amopmethod must match owning opfamily's opfmethod
SELECT p1.oid, p2.oid
FROM pg_amop AS p1, pg_opfamily AS p2
WHERE p1.amopfamily = p2.oid AND p1.amopmethod != p2.opfmethod;
 oid | oid 
-----+-----
(0 rows)

-- Make a list of all the distinct operator names being used in particular
-- strategy slots.  This is a bit hokey, since the list might need to change
-- in future releases, but it's an effective way of spotting mistakes such as
-- swapping two operators within a family.
SELECT DISTINCT amopmethod, amopstrategy, oprname
FROM pg_amop p1 LEFT JOIN pg_operator p2 ON amopopr = p2.oid
ORDER BY 1, 2, 3;
 amopmethod | amopstrategy | oprname 
------------+--------------+---------
        403 |            1 | *<
        403 |            1 | <
        403 |            1 | ~<~
        403 |            2 | *<=
        403 |            2 | <=
        403 |            2 | ~<=~
        403 |            3 | *=
        403 |            3 | =
        403 |            4 | *>=
        403 |            4 | >=
        403 |            4 | ~>=~
        403 |            5 | *>
        403 |            5 | >
        403 |            5 | ~>~
        405 |            1 | =
        783 |            1 | <<
        783 |            1 | @@
        783 |            2 | &<
        783 |            3 | &&
        783 |            4 | &>
        783 |            5 | >>
        783 |            6 | -|-
        783 |            6 | ~=
        783 |            7 | @>
        783 |            8 | <@
        783 |            9 | &<|
        783 |           10 | <<|
        783 |           10 | <^
        783 |           11 | >^
        783 |           11 | |>>
        783 |           12 | |&>
        783 |           13 | ~
        783 |           14 | @
        783 |           15 | <->
        783 |           16 | @>
        783 |           18 | =
        783 |           19 | <>
        783 |           20 | <
        783 |           21 | <=
        783 |           22 | >
        783 |           23 | >=
        783 |           24 | <<
        783 |           25 | <<=
        783 |           26 | >>
        783 |           27 | >>=
        783 |           28 | <@
        783 |           48 | <@
        783 |           68 | <@
       2742 |            1 | &&
       2742 |            1 | <
       2742 |            1 | @@
       2742 |            2 | <=
       2742 |            2 | @>
       2742 |            2 | @@@
       2742 |            3 | <@
       2742 |            3 | =
       2742 |            4 | =
       2742 |            4 | >=
       2742 |            5 | >
       2742 |            7 | @>
       2742 |            9 | ?
       2742 |           10 | ?|
       2742 |           11 | ?&
       3580 |            1 | <
       3580 |            1 | <<
       3580 |            2 | &<
       3580 |            2 | <=
       3580 |            3 | &&
       3580 |            3 | =
       3580 |            4 | &>
       3580 |            4 | >=
       3580 |            5 | >
       3580 |            5 | >>
       3580 |            6 | ~=
       3580 |            7 | >>=
       3580 |            7 | @>
       3580 |            8 | <<=
       3580 |            8 | <@
       3580 |            9 | &<|
       3580 |           10 | <<|
       3580 |           11 | |>>
       3580 |           12 | |&>
       3580 |           16 | @>
       3580 |           17 | -|-
       3580 |           18 | =
       3580 |           20 | <
       3580 |           21 | <=
       3580 |           22 | >
       3580 |           23 | >=
       3580 |           24 | >>
       3580 |           26 | <<
       4000 |            1 | <<
       4000 |            1 | ~<~
       4000 |            2 | &<
       4000 |            2 | ~<=~
       4000 |            3 | &&
       4000 |            3 | =
       4000 |            4 | &>
       4000 |            4 | ~>=~
       4000 |            5 | >>
       4000 |            5 | ~>~
       4000 |            6 | -|-
       4000 |            6 | ~=
       4000 |            7 | @>
       4000 |            8 | <@
       4000 |            9 | &<|
       4000 |           10 | <<|
       4000 |           10 | <^
       4000 |           11 | <
       4000 |           11 | >^
       4000 |           11 | |>>
       4000 |           12 | <=
       4000 |           12 | |&>
       4000 |           14 | >=
       4000 |           15 | >
       4000 |           16 | @>
       4000 |           18 | =
       4000 |           19 | <>
       4000 |           20 | <
       4000 |           21 | <=
       4000 |           22 | >
       4000 |           23 | >=
       4000 |           24 | <<
       4000 |           25 | <<=
       4000 |           26 | >>
       4000 |           27 | >>=
<<<<<<< HEAD
(126 rows)
=======
       4000 |           28 | ^@
(122 rows)
>>>>>>> d8421390

-- Check that all opclass search operators have selectivity estimators.
-- This is not absolutely required, but it seems a reasonable thing
-- to insist on for all standard datatypes.
SELECT p1.amopfamily, p1.amopopr, p2.oid, p2.oprname
FROM pg_amop AS p1, pg_operator AS p2
WHERE p1.amopopr = p2.oid AND p1.amoppurpose = 's' AND
    (p2.oprrest = 0 OR p2.oprjoin = 0);
 amopfamily | amopopr | oid | oprname 
------------+---------+-----+---------
(0 rows)

-- Check that each opclass in an opfamily has associated operators, that is
-- ones whose oprleft matches opcintype (possibly by coercion).
SELECT p1.opcname, p1.opcfamily
FROM pg_opclass AS p1
WHERE NOT EXISTS(SELECT 1 FROM pg_amop AS p2
                 WHERE p2.amopfamily = p1.opcfamily
                   AND binary_coercible(p1.opcintype, p2.amoplefttype));
 opcname | opcfamily 
---------+-----------
(0 rows)

-- Check that each operator listed in pg_amop has an associated opclass,
-- that is one whose opcintype matches oprleft (possibly by coercion).
-- Otherwise the operator is useless because it cannot be matched to an index.
-- (In principle it could be useful to list such operators in multiple-datatype
-- btree opfamilies, but in practice you'd expect there to be an opclass for
-- every datatype the family knows about.)
SELECT p1.amopfamily, p1.amopstrategy, p1.amopopr
FROM pg_amop AS p1
WHERE NOT EXISTS(SELECT 1 FROM pg_opclass AS p2
                 WHERE p2.opcfamily = p1.amopfamily
                   AND binary_coercible(p2.opcintype, p1.amoplefttype));
 amopfamily | amopstrategy | amopopr 
------------+--------------+---------
(0 rows)

-- Operators that are primary members of opclasses must be immutable (else
-- it suggests that the index ordering isn't fixed).  Operators that are
-- cross-type members need only be stable, since they are just shorthands
-- for index probe queries.
SELECT p1.amopfamily, p1.amopopr, p2.oprname, p3.prosrc
FROM pg_amop AS p1, pg_operator AS p2, pg_proc AS p3
WHERE p1.amopopr = p2.oid AND p2.oprcode = p3.oid AND
    p1.amoplefttype = p1.amoprighttype AND
    p3.provolatile != 'i';
 amopfamily | amopopr | oprname | prosrc 
------------+---------+---------+--------
(0 rows)

SELECT p1.amopfamily, p1.amopopr, p2.oprname, p3.prosrc
FROM pg_amop AS p1, pg_operator AS p2, pg_proc AS p3
WHERE p1.amopopr = p2.oid AND p2.oprcode = p3.oid AND
    p1.amoplefttype != p1.amoprighttype AND
    p3.provolatile = 'v';
 amopfamily | amopopr | oprname | prosrc 
------------+---------+---------+--------
(0 rows)

-- **************** pg_amproc ****************
-- Look for illegal values in pg_amproc fields
SELECT p1.amprocfamily, p1.amprocnum
FROM pg_amproc as p1
WHERE p1.amprocfamily = 0 OR p1.amproclefttype = 0 OR p1.amprocrighttype = 0
    OR p1.amprocnum < 1 OR p1.amproc = 0;
 amprocfamily | amprocnum 
--------------+-----------
(0 rows)

-- Support routines that are primary members of opfamilies must be immutable
-- (else it suggests that the index ordering isn't fixed).  But cross-type
-- members need only be stable, since they are just shorthands
-- for index probe queries.
SELECT p1.amprocfamily, p1.amproc, p2.prosrc
FROM pg_amproc AS p1, pg_proc AS p2
WHERE p1.amproc = p2.oid AND
    p1.amproclefttype = p1.amprocrighttype AND
    p2.provolatile != 'i';
 amprocfamily | amproc | prosrc 
--------------+--------+--------
(0 rows)

SELECT p1.amprocfamily, p1.amproc, p2.prosrc
FROM pg_amproc AS p1, pg_proc AS p2
WHERE p1.amproc = p2.oid AND
    p1.amproclefttype != p1.amprocrighttype AND
    p2.provolatile = 'v';
 amprocfamily | amproc | prosrc 
--------------+--------+--------
(0 rows)

-- **************** pg_index ****************
-- Look for illegal values in pg_index fields.
SELECT p1.indexrelid, p1.indrelid
FROM pg_index as p1
WHERE p1.indexrelid = 0 OR p1.indrelid = 0 OR
      p1.indnatts <= 0 OR p1.indnatts > 32;
 indexrelid | indrelid 
------------+----------
(0 rows)

-- oidvector and int2vector fields should be of length indnatts.
SELECT p1.indexrelid, p1.indrelid
FROM pg_index as p1
WHERE array_lower(indkey, 1) != 0 OR array_upper(indkey, 1) != indnatts-1 OR
    array_lower(indclass, 1) != 0 OR array_upper(indclass, 1) != indnatts-1 OR
    array_lower(indcollation, 1) != 0 OR array_upper(indcollation, 1) != indnatts-1 OR
    array_lower(indoption, 1) != 0 OR array_upper(indoption, 1) != indnatts-1;
 indexrelid | indrelid 
------------+----------
(0 rows)

-- Check that opclasses and collations match the underlying columns.
-- (As written, this test ignores expression indexes.)
SELECT indexrelid::regclass, indrelid::regclass, attname, atttypid::regtype, opcname
FROM (SELECT indexrelid, indrelid, unnest(indkey) as ikey,
             unnest(indclass) as iclass, unnest(indcollation) as icoll
      FROM pg_index) ss,
      pg_attribute a,
      pg_opclass opc
WHERE a.attrelid = indrelid AND a.attnum = ikey AND opc.oid = iclass AND
      (NOT binary_coercible(atttypid, opcintype) OR icoll != attcollation);
 indexrelid | indrelid | attname | atttypid | opcname 
------------+----------+---------+----------+---------
(0 rows)

-- For system catalogs, be even tighter: nearly all indexes should be
-- exact type matches not binary-coercible matches.  At this writing
-- the only exception is an OID index on a regproc column.
SELECT indexrelid::regclass, indrelid::regclass, attname, atttypid::regtype, opcname
FROM (SELECT indexrelid, indrelid, unnest(indkey) as ikey,
             unnest(indclass) as iclass, unnest(indcollation) as icoll
      FROM pg_index
      WHERE indrelid < 16384) ss,
      pg_attribute a,
      pg_opclass opc
WHERE a.attrelid = indrelid AND a.attnum = ikey AND opc.oid = iclass AND
      (opcintype != atttypid OR icoll != attcollation)
ORDER BY 1;
        indexrelid        |   indrelid   | attname  | atttypid | opcname 
--------------------------+--------------+----------+----------+---------
 pg_aggregate_fnoid_index | pg_aggregate | aggfnoid | regproc  | oid_ops
(1 row)

-- Check for system catalogs with collation-sensitive ordering.  This is not
-- a representational error in pg_index, but simply wrong catalog design.
-- It's bad because we expect to be able to clone template0 and assign the
-- copy a different database collation.  It would especially not work for
-- shared catalogs.  Note that although text columns will show a collation
-- in indcollation, they're still okay to index with text_pattern_ops,
-- so allow that case.
SELECT indexrelid::regclass, indrelid::regclass, iclass, icoll
FROM (SELECT indexrelid, indrelid,
             unnest(indclass) as iclass, unnest(indcollation) as icoll
      FROM pg_index
      WHERE indrelid < 16384) ss
WHERE icoll != 0 AND iclass !=
    (SELECT oid FROM pg_opclass
     WHERE opcname = 'text_pattern_ops' AND opcmethod =
           (SELECT oid FROM pg_am WHERE amname = 'btree'));
 indexrelid | indrelid | iclass | icoll 
------------+----------+--------+-------
(0 rows)
<|MERGE_RESOLUTION|>--- conflicted
+++ resolved
@@ -369,8 +369,7 @@
 ------+--------------
  2293 | cstring_out
  2501 | cstring_send
- 7009 | graph_labid
-(3 rows)
+(2 rows)
 
 -- Likewise, look for functions that return cstring and aren't datatype output
 -- functions nor typmod output functions.
@@ -701,6 +700,8 @@
 timestamp_le(timestamp without time zone,timestamp without time zone)
 timestamp_ge(timestamp without time zone,timestamp without time zone)
 timestamp_gt(timestamp without time zone,timestamp without time zone)
+md5(text)
+md5(bytea)
 tidgt(tid,tid)
 tidlt(tid,tid)
 tidge(tid,tid)
@@ -713,14 +714,11 @@
 uuid_ne(uuid,uuid)
 xidneq(xid,xid)
 xidneqint4(xid,integer)
-<<<<<<< HEAD
-=======
 sha224(bytea)
 sha256(bytea)
 sha384(bytea)
 sha512(bytea)
 starts_with(text,text)
->>>>>>> d8421390
 macaddr8_eq(macaddr8,macaddr8)
 macaddr8_lt(macaddr8,macaddr8)
 macaddr8_le(macaddr8,macaddr8)
@@ -1024,13 +1022,11 @@
  @    | ~
  @@   | @@
  @@@  | @@@
- `*`  | `*`
- `+`  | `+`
  |    | |
  ~<=~ | ~>=~
  ~<~  | ~>~
  ~=   | ~=
-(32 rows)
+(30 rows)
 
 -- Likewise for negator pairs.
 SELECT DISTINCT o1.oprname AS op1, o2.oprname AS op2
@@ -1085,11 +1081,9 @@
   (SELECT 1 FROM pg_amop
    WHERE amopmethod = (SELECT oid FROM pg_am WHERE amname = 'btree') AND
          amopopr = p1.oid AND amopstrategy = 3);
- oid  | oprname 
-------+---------
- 7136 | =
- 7148 | =
-(2 rows)
+ oid | oprname 
+-----+---------
+(0 rows)
 
 -- And the converse.
 SELECT p1.oid, p1.oprname, p.amopfamily
@@ -1109,10 +1103,9 @@
   (SELECT 1 FROM pg_amop
    WHERE amopmethod = (SELECT oid FROM pg_am WHERE amname = 'hash') AND
          amopopr = p1.oid AND amopstrategy = 1);
- oid  | oprname 
-------+---------
- 7148 | =
-(1 row)
+ oid | oprname 
+-----+---------
+(0 rows)
 
 -- And the converse.
 SELECT p1.oid, p1.oprname, p.amopfamily
@@ -1290,6 +1283,8 @@
     aggkind NOT IN ('n', 'o', 'h') OR
     aggnumdirectargs < 0 OR
     (aggkind = 'n' AND aggnumdirectargs > 0) OR
+    aggfinalmodify NOT IN ('r', 's', 'w') OR
+    aggmfinalmodify NOT IN ('r', 's', 'w') OR
     aggtranstype = 0 OR aggtransspace < 0 OR aggmtransspace < 0;
  ctid | aggfnoid 
 ------+----------
@@ -1821,16 +1816,11 @@
         783 |           48 | <@
         783 |           68 | <@
        2742 |            1 | &&
-       2742 |            1 | <
        2742 |            1 | @@
-       2742 |            2 | <=
        2742 |            2 | @>
        2742 |            2 | @@@
        2742 |            3 | <@
-       2742 |            3 | =
        2742 |            4 | =
-       2742 |            4 | >=
-       2742 |            5 | >
        2742 |            7 | @>
        2742 |            9 | ?
        2742 |           10 | ?|
@@ -1898,12 +1888,8 @@
        4000 |           25 | <<=
        4000 |           26 | >>
        4000 |           27 | >>=
-<<<<<<< HEAD
-(126 rows)
-=======
        4000 |           28 | ^@
 (122 rows)
->>>>>>> d8421390
 
 -- Check that all opclass search operators have selectivity estimators.
 -- This is not absolutely required, but it seems a reasonable thing
