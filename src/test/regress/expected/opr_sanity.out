--- conflicted
+++ resolved
@@ -1172,11 +1172,7 @@
  ~<=~ | ~>=~
  ~<~  | ~>~
  ~=   | ~=
-<<<<<<< HEAD
-(32 rows)
-=======
-(29 rows)
->>>>>>> 40c24bfe
+(31 rows)
 
 -- Likewise for negator pairs.
 SELECT DISTINCT o1.oprname AS op1, o2.oprname AS op2
@@ -2097,11 +2093,7 @@
        4000 |           26 | >>
        4000 |           27 | >>=
        4000 |           28 | ^@
-<<<<<<< HEAD
-(130 rows)
-=======
-(123 rows)
->>>>>>> 40c24bfe
+(128 rows)
 
 -- Check that all opclass search operators have selectivity estimators.
 -- This is not absolutely required, but it seems a reasonable thing
