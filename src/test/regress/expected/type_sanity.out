--- conflicted
+++ resolved
@@ -200,15 +200,9 @@
 
 -- Composites, domains, enums, multiranges, ranges should all use the same input routines
 SELECT DISTINCT typtype, typinput
-<<<<<<< HEAD
-FROM pg_type AS p1
-WHERE p1.typtype not in ('b', 'p')
-ORDER BY 1, 2;
-=======
 FROM pg_type AS t1
 WHERE t1.typtype not in ('b', 'p')
-ORDER BY 1;
->>>>>>> adadae45
+ORDER BY 1, 2;
  typtype |   typinput    
 ---------+---------------
  c       | record_in
@@ -252,15 +246,9 @@
 
 -- Composites, enums, multiranges, ranges should all use the same output routines
 SELECT DISTINCT typtype, typoutput
-<<<<<<< HEAD
-FROM pg_type AS p1
-WHERE p1.typtype not in ('b', 'd', 'p')
-ORDER BY 1, 2;
-=======
 FROM pg_type AS t1
 WHERE t1.typtype not in ('b', 'd', 'p')
-ORDER BY 1;
->>>>>>> adadae45
+ORDER BY 1, 2;
  typtype |   typoutput    
 ---------+----------------
  c       | record_out
@@ -782,6 +770,8 @@
                     WHERE a.atttypid=t.oid AND
                           a.attnum > 0 AND
                           a.attrelid='tab_core_types'::regclass);
- oid | typname | typtype | typelem | typarray 
------+---------+---------+---------+----------
-(0 rows)
+ oid  | typname | typtype | typelem | typarray 
+------+---------+---------+---------+----------
+ 7002 | graphid | b       |       0 |     7001
+ 7062 | rowid   | b       |       0 |     7061
+(2 rows)
