--- conflicted
+++ resolved
@@ -1285,7 +1285,6 @@
 SELECT viewname, definition FROM pg_views
 WHERE schemaname = 'pg_catalog'
 ORDER BY viewname;
-<<<<<<< HEAD
 ag_graphmeta_view| SELECT ( SELECT ag_graph.graphname
            FROM ag_graph
           WHERE (ag_graph.oid = ag_graphmeta.graph)) AS graphname,
@@ -1316,30 +1315,6 @@
      LEFT JOIN pg_namespace n ON ((n.oid = c.relnamespace)))
      LEFT JOIN pg_tablespace t ON ((t.oid = i.reltablespace)))
   WHERE ((c.relkind = 'r'::"char") AND (i.relkind = 'i'::"char") AND (x.indisexclusion = false) AND (x.indexprs IS NOT NULL));
-iexit| SELECT ih.name,
-    ih.thepath,
-    interpt_pp(ih.thepath, r.thepath) AS exit
-   FROM ihighway ih,
-    ramp r
-  WHERE (ih.thepath ## r.thepath);
-key_dependent_view| SELECT view_base_table.key,
-    view_base_table.data
-   FROM view_base_table
-  GROUP BY view_base_table.key;
-key_dependent_view_no_cols| SELECT
-   FROM view_base_table
-  GROUP BY view_base_table.key
- HAVING (length((view_base_table.data)::text) > 0);
-mvtest_tv| SELECT mvtest_t.type,
-    sum(mvtest_t.amt) AS totamt
-   FROM mvtest_t
-  GROUP BY mvtest_t.type;
-mvtest_tvv| SELECT sum(mvtest_tv.totamt) AS grandtot
-   FROM mvtest_tv;
-mvtest_tvvmv| SELECT mvtest_tvvm.grandtot
-   FROM mvtest_tvvm;
-=======
->>>>>>> adadae45
 pg_available_extension_versions| SELECT e.name,
     e.version,
     (x.extname IS NOT NULL) AS installed,
