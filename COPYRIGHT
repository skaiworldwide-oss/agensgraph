--- conflicted
+++ resolved
@@ -1,11 +1,7 @@
 PostgreSQL Database Management System
 (formerly known as Postgres, then as Postgres95)
 
-<<<<<<< HEAD
-Portions Copyright (c) 1996-2024, PostgreSQL Global Development Group
-=======
 Portions Copyright (c) 1996-2025, PostgreSQL Global Development Group
->>>>>>> e5cabe28
 
 Portions Copyright (c) 1994, The Regents of the University of California
 
